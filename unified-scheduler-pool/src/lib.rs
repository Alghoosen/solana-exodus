//! Transaction scheduling code.
//!
//! This crate implements 3 solana-runtime traits (`InstalledScheduler`, `UninstalledScheduler` and
//! `InstalledSchedulerPool`) to provide a concrete transaction scheduling implementation
//! (including executing txes and committing tx results).
//!
//! At the highest level, this crate takes `SanitizedTransaction`s via its `schedule_execution()`
//! and commits any side-effects (i.e. on-chain state changes) into the associated `Bank` via
//! `solana-ledger`'s helper function called `execute_batch()`.

#[cfg(feature = "dev-context-only-utils")]
use qualifier_attr::qualifiers;
use {
    assert_matches::assert_matches,
    cpu_time::ThreadTime,
    crossbeam_channel::{
        bounded, disconnected, never, select_biased, unbounded, Receiver, RecvError,
        RecvTimeoutError, SendError, Sender, TryRecvError,
    },
    dashmap::DashMap,
    derivative::Derivative,
    lazy_static::lazy_static,
    log::*,
    solana_ledger::blockstore_processor::{
        execute_batch, TransactionBatchWithIndexes, TransactionStatusSender,
    },
    solana_measure::measure::Measure,
    solana_metrics::datapoint_info_at,
    solana_program_runtime::timings::ExecuteTimings,
    solana_runtime::{
        bank::Bank,
        compute_budget_details::GetComputeBudgetDetails,
        installed_scheduler_pool::{
            DefaultScheduleExecutionArg, InstalledScheduler, InstalledSchedulerPool,
            InstalledSchedulerPoolArc, ResultWithTimings, ScheduleExecutionArg, SchedulerId,
            SchedulingContext, UninstalledScheduler, UninstalledSchedulerBox,
            WithTransactionAndIndex,
        },
        prioritization_fee_cache::PrioritizationFeeCache,
    },
    solana_sdk::{
        clock::Slot,
        pubkey::Pubkey,
        transaction::{Result, SanitizedTransaction, TransactionError},
    },
    solana_unified_scheduler_logic::{Page, SchedulingStateMachine, Task},
    solana_vote::vote_sender_types::ReplayVoteSender,
    std::{
        env,
        fmt::Debug,
        sync::{
            atomic::{AtomicU64, Ordering::Relaxed},
<<<<<<< HEAD
            Arc, Mutex, RwLock, RwLockReadGuard, Weak,
=======
            Arc, Mutex, OnceLock, Weak,
>>>>>>> 07955e79
        },
        thread::{self, JoinHandle},
        time::{Duration, Instant, SystemTime},
    },
};

type AtomicSchedulerId = AtomicU64;

// SchedulerPool must be accessed as a dyn trait from solana-runtime, because SchedulerPool
// contains some internal fields, whose types aren't available in solana-runtime (currently
// TransactionStatusSender; also, PohRecorder in the future)...
#[derive(Debug)]
pub struct SchedulerPool<
    S: SpawnableScheduler<TH, SEA>,
    TH: TaskHandler<SEA>,
    SEA: ScheduleExecutionArg,
> {
    scheduler_inners: Mutex<Vec<S::Inner>>,
    handler_count: usize,
    handler_context: HandlerContext,
    // weak_self could be elided by changing InstalledScheduler::take_scheduler()'s receiver to
    // Arc<Self> from &Self, because SchedulerPool is used as in the form of Arc<SchedulerPool>
    // almost always. But, this would cause wasted and noisy Arc::clone()'s at every call sites.
    //
    // Alternatively, `impl InstalledScheduler for Arc<SchedulerPool>` approach could be explored
    // but it entails its own problems due to rustc's coherence and necessitated newtype with the
    // type graph of InstalledScheduler being quite elaborate.
    //
    // After these considerations, this weak_self approach is chosen at the cost of some additional
    // memory increase.
    weak_self: Weak<Self>,
    next_scheduler_id: AtomicSchedulerId,
    // prune schedulers, stop idling scheduler's threads, sanity check on the
    // address book after scheduler is returned.
    cleaner_sender: Sender<Weak<RwLock<ThreadManager<S, TH, SEA>>>>,
    cleaner_exit_signal_sender: Sender<()>,
    cleaner_thread: Mutex<Option<JoinHandle<()>>>,
}

#[derive(Debug)]
pub struct HandlerContext {
    log_messages_bytes_limit: Option<usize>,
    transaction_status_sender: Option<TransactionStatusSender>,
    replay_vote_sender: Option<ReplayVoteSender>,
    prioritization_fee_cache: Arc<PrioritizationFeeCache>,
}

pub type DefaultSchedulerPool = SchedulerPool<
    PooledScheduler<DefaultTaskHandler, DefaultScheduleExecutionArg>,
    DefaultTaskHandler,
    DefaultScheduleExecutionArg,
>;

struct WatchedThreadManager<S, TH, SEA>
where
    S: SpawnableScheduler<TH, SEA>,
    TH: TaskHandler<SEA>,
    SEA: ScheduleExecutionArg,
{
    thread_manager: Weak<RwLock<ThreadManager<S, TH, SEA>>>,
    #[cfg(target_os = "linux")]
    tick: u64,
    #[cfg(target_os = "linux")]
    updated_at: Instant,
}

impl<S, TH, SEA> WatchedThreadManager<S, TH, SEA>
where
    S: SpawnableScheduler<TH, SEA>,
    TH: TaskHandler<SEA>,
    SEA: ScheduleExecutionArg,
{
    fn new(thread_manager: Weak<RwLock<ThreadManager<S, TH, SEA>>>) -> Self {
        Self {
            thread_manager,
            #[cfg(target_os = "linux")]
            tick: 0,
            #[cfg(target_os = "linux")]
            updated_at: Instant::now(),
        }
    }

    fn retire_if_stale(&mut self) -> bool {
        #[cfg_attr(not(target_os = "linux"), allow(unused_variables))]
        let Some(thread_manager) = self.thread_manager.upgrade() else {
            return false;
        };

        // The following linux-only code implements an eager native thread reclaiming, which is
        // only useful if the solana-validator sees many unrooted forks. Such hostile situations
        // should NEVER happen on remotely-uncontrollable ledgers created by solana-test-validator.
        // And it's generally not expected mainnet-beta validators (or any live clusters for that
        // matter) to be run on non-linux OSes at all.
        //
        // Thus, this OS-specific implementation can be justified because this enables the hot-path
        // (the scheduler main thread) to omit VDSO calls and timed-out futex syscalls by relying on
        // this out-of-bound cleaner for a defensive thread reclaiming.
        #[cfg(target_os = "linux")]
        {
            let Some(tid) = thread_manager.read().unwrap().active_tid_if_not_primary() else {
                self.tick = 0;
                self.updated_at = Instant::now();
                return true;
            };

            let pid = std::process::id();
            let task = procfs::process::Process::new(pid.try_into().unwrap())
                .unwrap()
                .task_from_tid(tid)
                .unwrap();
            let stat = task.stat().unwrap();
            let current_tick = stat.utime.checked_add(stat.stime).unwrap();
            if current_tick > self.tick {
                self.tick = current_tick;
                self.updated_at = Instant::now();
            } else {
                // 5x of 400ms block time
                const IDLE_DURATION_FOR_EAGER_THREAD_RECLAIM: Duration = Duration::from_secs(2);

                let elapsed = self.updated_at.elapsed();
                if elapsed > IDLE_DURATION_FOR_EAGER_THREAD_RECLAIM {
                    const BITS_PER_HEX_DIGIT: usize = 4;
                    let thread_manager = &mut thread_manager.write().unwrap();
                    info!(
                        "[sch_{:0width$x}]: cleaner: retire_if_stale(): stopping thread manager ({tid}/{} <= {}/{:?})...",
                        thread_manager.scheduler_id,
                        current_tick,
                        self.tick,
                        elapsed,
                        width = SchedulerId::BITS as usize / BITS_PER_HEX_DIGIT,
                    );
                    thread_manager.suspend();
                    self.tick = 0;
                    self.updated_at = Instant::now();
                }
            }
        }

        true
    }
}

impl<S, TH, SEA> Drop for SchedulerPool<S, TH, SEA>
where
    S: SpawnableScheduler<TH, SEA>,
    TH: TaskHandler<SEA>,
    SEA: ScheduleExecutionArg,
{
    fn drop(&mut self) {
        info!("SchedulerPool::drop() is successfully called");
    }
}

impl<S, TH, SEA> SchedulerPool<S, TH, SEA>
where
    S: SpawnableScheduler<TH, SEA>,
    TH: TaskHandler<SEA>,
    SEA: ScheduleExecutionArg,
{
    // Some internal impl and test code want an actual concrete type, NOT the
    // `dyn InstalledSchedulerPool`. So don't merge this into `Self::new_dyn()`.
    #[cfg_attr(feature = "dev-context-only-utils", qualifiers(pub))]
    fn new(
        handler_count: Option<usize>,
        log_messages_bytes_limit: Option<usize>,
        transaction_status_sender: Option<TransactionStatusSender>,
        replay_vote_sender: Option<ReplayVoteSender>,
        prioritization_fee_cache: Arc<PrioritizationFeeCache>,
    ) -> Arc<Self> {
<<<<<<< HEAD
        let (scheduler_pool_sender, scheduler_pool_receiver) = bounded(1);
        let (cleaner_sender, cleaner_receiver) = unbounded();
        let (cleaner_exit_signal_sender, cleaner_exit_signal_receiver) = unbounded();
        let handler_count = handler_count.unwrap_or(Self::default_handler_count());
        assert!(handler_count >= 1);

        let cleaner_main_loop = || {
            move || {
                let scheduler_pool: Arc<Self> = scheduler_pool_receiver.recv().unwrap();
                drop(scheduler_pool_receiver);

                let mut thread_managers: Vec<WatchedThreadManager<S, TH, SEA>> = vec![];

                'outer: loop {
                    let mut schedulers = scheduler_pool.scheduler_inners.lock().unwrap();
                    let schedulers_len_pre_retain = schedulers.len();
                    schedulers.retain_mut(|scheduler| scheduler.retire_if_stale());
                    let schedulers_len_post_retain = schedulers.len();
                    drop(schedulers);

                    let thread_manager_len_pre_retain = thread_managers.len();
                    thread_managers.retain_mut(|thread_manager| thread_manager.retire_if_stale());

                    let thread_manager_len_pre_push = thread_managers.len();
                    'inner: loop {
                        match cleaner_receiver.try_recv() {
                            Ok(thread_manager) => {
                                thread_managers.push(WatchedThreadManager::new(thread_manager))
                            }
                            Err(TryRecvError::Disconnected) => break 'outer,
                            Err(TryRecvError::Empty) => break 'inner,
                        }
                    }

                    info!(
                        "cleaner: unused schedulers in the pool: {} => {}, all thread managers: {} => {} => {}",
                        schedulers_len_pre_retain,
                        schedulers_len_post_retain,
                        thread_manager_len_pre_retain,
                        thread_manager_len_pre_push,
                        thread_managers.len(),
                    );
                    // wait for signal with timeout here instead of recv_timeout() to write all the
                    // preceeding logs at once.
                    match cleaner_exit_signal_receiver.recv_timeout(Duration::from_secs(1)) {
                        Ok(()) | Err(RecvTimeoutError::Disconnected) => break 'outer,
                        Err(RecvTimeoutError::Timeout) => continue,
                    }
                }
                info!("cleaner thread terminating!");
            }
        };

        let cleaner_thread = thread::Builder::new()
            .name("solScCleaner".to_owned())
            .spawn(cleaner_main_loop())
            .unwrap();

        let scheduler_pool = Arc::new_cyclic(|weak_self| Self {
=======
        let handler_count = handler_count.unwrap_or(1);
        // we're hard-coding the number of handler thread to 1, meaning this impl is currently
        // single-threaded still.
        assert_eq!(handler_count, 1); // replace this with assert!(handler_count >= 1) later

        Arc::new_cyclic(|weak_self| Self {
>>>>>>> 07955e79
            scheduler_inners: Mutex::default(),
            handler_count,
            handler_context: HandlerContext {
                log_messages_bytes_limit,
                transaction_status_sender,
                replay_vote_sender,
                prioritization_fee_cache,
            },
            weak_self: weak_self.clone(),
            next_scheduler_id: AtomicSchedulerId::new(PRIMARY_SCHEDULER_ID),
            cleaner_thread: Mutex::new(Some(cleaner_thread)),
            cleaner_sender,
            cleaner_exit_signal_sender,
        });
        scheduler_pool_sender.send(scheduler_pool.clone()).unwrap();
        scheduler_pool
    }

    // This apparently-meaningless wrapper is handy, because some callers explicitly want
    // `dyn InstalledSchedulerPool` to be returned for type inference convenience.
    pub fn new_dyn(
        handler_count: Option<usize>,
        log_messages_bytes_limit: Option<usize>,
        transaction_status_sender: Option<TransactionStatusSender>,
        replay_vote_sender: Option<ReplayVoteSender>,
        prioritization_fee_cache: Arc<PrioritizationFeeCache>,
    ) -> InstalledSchedulerPoolArc<SEA> {
        Self::new(
            handler_count,
            log_messages_bytes_limit,
            transaction_status_sender,
            replay_vote_sender,
            prioritization_fee_cache,
        )
    }

    // See a comment at the weak_self field for justification of this method's existence.
    fn self_arc(&self) -> Arc<Self> {
        self.weak_self
            .upgrade()
            .expect("self-referencing Arc-ed pool")
    }

    fn new_scheduler_id(&self) -> SchedulerId {
        self.next_scheduler_id.fetch_add(1, Relaxed)
    }

    fn return_scheduler(&self, scheduler: S::Inner) {
        self.scheduler_inners
            .lock()
            .expect("not poisoned")
            .push(scheduler);
    }

    #[cfg_attr(feature = "dev-context-only-utils", qualifiers(pub))]
    fn do_take_scheduler(&self, context: SchedulingContext) -> S {
        // pop is intentional for filo, expecting relatively warmed-up scheduler due to having been
        // returned recently
        if let Some(pooled_inner) = self.scheduler_inners.lock().expect("not poisoned").pop() {
            S::from_inner(pooled_inner, context)
        } else {
            S::spawn(self.self_arc(), context, TH::create(self))
        }
    }

<<<<<<< HEAD
    fn register_to_cleaner(&self, thread_manager: Weak<RwLock<ThreadManager<S, TH, SEA>>>) {
        self.cleaner_sender.send(thread_manager).unwrap();
    }

=======
>>>>>>> 07955e79
    pub fn default_handler_count() -> usize {
        Self::calculate_default_handler_count(
            thread::available_parallelism()
                .ok()
                .map(|non_zero| non_zero.get()),
        )
    }

    pub fn calculate_default_handler_count(detected_cpu_core_count: Option<usize>) -> usize {
        // Divide by 4 just not to consume all available CPUs just with handler threads, sparing for
        // other active forks and other subsystems.
        // Also, if available_parallelism fails (which should be very rare), use 4 threads,
        // as a relatively conservatism assumption of modern multi-core systems ranging from
        // engineers' laptops to production servers.
        detected_cpu_core_count
            .map(|core_count| (core_count / 4).max(1))
            .unwrap_or(4)
    }

    pub fn cli_message() -> &'static str {
<<<<<<< HEAD
        lazy_static! {
            static ref MESSAGE: String = format!(
                "Change the number of the unified scheduler's transaction execution threads \
                 dedicated to each block, otherwise calculated as cpu_cores/4 [default: {}]",
                DefaultSchedulerPool::default_handler_count()
            );
        };

        &MESSAGE
=======
        static MESSAGE: OnceLock<String> = OnceLock::new();

        MESSAGE.get_or_init(|| {
            format!(
                "Change the number of the unified scheduler's transaction execution threads \
                 dedicated to each block, otherwise calculated as cpu_cores/4 [default: {}]",
                Self::default_handler_count()
            )
        })
>>>>>>> 07955e79
    }
}

impl<S, TH, SEA> InstalledSchedulerPool<SEA> for SchedulerPool<S, TH, SEA>
where
    S: SpawnableScheduler<TH, SEA>,
    TH: TaskHandler<SEA>,
    SEA: ScheduleExecutionArg,
{
    fn take_scheduler(&self, context: SchedulingContext) -> Box<dyn InstalledScheduler<SEA>> {
        Box::new(self.do_take_scheduler(context))
    }

    fn uninstalled_from_bank_forks(self: Arc<Self>) {
        self.scheduler_inners.lock().unwrap().clear();
        self.cleaner_exit_signal_sender.send(()).unwrap();
        let () = self
            .cleaner_thread
            .lock()
            .unwrap()
            .take()
            .unwrap()
            .join()
            .unwrap();
        info!(
            "SchedulerPool::uninstalled_from_bank_forks(): joined cleaner thread at {:?}...",
            thread::current()
        );
    }
}

pub trait TaskHandler<SEA: ScheduleExecutionArg>:
    Send + Sync + Debug + Sized + Clone + 'static
{
    fn create<T: SpawnableScheduler<Self, SEA>>(pool: &SchedulerPool<T, Self, SEA>) -> Self;

    fn handle(
        &self,
        result: &mut Result<()>,
        timings: &mut ExecuteTimings,
        bank: &Arc<Bank>,
        transaction: &SanitizedTransaction,
        index: usize,
        handler_context: &HandlerContext,
    );
}

#[derive(Clone, Debug)]
pub struct DefaultTaskHandler;

impl<SEA: ScheduleExecutionArg> TaskHandler<SEA> for DefaultTaskHandler {
    fn create<T: SpawnableScheduler<Self, SEA>>(_pool: &SchedulerPool<T, Self, SEA>) -> Self {
        Self
    }

    fn handle(
        &self,
        result: &mut Result<()>,
        timings: &mut ExecuteTimings,
        bank: &Arc<Bank>,
        transaction: &SanitizedTransaction,
        index: usize,
        handler_context: &HandlerContext,
    ) {
        // scheduler must properly prevent conflicting tx executions. thus, task handler isn't
        // responsible for locking.
        let batch = bank.prepare_unlocked_batch_from_single_tx(transaction);
        let batch_with_indexes = TransactionBatchWithIndexes {
            batch,
            transaction_indexes: vec![index],
        };

        *result = execute_batch(
            &batch_with_indexes,
            bank,
            handler_context.transaction_status_sender.as_ref(),
            handler_context.replay_vote_sender.as_ref(),
            timings,
            handler_context.log_messages_bytes_limit,
            &handler_context.prioritization_fee_cache,
        );
    }
}

struct ExecutedTask {
    task: Task,
    result_with_timings: ResultWithTimings,
    slot: Slot,
    thx: usize,
    handler_timings: Option<HandlerTimings>,
}

pub struct HandlerTimings {
    finish_time: SystemTime,
    execution_us: u64,
    execution_cpu_us: u128,
}

impl ExecutedTask {
    fn new_boxed(task: Task, thx: usize, slot: Slot) -> Box<Self> {
        Box::new(Self {
            task,
            result_with_timings: initialized_result_with_timings(),
            slot,
            thx,
            handler_timings: None,
        })
    }

    fn is_err(&self) -> bool {
        self.result_with_timings.0.is_err()
    }
}

// A very tiny generic message type to signal about opening and closing of subchannels, which are
// logically segmented series of Payloads (P1) over a single continuous time-span, potentially
// carrying some subchannel metadata (P2) upon opening a new subchannel.
// Note that the above properties can be upheld only when this is used inside MPSC or SPSC channels
// (i.e. the consumer side needs to be single threaded). For the multiple consumer cases,
// ChainedChannel can be used instead.
enum SubchanneledPayload<P1, P2> {
    Payload(P1),
    OpenSubchannel(P2),
    CloseSubchannel,
}

type NewTaskPayload = SubchanneledPayload<Task, SchedulingContext>;
type ExecutedTaskPayload = SubchanneledPayload<Box<ExecutedTask>, ()>;

// A tiny generic message type to synchronize multiple threads everytime some contextual data needs
// to be switched (ie. SchedulingContext), just using a single communication channel.
//
// Usually, there's no way to prevent one of those threads from mixing current and next contexts
// while processing messages with a multiple-consumer channel. A condvar or other
// out-of-bound mechanism is needed to notify about switching of contextual data. That's because
// there's no way to block those threads reliably on such a switching event just with a channel.
//
// However, if the number of consumer can be determined, this can be accomplished just over a
// single channel, which even carries an in-bound control meta-message with the contexts. The trick
// is that identical meta-messages as many as the number of threads are sent over the channel,
// along with new channel receivers to be used (hence the name of _chained_). Then, the receiving
// thread drops the old channel and is now blocked on receiving from the new channel. In this way,
// this switching can happen exactly once for each thread.
//
// Overall, this greatly simplifies the code, reduces CAS/syscall overhead per messaging to the
// minimum at the cost of a single channel recreation per switching. Needless to say, such an
// allocation can be amortized to be negligible.
mod chained_channel {
    use super::*;

    // hide variants by putting this inside newtype
    enum ChainedChannelPrivate<P, C> {
        Payload(P),
        ContextAndChannel(C, Receiver<ChainedChannel<P, C>>),
    }

    pub(super) struct ChainedChannel<P, C>(ChainedChannelPrivate<P, C>);

    impl<P, C> ChainedChannel<P, C> {
        fn chain_to_new_channel(context: C, receiver: Receiver<Self>) -> Self {
            Self(ChainedChannelPrivate::ContextAndChannel(context, receiver))
        }
    }

    pub(super) struct ChainedChannelSender<P, C> {
        sender: Sender<ChainedChannel<P, C>>,
    }

    impl<P, C: Clone> ChainedChannelSender<P, C> {
        fn new(sender: Sender<ChainedChannel<P, C>>) -> Self {
            Self { sender }
        }

        pub(super) fn send_payload(
            &self,
            payload: P,
        ) -> std::result::Result<(), SendError<ChainedChannel<P, C>>> {
            self.sender
                .send(ChainedChannel(ChainedChannelPrivate::Payload(payload)))
        }

        pub(super) fn send_chained_channel(
            &mut self,
            context: C,
            count: usize,
        ) -> std::result::Result<(), SendError<ChainedChannel<P, C>>> {
            let (chained_sender, chained_receiver) = crossbeam_channel::unbounded();
            for _ in 0..count {
                self.sender.send(ChainedChannel::chain_to_new_channel(
                    context.clone(),
                    chained_receiver.clone(),
                ))?
            }
            self.sender = chained_sender;
            Ok(())
        }

        pub(super) fn len(&self) -> usize {
            self.sender.len()
        }
    }

    // P doesn't need to be `: Clone`, yet rustc derive can't handle it.
    // see https://github.com/rust-lang/rust/issues/26925
    #[derive(Derivative)]
    #[derivative(Clone(bound = "C: Clone"))]
    pub(super) struct ChainedChannelReceiver<P, C: Clone> {
        receiver: Receiver<ChainedChannel<P, C>>,
        context: C,
    }

    impl<P, C: Clone> ChainedChannelReceiver<P, C> {
        fn new(receiver: Receiver<ChainedChannel<P, C>>, initial_context: C) -> Self {
            Self {
                receiver,
                context: initial_context,
            }
        }

        pub(super) fn context(&self) -> &C {
            &self.context
        }

        pub(super) fn for_select(&self) -> &Receiver<ChainedChannel<P, C>> {
            &self.receiver
        }

        pub(super) fn after_select(&mut self, message: ChainedChannel<P, C>) -> Option<P> {
            match message.0 {
                ChainedChannelPrivate::Payload(payload) => Some(payload),
                ChainedChannelPrivate::ContextAndChannel(context, channel) => {
                    self.context = context;
                    self.receiver = channel;
                    None
                }
            }
        }
    }

    pub(super) fn unbounded<P, C: Clone>(
        initial_context: C,
    ) -> (ChainedChannelSender<P, C>, ChainedChannelReceiver<P, C>) {
        let (sender, receiver) = crossbeam_channel::unbounded();
        (
            ChainedChannelSender::new(sender),
            ChainedChannelReceiver::new(receiver, initial_context),
        )
    }
}

#[derive(Default, Debug)]
pub struct AddressBook {
    book: DashMap<Pubkey, Page>,
}

impl AddressBook {
    pub fn load(&self, address: Pubkey) -> Page {
        self.book.entry(address).or_default().clone()
    }

    pub fn page_count(&self) -> usize {
        self.book.len()
    }

    pub fn clear(&self) {
        self.book.clear();
    }
}

fn initialized_result_with_timings() -> ResultWithTimings {
    (Ok(()), ExecuteTimings::default())
}

#[derive(Debug)]
pub struct PooledScheduler<TH, SEA>
where
    TH: TaskHandler<SEA>,
    SEA: ScheduleExecutionArg,
{
    inner: PooledSchedulerInner<Self, TH, SEA>,
    context: SchedulingContext,
}

#[derive(Debug)]
pub struct PooledSchedulerInner<S, TH, SEA>
where
    S: SpawnableScheduler<TH, SEA>,
    TH: TaskHandler<SEA>,
    SEA: ScheduleExecutionArg,
{
    thread_manager: Arc<RwLock<ThreadManager<S, TH, SEA>>>,
    address_book: AddressBook,
    pooled_at: Instant,
}

impl<S, TH, SEA> PooledSchedulerInner<S, TH, SEA>
where
    S: SpawnableScheduler<TH, SEA>,
    TH: TaskHandler<SEA>,
    SEA: ScheduleExecutionArg,
{
    fn pooled_since(&self) -> Duration {
        self.pooled_at.elapsed()
    }

    fn suspend_thread_manager(&mut self) {
        debug!("suspend_thread_manager()");
        self.thread_manager.write().unwrap().suspend();
    }

    fn id(&self) -> SchedulerId {
        self.thread_manager.read().unwrap().scheduler_id
    }
}

type Tid = i32;
// The linux's tid (essentially is in the pid name space) is guaranteed to be non-zero; so
// using 0 for special purpose at user-land is totally safe.
#[cfg_attr(target_os = "linux", allow(dead_code))]
const DUMMY_TID: Tid = 0;

#[derive(Default)]
struct LogInterval(usize);

impl LogInterval {
    fn increment(&mut self) -> bool {
        let should_log = self.0 % 1000 == 0;
        self.0 = self.0.checked_add(1).unwrap();
        should_log
    }
}

const PRIMARY_SCHEDULER_ID: SchedulerId = 0;

// This type manages the OS threads for scheduling and executing transactions. The term
// `session` is consistently used to mean a group of Tasks scoped under a single SchedulingContext.
// This is equivalent to a particular bank for block verification. However, new terms is introduced
// here to mean some continuous time over multiple continuous banks/slots for the block production,
// which is planned to be implemented in the future.
#[derive(Debug)]
struct ThreadManager<S, TH, SEA>
where
    S: SpawnableScheduler<TH, SEA>,
    TH: TaskHandler<SEA>,
    SEA: ScheduleExecutionArg,
{
    scheduler_id: SchedulerId,
<<<<<<< HEAD
    pool: Arc<SchedulerPool<S, TH, SEA>>,
    handler: TH,
=======
    pool: Arc<SchedulerPool<S, TH>>,
>>>>>>> 07955e79
    new_task_sender: Sender<NewTaskPayload>,
    new_task_receiver: Option<Receiver<NewTaskPayload>>,
    session_result_sender: Sender<Option<ResultWithTimings>>,
    session_result_receiver: Receiver<Option<ResultWithTimings>>,
    session_result_with_timings: Option<ResultWithTimings>,
    scheduler_thread_and_tid: Option<(JoinHandle<Option<ResultWithTimings>>, Tid)>,
    handler_threads: Vec<JoinHandle<()>>,
    accumulator_thread: Option<JoinHandle<()>>,
}

<<<<<<< HEAD
impl<TH, SEA> PooledScheduler<TH, SEA>
where
    TH: TaskHandler<SEA>,
    SEA: ScheduleExecutionArg,
{
    fn do_spawn(
        pool: Arc<SchedulerPool<Self, TH, SEA>>,
        initial_context: SchedulingContext,
        handler: TH,
    ) -> Self {
        Self::from_inner(
            PooledSchedulerInner {
                thread_manager: Arc::new(RwLock::new(ThreadManager::new(pool.clone(), handler))),
                address_book: AddressBook::default(),
                pooled_at: Instant::now(),
=======
impl<TH: TaskHandler> PooledScheduler<TH> {
    fn do_spawn(pool: Arc<SchedulerPool<Self, TH>>, initial_context: SchedulingContext) -> Self {
        Self::from_inner(
            PooledSchedulerInner::<Self, TH> {
                thread_manager: ThreadManager::new(pool),
>>>>>>> 07955e79
            },
            initial_context,
        )
    }

    #[cfg(feature = "dev-context-only-utils")]
    pub fn clear_session_result_with_timings(&mut self) {
        assert_matches!(
            self.inner
                .thread_manager
                .write()
                .unwrap()
                .take_session_result_with_timings(),
            (Ok(_), _)
        );
    }

    #[cfg(feature = "dev-context-only-utils")]
    pub fn restart_session(&mut self) {
        self.inner
            .thread_manager
            .write()
            .unwrap()
            .start_session(&self.context);
    }

    #[cfg(feature = "dev-context-only-utils")]
    pub fn schedule_task(&self, task: Task) {
        self.inner.thread_manager.read().unwrap().send_task(task);
    }

    fn ensure_thread_manager_resumed(
        &self,
        context: &SchedulingContext,
    ) -> std::result::Result<RwLockReadGuard<'_, ThreadManager<Self, TH, SEA>>, TransactionError>
    {
        let mut was_already_active = false;
        loop {
            let read = self.inner.thread_manager.read().unwrap();
            if !read.is_suspended() {
                debug!(
                    "{}",
                    if was_already_active {
                        "ensure_thread_manager_resumed(): was already active."
                    } else {
                        "ensure_thread_manager_resumed(): wasn't already active..."
                    }
                );
                return Ok(read);
            } else {
                debug!("ensure_thread_manager_resumed(): will start threads...");
                drop(read);
                let mut write = self.inner.thread_manager.write().unwrap();
                write.start_or_try_resume_threads(context)?;
                drop(write);
                was_already_active = false;
            }
        }
    }
}

<<<<<<< HEAD
impl<S, TH, SEA> ThreadManager<S, TH, SEA>
where
    S: SpawnableScheduler<TH, SEA>,
    TH: TaskHandler<SEA>,
    SEA: ScheduleExecutionArg,
{
    fn new(pool: Arc<SchedulerPool<S, TH, SEA>>, handler: TH) -> Self {
=======
impl<S: SpawnableScheduler<TH>, TH: TaskHandler> ThreadManager<S, TH> {
    fn new(pool: Arc<SchedulerPool<S, TH>>) -> Self {
>>>>>>> 07955e79
        let (new_task_sender, new_task_receiver) = unbounded();
        let (session_result_sender, session_result_receiver) = unbounded();
        let handler_count = pool.handler_count;

        Self {
            scheduler_id: pool.new_scheduler_id(),
            pool,
<<<<<<< HEAD
            handler,
=======
>>>>>>> 07955e79
            new_task_sender,
            new_task_receiver: Some(new_task_receiver),
            session_result_sender,
            session_result_receiver,
            session_result_with_timings: None,
            scheduler_thread_and_tid: None,
            handler_threads: Vec::with_capacity(handler_count),
            accumulator_thread: None,
        }
    }

    fn is_suspended(&self) -> bool {
        self.scheduler_thread_and_tid.is_none()
    }

    pub fn take_scheduler_thread(&mut self) -> Option<JoinHandle<Option<ResultWithTimings>>> {
        self.scheduler_thread_and_tid
            .take()
            .map(|(thread, _tid)| thread)
    }

    fn execute_task_with_handler(
        handler: &TH,
        bank: &Arc<Bank>,
        executed_task: &mut Box<ExecutedTask>,
        handler_context: &HandlerContext,
        send_metrics: bool,
    ) {
        let handler_timings =
            send_metrics.then_some((Measure::start("process_message_time"), ThreadTime::now()));
        debug!("handling task at {:?}", thread::current());
        TH::handle(
            handler,
            &mut executed_task.result_with_timings.0,
            &mut executed_task.result_with_timings.1,
            bank,
            executed_task.task.transaction(),
            executed_task.task.task_index(),
            handler_context,
        );
        if let Some((mut wall_time, cpu_time)) = handler_timings {
            executed_task.handler_timings = Some(HandlerTimings {
                finish_time: SystemTime::now(),
                execution_cpu_us: cpu_time.elapsed().as_micros(),
                execution_us: {
                    // make wall time is longer than cpu time, always
                    wall_time.stop();
                    wall_time.as_us()
                },
            });
        }
    }

    fn accumulate_result_with_timings(
        (_result, timings): &mut ResultWithTimings,
        executed_task: Box<ExecutedTask>,
    ) {
        assert_matches!(executed_task.result_with_timings.0, Ok(()));
        timings.accumulate(&executed_task.result_with_timings.1);

        if let Some(handler_timings) = &executed_task.handler_timings {
            let thread = format!("solScExLane{:02}", executed_task.thx);
            let signature = executed_task.task.transaction().signature().to_string();
            let account_locks_in_json = serde_json::to_string(
                &executed_task
                    .task
                    .transaction()
                    .get_account_locks_unchecked(),
            )
            .unwrap();
            let status = format!("{:?}", executed_task.result_with_timings.0);
            let compute_unit_price = executed_task
                .task
                .transaction()
                .get_compute_budget_details(false)
                .map(|d| d.compute_unit_price)
                .unwrap_or_default();

            datapoint_info_at!(
                handler_timings.finish_time,
                "transaction_timings",
                ("slot", executed_task.slot, i64),
                ("index", executed_task.task.task_index(), i64),
                ("thread", thread, String),
                ("signature", signature, String),
                ("account_locks_in_json", account_locks_in_json, String),
                ("status", status, String),
                ("duration", handler_timings.execution_us, i64),
                ("cpu_duration", handler_timings.execution_cpu_us, i64),
                ("compute_units", 0 /*task.cu*/, i64),
                ("priority", compute_unit_price, i64), // old name is kept for compat...
            );
        }

        drop(executed_task);
    }

    fn take_session_result_with_timings(&mut self) -> ResultWithTimings {
        self.session_result_with_timings.take().unwrap()
    }

    fn reset_session_on_error(&mut self) -> Result<()> {
        let err = self
            .session_result_with_timings
            .replace(initialized_result_with_timings())
            .unwrap()
            .0;
        assert_matches!(err, Err(_));
        err
    }

    fn put_session_result_with_timings(&mut self, result_with_timings: ResultWithTimings) {
        assert_matches!(
            self.session_result_with_timings
                .replace(result_with_timings),
            None
        );
    }

    fn start_or_try_resume_threads(&mut self, context: &SchedulingContext) -> Result<()> {
        if !self.is_suspended() {
            // this can't be promoted to panic! as read => write upgrade isn't completely
            // race-free in ensure_thread_manager_resumed()...
            warn!("try_resume(): already resumed");
            return Ok(());
        } else if self
            .session_result_with_timings
            .as_ref()
            .map(|(result, _)| result.is_err())
            .unwrap_or(false)
        {
            warn!("try_resume(): skipping resuming due to err, while resetting session result");
            return self.reset_session_on_error();
        }
        debug!("try_resume(): doing now");

        let send_metrics = env::var("SOLANA_TRANSACTION_TIMINGS").is_ok();

        let (mut blocked_task_sender, blocked_task_receiver) =
            chained_channel::unbounded::<Task, SchedulingContext>(context.clone());
        let (idle_task_sender, idle_task_receiver) = unbounded::<Task>();
        let (finished_task_sender, finished_task_receiver) = unbounded::<Box<ExecutedTask>>();
        let (finished_idle_task_sender, finished_idle_task_receiver) =
            unbounded::<Box<ExecutedTask>>();
        let (executed_task_sender, executed_task_receiver) = unbounded::<ExecutedTaskPayload>();
        let (accumulated_result_sender, accumulated_result_receiver) =
            unbounded::<Option<ResultWithTimings>>();

        let scheduler_id = self.scheduler_id;
        let mut slot = context.bank().slot();
        let (tid_sender, tid_receiver) = bounded(1);
        let mut result_with_timings = self.session_result_with_timings.take();

        // High-level flow of new tasks:
        // 1. the replay stage thread send a new task.
        // 2. the scheduler thread accepts the task.
        // 3. the scheduler thread dispatches the task after proper locking.
        // 4. the handler thread processes the dispatched task.
        // 5. the handler thread reply back to the scheduler thread as an executed task.
        // 6. the scheduler thread post-processes the executed task.
        // 7. the scheduler thread send the executed task to the accumulator thread.
        // 8. the accumulator thread examines the executed task's result and accumulate its timing,
        //    finally dropping the transaction inside the executed task.
        let scheduler_main_loop = || {
            let handler_count = self.pool.handler_count;
            let session_result_sender = self.session_result_sender.clone();
            let mut new_task_receiver = self.new_task_receiver.take().unwrap();

            let mut session_ending = false;
            let mut thread_suspending = false;

            // Now, this is the main loop for the scheduler thread, which is a special beast.
            //
            // That's because it could be the most notable bottleneck of throughput in the future
            // when there are ~100 handler threads. Unified scheduler's overall throughput is
            // largely dependant on its ultra-low latency characteristic, which is the most
            // important design goal of the scheduler in order to reduce the transaction
            // confirmation latency for end users.
            //
            // Firstly, the scheduler thread must handle incoming messages from thread(s) owned by
            // the replay stage or the banking stage. It also must handle incoming messages from
            // the multi-threaded handlers. This heavily-multi-threaded whole processing load must
            // be coped just with the single-threaded scheduler, to attain ideal cpu cache
            // friendliness and main memory bandwidth saturation with its shared-nothing
            // single-threaded account locking implementation. In other words, the per-task
            // processing efficiency of the main loop codifies the upper bound of horizontal
            // scalability of the unified scheduler.
            //
            // Moreover, the scheduler is designed to handle tasks without batching at all in the
            // pursuit of saturating all of the handler threads with maximally-fine-grained
            // concurrency density for throughput as the second design goal. This design goal
            // relies on the assumption that there's no considerable penalty arising from the
            // unbatched manner of processing.
            //
            // Note that this assumption isn't true as of writing. The current code path
            // underneath execute_batch() isn't optimized for unified scheduler's load pattern (ie.
            // batches just with a single transaction) at all. This will be addressed in the
            // future.
            //
            // These two key elements of the design philosophy lead to the rather unforgiving
            // implementation burden: Degraded performance would acutely manifest from an even tiny
            // amount of individual cpu-bound processing delay in the scheduler thread, like when
            // dispatching the next conflicting task after receiving the previous finished one from
            // the handler.
            //
            // Thus, it's fatal for unified scheduler's advertised superiority to squeeze every cpu
            // cycles out of the scheduler thread. Thus, any kinds of unessential overhead sources
            // like syscalls, VDSO, and even memory (de)allocation should be avoided at all costs
            // by design or by means of offloading at the last resort.
            move || {
                const BITS_PER_HEX_DIGIT: usize = 4;
                let mut state_machine = unsafe {
                    SchedulingStateMachine::exclusively_initialize_current_thread_for_scheduling()
                };
                let mut log_interval = LogInterval::default();
                // hint compiler about inline[never] and unlikely?
                macro_rules! log_scheduler {
                    ($prefix:tt) => {
                        info!(
                            "[sch_{:0width$x}]: slot: {}[{:12}]({}{}): state_machine(({}(+{})=>{})/{}|{}) channels(<{} >{}+{} <{}+{})",
                            scheduler_id, slot,
                            (if ($prefix) == "step" { "interval" } else { $prefix }),
                            (if session_ending {"S"} else {"-"}), (if thread_suspending {"T"} else {"-"}),
                            state_machine.active_task_count(), state_machine.unblocked_task_queue_count(), state_machine.handled_task_count(),
                            state_machine.total_task_count(),
                            state_machine.unblocked_task_count(),
                            new_task_receiver.len(),
                            blocked_task_sender.len(), idle_task_sender.len(),
                            finished_task_receiver.len(), finished_idle_task_receiver.len(),
                            width = SchedulerId::BITS as usize / BITS_PER_HEX_DIGIT,
                        );
                    };
                }

                trace!("solScheduler thread is running at: {:?}", thread::current());
                tid_sender
                    .send({
                        #[cfg(not(target_os = "linux"))]
                        let tid = DUMMY_TID;
                        #[cfg(target_os = "linux")]
                        let tid = rustix::thread::gettid().as_raw_nonzero().get();
                        tid
                    })
                    .unwrap();
                let (do_now, dont_now) = (&disconnected::<()>(), &never::<()>());
                log_scheduler!("S+T:started");

                while !thread_suspending {
                    let mut is_finished = false;
                    while !is_finished {
                        let state_change = select_biased! {
                            recv(finished_task_receiver) -> executed_task => {
                                let executed_task = executed_task.unwrap();
                                if executed_task.is_err() {
                                    log_scheduler!("S+T:aborted");
                                    // MUST: clear the addressbook before reusing this scheduler
                                    // ...
                                    session_result_sender.send(None).unwrap();
                                    // be explicit about specifically dropping this receiver
                                    drop(new_task_receiver);
                                    // this timings aren't for the accumulated one. but
                                    // caller doesn't care.
                                    return Some(executed_task.result_with_timings);
                                } else {
                                    state_machine.deschedule_task(&executed_task.task);
                                    executed_task_sender.send_buffered(ExecutedTaskPayload::Payload(executed_task)).unwrap();
                                }
                                "step"
                            },
                            recv(if state_machine.has_unblocked_task() { do_now } else { dont_now }) -> dummy_result => {
                                assert_matches!(dummy_result, Err(RecvError));

                                if let Some(task) = state_machine.schedule_unblocked_task() {
                                    blocked_task_sender
                                        .send_payload(task)
                                        .unwrap();
                                }
                                "step"
                            },
                            recv(new_task_receiver) -> message => {
                                assert!(message.is_err() || (!session_ending && !thread_suspending));
                                match message {
                                    Ok(NewTaskPayload::Payload(task)) => {
                                        if let Some(task) = state_machine.schedule_task(task) {
                                            idle_task_sender.send(task).unwrap();
                                        }
                                        "step"
                                    }
                                    Ok(NewTaskPayload::OpenSubchannel(context)) => {
                                        slot = context.bank().slot();
                                        blocked_task_sender
                                            .send_chained_channel(context, handler_count)
                                            .unwrap();
                                        executed_task_sender
                                            .send(ExecutedTaskPayload::OpenSubchannel(()))
                                            .unwrap();
                                        "S:started"
                                    }
                                    Ok(NewTaskPayload::CloseSubchannel) => {
                                        session_ending = true;
                                        "S:ending"
                                    }
                                    Err(_) => {
                                        assert!(!thread_suspending);
                                        thread_suspending = true;

                                        // Err(_) on new_task_receiver guarantees
                                        // that there's no live sender and no messages to be
                                        // received anymore; so dropping by overriding it with
                                        // never() should pose no possibility of missed messages.
                                        new_task_receiver = never();

                                        "T:suspending"
                                    }
                                }
                            },
                            recv(finished_idle_task_receiver) -> executed_task => {
                                let executed_task = executed_task.unwrap();
                                if executed_task.is_err() {
                                    log_scheduler!("S+T:aborted");
                                    session_result_sender.send(None).unwrap();
                                    // be explicit about specifically dropping this receiver
                                    drop(new_task_receiver);
                                    // this timings aren't for the accumulated one. but
                                    // caller doesn't care.
                                    return Some(executed_task.result_with_timings);
                                } else {
                                    state_machine.deschedule_task(&executed_task.task);
                                    executed_task_sender.send_buffered(ExecutedTaskPayload::Payload(executed_task)).unwrap();
                                }
                                "step"
                            },
                        };
                        if state_change != "step" || log_interval.increment() {
                            log_scheduler!(state_change);
                        }

                        is_finished = state_machine.has_no_active_task()
                            && (session_ending || thread_suspending);
                    }

                    if session_ending {
                        log_scheduler!("S:ended");
                        state_machine.reinitialize();
                        log_interval = LogInterval::default();
                        executed_task_sender
                            .send(ExecutedTaskPayload::CloseSubchannel)
                            .unwrap();
                        session_result_sender
                            .send(Some(
                                accumulated_result_receiver
                                    .recv()
                                    .unwrap()
                                    .unwrap_or_else(initialized_result_with_timings),
                            ))
                            .unwrap();
                        if !thread_suspending {
                            session_ending = false;
                        }
                    }
                }

                log_scheduler!("T:suspended");
                let result_with_timings = if session_ending {
                    None
                } else {
                    executed_task_sender
                        .send(ExecutedTaskPayload::CloseSubchannel)
                        .unwrap();
                    accumulated_result_receiver.recv().unwrap()
                };
                trace!(
                    "solScheduler thread is terminating at: {:?}",
                    thread::current()
                );
                result_with_timings
            }
        };

        let handler_main_loop = |thx| {
            let pool = self.pool.clone();
            let handler = self.handler.clone();
            let mut blocked_task_receiver = blocked_task_receiver.clone();
            let mut idle_task_receiver = idle_task_receiver.clone();
            let finished_task_sender = finished_task_sender.clone();
            let finished_idle_task_sender = finished_idle_task_sender.clone();

            move || {
                trace!(
                    "solScHandler{:02} thread is running at: {:?}",
                    thx,
                    thread::current()
                );
                loop {
                    let (task, sender) = select_biased! {
                        recv(blocked_task_receiver.for_select()) -> message => {
                            match message {
                                Ok(message) => {
                                    if let Some(task) = blocked_task_receiver.after_select(message) {
                                        (task, &finished_task_sender)
                                    } else {
                                        continue;
                                    }
                                },
                                Err(_) => break,
                            }
                        },
                        recv(idle_task_receiver) -> task => {
                            if let Ok(task) = task {
                                (task, &finished_idle_task_sender)
                            } else {
                                idle_task_receiver = never();
                                continue;
                            }
                        },
                    };
                    let bank = blocked_task_receiver.context().bank();
                    let mut task = ExecutedTask::new_boxed(task, thx, bank.slot());
                    Self::execute_task_with_handler(
                        &handler,
                        bank,
                        &mut task,
                        &pool.handler_context,
                        send_metrics,
                    );
                    if sender.send(task).is_err() {
                        break;
                    }
                }
                trace!(
                    "solScHandler{:02} thread is terminating at: {:?}",
                    thx,
                    thread::current()
                );
            }
        };

        let accumulator_main_loop = || {
            move || 'outer: loop {
                match executed_task_receiver.recv_timeout(Duration::from_millis(40)) {
                    Ok(ExecutedTaskPayload::Payload(executed_task)) => {
                        let result_with_timings = result_with_timings.as_mut().unwrap();
                        Self::accumulate_result_with_timings(result_with_timings, executed_task);
                    }
                    Ok(ExecutedTaskPayload::OpenSubchannel(())) => {
                        assert_matches!(
                            result_with_timings.replace(initialized_result_with_timings()),
                            None
                        );
                    }
                    Ok(ExecutedTaskPayload::CloseSubchannel) => {
                        if accumulated_result_sender
                            .send(result_with_timings.take())
                            .is_err()
                        {
                            break 'outer;
                        }
                    }
                    Err(RecvTimeoutError::Disconnected) => break 'outer,
                    Err(RecvTimeoutError::Timeout) => continue,
                }
            }
        };

        self.scheduler_thread_and_tid = Some((
            thread::Builder::new()
                .name("solScheduler".to_owned())
                .spawn(scheduler_main_loop())
                .unwrap(),
            tid_receiver.recv().unwrap(),
        ));

        self.accumulator_thread = Some(
            thread::Builder::new()
                .name("solScAccmltr".to_owned())
                .spawn(accumulator_main_loop())
                .unwrap(),
        );

        self.handler_threads = (0..self.pool.handler_count)
            .map({
                |thx| {
                    thread::Builder::new()
                        .name(format!("solScHandler{:02}", thx))
                        .spawn(handler_main_loop(thx))
                        .unwrap()
                }
            })
            .collect();
        Ok(())
    }

    fn send_task(&self, task: Task) -> bool {
        debug!("send_task()");
        self.new_task_sender
            .send(NewTaskPayload::Payload(task))
            .is_err()
    }

    fn end_session(&mut self) {
        debug!("end_session(): will end session...");
        if self.is_suspended() {
            debug!("end_session(): no threads..");
            assert_matches!(self.session_result_with_timings, Some(_));
            return;
        } else if self.session_result_with_timings.is_some() {
            debug!("end_session(): already result resides within thread manager..");
            return;
        }

        let mut abort_detected = self
            .new_task_sender
            .send(NewTaskPayload::CloseSubchannel)
            .is_err();

        if let Some(result_with_timings) = self.session_result_receiver.recv().unwrap() {
            assert!(!abort_detected);
            self.put_session_result_with_timings(result_with_timings);
        } else {
            abort_detected = true;
        }

        if abort_detected {
            self.suspend();
        }
    }

    fn start_session(&mut self, context: &SchedulingContext) {
        if !self.is_suspended() {
            assert_matches!(self.session_result_with_timings, None);
            self.new_task_sender
                .send(NewTaskPayload::OpenSubchannel(context.clone()))
                .unwrap();
        } else {
            self.put_session_result_with_timings(initialized_result_with_timings());
            assert_matches!(self.start_or_try_resume_threads(context), Ok(()));
        }
    }

    fn suspend(&mut self) {
        let Some(scheduler_thread) = self.take_scheduler_thread() else {
            warn!("suspend(): already suspended...");
            return;
        };
        debug!("suspend(): terminating threads by {:?}", thread::current());

        let (s, r) = unbounded();
        (self.new_task_sender, self.new_task_receiver) = (s, Some(r));

        let () = self.accumulator_thread.take().unwrap().join().unwrap();
        for thread in self.handler_threads.drain(..) {
            debug!("joining...: {:?}", thread);
            () = thread.join().unwrap();
        }
        if let Some(result_with_timings) = scheduler_thread.join().unwrap() {
            self.put_session_result_with_timings(result_with_timings);
        }

        debug!(
            "suspend(): successfully suspended threads by {:?}",
            thread::current()
        );
    }

    fn is_primary(&self) -> bool {
        self.scheduler_id == PRIMARY_SCHEDULER_ID
    }

    #[cfg(target_os = "linux")]
    fn active_tid_if_not_primary(&self) -> Option<Tid> {
        if self.is_primary() {
            // always exempt from cleaner...
            None
        } else {
            self.scheduler_thread_and_tid.as_ref().map(|&(_, tid)| tid)
        }
    }
}

pub trait SpawnableScheduler<TH, SEA>: InstalledScheduler<SEA>
where
    TH: TaskHandler<SEA>,
    SEA: ScheduleExecutionArg,
{
    type Inner: Debug + Send + Sync + RetirableSchedulerInner;

    fn into_inner(self) -> (ResultWithTimings, Self::Inner);

    fn from_inner(inner: Self::Inner, context: SchedulingContext) -> Self;

    fn spawn(
        pool: Arc<SchedulerPool<Self, TH, SEA>>,
        initial_context: SchedulingContext,
        handler: TH,
    ) -> Self
    where
        Self: Sized;
}

pub trait RetirableSchedulerInner {
    fn retire_if_stale(&mut self) -> bool;
}

impl<TH, SEA> SpawnableScheduler<TH, SEA> for PooledScheduler<TH, SEA>
where
    TH: TaskHandler<SEA>,
    SEA: ScheduleExecutionArg,
{
    type Inner = PooledSchedulerInner<Self, TH, SEA>;

    fn into_inner(self) -> (ResultWithTimings, Self::Inner) {
        let result_with_timings = {
            let manager = &mut self.inner.thread_manager.write().unwrap();
            manager.end_session();
            manager.take_session_result_with_timings()
        };
        (result_with_timings, self.inner)
    }

    fn from_inner(inner: Self::Inner, context: SchedulingContext) -> Self {
        inner
            .thread_manager
            .write()
            .unwrap()
            .start_session(&context);
        Self { inner, context }
    }

    fn spawn(
        pool: Arc<SchedulerPool<Self, TH, SEA>>,
        initial_context: SchedulingContext,
        handler: TH,
    ) -> Self {
        let scheduler = Self::do_spawn(pool.clone(), initial_context, handler);
        pool.register_to_cleaner(Arc::downgrade(&scheduler.inner.thread_manager));
        scheduler
    }
}

impl<TH, SEA> InstalledScheduler<SEA> for PooledScheduler<TH, SEA>
where
    TH: TaskHandler<SEA>,
    SEA: ScheduleExecutionArg,
{
    fn id(&self) -> SchedulerId {
        self.inner.id()
    }

    fn context(&self) -> &SchedulingContext {
        &self.context
    }

    fn schedule_execution(
        &self,
        transaction_with_index: SEA::TransactionWithIndex<'_>,
    ) -> Result<()> {
        transaction_with_index.with_transaction_and_index(|transaction, index| {
            let task =
                SchedulingStateMachine::create_task(transaction.clone(), index, &mut |pubkey| {
                    self.inner.address_book.load(pubkey)
                });
            let abort_detected = self
                .ensure_thread_manager_resumed(&self.context)?
                .send_task(task);
            if abort_detected {
                let thread_manager = &mut self.inner.thread_manager.write().unwrap();
                thread_manager.suspend();
                thread_manager.reset_session_on_error()
            } else {
                Ok(())
            }
        })
    }

    fn wait_for_termination(
        self: Box<Self>,
        _is_dropped: bool,
    ) -> (ResultWithTimings, UninstalledSchedulerBox) {
        let (result_with_timings, uninstalled_scheduler) = self.into_inner();
        (result_with_timings, Box::new(uninstalled_scheduler))
    }

    fn pause_for_recent_blockhash(&mut self) {
        self.inner.thread_manager.write().unwrap().end_session();
    }
}

impl<S, TH, SEA> UninstalledScheduler for PooledSchedulerInner<S, TH, SEA>
where
    S: SpawnableScheduler<TH, SEA, Inner = PooledSchedulerInner<S, TH, SEA>>,
    TH: TaskHandler<SEA>,
    SEA: ScheduleExecutionArg,
{
    fn return_to_pool(mut self: Box<Self>) {
        let pool = self.thread_manager.write().unwrap().pool.clone();
        self.pooled_at = Instant::now();
        pool.return_scheduler(*self)
    }
}

impl<S, TH, SEA> RetirableSchedulerInner for PooledSchedulerInner<S, TH, SEA>
where
    S: SpawnableScheduler<TH, SEA, Inner = PooledSchedulerInner<S, TH, SEA>>,
    TH: TaskHandler<SEA>,
    SEA: ScheduleExecutionArg,
{
    fn retire_if_stale(&mut self) -> bool {
        // reap threads after 10mins of inactivity for any pooled (idle) schedulers. The primary
        // scheduler is special-cased to empty its address book instead, for easier monitoring to
        // accumulate os-level thread metrics. The duration is chosen based on the rough estimation
        // from the frequency of short-lived forks on the mainnet-beta, with consideration of some
        // increased forking at epoch boundaries.
        const IDLE_DURATION_FOR_LAZY_THREAD_RECLAIM: Duration = Duration::from_secs(600);

        const BITS_PER_HEX_DIGIT: usize = 4;
        let page_count = self.address_book.page_count();
        if page_count < 200_000 {
            info!(
                "[sch_{:0width$x}]: cleaner: address book size: {page_count}...",
                self.id(),
                width = SchedulerId::BITS as usize / BITS_PER_HEX_DIGIT,
            );
        } else if self.thread_manager.read().unwrap().is_primary() {
            info!(
                "[sch_{:0width$x}]: cleaner: too big address book size: {page_count}...; emptying the primary scheduler",
                self.id(),
                width = SchedulerId::BITS as usize / BITS_PER_HEX_DIGIT,
            );
            self.address_book.clear();
            return true;
        } else {
            info!(
                "[sch_{:0width$x}]: cleaner: too big address book size: {page_count}...; retiring scheduler",
                self.id(),
                width = SchedulerId::BITS as usize / BITS_PER_HEX_DIGIT,
            );
            self.suspend_thread_manager();
            return false;
        }

        let pooled_duration = self.pooled_since();
        if pooled_duration <= IDLE_DURATION_FOR_LAZY_THREAD_RECLAIM {
            true
        } else if !self.thread_manager.read().unwrap().is_primary() {
            info!(
                "[sch_{:0width$x}]: cleaner: retiring unused scheduler after {:?}...",
                self.id(),
                pooled_duration,
                width = SchedulerId::BITS as usize / BITS_PER_HEX_DIGIT,
            );
            self.suspend_thread_manager();
            false
        } else {
            true
        }
    }
}

#[cfg(test)]
mod tests {
    use {
        super::*,
        solana_runtime::{
            bank::Bank,
            bank_forks::BankForks,
            genesis_utils::{create_genesis_config, GenesisConfigInfo},
            installed_scheduler_pool::{BankWithScheduler, SchedulingContext},
            prioritization_fee_cache::PrioritizationFeeCache,
        },
        solana_sdk::{
            clock::MAX_PROCESSING_AGE,
            pubkey::Pubkey,
            scheduling::SchedulingMode,
            signer::keypair::Keypair,
            system_transaction,
            transaction::{SanitizedTransaction, TransactionError},
        },
        std::{mem, sync::Arc, thread::JoinHandle},
    };

    #[test]
    fn test_scheduler_pool_new() {
        solana_logger::setup();

        let ignored_prioritization_fee_cache = Arc::new(PrioritizationFeeCache::new(0u64));
        let pool =
            DefaultSchedulerPool::new_dyn(None, None, None, None, ignored_prioritization_fee_cache);

        // this indirectly proves that there should be circular link because there's only one Arc
        // at this moment now
        assert_eq!(
            (Arc::strong_count(&pool), Arc::weak_count(&pool)),
            (1 + 1 /* todo */, 1)
        );
        let debug = format!("{pool:#?}");
        assert!(!debug.is_empty());
    }

    #[test]
    fn test_scheduler_spawn() {
        solana_logger::setup();

        let ignored_prioritization_fee_cache = Arc::new(PrioritizationFeeCache::new(0u64));
        let pool =
            DefaultSchedulerPool::new_dyn(None, None, None, None, ignored_prioritization_fee_cache);
        let bank = Arc::new(Bank::default_for_tests());
        let context = SchedulingContext::new(SchedulingMode::BlockVerification, bank);
        let scheduler = pool.take_scheduler(context);

        let debug = format!("{scheduler:#?}");
        assert!(!debug.is_empty());
    }

    #[test]
    fn test_scheduler_pool_filo() {
        solana_logger::setup();

        let ignored_prioritization_fee_cache = Arc::new(PrioritizationFeeCache::new(0u64));
        let pool =
            DefaultSchedulerPool::new(None, None, None, None, ignored_prioritization_fee_cache);
        let bank = Arc::new(Bank::default_for_tests());
        let context = &SchedulingContext::new(SchedulingMode::BlockVerification, bank);

        let scheduler1 = pool.do_take_scheduler(context.clone());
        let scheduler_id1 = scheduler1.id();
        let scheduler2 = pool.do_take_scheduler(context.clone());
        let scheduler_id2 = scheduler2.id();
        assert_ne!(scheduler_id1, scheduler_id2);

        let (result_with_timings, scheduler1) = scheduler1.into_inner();
        assert_matches!(result_with_timings, (Ok(()), _));
        pool.return_scheduler(scheduler1);
        let (result_with_timings, scheduler2) = scheduler2.into_inner();
        assert_matches!(result_with_timings, (Ok(()), _));
        pool.return_scheduler(scheduler2);

        let scheduler3 = pool.do_take_scheduler(context.clone());
        assert_eq!(scheduler_id2, scheduler3.id());
        let scheduler4 = pool.do_take_scheduler(context.clone());
        assert_eq!(scheduler_id1, scheduler4.id());
    }

    #[test]
    fn test_scheduler_pool_context_drop_unless_reinitialized() {
        solana_logger::setup();

        let ignored_prioritization_fee_cache = Arc::new(PrioritizationFeeCache::new(0u64));
        let pool =
            DefaultSchedulerPool::new(None, None, None, None, ignored_prioritization_fee_cache);
        let bank = Arc::new(Bank::default_for_tests());
        let context = &SchedulingContext::new(SchedulingMode::BlockVerification, bank);
        let mut scheduler = pool.do_take_scheduler(context.clone());

        // should never panic.
        scheduler.pause_for_recent_blockhash();
        assert_matches!(
            Box::new(scheduler).wait_for_termination(false),
            ((Ok(()), _), _)
        );
    }

    #[test]
    fn test_scheduler_pool_context_replace() {
        solana_logger::setup();

        let ignored_prioritization_fee_cache = Arc::new(PrioritizationFeeCache::new(0u64));
        let pool =
            DefaultSchedulerPool::new(None, None, None, None, ignored_prioritization_fee_cache);
        let old_bank = &Arc::new(Bank::default_for_tests());
        let new_bank = &Arc::new(Bank::default_for_tests());
        assert!(!Arc::ptr_eq(old_bank, new_bank));

        let old_context =
            &SchedulingContext::new(SchedulingMode::BlockVerification, old_bank.clone());
        let new_context =
            &SchedulingContext::new(SchedulingMode::BlockVerification, new_bank.clone());

        let scheduler = pool.do_take_scheduler(old_context.clone());
        let scheduler_id = scheduler.id();
        pool.return_scheduler(scheduler.into_inner().1);

        let scheduler = pool.take_scheduler(new_context.clone());
        assert_eq!(scheduler_id, scheduler.id());
        assert!(Arc::ptr_eq(scheduler.context().bank(), new_bank));
    }

    #[test]
    fn test_scheduler_pool_install_into_bank_forks() {
        solana_logger::setup();

        let bank = Bank::default_for_tests();
        let bank_forks = BankForks::new_rw_arc(bank);
        let mut bank_forks_write = bank_forks.write().unwrap();
        let ignored_prioritization_fee_cache = Arc::new(PrioritizationFeeCache::new(0u64));
        let pool =
            DefaultSchedulerPool::new_dyn(None, None, None, None, ignored_prioritization_fee_cache);
<<<<<<< HEAD
        bank_forks_write.install_scheduler_pool(pool);
        bank_forks_write.prepare_to_drop();
        drop(bank_forks_write);
        drop::<BankForks>(Arc::into_inner(bank_forks).unwrap().into_inner().unwrap());
=======
        bank_forks.install_scheduler_pool(pool);
>>>>>>> 07955e79
    }

    #[test]
    fn test_scheduler_install_into_bank() {
        solana_logger::setup();

        let GenesisConfigInfo { genesis_config, .. } = create_genesis_config(10_000);
        let bank = Arc::new(Bank::new_for_tests(&genesis_config));
        let child_bank = Bank::new_from_parent(bank, &Pubkey::default(), 1);

        let ignored_prioritization_fee_cache = Arc::new(PrioritizationFeeCache::new(0u64));
        let pool =
            DefaultSchedulerPool::new_dyn(None, None, None, None, ignored_prioritization_fee_cache);

        let bank = Bank::default_for_tests();
        let bank_forks = BankForks::new_rw_arc(bank);
        let mut bank_forks = bank_forks.write().unwrap();

        // existing banks in bank_forks shouldn't process transactions anymore in general, so
        // shouldn't be touched
        assert!(!bank_forks
            .working_bank_with_scheduler()
            .has_installed_scheduler());
        bank_forks.install_scheduler_pool(pool);
        assert!(!bank_forks
            .working_bank_with_scheduler()
            .has_installed_scheduler());

        let mut child_bank = bank_forks.insert(child_bank);
        assert!(child_bank.has_installed_scheduler());
        bank_forks.remove(child_bank.slot());
        child_bank.drop_scheduler();
        assert!(!child_bank.has_installed_scheduler());
    }

    fn setup_dummy_fork_graph(bank: Bank) -> Arc<Bank> {
        let slot = bank.slot();
        let bank_fork = BankForks::new_rw_arc(bank);
        let bank = bank_fork.read().unwrap().get(slot).unwrap();
        bank.loaded_programs_cache
            .write()
            .unwrap()
            .set_fork_graph(bank_fork);
        bank
    }

    #[test]
    fn test_scheduler_schedule_execution_success() {
        solana_logger::setup();

        let GenesisConfigInfo {
            genesis_config,
            mint_keypair,
            ..
        } = create_genesis_config(10_000);
        let tx0 = &SanitizedTransaction::from_transaction_for_tests(system_transaction::transfer(
            &mint_keypair,
            &solana_sdk::pubkey::new_rand(),
            2,
            genesis_config.hash(),
        ));
        let bank = Bank::new_for_tests(&genesis_config);
        let bank = setup_dummy_fork_graph(bank);
        let ignored_prioritization_fee_cache = Arc::new(PrioritizationFeeCache::new(0u64));
        let pool =
            DefaultSchedulerPool::new_dyn(None, None, None, None, ignored_prioritization_fee_cache);
<<<<<<< HEAD
        let context = SchedulingContext::new(SchedulingMode::BlockVerification, bank.clone());
=======
        let context = SchedulingContext::new(bank.clone());
>>>>>>> 07955e79

        assert_eq!(bank.transaction_count(), 0);
        let scheduler = pool.take_scheduler(context);
        assert_matches!(scheduler.schedule_execution(&(tx0, 0)), Ok(()));
        let bank = BankWithScheduler::new(bank, Some(scheduler));
        assert_matches!(bank.wait_for_completed_scheduler(), Some((Ok(()), _)));
        assert_eq!(bank.transaction_count(), 1);
    }

    #[test]
    fn test_scheduler_schedule_execution_failure() {
        solana_logger::setup();

        let GenesisConfigInfo {
            genesis_config,
            mint_keypair,
            ..
        } = create_genesis_config(10_000);
        let bank = Bank::new_for_tests(&genesis_config);
        let bank = setup_dummy_fork_graph(bank);

        let ignored_prioritization_fee_cache = Arc::new(PrioritizationFeeCache::new(0u64));
        let pool =
            DefaultSchedulerPool::new_dyn(None, None, None, None, ignored_prioritization_fee_cache);
<<<<<<< HEAD
        let context = SchedulingContext::new(SchedulingMode::BlockVerification, bank.clone());
=======
        let context = SchedulingContext::new(bank.clone());
>>>>>>> 07955e79
        let mut scheduler = pool.take_scheduler(context);

        let unfunded_keypair = Keypair::new();
        let bad_tx =
            &SanitizedTransaction::from_transaction_for_tests(system_transaction::transfer(
                &unfunded_keypair,
                &solana_sdk::pubkey::new_rand(),
                2,
                genesis_config.hash(),
            ));
        assert_eq!(bank.transaction_count(), 0);
        assert_matches!(scheduler.schedule_execution(&(bad_tx, 0)), Ok(()));
        // simulate the task-sending thread is stalled for some reason.
        thread::sleep(Duration::from_secs(1));
        assert_eq!(bank.transaction_count(), 0);

        let good_tx_after_bad_tx =
            &SanitizedTransaction::from_transaction_for_tests(system_transaction::transfer(
                &mint_keypair,
                &solana_sdk::pubkey::new_rand(),
                3,
                genesis_config.hash(),
            ));
        // make sure this tx is really a good one to execute.
        assert_matches!(
            bank.simulate_transaction_unchecked(good_tx_after_bad_tx, false)
                .result,
            Ok(_)
        );
        thread::sleep(Duration::from_secs(3));
        assert_matches!(
            scheduler.schedule_execution(&(good_tx_after_bad_tx, 0)),
            Err(_)
        );
        error!("last pause!");
        scheduler.pause_for_recent_blockhash();
        // transaction_count should remain same as scheduler should be bailing out.
        // That's because we're testing the serialized failing execution case in this test.
        // Also note that bank.transaction_count() is generally racy by nature, because
        // blockstore_processor and unified_scheduler both tend to process non-conflicting batches
        // in parallel as part of the normal operation.
        assert_eq!(bank.transaction_count(), 0);

        let bank = BankWithScheduler::new(bank, Some(scheduler));
        assert_matches!(
            bank.wait_for_completed_scheduler(),
            Some((Ok(()), _timings))
        );
        pool.uninstalled_from_bank_forks();
    }

    #[derive(Debug)]
    struct AsyncScheduler<const TRIGGER_RACE_CONDITION: bool>(
        Mutex<ResultWithTimings>,
        Mutex<Vec<JoinHandle<ResultWithTimings>>>,
        SchedulingContext,
        Arc<SchedulerPool<Self, DefaultTaskHandler, DefaultScheduleExecutionArg>>,
    );

    impl<const TRIGGER_RACE_CONDITION: bool> AsyncScheduler<TRIGGER_RACE_CONDITION> {
        fn do_wait(&self) {
            let mut overall_result = Ok(());
            let mut overall_timings = ExecuteTimings::default();
            for handle in self.1.lock().unwrap().drain(..) {
                let (result, timings) = handle.join().unwrap();
                match result {
                    Ok(()) => {}
                    Err(e) => overall_result = Err(e),
                }
                overall_timings.accumulate(&timings);
            }
            *self.0.lock().unwrap() = (overall_result, overall_timings);
        }
    }

    impl<const TRIGGER_RACE_CONDITION: bool> InstalledScheduler<DefaultScheduleExecutionArg>
        for AsyncScheduler<TRIGGER_RACE_CONDITION>
    {
        fn id(&self) -> SchedulerId {
            unimplemented!();
        }

        fn context(&self) -> &SchedulingContext {
            &self.2
        }

        fn schedule_execution(
            &self,
            &(transaction, index): &(&SanitizedTransaction, usize),
        ) -> Result<()> {
            let transaction_and_index = (transaction.clone(), index);
            let context = self.context().clone();
            let pool = self.3.clone();

            self.1.lock().unwrap().push(thread::spawn(move || {
                // intentionally sleep to simulate race condition where register_recent_blockhash
                // is handle before finishing executing scheduled transactions
                thread::sleep(Duration::from_secs(1));

                let mut result = Ok(());
                let mut timings = ExecuteTimings::default();

                <DefaultTaskHandler as TaskHandler<DefaultScheduleExecutionArg>>::handle(
                    &DefaultTaskHandler,
                    &mut result,
                    &mut timings,
                    context.bank(),
                    &transaction_and_index.0,
                    transaction_and_index.1,
                    &pool.handler_context,
                );
                (result, timings)
            }));

            Ok(())
        }

        fn wait_for_termination(
            self: Box<Self>,
            _is_dropped: bool,
        ) -> (ResultWithTimings, UninstalledSchedulerBox) {
            self.do_wait();
            let result_with_timings = mem::replace(
                &mut *self.0.lock().unwrap(),
                initialized_result_with_timings(),
            );
            (result_with_timings, self)
        }

        fn pause_for_recent_blockhash(&mut self) {
            if TRIGGER_RACE_CONDITION {
                // this is equivalent to NOT calling wait_for_paused_scheduler() in
                // register_recent_blockhash().
                return;
            }
            self.do_wait();
        }
    }

    impl<const TRIGGER_RACE_CONDITION: bool> UninstalledScheduler
        for AsyncScheduler<TRIGGER_RACE_CONDITION>
    {
        fn return_to_pool(self: Box<Self>) {
            self.3.clone().return_scheduler(*self)
        }
    }

    impl<const TRIGGER_RACE_CONDITION: bool>
        SpawnableScheduler<DefaultTaskHandler, DefaultScheduleExecutionArg>
        for AsyncScheduler<TRIGGER_RACE_CONDITION>
    {
        // well, i wish i can use ! (never type).....
        type Inner = Self;

        fn into_inner(self) -> (ResultWithTimings, Self::Inner) {
            unimplemented!();
        }

        fn from_inner(_inner: Self::Inner, _context: SchedulingContext) -> Self {
            unimplemented!();
        }

        fn spawn(
            pool: Arc<SchedulerPool<Self, DefaultTaskHandler, DefaultScheduleExecutionArg>>,
            initial_context: SchedulingContext,
            _handler: DefaultTaskHandler,
        ) -> Self {
            AsyncScheduler::<TRIGGER_RACE_CONDITION>(
                Mutex::new(initialized_result_with_timings()),
                Mutex::new(vec![]),
                initial_context,
                pool,
            )
        }
    }

    impl<const TRIGGER_RACE_CONDITION: bool> RetirableSchedulerInner
        for AsyncScheduler<TRIGGER_RACE_CONDITION>
    {
        fn retire_if_stale(&mut self) -> bool {
            unimplemented!();
        }
    }

    fn do_test_scheduler_schedule_execution_recent_blockhash_edge_case<
        const TRIGGER_RACE_CONDITION: bool,
    >() {
        solana_logger::setup();

        let GenesisConfigInfo {
            genesis_config,
            mint_keypair,
            ..
        } = create_genesis_config(10_000);
        let very_old_valid_tx =
            SanitizedTransaction::from_transaction_for_tests(system_transaction::transfer(
                &mint_keypair,
                &solana_sdk::pubkey::new_rand(),
                2,
                genesis_config.hash(),
            ));
        let mut bank = Bank::new_for_tests(&genesis_config);
        for _ in 0..MAX_PROCESSING_AGE {
            bank.fill_bank_with_ticks_for_tests();
            bank.freeze();
            let slot = bank.slot();
            bank = Bank::new_from_parent(
                Arc::new(bank),
                &Pubkey::default(),
                slot.checked_add(1).unwrap(),
            );
        }
        let bank = setup_dummy_fork_graph(bank);
        let context = SchedulingContext::new(SchedulingMode::BlockVerification, bank.clone());

        let ignored_prioritization_fee_cache = Arc::new(PrioritizationFeeCache::new(0u64));
<<<<<<< HEAD
        let pool = SchedulerPool::<
            AsyncScheduler<TRIGGER_RACE_CONDITION>,
            DefaultTaskHandler,
            DefaultScheduleExecutionArg,
        >::new_dyn(None, None, None, None, ignored_prioritization_fee_cache);
=======
        let pool =
            SchedulerPool::<AsyncScheduler<TRIGGER_RACE_CONDITION>, DefaultTaskHandler>::new_dyn(
                None,
                None,
                None,
                None,
                ignored_prioritization_fee_cache,
            );
>>>>>>> 07955e79
        let scheduler = pool.take_scheduler(context);

        let bank = BankWithScheduler::new(bank, Some(scheduler));
        assert_eq!(bank.transaction_count(), 0);

        // schedule but not immediately execute transaction
        assert_matches!(
            bank.schedule_transaction_executions([(&very_old_valid_tx, &0)].into_iter()),
            Ok(())
        );
        // this calls register_recent_blockhash internally
        bank.fill_bank_with_ticks_for_tests();

        if TRIGGER_RACE_CONDITION {
            // very_old_valid_tx is wrongly handled as expired!
            assert_matches!(
                bank.wait_for_completed_scheduler(),
                Some((Err(TransactionError::BlockhashNotFound), _))
            );
            assert_eq!(bank.transaction_count(), 0);
        } else {
            assert_matches!(bank.wait_for_completed_scheduler(), Some((Ok(()), _)));
            assert_eq!(bank.transaction_count(), 1);
        }
    }

    #[test]
    fn test_scheduler_schedule_execution_recent_blockhash_edge_case_with_race() {
        do_test_scheduler_schedule_execution_recent_blockhash_edge_case::<true>();
    }

    #[test]
    fn test_scheduler_schedule_execution_recent_blockhash_edge_case_without_race() {
        do_test_scheduler_schedule_execution_recent_blockhash_edge_case::<false>();
    }

    #[test]
    fn test_default_handler_count() {
        for (detected, expected) in [(32, 8), (4, 1), (2, 1)] {
            assert_eq!(
                DefaultSchedulerPool::calculate_default_handler_count(Some(detected)),
                expected
            );
        }
        assert_eq!(
            DefaultSchedulerPool::calculate_default_handler_count(None),
            4
        );
    }
}<|MERGE_RESOLUTION|>--- conflicted
+++ resolved
@@ -19,7 +19,6 @@
     },
     dashmap::DashMap,
     derivative::Derivative,
-    lazy_static::lazy_static,
     log::*,
     solana_ledger::blockstore_processor::{
         execute_batch, TransactionBatchWithIndexes, TransactionStatusSender,
@@ -50,11 +49,7 @@
         fmt::Debug,
         sync::{
             atomic::{AtomicU64, Ordering::Relaxed},
-<<<<<<< HEAD
-            Arc, Mutex, RwLock, RwLockReadGuard, Weak,
-=======
-            Arc, Mutex, OnceLock, Weak,
->>>>>>> 07955e79
+            Arc, Mutex, OnceLock, RwLock, RwLockReadGuard, Weak,
         },
         thread::{self, JoinHandle},
         time::{Duration, Instant, SystemTime},
@@ -224,12 +219,12 @@
         replay_vote_sender: Option<ReplayVoteSender>,
         prioritization_fee_cache: Arc<PrioritizationFeeCache>,
     ) -> Arc<Self> {
-<<<<<<< HEAD
+        let handler_count = handler_count.unwrap_or(Self::default_handler_count());
+        assert!(handler_count >= 1);
+
         let (scheduler_pool_sender, scheduler_pool_receiver) = bounded(1);
         let (cleaner_sender, cleaner_receiver) = unbounded();
         let (cleaner_exit_signal_sender, cleaner_exit_signal_receiver) = unbounded();
-        let handler_count = handler_count.unwrap_or(Self::default_handler_count());
-        assert!(handler_count >= 1);
 
         let cleaner_main_loop = || {
             move || {
@@ -284,14 +279,6 @@
             .unwrap();
 
         let scheduler_pool = Arc::new_cyclic(|weak_self| Self {
-=======
-        let handler_count = handler_count.unwrap_or(1);
-        // we're hard-coding the number of handler thread to 1, meaning this impl is currently
-        // single-threaded still.
-        assert_eq!(handler_count, 1); // replace this with assert!(handler_count >= 1) later
-
-        Arc::new_cyclic(|weak_self| Self {
->>>>>>> 07955e79
             scheduler_inners: Mutex::default(),
             handler_count,
             handler_context: HandlerContext {
@@ -357,13 +344,10 @@
         }
     }
 
-<<<<<<< HEAD
     fn register_to_cleaner(&self, thread_manager: Weak<RwLock<ThreadManager<S, TH, SEA>>>) {
         self.cleaner_sender.send(thread_manager).unwrap();
     }
 
-=======
->>>>>>> 07955e79
     pub fn default_handler_count() -> usize {
         Self::calculate_default_handler_count(
             thread::available_parallelism()
@@ -384,17 +368,6 @@
     }
 
     pub fn cli_message() -> &'static str {
-<<<<<<< HEAD
-        lazy_static! {
-            static ref MESSAGE: String = format!(
-                "Change the number of the unified scheduler's transaction execution threads \
-                 dedicated to each block, otherwise calculated as cpu_cores/4 [default: {}]",
-                DefaultSchedulerPool::default_handler_count()
-            );
-        };
-
-        &MESSAGE
-=======
         static MESSAGE: OnceLock<String> = OnceLock::new();
 
         MESSAGE.get_or_init(|| {
@@ -404,7 +377,6 @@
                 Self::default_handler_count()
             )
         })
->>>>>>> 07955e79
     }
 }
 
@@ -752,12 +724,8 @@
     SEA: ScheduleExecutionArg,
 {
     scheduler_id: SchedulerId,
-<<<<<<< HEAD
     pool: Arc<SchedulerPool<S, TH, SEA>>,
     handler: TH,
-=======
-    pool: Arc<SchedulerPool<S, TH>>,
->>>>>>> 07955e79
     new_task_sender: Sender<NewTaskPayload>,
     new_task_receiver: Option<Receiver<NewTaskPayload>>,
     session_result_sender: Sender<Option<ResultWithTimings>>,
@@ -768,7 +736,6 @@
     accumulator_thread: Option<JoinHandle<()>>,
 }
 
-<<<<<<< HEAD
 impl<TH, SEA> PooledScheduler<TH, SEA>
 where
     TH: TaskHandler<SEA>,
@@ -784,13 +751,6 @@
                 thread_manager: Arc::new(RwLock::new(ThreadManager::new(pool.clone(), handler))),
                 address_book: AddressBook::default(),
                 pooled_at: Instant::now(),
-=======
-impl<TH: TaskHandler> PooledScheduler<TH> {
-    fn do_spawn(pool: Arc<SchedulerPool<Self, TH>>, initial_context: SchedulingContext) -> Self {
-        Self::from_inner(
-            PooledSchedulerInner::<Self, TH> {
-                thread_manager: ThreadManager::new(pool),
->>>>>>> 07955e79
             },
             initial_context,
         )
@@ -852,7 +812,6 @@
     }
 }
 
-<<<<<<< HEAD
 impl<S, TH, SEA> ThreadManager<S, TH, SEA>
 where
     S: SpawnableScheduler<TH, SEA>,
@@ -860,10 +819,6 @@
     SEA: ScheduleExecutionArg,
 {
     fn new(pool: Arc<SchedulerPool<S, TH, SEA>>, handler: TH) -> Self {
-=======
-impl<S: SpawnableScheduler<TH>, TH: TaskHandler> ThreadManager<S, TH> {
-    fn new(pool: Arc<SchedulerPool<S, TH>>) -> Self {
->>>>>>> 07955e79
         let (new_task_sender, new_task_receiver) = unbounded();
         let (session_result_sender, session_result_receiver) = unbounded();
         let handler_count = pool.handler_count;
@@ -871,10 +826,7 @@
         Self {
             scheduler_id: pool.new_scheduler_id(),
             pool,
-<<<<<<< HEAD
             handler,
-=======
->>>>>>> 07955e79
             new_task_sender,
             new_task_receiver: Some(new_task_receiver),
             session_result_sender,
@@ -1771,14 +1723,10 @@
         let ignored_prioritization_fee_cache = Arc::new(PrioritizationFeeCache::new(0u64));
         let pool =
             DefaultSchedulerPool::new_dyn(None, None, None, None, ignored_prioritization_fee_cache);
-<<<<<<< HEAD
         bank_forks_write.install_scheduler_pool(pool);
         bank_forks_write.prepare_to_drop();
         drop(bank_forks_write);
         drop::<BankForks>(Arc::into_inner(bank_forks).unwrap().into_inner().unwrap());
-=======
-        bank_forks.install_scheduler_pool(pool);
->>>>>>> 07955e79
     }
 
     #[test]
@@ -1845,11 +1793,7 @@
         let ignored_prioritization_fee_cache = Arc::new(PrioritizationFeeCache::new(0u64));
         let pool =
             DefaultSchedulerPool::new_dyn(None, None, None, None, ignored_prioritization_fee_cache);
-<<<<<<< HEAD
         let context = SchedulingContext::new(SchedulingMode::BlockVerification, bank.clone());
-=======
-        let context = SchedulingContext::new(bank.clone());
->>>>>>> 07955e79
 
         assert_eq!(bank.transaction_count(), 0);
         let scheduler = pool.take_scheduler(context);
@@ -1874,11 +1818,7 @@
         let ignored_prioritization_fee_cache = Arc::new(PrioritizationFeeCache::new(0u64));
         let pool =
             DefaultSchedulerPool::new_dyn(None, None, None, None, ignored_prioritization_fee_cache);
-<<<<<<< HEAD
         let context = SchedulingContext::new(SchedulingMode::BlockVerification, bank.clone());
-=======
-        let context = SchedulingContext::new(bank.clone());
->>>>>>> 07955e79
         let mut scheduler = pool.take_scheduler(context);
 
         let unfunded_keypair = Keypair::new();
@@ -2095,22 +2035,11 @@
         let context = SchedulingContext::new(SchedulingMode::BlockVerification, bank.clone());
 
         let ignored_prioritization_fee_cache = Arc::new(PrioritizationFeeCache::new(0u64));
-<<<<<<< HEAD
         let pool = SchedulerPool::<
             AsyncScheduler<TRIGGER_RACE_CONDITION>,
             DefaultTaskHandler,
             DefaultScheduleExecutionArg,
         >::new_dyn(None, None, None, None, ignored_prioritization_fee_cache);
-=======
-        let pool =
-            SchedulerPool::<AsyncScheduler<TRIGGER_RACE_CONDITION>, DefaultTaskHandler>::new_dyn(
-                None,
-                None,
-                None,
-                None,
-                ignored_prioritization_fee_cache,
-            );
->>>>>>> 07955e79
         let scheduler = pool.take_scheduler(context);
 
         let bank = BankWithScheduler::new(bank, Some(scheduler));
