//! This module implements Cluster Replicated Data Store for
//! asynchronous updates in a distributed network.
//!
//! Data is stored in the CrdsValue type, each type has a specific
//! CrdsValueLabel.  Labels are semantically grouped into a single record
//! that is identified by a Pubkey.
//! * 1 Pubkey maps many CrdsValueLabels
//! * 1 CrdsValueLabel maps to 1 CrdsValue
//! The Label, the record Pubkey, and all the record labels can be derived
//! from a single CrdsValue.
//!
//! The actual data is stored in a single map of
//! `CrdsValueLabel(Pubkey) -> CrdsValue` This allows for partial record
//! updates to be propagated through the network.
//!
//! This means that full `Record` updates are not atomic.
//!
//! Additional labels can be added by appending them to the CrdsValueLabel,
//! CrdsValue enums.
//!
//! Merge strategy is implemented in:
//!     fn overrides(value: &CrdsValue, other: &VersionedCrdsValue) -> bool
//!
//! A value is updated to a new version if the labels match, and the value
//! wallclock is later, or the value hash is greater.

use {
    crate::{
        crds_entry::CrdsEntry,
        crds_shards::CrdsShards,
        crds_value::{CrdsData, CrdsValue, CrdsValueLabel},
        legacy_contact_info::LegacyContactInfo as ContactInfo,
    },
    bincode::serialize,
    indexmap::{
        map::{rayon::ParValues, Entry, IndexMap},
        set::IndexSet,
    },
    lru::LruCache,
    matches::debug_assert_matches,
    rayon::{prelude::*, ThreadPool},
    solana_sdk::{
        clock::Slot,
        hash::{hash, Hash},
        pubkey::Pubkey,
    },
    std::{
        cmp::Ordering,
        collections::{hash_map, BTreeMap, HashMap, VecDeque},
        ops::{Bound, Index, IndexMut},
        sync::Mutex,
    },
};

const CRDS_SHARDS_BITS: u32 = 12;
// Number of vote slots to track in an lru-cache for metrics.
const VOTE_SLOTS_METRICS_CAP: usize = 100;

pub struct Crds {
    /// Stores the map of labels and values
    table: IndexMap<CrdsValueLabel, VersionedCrdsValue>,
    cursor: Cursor, // Next insert ordinal location.
    shards: CrdsShards,
    nodes: IndexSet<usize>, // Indices of nodes' ContactInfo.
    // Indices of Votes keyed by insert order.
    votes: BTreeMap<u64 /*insert order*/, usize /*index*/>,
    // Indices of EpochSlots keyed by insert order.
    epoch_slots: BTreeMap<u64 /*insert order*/, usize /*index*/>,
<<<<<<< HEAD
    // Indices of DuplicateShreds keyed by insert order.
=======
    // Indices of DuplicateShred keyed by insert order.
>>>>>>> 59fde130
    duplicate_shreds: BTreeMap<u64 /*insert order*/, usize /*index*/>,
    // Indices of all crds values associated with a node.
    records: HashMap<Pubkey, IndexSet<usize>>,
    // Indices of all entries keyed by insert order.
    entries: BTreeMap<u64 /*insert order*/, usize /*index*/>,
    // Hash of recently purged values.
    purged: VecDeque<(Hash, u64 /*timestamp*/)>,
    // Mapping from nodes' pubkeys to their respective shred-version.
    shred_versions: HashMap<Pubkey, u16>,
    stats: Mutex<CrdsStats>,
}

#[derive(PartialEq, Eq, Debug)]
pub enum CrdsError {
    DuplicatePush(/*num dups:*/ u8),
    InsertFailed,
    UnknownStakes,
}

#[derive(Clone, Copy)]
pub enum GossipRoute {
    LocalMessage,
    PullRequest,
    PullResponse,
    PushMessage,
}

type CrdsCountsArray = [usize; 11];

pub(crate) struct CrdsDataStats {
    pub(crate) counts: CrdsCountsArray,
    pub(crate) fails: CrdsCountsArray,
    pub(crate) votes: LruCache<Slot, /*count:*/ usize>,
}

#[derive(Default)]
pub(crate) struct CrdsStats {
    pub(crate) pull: CrdsDataStats,
    pub(crate) push: CrdsDataStats,
}

/// This structure stores some local metadata associated with the CrdsValue
#[derive(PartialEq, Eq, Debug, Clone)]
pub struct VersionedCrdsValue {
    /// Ordinal index indicating insert order.
    ordinal: u64,
    pub value: CrdsValue,
    /// local time when updated
    pub(crate) local_timestamp: u64,
    /// value hash
    pub(crate) value_hash: Hash,
    /// Number of times duplicates of this value are recevied from gossip push.
    num_push_dups: u8,
}

#[derive(Clone, Copy, Default)]
pub struct Cursor(u64);

impl Cursor {
    fn ordinal(&self) -> u64 {
        self.0
    }

    // Updates the cursor position given the ordinal index of value consumed.
    #[inline]
    fn consume(&mut self, ordinal: u64) {
        self.0 = self.0.max(ordinal + 1);
    }
}

impl VersionedCrdsValue {
    fn new(value: CrdsValue, cursor: Cursor, local_timestamp: u64) -> Self {
        let value_hash = hash(&serialize(&value).unwrap());
        VersionedCrdsValue {
            ordinal: cursor.ordinal(),
            value,
            local_timestamp,
            value_hash,
            num_push_dups: 0u8,
        }
    }
}

impl Default for Crds {
    fn default() -> Self {
        Crds {
            table: IndexMap::default(),
            cursor: Cursor::default(),
            shards: CrdsShards::new(CRDS_SHARDS_BITS),
            nodes: IndexSet::default(),
            votes: BTreeMap::default(),
            epoch_slots: BTreeMap::default(),
            duplicate_shreds: BTreeMap::default(),
            records: HashMap::default(),
            entries: BTreeMap::default(),
            purged: VecDeque::default(),
            shred_versions: HashMap::default(),
            stats: Mutex::<CrdsStats>::default(),
        }
    }
}

// Returns true if the first value updates the 2nd one.
// Both values should have the same key/label.
fn overrides(value: &CrdsValue, other: &VersionedCrdsValue) -> bool {
    assert_eq!(value.label(), other.value.label(), "labels mismatch!");
    // Node instances are special cased so that if there are two running
    // instances of the same node, the more recent start is propagated through
    // gossip regardless of wallclocks.
    if let CrdsData::NodeInstance(value) = &value.data {
        if let Some(out) = value.overrides(&other.value) {
            return out;
        }
    }
    match value.wallclock().cmp(&other.value.wallclock()) {
        Ordering::Less => false,
        Ordering::Greater => true,
        // Ties should be broken in a deterministic way across the cluster.
        // For backward compatibility this is done by comparing hash of
        // serialized values.
        Ordering::Equal => {
            let value_hash = hash(&serialize(&value).unwrap());
            other.value_hash < value_hash
        }
    }
}

impl Crds {
    /// Returns true if the given value updates an existing one in the table.
    /// The value is outdated and fails to insert, if it already exists in the
    /// table with a more recent wallclock.
    pub(crate) fn upserts(&self, value: &CrdsValue) -> bool {
        match self.table.get(&value.label()) {
            Some(other) => overrides(value, other),
            None => true,
        }
    }

    pub fn insert(
        &mut self,
        value: CrdsValue,
        now: u64,
        route: GossipRoute,
    ) -> Result<(), CrdsError> {
        let label = value.label();
        let pubkey = value.pubkey();
        let value = VersionedCrdsValue::new(value, self.cursor, now);
        match self.table.entry(label) {
            Entry::Vacant(entry) => {
                self.stats.lock().unwrap().record_insert(&value, route);
                let entry_index = entry.index();
                self.shards.insert(entry_index, &value);
                match &value.value.data {
                    CrdsData::LegacyContactInfo(node) => {
                        self.nodes.insert(entry_index);
                        self.shred_versions.insert(pubkey, node.shred_version);
                    }
                    CrdsData::Vote(_, _) => {
                        self.votes.insert(value.ordinal, entry_index);
                    }
                    CrdsData::EpochSlots(_, _) => {
                        self.epoch_slots.insert(value.ordinal, entry_index);
                    }
                    CrdsData::DuplicateShred(_, _) => {
                        self.duplicate_shreds.insert(value.ordinal, entry_index);
                    }
                    _ => (),
                };
                self.entries.insert(value.ordinal, entry_index);
                self.records.entry(pubkey).or_default().insert(entry_index);
                self.cursor.consume(value.ordinal);
                entry.insert(value);
                Ok(())
            }
            Entry::Occupied(mut entry) if overrides(&value.value, entry.get()) => {
                self.stats.lock().unwrap().record_insert(&value, route);
                let entry_index = entry.index();
                self.shards.remove(entry_index, entry.get());
                self.shards.insert(entry_index, &value);
                match &value.value.data {
                    CrdsData::LegacyContactInfo(node) => {
                        self.shred_versions.insert(pubkey, node.shred_version);
                        // self.nodes does not need to be updated since the
                        // entry at this index was and stays contact-info.
                        debug_assert_matches!(
                            entry.get().value.data,
                            CrdsData::LegacyContactInfo(_)
                        );
                    }
                    CrdsData::Vote(_, _) => {
                        self.votes.remove(&entry.get().ordinal);
                        self.votes.insert(value.ordinal, entry_index);
                    }
                    CrdsData::EpochSlots(_, _) => {
                        self.epoch_slots.remove(&entry.get().ordinal);
                        self.epoch_slots.insert(value.ordinal, entry_index);
                    }
                    CrdsData::DuplicateShred(_, _) => {
                        self.duplicate_shreds.remove(&entry.get().ordinal);
                        self.duplicate_shreds.insert(value.ordinal, entry_index);
                    }
                    _ => (),
                }
                self.entries.remove(&entry.get().ordinal);
                self.entries.insert(value.ordinal, entry_index);
                // As long as the pubkey does not change, self.records
                // does not need to be updated.
                debug_assert_eq!(entry.get().value.pubkey(), pubkey);
                self.cursor.consume(value.ordinal);
                self.purged.push_back((entry.get().value_hash, now));
                entry.insert(value);
                Ok(())
            }
            Entry::Occupied(mut entry) => {
                self.stats.lock().unwrap().record_fail(&value, route);
                trace!(
                    "INSERT FAILED data: {} new.wallclock: {}",
                    value.value.label(),
                    value.value.wallclock(),
                );
                // Identify if the message is outdated (as opposed to
                // duplicate) by comparing value hashes.
                if entry.get().value_hash != value.value_hash {
                    self.purged.push_back((value.value_hash, now));
                    Err(CrdsError::InsertFailed)
                } else if matches!(route, GossipRoute::PushMessage) {
                    let entry = entry.get_mut();
                    entry.num_push_dups = entry.num_push_dups.saturating_add(1);
                    Err(CrdsError::DuplicatePush(entry.num_push_dups))
                } else {
                    Err(CrdsError::InsertFailed)
                }
            }
        }
    }

    pub fn get<'a, 'b, V>(&'a self, key: V::Key) -> Option<V>
    where
        V: CrdsEntry<'a, 'b>,
    {
        V::get_entry(&self.table, key)
    }

    pub(crate) fn get_shred_version(&self, pubkey: &Pubkey) -> Option<u16> {
        self.shred_versions.get(pubkey).copied()
    }

    /// Returns all entries which are ContactInfo.
    pub(crate) fn get_nodes(&self) -> impl Iterator<Item = &VersionedCrdsValue> {
        self.nodes.iter().map(move |i| self.table.index(*i))
    }

    /// Returns ContactInfo of all known nodes.
    pub(crate) fn get_nodes_contact_info(&self) -> impl Iterator<Item = &ContactInfo> {
        self.get_nodes().map(|v| match &v.value.data {
            CrdsData::LegacyContactInfo(info) => info,
            _ => panic!("this should not happen!"),
        })
    }

    /// Returns all vote entries inserted since the given cursor.
    /// Updates the cursor as the votes are consumed.
    pub(crate) fn get_votes<'a>(
        &'a self,
        cursor: &'a mut Cursor,
    ) -> impl Iterator<Item = &'a VersionedCrdsValue> {
        let range = (Bound::Included(cursor.ordinal()), Bound::Unbounded);
        self.votes.range(range).map(move |(ordinal, index)| {
            cursor.consume(*ordinal);
            self.table.index(*index)
        })
    }

    /// Returns epoch-slots inserted since the given cursor.
    /// Updates the cursor as the values are consumed.
    pub(crate) fn get_epoch_slots<'a>(
        &'a self,
        cursor: &'a mut Cursor,
    ) -> impl Iterator<Item = &'a VersionedCrdsValue> {
        let range = (Bound::Included(cursor.ordinal()), Bound::Unbounded);
        self.epoch_slots.range(range).map(move |(ordinal, index)| {
            cursor.consume(*ordinal);
            self.table.index(*index)
        })
    }

<<<<<<< HEAD
    /// Returns all duplicate shreds entries inserted since the given cursor.
    /// Updates the cursor as the duplicate shreds are consumed.
=======
    /// Returns duplicate-shreds inserted since the given cursor.
    /// Updates the cursor as the values are consumed.
>>>>>>> 59fde130
    pub(crate) fn get_duplicate_shreds<'a>(
        &'a self,
        cursor: &'a mut Cursor,
    ) -> impl Iterator<Item = &'a VersionedCrdsValue> {
        let range = (Bound::Included(cursor.ordinal()), Bound::Unbounded);
        self.duplicate_shreds
            .range(range)
            .map(move |(ordinal, index)| {
                cursor.consume(*ordinal);
                self.table.index(*index)
            })
    }

    /// Returns all entries inserted since the given cursor.
    pub(crate) fn get_entries<'a>(
        &'a self,
        cursor: &'a mut Cursor,
    ) -> impl Iterator<Item = &'a VersionedCrdsValue> {
        let range = (Bound::Included(cursor.ordinal()), Bound::Unbounded);
        self.entries.range(range).map(move |(ordinal, index)| {
            cursor.consume(*ordinal);
            self.table.index(*index)
        })
    }

    /// Returns all records associated with a pubkey.
    pub(crate) fn get_records(&self, pubkey: &Pubkey) -> impl Iterator<Item = &VersionedCrdsValue> {
        self.records
            .get(pubkey)
            .into_iter()
            .flat_map(|records| records.into_iter())
            .map(move |i| self.table.index(*i))
    }

    /// Returns number of known contact-infos (network size).
    pub(crate) fn num_nodes(&self) -> usize {
        self.nodes.len()
    }

    /// Returns number of unique pubkeys.
    pub(crate) fn num_pubkeys(&self) -> usize {
        self.records.len()
    }

    pub fn len(&self) -> usize {
        self.table.len()
    }

    pub fn is_empty(&self) -> bool {
        self.table.is_empty()
    }

    #[cfg(test)]
    pub(crate) fn values(&self) -> impl Iterator<Item = &VersionedCrdsValue> {
        self.table.values()
    }

    pub(crate) fn par_values(&self) -> ParValues<'_, CrdsValueLabel, VersionedCrdsValue> {
        self.table.par_values()
    }

    pub(crate) fn num_purged(&self) -> usize {
        self.purged.len()
    }

    pub(crate) fn purged(&self) -> impl IndexedParallelIterator<Item = Hash> + '_ {
        self.purged.par_iter().map(|(hash, _)| *hash)
    }

    /// Drops purged value hashes with timestamp less than the given one.
    pub(crate) fn trim_purged(&mut self, timestamp: u64) {
        let count = self
            .purged
            .iter()
            .take_while(|(_, ts)| *ts < timestamp)
            .count();
        self.purged.drain(..count);
    }

    /// Returns all crds values which the first 'mask_bits'
    /// of their hash value is equal to 'mask'.
    pub(crate) fn filter_bitmask(
        &self,
        mask: u64,
        mask_bits: u32,
    ) -> impl Iterator<Item = &VersionedCrdsValue> {
        self.shards
            .find(mask, mask_bits)
            .map(move |i| self.table.index(i))
    }

    /// Update the timestamp's of all the labels that are associated with Pubkey
    pub(crate) fn update_record_timestamp(&mut self, pubkey: &Pubkey, now: u64) {
        // It suffices to only overwrite the origin's timestamp since that is
        // used when purging old values. If the origin does not exist in the
        // table, fallback to exhaustive update on all associated records.
        let origin = CrdsValueLabel::LegacyContactInfo(*pubkey);
        if let Some(origin) = self.table.get_mut(&origin) {
            if origin.local_timestamp < now {
                origin.local_timestamp = now;
            }
        } else if let Some(indices) = self.records.get(pubkey) {
            for index in indices {
                let entry = self.table.index_mut(*index);
                if entry.local_timestamp < now {
                    entry.local_timestamp = now;
                }
            }
        }
    }

    /// Find all the keys that are older or equal to the timeout.
    /// * timeouts - Pubkey specific timeouts with Pubkey::default() as the default timeout.
    pub fn find_old_labels(
        &self,
        thread_pool: &ThreadPool,
        now: u64,
        timeouts: &HashMap<Pubkey, u64>,
    ) -> Vec<CrdsValueLabel> {
        let default_timeout = *timeouts
            .get(&Pubkey::default())
            .expect("must have default timeout");
        // Given an index of all crd values associated with a pubkey,
        // returns crds labels of old values to be evicted.
        let evict = |pubkey, index: &IndexSet<usize>| {
            let timeout = timeouts.get(pubkey).copied().unwrap_or(default_timeout);
            // If the origin's contact-info hasn't expired yet then preserve
            // all associated values.
            let origin = CrdsValueLabel::LegacyContactInfo(*pubkey);
            if let Some(origin) = self.table.get(&origin) {
                if now < origin.local_timestamp.saturating_add(timeout) {
                    return vec![];
                }
            }
            // Otherwise check each value's timestamp individually.
            index
                .into_iter()
                .filter_map(|ix| {
                    let (label, value) = self.table.get_index(*ix).unwrap();
                    if value.local_timestamp.saturating_add(timeout) <= now {
                        Some(label.clone())
                    } else {
                        None
                    }
                })
                .collect::<Vec<_>>()
        };
        thread_pool.install(|| {
            self.records
                .par_iter()
                .flat_map(|(pubkey, index)| evict(pubkey, index))
                .collect()
        })
    }

    pub fn remove(&mut self, key: &CrdsValueLabel, now: u64) {
        let (index, _ /*label*/, value) = match self.table.swap_remove_full(key) {
            Some(entry) => entry,
            None => return,
        };
        self.purged.push_back((value.value_hash, now));
        self.shards.remove(index, &value);
        match value.value.data {
            CrdsData::LegacyContactInfo(_) => {
                self.nodes.swap_remove(&index);
            }
            CrdsData::Vote(_, _) => {
                self.votes.remove(&value.ordinal);
            }
            CrdsData::EpochSlots(_, _) => {
                self.epoch_slots.remove(&value.ordinal);
            }
            CrdsData::DuplicateShred(_, _) => {
                self.duplicate_shreds.remove(&value.ordinal);
            }
            _ => (),
        }
        self.entries.remove(&value.ordinal);
        // Remove the index from records associated with the value's pubkey.
        let pubkey = value.value.pubkey();
        let mut records_entry = match self.records.entry(pubkey) {
            hash_map::Entry::Vacant(_) => panic!("this should not happen!"),
            hash_map::Entry::Occupied(entry) => entry,
        };
        records_entry.get_mut().swap_remove(&index);
        if records_entry.get().is_empty() {
            records_entry.remove();
            self.shred_versions.remove(&pubkey);
        }
        // If index == self.table.len(), then the removed entry was the last
        // entry in the table, in which case no other keys were modified.
        // Otherwise, the previously last element in the table is now moved to
        // the 'index' position; and so shards and nodes need to be updated
        // accordingly.
        let size = self.table.len();
        if index < size {
            let value = self.table.index(index);
            self.shards.remove(size, value);
            self.shards.insert(index, value);
            match value.value.data {
                CrdsData::LegacyContactInfo(_) => {
                    self.nodes.swap_remove(&size);
                    self.nodes.insert(index);
                }
                CrdsData::Vote(_, _) => {
                    self.votes.insert(value.ordinal, index);
                }
                CrdsData::EpochSlots(_, _) => {
                    self.epoch_slots.insert(value.ordinal, index);
                }
                CrdsData::DuplicateShred(_, _) => {
                    self.duplicate_shreds.insert(value.ordinal, index);
                }
                _ => (),
            };
            self.entries.insert(value.ordinal, index);
            let pubkey = value.value.pubkey();
            let records = self.records.get_mut(&pubkey).unwrap();
            records.swap_remove(&size);
            records.insert(index);
        }
    }

    /// Returns true if the number of unique pubkeys in the table exceeds the
    /// given capacity (plus some margin).
    /// Allows skipping unnecessary calls to trim without obtaining a write
    /// lock on gossip.
    pub(crate) fn should_trim(&self, cap: usize) -> bool {
        // Allow 10% overshoot so that the computation cost is amortized down.
        10 * self.records.len() > 11 * cap
    }

    /// Trims the table by dropping all values associated with the pubkeys with
    /// the lowest stake, so that the number of unique pubkeys are bounded.
    pub(crate) fn trim(
        &mut self,
        cap: usize, // Capacity hint for number of unique pubkeys.
        // Set of pubkeys to never drop.
        // e.g. known validators, self pubkey, ...
        keep: &[Pubkey],
        stakes: &HashMap<Pubkey, u64>,
        now: u64,
    ) -> Result</*num purged:*/ usize, CrdsError> {
        if self.should_trim(cap) {
            let size = self.records.len().saturating_sub(cap);
            self.drop(size, keep, stakes, now)
        } else {
            Ok(0)
        }
    }

    // Drops 'size' many pubkeys with the lowest stake.
    fn drop(
        &mut self,
        size: usize,
        keep: &[Pubkey],
        stakes: &HashMap<Pubkey, u64>,
        now: u64,
    ) -> Result</*num purged:*/ usize, CrdsError> {
        if stakes.values().all(|&stake| stake == 0) {
            return Err(CrdsError::UnknownStakes);
        }
        let mut keys: Vec<_> = self
            .records
            .keys()
            .map(|k| (stakes.get(k).copied().unwrap_or_default(), *k))
            .collect();
        if size < keys.len() {
            keys.select_nth_unstable(size);
        }
        let keys: Vec<_> = keys
            .into_iter()
            .take(size)
            .map(|(_, k)| k)
            .filter(|k| !keep.contains(k))
            .flat_map(|k| &self.records[&k])
            .map(|k| self.table.get_index(*k).unwrap().0.clone())
            .collect();
        for key in &keys {
            self.remove(key, now);
        }
        Ok(keys.len())
    }

    pub(crate) fn take_stats(&self) -> CrdsStats {
        std::mem::take(&mut self.stats.lock().unwrap())
    }

    // Only for tests and simulations.
    pub(crate) fn mock_clone(&self) -> Self {
        Self {
            table: self.table.clone(),
            cursor: self.cursor,
            shards: self.shards.clone(),
            nodes: self.nodes.clone(),
            votes: self.votes.clone(),
            epoch_slots: self.epoch_slots.clone(),
            duplicate_shreds: self.duplicate_shreds.clone(),
            records: self.records.clone(),
            entries: self.entries.clone(),
            purged: self.purged.clone(),
            shred_versions: self.shred_versions.clone(),
            stats: Mutex::<CrdsStats>::default(),
        }
    }
}

impl Default for CrdsDataStats {
    fn default() -> Self {
        Self {
            counts: CrdsCountsArray::default(),
            fails: CrdsCountsArray::default(),
            votes: LruCache::new(VOTE_SLOTS_METRICS_CAP),
        }
    }
}

impl CrdsDataStats {
    fn record_insert(&mut self, entry: &VersionedCrdsValue) {
        self.counts[Self::ordinal(entry)] += 1;
        if let CrdsData::Vote(_, vote) = &entry.value.data {
            if let Some(slot) = vote.slot() {
                let num_nodes = self.votes.get(&slot).copied().unwrap_or_default();
                self.votes.put(slot, num_nodes + 1);
            }
        }
    }

    fn record_fail(&mut self, entry: &VersionedCrdsValue) {
        self.fails[Self::ordinal(entry)] += 1;
    }

    fn ordinal(entry: &VersionedCrdsValue) -> usize {
        match &entry.value.data {
            CrdsData::LegacyContactInfo(_) => 0,
            CrdsData::Vote(_, _) => 1,
            CrdsData::LowestSlot(_, _) => 2,
            CrdsData::SnapshotHashes(_) => 3,
            CrdsData::AccountsHashes(_) => 4,
            CrdsData::EpochSlots(_, _) => 5,
            CrdsData::LegacyVersion(_) => 6,
            CrdsData::Version(_) => 7,
            CrdsData::NodeInstance(_) => 8,
            CrdsData::DuplicateShred(_, _) => 9,
            CrdsData::IncrementalSnapshotHashes(_) => 10,
        }
    }
}

impl CrdsStats {
    fn record_insert(&mut self, entry: &VersionedCrdsValue, route: GossipRoute) {
        match route {
            GossipRoute::LocalMessage => (),
            GossipRoute::PullRequest => (),
            GossipRoute::PushMessage => self.push.record_insert(entry),
            GossipRoute::PullResponse => self.pull.record_insert(entry),
        }
    }

    fn record_fail(&mut self, entry: &VersionedCrdsValue, route: GossipRoute) {
        match route {
            GossipRoute::LocalMessage => (),
            GossipRoute::PullRequest => (),
            GossipRoute::PushMessage => self.push.record_fail(entry),
            GossipRoute::PullResponse => self.pull.record_fail(entry),
        }
    }
}

#[cfg(test)]
mod tests {
    use {
        super::*,
        crate::{
            crds_value::{new_rand_timestamp, NodeInstance, SnapshotHashes},
            socketaddr,
        },
        rand::{thread_rng, Rng, SeedableRng},
        rand_chacha::ChaChaRng,
        rayon::ThreadPoolBuilder,
        solana_sdk::{
            signature::{Keypair, Signer},
            timing::timestamp,
        },
        std::{collections::HashSet, iter::repeat_with},
    };

    #[test]
    fn test_insert() {
        let mut crds = Crds::default();
        let val = CrdsValue::new_unsigned(CrdsData::LegacyContactInfo(ContactInfo::default()));
        assert_eq!(
            crds.insert(val.clone(), 0, GossipRoute::LocalMessage),
            Ok(())
        );
        assert_eq!(crds.table.len(), 1);
        assert!(crds.table.contains_key(&val.label()));
        assert_eq!(crds.table[&val.label()].local_timestamp, 0);
    }
    #[test]
    fn test_update_old() {
        let mut crds = Crds::default();
        let val = CrdsValue::new_unsigned(CrdsData::LegacyContactInfo(ContactInfo::default()));
        assert_eq!(
            crds.insert(val.clone(), 0, GossipRoute::LocalMessage),
            Ok(())
        );
        assert_eq!(
            crds.insert(val.clone(), 1, GossipRoute::LocalMessage),
            Err(CrdsError::InsertFailed)
        );
        assert!(crds.purged.is_empty());
        assert_eq!(crds.table[&val.label()].local_timestamp, 0);
    }
    #[test]
    fn test_update_new() {
        let mut crds = Crds::default();
        let original = CrdsValue::new_unsigned(CrdsData::LegacyContactInfo(
            ContactInfo::new_localhost(&Pubkey::default(), 0),
        ));
        let value_hash = hash(&serialize(&original).unwrap());
        assert_matches!(crds.insert(original, 0, GossipRoute::LocalMessage), Ok(()));
        let val = CrdsValue::new_unsigned(CrdsData::LegacyContactInfo(ContactInfo::new_localhost(
            &Pubkey::default(),
            1,
        )));
        assert_eq!(
            crds.insert(val.clone(), 1, GossipRoute::LocalMessage),
            Ok(())
        );
        assert_eq!(*crds.purged.back().unwrap(), (value_hash, 1));
        assert_eq!(crds.table[&val.label()].local_timestamp, 1);
    }
    #[test]
    fn test_update_timestamp() {
        let mut crds = Crds::default();
        let val1 = CrdsValue::new_unsigned(CrdsData::LegacyContactInfo(
            ContactInfo::new_localhost(&Pubkey::default(), 0),
        ));
        let val1_hash = hash(&serialize(&val1).unwrap());
        assert_eq!(
            crds.insert(val1.clone(), 0, GossipRoute::LocalMessage),
            Ok(())
        );
        assert_eq!(crds.table[&val1.label()].local_timestamp, 0);
        assert_eq!(crds.table[&val1.label()].ordinal, 0);

        // `val2` is expected to overwrite `val1` based on the `wallclock` value.
        let val2 = CrdsValue::new_unsigned(CrdsData::LegacyContactInfo(
            ContactInfo::new_localhost(&Pubkey::default(), 1),
        ));
        assert_eq!(val2.label().pubkey(), val1.label().pubkey());
        assert_eq!(
            crds.insert(val2.clone(), 1, GossipRoute::LocalMessage),
            Ok(())
        );
        assert_eq!(*crds.purged.back().unwrap(), (val1_hash, 1));

        assert_eq!(crds.table[&val2.label()].local_timestamp, 1);
        assert_eq!(crds.table[&val2.label()].ordinal, 1);

        crds.update_record_timestamp(&val2.label().pubkey(), 2);
        assert_eq!(crds.table[&val2.label()].local_timestamp, 2);
        assert_eq!(crds.table[&val2.label()].ordinal, 1);

        crds.update_record_timestamp(&val2.label().pubkey(), 1);
        assert_eq!(crds.table[&val2.label()].local_timestamp, 2);
        assert_eq!(crds.table[&val2.label()].ordinal, 1);
    }

    #[test]
    fn test_upsert_node_instance() {
        const SEED: [u8; 32] = [0x42; 32];
        let mut rng = ChaChaRng::from_seed(SEED);
        fn make_crds_value(node: NodeInstance) -> CrdsValue {
            CrdsValue::new_unsigned(CrdsData::NodeInstance(node))
        }
        let now = 1_620_838_767_000;
        let mut crds = Crds::default();
        let pubkey = Pubkey::new_unique();
        let node = NodeInstance::new(&mut rng, pubkey, now);
        let node = make_crds_value(node);
        assert_eq!(crds.insert(node, now, GossipRoute::LocalMessage), Ok(()));
        // A node-instance with a different key should insert fine even with
        // older timestamps.
        let other = NodeInstance::new(&mut rng, Pubkey::new_unique(), now - 1);
        let other = make_crds_value(other);
        assert_eq!(crds.insert(other, now, GossipRoute::LocalMessage), Ok(()));
        // A node-instance with older timestamp should fail to insert, even if
        // the wallclock is more recent.
        let other = NodeInstance::new(&mut rng, pubkey, now - 1);
        let other = other.with_wallclock(now + 1);
        let other = make_crds_value(other);
        let value_hash = hash(&serialize(&other).unwrap());
        assert_eq!(
            crds.insert(other, now, GossipRoute::LocalMessage),
            Err(CrdsError::InsertFailed)
        );
        assert_eq!(*crds.purged.back().unwrap(), (value_hash, now));
        // A node instance with the same timestamp should insert only if the
        // random token is larger.
        let mut num_overrides = 0;
        for _ in 0..100 {
            let other = NodeInstance::new(&mut rng, pubkey, now);
            let other = make_crds_value(other);
            let value_hash = hash(&serialize(&other).unwrap());
            match crds.insert(other, now, GossipRoute::LocalMessage) {
                Ok(()) => num_overrides += 1,
                Err(CrdsError::InsertFailed) => {
                    assert_eq!(*crds.purged.back().unwrap(), (value_hash, now))
                }
                _ => panic!(),
            }
        }
        assert_eq!(num_overrides, 5);
        // A node instance with larger timestamp should insert regardless of
        // its token value.
        for k in 1..10 {
            let other = NodeInstance::new(&mut rng, pubkey, now + k);
            let other = other.with_wallclock(now - 1);
            let other = make_crds_value(other);
            match crds.insert(other, now, GossipRoute::LocalMessage) {
                Ok(()) => (),
                _ => panic!(),
            }
        }
    }

    #[test]
    fn test_find_old_records_default() {
        let thread_pool = ThreadPoolBuilder::new().build().unwrap();
        let mut crds = Crds::default();
        let val = CrdsValue::new_unsigned(CrdsData::LegacyContactInfo(ContactInfo::default()));
        assert_eq!(
            crds.insert(val.clone(), 1, GossipRoute::LocalMessage),
            Ok(())
        );
        let mut set = HashMap::new();
        set.insert(Pubkey::default(), 0);
        assert!(crds.find_old_labels(&thread_pool, 0, &set).is_empty());
        set.insert(Pubkey::default(), 1);
        assert_eq!(
            crds.find_old_labels(&thread_pool, 2, &set),
            vec![val.label()]
        );
        set.insert(Pubkey::default(), 2);
        assert_eq!(
            crds.find_old_labels(&thread_pool, 4, &set),
            vec![val.label()]
        );
    }
    #[test]
    fn test_find_old_records_with_override() {
        let thread_pool = ThreadPoolBuilder::new().build().unwrap();
        let mut rng = thread_rng();
        let mut crds = Crds::default();
        let mut timeouts = HashMap::new();
        let val = CrdsValue::new_rand(&mut rng, None);
        timeouts.insert(Pubkey::default(), 3);
        assert_eq!(
            crds.insert(val.clone(), 0, GossipRoute::LocalMessage),
            Ok(())
        );
        assert!(crds.find_old_labels(&thread_pool, 2, &timeouts).is_empty());
        timeouts.insert(val.pubkey(), 1);
        assert_eq!(
            crds.find_old_labels(&thread_pool, 2, &timeouts),
            vec![val.label()]
        );
        timeouts.insert(val.pubkey(), u64::MAX);
        assert!(crds.find_old_labels(&thread_pool, 2, &timeouts).is_empty());
        timeouts.insert(Pubkey::default(), 1);
        assert!(crds.find_old_labels(&thread_pool, 2, &timeouts).is_empty());
        timeouts.remove(&val.pubkey());
        assert_eq!(
            crds.find_old_labels(&thread_pool, 2, &timeouts),
            vec![val.label()]
        );
    }

    #[test]
    fn test_remove_default() {
        let thread_pool = ThreadPoolBuilder::new().build().unwrap();
        let mut crds = Crds::default();
        let val = CrdsValue::new_unsigned(CrdsData::LegacyContactInfo(ContactInfo::default()));
        assert_matches!(
            crds.insert(val.clone(), 1, GossipRoute::LocalMessage),
            Ok(_)
        );
        let mut set = HashMap::new();
        set.insert(Pubkey::default(), 1);
        assert_eq!(
            crds.find_old_labels(&thread_pool, 2, &set),
            vec![val.label()]
        );
        crds.remove(&val.label(), /*now=*/ 0);
        assert!(crds.find_old_labels(&thread_pool, 2, &set).is_empty());
    }
    #[test]
    fn test_find_old_records_staked() {
        let thread_pool = ThreadPoolBuilder::new().build().unwrap();
        let mut crds = Crds::default();
        let val = CrdsValue::new_unsigned(CrdsData::LegacyContactInfo(ContactInfo::default()));
        assert_eq!(
            crds.insert(val.clone(), 1, GossipRoute::LocalMessage),
            Ok(())
        );
        let mut set = HashMap::new();
        //now < timestamp
        set.insert(Pubkey::default(), 0);
        set.insert(val.pubkey(), 0);
        assert!(crds.find_old_labels(&thread_pool, 0, &set).is_empty());

        //pubkey shouldn't expire since its timeout is MAX
        set.insert(val.pubkey(), std::u64::MAX);
        assert!(crds.find_old_labels(&thread_pool, 2, &set).is_empty());

        //default has max timeout, but pubkey should still expire
        set.insert(Pubkey::default(), std::u64::MAX);
        set.insert(val.pubkey(), 1);
        assert_eq!(
            crds.find_old_labels(&thread_pool, 2, &set),
            vec![val.label()]
        );

        set.insert(val.pubkey(), 2);
        assert!(crds.find_old_labels(&thread_pool, 2, &set).is_empty());
        assert_eq!(
            crds.find_old_labels(&thread_pool, 3, &set),
            vec![val.label()]
        );
    }

    #[test]
    fn test_crds_shards() {
        fn check_crds_shards(crds: &Crds) {
            crds.shards
                .check(&crds.table.values().cloned().collect::<Vec<_>>());
        }

        let mut crds = Crds::default();
        let keypairs: Vec<_> = std::iter::repeat_with(Keypair::new).take(256).collect();
        let mut rng = thread_rng();
        let mut num_inserts = 0;
        for _ in 0..4096 {
            let keypair = &keypairs[rng.gen_range(0, keypairs.len())];
            let value = CrdsValue::new_rand(&mut rng, Some(keypair));
            let local_timestamp = new_rand_timestamp(&mut rng);
            if let Ok(()) = crds.insert(value, local_timestamp, GossipRoute::LocalMessage) {
                num_inserts += 1;
                check_crds_shards(&crds);
            }
        }
        assert_eq!(num_inserts, crds.cursor.0 as usize);
        assert!(num_inserts > 700);
        assert!(crds.num_purged() > 500);
        assert_eq!(crds.num_purged() + crds.table.len(), 4096);
        assert!(crds.table.len() > 200);
        assert!(num_inserts > crds.table.len());
        check_crds_shards(&crds);
        // Remove values one by one and assert that shards stay valid.
        while !crds.table.is_empty() {
            let index = rng.gen_range(0, crds.table.len());
            let key = crds.table.get_index(index).unwrap().0.clone();
            crds.remove(&key, /*now=*/ 0);
            check_crds_shards(&crds);
        }
    }

    fn check_crds_value_indices<R: rand::Rng>(
        rng: &mut R,
        crds: &Crds,
    ) -> (
        usize, // number of nodes
        usize, // number of votes
        usize, // number of epoch slots
    ) {
        let size = crds.table.len();
        let since = if size == 0 || rng.gen() {
            rng.gen_range(0, crds.cursor.0 + 1)
        } else {
            crds.table[rng.gen_range(0, size)].ordinal
        };
        let num_epoch_slots = crds
            .table
            .values()
            .filter(|v| v.ordinal >= since)
            .filter(|v| matches!(v.value.data, CrdsData::EpochSlots(_, _)))
            .count();
        let mut cursor = Cursor(since);
        assert_eq!(num_epoch_slots, crds.get_epoch_slots(&mut cursor).count());
        assert_eq!(
            cursor.0,
            crds.epoch_slots
                .iter()
                .last()
                .map(|(k, _)| k + 1)
                .unwrap_or_default()
                .max(since)
        );
        for value in crds.get_epoch_slots(&mut Cursor(since)) {
            assert!(value.ordinal >= since);
            match value.value.data {
                CrdsData::EpochSlots(_, _) => (),
                _ => panic!("not an epoch-slot!"),
            }
        }
        let num_votes = crds
            .table
            .values()
            .filter(|v| v.ordinal >= since)
            .filter(|v| matches!(v.value.data, CrdsData::Vote(_, _)))
            .count();
        let mut cursor = Cursor(since);
        assert_eq!(num_votes, crds.get_votes(&mut cursor).count());
        assert_eq!(
            cursor.0,
            crds.table
                .values()
                .filter(|v| matches!(v.value.data, CrdsData::Vote(_, _)))
                .map(|v| v.ordinal)
                .max()
                .map(|k| k + 1)
                .unwrap_or_default()
                .max(since)
        );
        for value in crds.get_votes(&mut Cursor(since)) {
            assert!(value.ordinal >= since);
            match value.value.data {
                CrdsData::Vote(_, _) => (),
                _ => panic!("not a vote!"),
            }
        }
        let num_entries = crds
            .table
            .values()
            .filter(|value| value.ordinal >= since)
            .count();
        let mut cursor = Cursor(since);
        assert_eq!(num_entries, crds.get_entries(&mut cursor).count());
        assert_eq!(
            cursor.0,
            crds.entries
                .iter()
                .last()
                .map(|(k, _)| k + 1)
                .unwrap_or_default()
                .max(since)
        );
        for value in crds.get_entries(&mut Cursor(since)) {
            assert!(value.ordinal >= since);
        }
        let num_nodes = crds
            .table
            .values()
            .filter(|v| matches!(v.value.data, CrdsData::LegacyContactInfo(_)))
            .count();
        let num_votes = crds
            .table
            .values()
            .filter(|v| matches!(v.value.data, CrdsData::Vote(_, _)))
            .count();
        let num_epoch_slots = crds
            .table
            .values()
            .filter(|v| matches!(v.value.data, CrdsData::EpochSlots(_, _)))
            .count();
        assert_eq!(
            crds.table.len(),
            crds.get_entries(&mut Cursor::default()).count()
        );
        assert_eq!(num_nodes, crds.get_nodes_contact_info().count());
        assert_eq!(num_votes, crds.get_votes(&mut Cursor::default()).count());
        assert_eq!(
            num_epoch_slots,
            crds.get_epoch_slots(&mut Cursor::default()).count()
        );
        for vote in crds.get_votes(&mut Cursor::default()) {
            match vote.value.data {
                CrdsData::Vote(_, _) => (),
                _ => panic!("not a vote!"),
            }
        }
        for epoch_slots in crds.get_epoch_slots(&mut Cursor::default()) {
            match epoch_slots.value.data {
                CrdsData::EpochSlots(_, _) => (),
                _ => panic!("not an epoch-slot!"),
            }
        }
        (num_nodes, num_votes, num_epoch_slots)
    }

    #[test]
    fn test_crds_value_indices() {
        let mut rng = thread_rng();
        let keypairs: Vec<_> = repeat_with(Keypair::new).take(128).collect();
        let mut crds = Crds::default();
        let mut num_inserts = 0;
        for k in 0..4096 {
            let keypair = &keypairs[rng.gen_range(0, keypairs.len())];
            let value = CrdsValue::new_rand(&mut rng, Some(keypair));
            let local_timestamp = new_rand_timestamp(&mut rng);
            if let Ok(()) = crds.insert(value, local_timestamp, GossipRoute::LocalMessage) {
                num_inserts += 1;
            }
            if k % 16 == 0 {
                check_crds_value_indices(&mut rng, &crds);
            }
        }
        assert_eq!(num_inserts, crds.cursor.0 as usize);
        assert!(num_inserts > 700);
        assert!(crds.num_purged() > 500);
        assert!(crds.table.len() > 200);
        assert_eq!(crds.num_purged() + crds.table.len(), 4096);
        assert!(num_inserts > crds.table.len());
        let (num_nodes, num_votes, num_epoch_slots) = check_crds_value_indices(&mut rng, &crds);
        assert!(num_nodes * 3 < crds.table.len());
        assert!(num_nodes > 100, "num nodes: {num_nodes}");
        assert!(num_votes > 100, "num votes: {num_votes}");
        assert!(num_epoch_slots > 100, "num epoch slots: {num_epoch_slots}");
        // Remove values one by one and assert that nodes indices stay valid.
        while !crds.table.is_empty() {
            let index = rng.gen_range(0, crds.table.len());
            let key = crds.table.get_index(index).unwrap().0.clone();
            crds.remove(&key, /*now=*/ 0);
            if crds.table.len() % 16 == 0 {
                check_crds_value_indices(&mut rng, &crds);
            }
        }
    }

    #[test]
    fn test_crds_records() {
        fn check_crds_records(crds: &Crds) {
            assert_eq!(
                crds.table.len(),
                crds.records.values().map(IndexSet::len).sum::<usize>()
            );
            for (pubkey, indices) in &crds.records {
                for index in indices {
                    let value = crds.table.index(*index);
                    assert_eq!(*pubkey, value.value.pubkey());
                }
            }
        }
        let mut rng = thread_rng();
        let keypairs: Vec<_> = repeat_with(Keypair::new).take(128).collect();
        let mut crds = Crds::default();
        for k in 0..4096 {
            let keypair = &keypairs[rng.gen_range(0, keypairs.len())];
            let value = CrdsValue::new_rand(&mut rng, Some(keypair));
            let local_timestamp = new_rand_timestamp(&mut rng);
            let _ = crds.insert(value, local_timestamp, GossipRoute::LocalMessage);
            if k % 64 == 0 {
                check_crds_records(&crds);
            }
        }
        assert!(crds.records.len() > 96);
        assert!(crds.records.len() <= keypairs.len());
        // Remove values one by one and assert that records stay valid.
        while !crds.table.is_empty() {
            let index = rng.gen_range(0, crds.table.len());
            let key = crds.table.get_index(index).unwrap().0.clone();
            crds.remove(&key, /*now=*/ 0);
            if crds.table.len() % 64 == 0 {
                check_crds_records(&crds);
            }
        }
        assert!(crds.records.is_empty());
    }

    #[test]
    fn test_get_shred_version() {
        let mut rng = rand::thread_rng();
        let pubkey = Pubkey::new_unique();
        let mut crds = Crds::default();
        assert_eq!(crds.get_shred_version(&pubkey), None);
        // Initial insertion of a node with shred version:
        let mut node = ContactInfo::new_rand(&mut rng, Some(pubkey));
        let wallclock = node.wallclock;
        node.shred_version = 42;
        let node = CrdsData::LegacyContactInfo(node);
        let node = CrdsValue::new_unsigned(node);
        assert_eq!(
            crds.insert(node, timestamp(), GossipRoute::LocalMessage),
            Ok(())
        );
        assert_eq!(crds.get_shred_version(&pubkey), Some(42));
        // An outdated  value should not update shred-version:
        let mut node = ContactInfo::new_rand(&mut rng, Some(pubkey));
        node.wallclock = wallclock - 1; // outdated.
        node.shred_version = 8;
        let node = CrdsData::LegacyContactInfo(node);
        let node = CrdsValue::new_unsigned(node);
        assert_eq!(
            crds.insert(node, timestamp(), GossipRoute::LocalMessage),
            Err(CrdsError::InsertFailed)
        );
        assert_eq!(crds.get_shred_version(&pubkey), Some(42));
        // Update shred version:
        let mut node = ContactInfo::new_rand(&mut rng, Some(pubkey));
        node.wallclock = wallclock + 1; // so that it overrides the prev one.
        node.shred_version = 8;
        let node = CrdsData::LegacyContactInfo(node);
        let node = CrdsValue::new_unsigned(node);
        assert_eq!(
            crds.insert(node, timestamp(), GossipRoute::LocalMessage),
            Ok(())
        );
        assert_eq!(crds.get_shred_version(&pubkey), Some(8));
        // Add other crds values with the same pubkey.
        let val = SnapshotHashes::new_rand(&mut rng, Some(pubkey));
        let val = CrdsData::SnapshotHashes(val);
        let val = CrdsValue::new_unsigned(val);
        assert_eq!(
            crds.insert(val, timestamp(), GossipRoute::LocalMessage),
            Ok(())
        );
        assert_eq!(crds.get_shred_version(&pubkey), Some(8));
        // Remove contact-info. Shred version should stay there since there
        // are still values associated with the pubkey.
        crds.remove(&CrdsValueLabel::LegacyContactInfo(pubkey), timestamp());
        assert_eq!(crds.get::<&ContactInfo>(pubkey), None);
        assert_eq!(crds.get_shred_version(&pubkey), Some(8));
        // Remove the remaining entry with the same pubkey.
        crds.remove(&CrdsValueLabel::SnapshotHashes(pubkey), timestamp());
        assert_eq!(crds.get_records(&pubkey).count(), 0);
        assert_eq!(crds.get_shred_version(&pubkey), None);
    }

    #[test]
    #[allow(clippy::needless_collect)]
    fn test_drop() {
        fn num_unique_pubkeys<'a, I>(values: I) -> usize
        where
            I: IntoIterator<Item = &'a VersionedCrdsValue>,
        {
            values
                .into_iter()
                .map(|v| v.value.pubkey())
                .collect::<HashSet<_>>()
                .len()
        }
        let mut rng = thread_rng();
        let keypairs: Vec<_> = repeat_with(Keypair::new).take(64).collect();
        let stakes = keypairs
            .iter()
            .map(|k| (k.pubkey(), rng.gen_range(0, 1000)))
            .collect();
        let mut crds = Crds::default();
        for _ in 0..2048 {
            let keypair = &keypairs[rng.gen_range(0, keypairs.len())];
            let value = CrdsValue::new_rand(&mut rng, Some(keypair));
            let local_timestamp = new_rand_timestamp(&mut rng);
            let _ = crds.insert(value, local_timestamp, GossipRoute::LocalMessage);
        }
        let num_values = crds.table.len();
        let num_pubkeys = num_unique_pubkeys(crds.table.values());
        assert!(!crds.should_trim(num_pubkeys));
        assert!(crds.should_trim(num_pubkeys * 5 / 6));
        let values: Vec<_> = crds.table.values().cloned().collect();
        crds.drop(16, &[], &stakes, /*now=*/ 0).unwrap();
        let purged: Vec<_> = {
            let purged: HashSet<_> = crds.purged.iter().map(|(hash, _)| hash).copied().collect();
            values
                .into_iter()
                .filter(|v| purged.contains(&v.value_hash))
                .collect()
        };
        assert_eq!(purged.len() + crds.table.len(), num_values);
        assert_eq!(num_unique_pubkeys(&purged), 16);
        assert_eq!(num_unique_pubkeys(crds.table.values()), num_pubkeys - 16);
        let attach_stake = |v: &VersionedCrdsValue| {
            let pk = v.value.pubkey();
            (stakes[&pk], pk)
        };
        assert!(
            purged.iter().map(attach_stake).max().unwrap()
                < crds.table.values().map(attach_stake).min().unwrap()
        );
        let purged = purged
            .into_iter()
            .map(|v| v.value.pubkey())
            .collect::<HashSet<_>>();
        for (k, v) in crds.table {
            assert!(!purged.contains(&k.pubkey()));
            assert!(!purged.contains(&v.value.pubkey()));
        }
    }

    #[test]
    fn test_remove_staked() {
        let thread_pool = ThreadPoolBuilder::new().build().unwrap();
        let mut crds = Crds::default();
        let val = CrdsValue::new_unsigned(CrdsData::LegacyContactInfo(ContactInfo::default()));
        assert_matches!(
            crds.insert(val.clone(), 1, GossipRoute::LocalMessage),
            Ok(_)
        );
        let mut set = HashMap::new();

        //default has max timeout, but pubkey should still expire
        set.insert(Pubkey::default(), std::u64::MAX);
        set.insert(val.pubkey(), 1);
        assert_eq!(
            crds.find_old_labels(&thread_pool, 2, &set),
            vec![val.label()]
        );
        crds.remove(&val.label(), /*now=*/ 0);
        assert!(crds.find_old_labels(&thread_pool, 2, &set).is_empty());
    }

    #[test]
    #[allow(clippy::neg_cmp_op_on_partial_ord)]
    fn test_equal() {
        let val = CrdsValue::new_unsigned(CrdsData::LegacyContactInfo(ContactInfo::default()));
        let v1 = VersionedCrdsValue::new(val.clone(), Cursor::default(), 1);
        let v2 = VersionedCrdsValue::new(val, Cursor::default(), 1);
        assert_eq!(v1, v2);
        assert!(!(v1 != v2));
        assert!(!overrides(&v1.value, &v2));
        assert!(!overrides(&v2.value, &v1));
    }
    #[test]
    #[allow(clippy::neg_cmp_op_on_partial_ord)]
    fn test_hash_order() {
        let v1 = VersionedCrdsValue::new(
            CrdsValue::new_unsigned(CrdsData::LegacyContactInfo(ContactInfo::new_localhost(
                &Pubkey::default(),
                0,
            ))),
            Cursor::default(),
            1, // local_timestamp
        );
        let v2 = VersionedCrdsValue::new(
            {
                let mut contact_info = ContactInfo::new_localhost(&Pubkey::default(), 0);
                contact_info.rpc = socketaddr!("0.0.0.0:0");
                CrdsValue::new_unsigned(CrdsData::LegacyContactInfo(contact_info))
            },
            Cursor::default(),
            1, // local_timestamp
        );

        assert_eq!(v1.value.label(), v2.value.label());
        assert_eq!(v1.value.wallclock(), v2.value.wallclock());
        assert_ne!(v1.value_hash, v2.value_hash);
        assert!(v1 != v2);
        assert!(!(v1 == v2));
        if v1.value_hash > v2.value_hash {
            assert!(overrides(&v1.value, &v2));
            assert!(!overrides(&v2.value, &v1));
        } else {
            assert!(overrides(&v2.value, &v1));
            assert!(!overrides(&v1.value, &v2));
        }
    }
    #[test]
    #[allow(clippy::neg_cmp_op_on_partial_ord)]
    fn test_wallclock_order() {
        let v1 = VersionedCrdsValue::new(
            CrdsValue::new_unsigned(CrdsData::LegacyContactInfo(ContactInfo::new_localhost(
                &Pubkey::default(),
                1,
            ))),
            Cursor::default(),
            1, // local_timestamp
        );
        let v2 = VersionedCrdsValue::new(
            CrdsValue::new_unsigned(CrdsData::LegacyContactInfo(ContactInfo::new_localhost(
                &Pubkey::default(),
                0,
            ))),
            Cursor::default(),
            1, // local_timestamp
        );
        assert_eq!(v1.value.label(), v2.value.label());
        assert!(overrides(&v1.value, &v2));
        assert!(!overrides(&v2.value, &v1));
        assert!(v1 != v2);
        assert!(!(v1 == v2));
    }
    #[test]
    #[should_panic(expected = "labels mismatch!")]
    #[allow(clippy::neg_cmp_op_on_partial_ord)]
    fn test_label_order() {
        let v1 = VersionedCrdsValue::new(
            CrdsValue::new_unsigned(CrdsData::LegacyContactInfo(ContactInfo::new_localhost(
                &solana_sdk::pubkey::new_rand(),
                0,
            ))),
            Cursor::default(),
            1, // local_timestamp
        );
        let v2 = VersionedCrdsValue::new(
            CrdsValue::new_unsigned(CrdsData::LegacyContactInfo(ContactInfo::new_localhost(
                &solana_sdk::pubkey::new_rand(),
                0,
            ))),
            Cursor::default(),
            1, // local_timestamp
        );
        assert_ne!(v1, v2);
        assert!(!(v1 == v2));
        assert!(!overrides(&v2.value, &v1));
    }
}<|MERGE_RESOLUTION|>--- conflicted
+++ resolved
@@ -66,11 +66,7 @@
     votes: BTreeMap<u64 /*insert order*/, usize /*index*/>,
     // Indices of EpochSlots keyed by insert order.
     epoch_slots: BTreeMap<u64 /*insert order*/, usize /*index*/>,
-<<<<<<< HEAD
-    // Indices of DuplicateShreds keyed by insert order.
-=======
     // Indices of DuplicateShred keyed by insert order.
->>>>>>> 59fde130
     duplicate_shreds: BTreeMap<u64 /*insert order*/, usize /*index*/>,
     // Indices of all crds values associated with a node.
     records: HashMap<Pubkey, IndexSet<usize>>,
@@ -357,13 +353,8 @@
         })
     }
 
-<<<<<<< HEAD
-    /// Returns all duplicate shreds entries inserted since the given cursor.
-    /// Updates the cursor as the duplicate shreds are consumed.
-=======
     /// Returns duplicate-shreds inserted since the given cursor.
     /// Updates the cursor as the values are consumed.
->>>>>>> 59fde130
     pub(crate) fn get_duplicate_shreds<'a>(
         &'a self,
         cursor: &'a mut Cursor,
