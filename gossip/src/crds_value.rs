--- conflicted
+++ resolved
@@ -4,20 +4,12 @@
         contact_info::ContactInfo,
         deprecated,
         duplicate_shred::{DuplicateShred, DuplicateShredIndex, MAX_DUPLICATE_SHREDS},
-<<<<<<< HEAD
-        epoch_slots::{EpochSlots, MAX_SLOTS_PER_ENTRY},
-=======
         epoch_slots::EpochSlots,
->>>>>>> 3081b437
         legacy_contact_info::LegacyContactInfo,
     },
     bincode::{serialize, serialized_size},
     bv::BitVec,
-<<<<<<< HEAD
-    itertools::{Itertools, MinMaxResult::MinMax},
-=======
     itertools::Itertools,
->>>>>>> 3081b437
     rand::{CryptoRng, Rng},
     serde::de::{Deserialize, Deserializer},
     solana_sdk::{
@@ -503,11 +495,7 @@
 }
 
 #[derive(Serialize, Deserialize, Clone, Debug, PartialEq, Eq, AbiExample, AbiEnumVisitor)]
-<<<<<<< HEAD
-pub enum SlotsOffsets {
-=======
 enum SlotsOffsets {
->>>>>>> 3081b437
     RunLengthEncoding(RunLengthEncoding),
     RawOffsets(RawOffsets),
 }
@@ -515,90 +503,6 @@
 #[derive(Deserialize, Serialize, Clone, Debug, PartialEq, Eq, AbiExample)]
 struct U16(#[serde(with = "serde_varint")] u16);
 
-<<<<<<< HEAD
-#[derive(Deserialize, Serialize, Clone, Debug, PartialEq, Eq, AbiExample)]
-pub struct RunLengthEncoding {
-    // The vector always starts with 1. Encode number of 1's and 0's consecutively.
-    // For example, 110000111 is [2, 4, 3].
-    encoded: Vec<U16>,
-}
-
-impl RunLengthEncoding {
-    // Return whether the encoded vec is already full.
-    fn add_number_and_test_full(
-        encoded: &mut Vec<U16>,
-        total_serde_bytes: &mut usize,
-        current_bit_count: u16,
-    ) -> bool {
-        if current_bit_count == 0 {
-            false
-        } else {
-            let serde_bits = 16 - current_bit_count.leading_zeros();
-            let serde_bytes = ((serde_bits + 6) / 7).max(1) as usize;
-            if *total_serde_bytes + serde_bytes > RestartLastVotedForkSlots::MAX_SPACE {
-                true
-            } else {
-                encoded.push(U16(current_bit_count));
-                *total_serde_bytes += serde_bytes;
-                false
-            }
-        }
-    }
-
-    pub fn new(bits: &BitVec<u8>) -> Self {
-        let mut encoded: Vec<U16> = Vec::new();
-        let mut current_bit = 1;
-        let mut current_bit_count: u16 = 0;
-        let mut total_serde_bytes = 0;
-        for i in 0..bits.len() {
-            let bit: u8 = bits.get(i) as u8;
-            if bit == current_bit {
-                current_bit_count += 1;
-            } else {
-                if Self::add_number_and_test_full(
-                    &mut encoded,
-                    &mut total_serde_bytes,
-                    current_bit_count,
-                ) {
-                    current_bit_count = 0;
-                    break;
-                }
-                current_bit = bit;
-                current_bit_count = 1;
-            }
-        }
-        Self::add_number_and_test_full(&mut encoded, &mut total_serde_bytes, current_bit_count);
-        Self { encoded }
-    }
-
-    pub fn slots_count(&self) -> usize {
-        self.encoded.iter().map(|x| x.0 as usize).sum::<usize>()
-    }
-
-    pub fn to_slots(&self, last_slot: Slot, min_slot: Slot) -> Vec<Slot> {
-        let mut result: Vec<Slot> = Vec::new();
-        let mut offset = 0;
-        let mut current_bit = 1;
-        for bit_count in &self.encoded {
-            let count: u16 = bit_count.0;
-            if current_bit > 0 {
-                for i in 0..count {
-                    let slot = last_slot.saturating_sub(offset).saturating_sub(i as Slot);
-                    if slot < min_slot {
-                        return result;
-                    }
-                    result.push(slot);
-                    if result.len() > MAX_SLOTS_PER_ENTRY {
-                        break;
-                    }
-                }
-            }
-            offset += count as Slot;
-            current_bit = 1 - current_bit;
-        }
-        result.reverse();
-        result
-=======
 // The vector always starts with 1. Encode number of 1's and 0's consecutively.
 // For example, 110000111 is [2, 4, 3].
 #[derive(Deserialize, Serialize, Clone, Debug, PartialEq, Eq, AbiExample)]
@@ -643,40 +547,10 @@
             .collect();
         slots.reverse();
         slots
->>>>>>> 3081b437
     }
 }
 
 #[derive(Deserialize, Serialize, Clone, Debug, PartialEq, Eq, AbiExample)]
-<<<<<<< HEAD
-pub struct RawOffsets {
-    bits: BitVec<u8>,
-}
-
-impl RawOffsets {
-    pub fn new(mut bits: BitVec<u8>) -> Self {
-        bits.truncate(RestartLastVotedForkSlots::MAX_SPACE as u64 * 8);
-        bits.shrink_to_fit();
-        Self { bits }
-    }
-
-    pub fn to_slots(&self, last_slot: Slot, min_slot: Slot) -> Vec<Slot> {
-        let mut result = Vec::new();
-        for i in 0..self.bits.len() {
-            if self.bits.get(i) {
-                let slot = last_slot.saturating_sub(i as Slot);
-                if slot < min_slot {
-                    return result;
-                }
-                result.push(slot);
-                if result.len() > MAX_SLOTS_PER_ENTRY {
-                    break;
-                }
-            }
-        }
-        result.reverse();
-        result
-=======
 struct RawOffsets(BitVec<u8>);
 
 impl RawOffsets {
@@ -694,7 +568,6 @@
             .collect();
         slots.reverse();
         slots
->>>>>>> 3081b437
     }
 }
 
@@ -722,14 +595,10 @@
 
 impl RestartLastVotedForkSlots {
     // This number is MAX_CRDS_OBJECT_SIZE - empty serialized RestartLastVotedForkSlots.
-<<<<<<< HEAD
-    const MAX_SPACE: usize = 824;
-=======
     const MAX_BYTES: usize = 824;
 
     // Per design doc, we should start wen_restart within 7 hours.
     pub const MAX_SLOTS: usize = u16::MAX as usize;
->>>>>>> 3081b437
 
     pub fn new(
         from: Pubkey,
@@ -737,16 +606,6 @@
         last_voted_fork: &[Slot],
         last_voted_hash: Hash,
         shred_version: u16,
-<<<<<<< HEAD
-    ) -> Result<Self, String> {
-        if last_voted_fork.is_empty() {
-            return Err("Last voted slot must be specified".to_string());
-        }
-        let MinMax(first_voted_slot, last_voted_slot) = last_voted_fork.iter().minmax() else {
-            return Err("Last voted fork should have at least two elements".to_string());
-        };
-        let max_size = last_voted_slot.saturating_sub(*first_voted_slot) + 1;
-=======
     ) -> Result<Self, RestartLastVotedForkSlotsError> {
         let Some((&first_voted_slot, &last_voted_slot)) =
             last_voted_fork.iter().minmax().into_option()
@@ -754,36 +613,22 @@
             return Err(RestartLastVotedForkSlotsError::LastVotedForkEmpty);
         };
         let max_size = last_voted_slot.saturating_sub(first_voted_slot) + 1;
->>>>>>> 3081b437
         let mut uncompressed_bitvec = BitVec::new_fill(false, max_size);
         for slot in last_voted_fork {
             uncompressed_bitvec.set(last_voted_slot - *slot, true);
         }
         let run_length_encoding = RunLengthEncoding::new(&uncompressed_bitvec);
-<<<<<<< HEAD
-        let raw_offsets = RawOffsets::new(uncompressed_bitvec);
-        let offsets =
-            if run_length_encoding.slots_count() > RestartLastVotedForkSlots::MAX_SPACE * 8 {
-                SlotsOffsets::RunLengthEncoding(run_length_encoding)
-            } else {
-                SlotsOffsets::RawOffsets(raw_offsets)
-=======
         let offsets =
             if run_length_encoding.num_encoded_slots() > RestartLastVotedForkSlots::MAX_BYTES * 8 {
                 SlotsOffsets::RunLengthEncoding(run_length_encoding)
             } else {
                 SlotsOffsets::RawOffsets(RawOffsets::new(uncompressed_bitvec))
->>>>>>> 3081b437
             };
         Ok(Self {
             from,
             wallclock: now,
             offsets,
-<<<<<<< HEAD
-            last_voted_slot: *last_voted_slot,
-=======
             last_voted_slot,
->>>>>>> 3081b437
             last_voted_hash,
             shred_version,
         })
@@ -1426,11 +1271,7 @@
     }
 
     #[test]
-<<<<<<< HEAD
-    fn test_restart_last_voted_fork_slots_max_space() {
-=======
     fn test_restart_last_voted_fork_slots_max_bytes() {
->>>>>>> 3081b437
         let keypair = Keypair::new();
         let header = RestartLastVotedForkSlots::new(
             keypair.pubkey(),
@@ -1440,15 +1281,9 @@
             0,
         )
         .unwrap();
-<<<<<<< HEAD
-        // If the following assert fails, please update RestartLastVotedForkSlots::MAX_SPACE
-        assert_eq!(
-            RestartLastVotedForkSlots::MAX_SPACE,
-=======
         // If the following assert fails, please update RestartLastVotedForkSlots::MAX_BYTES
         assert_eq!(
             RestartLastVotedForkSlots::MAX_BYTES,
->>>>>>> 3081b437
             MAX_CRDS_OBJECT_SIZE - serialized_size(&header).unwrap() as usize
         );
 
@@ -1522,8 +1357,6 @@
         assert!(serialized_size(&large_slots).unwrap() < MAX_CRDS_OBJECT_SIZE as u64);
         let retrieved_slots = large_slots.to_slots(0);
         assert_eq!(retrieved_slots, large_slots_vec);
-<<<<<<< HEAD
-=======
     }
 
     fn check_run_length_encoding(slots: Vec<Slot>) {
@@ -1554,6 +1387,5 @@
         let large_length = 500;
         let range: Vec<Slot> = make_rand_slots(&mut rng).take(large_length).collect();
         check_run_length_encoding(range);
->>>>>>> 3081b437
     }
 }