--- conflicted
+++ resolved
@@ -13,11 +13,7 @@
     },
 };
 
-<<<<<<< HEAD
-pub(crate) const MAX_SLOTS_PER_ENTRY: usize = 2048 * 8;
-=======
 pub const MAX_SLOTS_PER_ENTRY: usize = 2048 * 8;
->>>>>>> 05267759
 #[derive(Serialize, Deserialize, Clone, Debug, PartialEq, Eq, AbiExample)]
 pub struct Uncompressed {
     pub first_slot: Slot,
