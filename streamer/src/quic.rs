use {
    crossbeam_channel::Sender,
    futures_util::stream::StreamExt,
    pem::Pem,
    pkcs8::{der::Document, AlgorithmIdentifier, ObjectIdentifier},
    quinn::{Endpoint, EndpointConfig, IdleTimeout, IncomingUniStreams, ServerConfig, VarInt},
    rcgen::{CertificateParams, DistinguishedName, DnType, SanType},
    solana_perf::packet::PacketBatch,
    solana_sdk::{
        packet::{Packet, PACKET_DATA_SIZE},
        quic::{QUIC_MAX_CONCURRENT_STREAMS, QUIC_MAX_TIMEOUT_MS},
        signature::Keypair,
        timing,
    },
    std::{
        collections::{hash_map::Entry, HashMap},
        error::Error,
        net::{IpAddr, SocketAddr, UdpSocket},
        sync::{
            atomic::{AtomicBool, AtomicU64, AtomicUsize, Ordering},
            Arc, Mutex, RwLock,
        },
        thread,
        time::{Duration, Instant},
    },
    tokio::{
        runtime::{Builder, Runtime},
        time::timeout,
    },
};

pub const MAX_STAKED_CONNECTIONS: usize = 2000;
pub const MAX_UNSTAKED_CONNECTIONS: usize = 500;
const NUM_QUIC_STREAMER_WORKER_THREADS: usize = 4;

/// Returns default server configuration along with its PEM certificate chain.
#[allow(clippy::field_reassign_with_default)] // https://github.com/rust-lang/rust-clippy/issues/6527
fn configure_server(
    identity_keypair: &Keypair,
    gossip_host: IpAddr,
) -> Result<(ServerConfig, String), QuicServerError> {
    let (cert_chain, priv_key) =
        new_cert(identity_keypair, gossip_host).map_err(|_e| QuicServerError::ConfigureFailed)?;
    let cert_chain_pem_parts: Vec<Pem> = cert_chain
        .iter()
        .map(|cert| Pem {
            tag: "CERTIFICATE".to_string(),
            contents: cert.0.clone(),
        })
        .collect();
    let cert_chain_pem = pem::encode_many(&cert_chain_pem_parts);

    let mut server_config = ServerConfig::with_single_cert(cert_chain, priv_key)
        .map_err(|_e| QuicServerError::ConfigureFailed)?;
    let config = Arc::get_mut(&mut server_config.transport).unwrap();

    // QUIC_MAX_CONCURRENT_STREAMS doubled, which was found to improve reliability
    const MAX_CONCURRENT_UNI_STREAMS: u32 = (QUIC_MAX_CONCURRENT_STREAMS * 2) as u32;
    config.max_concurrent_uni_streams(MAX_CONCURRENT_UNI_STREAMS.into());
    config.stream_receive_window((PACKET_DATA_SIZE as u32).into());
    config.receive_window((PACKET_DATA_SIZE as u32 * MAX_CONCURRENT_UNI_STREAMS).into());
    let timeout = IdleTimeout::from(VarInt::from_u32(QUIC_MAX_TIMEOUT_MS));
    config.max_idle_timeout(Some(timeout));

    // disable bidi & datagrams
    const MAX_CONCURRENT_BIDI_STREAMS: u32 = 0;
    config.max_concurrent_bidi_streams(MAX_CONCURRENT_BIDI_STREAMS.into());
    config.datagram_receive_buffer_size(None);

    Ok((server_config, cert_chain_pem))
}

fn new_cert(
    identity_keypair: &Keypair,
    san: IpAddr,
) -> Result<(Vec<rustls::Certificate>, rustls::PrivateKey), Box<dyn Error>> {
    // Generate a self-signed cert from validator identity key
    let cert_params = new_cert_params(identity_keypair, san);
    let cert = rcgen::Certificate::from_params(cert_params)?;
    let cert_der = cert.serialize_der().unwrap();
    let priv_key = cert.serialize_private_key_der();
    let priv_key = rustls::PrivateKey(priv_key);
    let cert_chain = vec![rustls::Certificate(cert_der)];
    Ok((cert_chain, priv_key))
}

fn convert_to_rcgen_keypair(identity_keypair: &Keypair) -> rcgen::KeyPair {
    // from https://datatracker.ietf.org/doc/html/rfc8410#section-3
    const ED25519_IDENTIFIER: [u32; 4] = [1, 3, 101, 112];
    let mut private_key = Vec::<u8>::with_capacity(34);
    private_key.extend_from_slice(&[0x04, 0x20]); // ASN.1 OCTET STRING
    private_key.extend_from_slice(identity_keypair.secret().as_bytes());
    let key_pkcs8 = pkcs8::PrivateKeyInfo {
        algorithm: AlgorithmIdentifier {
            oid: ObjectIdentifier::from_arcs(&ED25519_IDENTIFIER).unwrap(),
            parameters: None,
        },
        private_key: &private_key,
        public_key: None,
    };
    let key_pkcs8_der = key_pkcs8
        .to_der()
        .expect("Failed to convert keypair to DER")
        .to_der();

    // Parse private key into rcgen::KeyPair struct.
    rcgen::KeyPair::from_der(&key_pkcs8_der).expect("Failed to parse keypair from DER")
}

fn new_cert_params(identity_keypair: &Keypair, san: IpAddr) -> CertificateParams {
    // TODO(terorie): Is it safe to sign the TLS cert with the identity private key?

    // Unfortunately, rcgen does not accept a "raw" Ed25519 key.
    // We have to convert it to DER and pass it to the library.

    // Convert private key into PKCS#8 v1 object.
    // RFC 8410, Section 7: Private Key Format
    // https://datatracker.ietf.org/doc/html/rfc8410#section-

    let keypair = convert_to_rcgen_keypair(identity_keypair);

    let mut cert_params = CertificateParams::default();
    cert_params.subject_alt_names = vec![SanType::IpAddress(san)];
    cert_params.alg = &rcgen::PKCS_ED25519;
    cert_params.key_pair = Some(keypair);
    cert_params.distinguished_name = DistinguishedName::new();
    cert_params
        .distinguished_name
        .push(DnType::CommonName, "Solana node");
    cert_params
}

fn rt() -> Runtime {
    Builder::new_multi_thread()
        .worker_threads(NUM_QUIC_STREAMER_WORKER_THREADS)
        .enable_all()
        .build()
        .unwrap()
}

#[derive(thiserror::Error, Debug)]
pub enum QuicServerError {
    #[error("Server configure failed")]
    ConfigureFailed,

    #[error("Endpoint creation failed")]
    EndpointFailed,
}

// Return true if the server should drop the stream
fn handle_chunk(
    chunk: &Result<Option<quinn::Chunk>, quinn::ReadError>,
    maybe_batch: &mut Option<PacketBatch>,
    remote_addr: &SocketAddr,
    packet_sender: &Sender<PacketBatch>,
    stats: Arc<StreamStats>,
    stake: u64,
) -> bool {
    match chunk {
        Ok(maybe_chunk) => {
            if let Some(chunk) = maybe_chunk {
                trace!("got chunk: {:?}", chunk);
                let chunk_len = chunk.bytes.len() as u64;

                // shouldn't happen, but sanity check the size and offsets
                if chunk.offset > PACKET_DATA_SIZE as u64 || chunk_len > PACKET_DATA_SIZE as u64 {
                    stats.total_invalid_chunks.fetch_add(1, Ordering::Relaxed);
                    return true;
                }
                if chunk.offset + chunk_len > PACKET_DATA_SIZE as u64 {
                    stats
                        .total_invalid_chunk_size
                        .fetch_add(1, Ordering::Relaxed);
                    return true;
                }

                // chunk looks valid
                if maybe_batch.is_none() {
                    let mut batch = PacketBatch::with_capacity(1);
                    let mut packet = Packet::default();
                    packet.meta.set_addr(remote_addr);
                    packet.meta.sender_stake = stake;
                    batch.packets.push(packet);
                    *maybe_batch = Some(batch);
                    stats
                        .total_packets_allocated
                        .fetch_add(1, Ordering::Relaxed);
                }

                if let Some(batch) = maybe_batch.as_mut() {
                    let end = chunk.offset as usize + chunk.bytes.len();
                    batch.packets[0].data[chunk.offset as usize..end].copy_from_slice(&chunk.bytes);
                    batch.packets[0].meta.size = std::cmp::max(batch.packets[0].meta.size, end);
                    stats.total_chunks_received.fetch_add(1, Ordering::Relaxed);
                }
            } else {
                trace!("chunk is none");
                // done receiving chunks
                if let Some(batch) = maybe_batch.take() {
                    let len = batch.packets[0].meta.size;
                    if let Err(e) = packet_sender.send(batch) {
                        stats
                            .total_packet_batch_send_err
                            .fetch_add(1, Ordering::Relaxed);
                        info!("send error: {}", e);
                    } else {
                        stats
                            .total_packet_batches_sent
                            .fetch_add(1, Ordering::Relaxed);
                        trace!("sent {} byte packet", len);
                    }
                } else {
                    stats
                        .total_packet_batches_none
                        .fetch_add(1, Ordering::Relaxed);
                }
                return true;
            }
        }
        Err(e) => {
            debug!("Received stream error: {:?}", e);
            stats
                .total_stream_read_errors
                .fetch_add(1, Ordering::Relaxed);
            return true;
        }
    }
    false
}

#[derive(Debug)]
struct ConnectionEntry {
    exit: Arc<AtomicBool>,
    last_update: Arc<AtomicU64>,
    port: u16,
}

impl ConnectionEntry {
    fn new(exit: Arc<AtomicBool>, last_update: Arc<AtomicU64>, port: u16) -> Self {
        Self {
            exit,
            last_update,
            port,
        }
    }

    fn last_update(&self) -> u64 {
        self.last_update.load(Ordering::Relaxed)
    }
}

impl Drop for ConnectionEntry {
    fn drop(&mut self) {
        self.exit.store(true, Ordering::Relaxed);
    }
}

// Map of IP to list of connection entries
#[derive(Default, Debug)]
struct ConnectionTable {
    table: HashMap<IpAddr, Vec<ConnectionEntry>>,
    total_size: usize,
}

// Prune the connection which has the oldest update
// Return number pruned
impl ConnectionTable {
    fn prune_oldest(&mut self, max_size: usize) -> usize {
        let mut num_pruned = 0;
        while self.total_size > max_size {
            let mut oldest = std::u64::MAX;
            let mut oldest_ip = None;
            for (ip, connections) in self.table.iter() {
                for entry in connections {
                    let last_update = entry.last_update();
                    if last_update < oldest {
                        oldest = last_update;
                        oldest_ip = Some(*ip);
                    }
                }
            }
            self.table.remove(&oldest_ip.unwrap());
            self.total_size -= 1;
            num_pruned += 1;
        }
        num_pruned
    }

    fn try_add_connection(
        &mut self,
        addr: &SocketAddr,
        last_update: u64,
        max_connections_per_ip: usize,
    ) -> Option<(Arc<AtomicU64>, Arc<AtomicBool>)> {
        let connection_entry = self.table.entry(addr.ip()).or_insert_with(Vec::new);
        let has_connection_capacity = connection_entry
            .len()
            .checked_add(1)
            .map(|c| c <= max_connections_per_ip)
            .unwrap_or(false);
        if has_connection_capacity {
            let exit = Arc::new(AtomicBool::new(false));
            let last_update = Arc::new(AtomicU64::new(last_update));
            connection_entry.push(ConnectionEntry::new(
                exit.clone(),
                last_update.clone(),
                addr.port(),
            ));
            self.total_size += 1;
            Some((last_update, exit))
        } else {
            None
        }
    }

    fn remove_connection(&mut self, addr: &SocketAddr) {
        if let Entry::Occupied(mut e) = self.table.entry(addr.ip()) {
            let e_ref = e.get_mut();
            e_ref.retain(|connection| connection.port != addr.port());
            if e_ref.is_empty() {
                e.remove_entry();
            }
            self.total_size -= 1;
        }
    }
}

#[derive(Default)]
struct StreamStats {
    total_connections: AtomicUsize,
    total_new_connections: AtomicUsize,
    total_streams: AtomicUsize,
    total_new_streams: AtomicUsize,
    total_invalid_chunks: AtomicUsize,
    total_invalid_chunk_size: AtomicUsize,
    total_packets_allocated: AtomicUsize,
    total_chunks_received: AtomicUsize,
    total_packet_batch_send_err: AtomicUsize,
    total_packet_batches_sent: AtomicUsize,
    total_packet_batches_none: AtomicUsize,
    total_stream_read_errors: AtomicUsize,
    num_evictions: AtomicUsize,
    connection_add_failed: AtomicUsize,
    connection_setup_timeout: AtomicUsize,
}

impl StreamStats {
    fn report(&self) {
        datapoint_info!(
            "quic-connections",
            (
                "active_connections",
                self.total_connections.load(Ordering::Relaxed),
                i64
            ),
            (
                "active_streams",
                self.total_streams.load(Ordering::Relaxed),
                i64
            ),
            (
                "new_connections",
                self.total_new_connections.swap(0, Ordering::Relaxed),
                i64
            ),
            (
                "new_streams",
                self.total_new_streams.swap(0, Ordering::Relaxed),
                i64
            ),
            (
                "evictions",
                self.num_evictions.swap(0, Ordering::Relaxed),
                i64
            ),
            (
                "connection_add_failed",
                self.connection_add_failed.swap(0, Ordering::Relaxed),
                i64
            ),
            (
                "connection_setup_timeout",
                self.connection_setup_timeout.swap(0, Ordering::Relaxed),
                i64
            ),
            (
                "invalid_chunk",
                self.total_invalid_chunks.swap(0, Ordering::Relaxed),
                i64
            ),
            (
                "invalid_chunk_size",
                self.total_invalid_chunk_size.swap(0, Ordering::Relaxed),
                i64
            ),
            (
                "packets_allocated",
                self.total_packets_allocated.swap(0, Ordering::Relaxed),
                i64
            ),
            (
                "chunks_received",
                self.total_chunks_received.swap(0, Ordering::Relaxed),
                i64
            ),
            (
                "packet_batch_send_error",
                self.total_packet_batch_send_err.swap(0, Ordering::Relaxed),
                i64
            ),
            (
                "packet_batches_sent",
                self.total_packet_batches_sent.swap(0, Ordering::Relaxed),
                i64
            ),
            (
                "packet_batch_empty",
                self.total_packet_batches_none.swap(0, Ordering::Relaxed),
                i64
            ),
            (
                "stream_read_errors",
                self.total_stream_read_errors.swap(0, Ordering::Relaxed),
                i64
            ),
        );
    }
}

fn handle_connection(
    mut uni_streams: IncomingUniStreams,
    packet_sender: Sender<PacketBatch>,
    remote_addr: SocketAddr,
    last_update: Arc<AtomicU64>,
    connection_table: Arc<Mutex<ConnectionTable>>,
    stream_exit: Arc<AtomicBool>,
    stats: Arc<StreamStats>,
    stake: u64,
) {
    tokio::spawn(async move {
        debug!(
            "quic new connection {} streams: {} connections: {}",
            remote_addr,
            stats.total_streams.load(Ordering::Relaxed),
            stats.total_connections.load(Ordering::Relaxed),
        );
        while !stream_exit.load(Ordering::Relaxed) {
            match uni_streams.next().await {
                Some(stream_result) => match stream_result {
                    Ok(mut stream) => {
                        stats.total_streams.fetch_add(1, Ordering::Relaxed);
                        stats.total_new_streams.fetch_add(1, Ordering::Relaxed);
                        let mut maybe_batch = None;
                        while !stream_exit.load(Ordering::Relaxed) {
                            if handle_chunk(
                                &stream.read_chunk(PACKET_DATA_SIZE, false).await,
                                &mut maybe_batch,
                                &remote_addr,
                                &packet_sender,
                                stats.clone(),
                                stake,
                            ) {
                                last_update.store(timing::timestamp(), Ordering::Relaxed);
                                break;
                            }
                        }
                    }
                    Err(e) => {
                        debug!("stream error: {:?}", e);
                        stats.total_streams.fetch_sub(1, Ordering::Relaxed);
                        break;
                    }
                },
                None => {
                    stats.total_streams.fetch_sub(1, Ordering::Relaxed);
                    break;
                }
            }
        }
        connection_table
            .lock()
            .unwrap()
            .remove_connection(&remote_addr);
        stats.total_connections.fetch_sub(1, Ordering::Relaxed);
    });
}

pub fn spawn_server(
    sock: UdpSocket,
    keypair: &Keypair,
    gossip_host: IpAddr,
    packet_sender: Sender<PacketBatch>,
    exit: Arc<AtomicBool>,
    max_connections_per_ip: usize,
    staked_nodes: Arc<RwLock<HashMap<IpAddr, u64>>>,
    max_staked_connections: usize,
    max_unstaked_connections: usize,
) -> Result<thread::JoinHandle<()>, QuicServerError> {
    let (config, _cert) = configure_server(keypair, gossip_host)?;

    let runtime = rt();
    let (_, mut incoming) = {
        let _guard = runtime.enter();
        Endpoint::new(EndpointConfig::default(), Some(config), sock)
            .map_err(|_e| QuicServerError::EndpointFailed)?
    };

    let stats = Arc::new(StreamStats::default());
    let handle = thread::spawn(move || {
        let handle = runtime.spawn(async move {
            debug!("spawn quic server");
            let mut last_datapoint = Instant::now();
            let connection_table: Arc<Mutex<ConnectionTable>> =
                Arc::new(Mutex::new(ConnectionTable::default()));
            let staked_connection_table: Arc<Mutex<ConnectionTable>> =
                Arc::new(Mutex::new(ConnectionTable::default()));
            while !exit.load(Ordering::Relaxed) {
                const WAIT_FOR_CONNECTION_TIMEOUT_MS: u64 = 1000;
                let timeout_connection = timeout(
                    Duration::from_millis(WAIT_FOR_CONNECTION_TIMEOUT_MS),
                    incoming.next(),
                )
                .await;

                if last_datapoint.elapsed().as_secs() >= 5 {
                    stats.report();
                    last_datapoint = Instant::now();
                }

                if let Ok(Some(connection)) = timeout_connection {
                    if let Ok(new_connection) = connection.await {
                        stats.total_connections.fetch_add(1, Ordering::Relaxed);
                        stats.total_new_connections.fetch_add(1, Ordering::Relaxed);
                        let quinn::NewConnection {
                            connection,
                            uni_streams,
                            ..
                        } = new_connection;

                        let remote_addr = connection.remote_address();

                        let (mut connection_table_l, stake) = {
                            let staked_nodes = staked_nodes.read().unwrap();
                            if let Some(stake) = staked_nodes.get(&remote_addr.ip()) {
                                let stake = *stake;
                                drop(staked_nodes);
                                let mut connection_table_l =
                                    staked_connection_table.lock().unwrap();
                                let num_pruned =
                                    connection_table_l.prune_oldest(max_staked_connections);
                                stats.num_evictions.fetch_add(num_pruned, Ordering::Relaxed);
                                (connection_table_l, stake)
                            } else {
                                drop(staked_nodes);
                                let mut connection_table_l = connection_table.lock().unwrap();
                                let num_pruned =
                                    connection_table_l.prune_oldest(max_unstaked_connections);
                                stats.num_evictions.fetch_add(num_pruned, Ordering::Relaxed);
                                (connection_table_l, 0)
                            }
                        };

                        if let Some((last_update, stream_exit)) = connection_table_l
                            .try_add_connection(
                                &remote_addr,
                                timing::timestamp(),
                                max_connections_per_ip,
                            )
                        {
                            drop(connection_table_l);
                            let packet_sender = packet_sender.clone();
                            let stats = stats.clone();
                            let connection_table1 = connection_table.clone();
                            handle_connection(
                                uni_streams,
                                packet_sender,
                                remote_addr,
                                last_update,
                                connection_table1,
                                stream_exit,
                                stats,
                                stake,
                            );
                        } else {
                            stats.connection_add_failed.fetch_add(1, Ordering::Relaxed);
                        }
                    } else {
                        stats
                            .connection_setup_timeout
                            .fetch_add(1, Ordering::Relaxed);
                    }
                }
            }
        });
        if let Err(e) = runtime.block_on(handle) {
            warn!("error from runtime.block_on: {:?}", e);
        }
    });
    Ok(handle)
}

#[cfg(test)]
mod test {
    use {
        super::*,
        crossbeam_channel::unbounded,
        quinn::{ClientConfig, NewConnection},
        solana_sdk::quic::QUIC_KEEP_ALIVE_MS,
        std::{net::SocketAddr, time::Instant},
    };

    struct SkipServerVerification;

    impl SkipServerVerification {
        fn new() -> Arc<Self> {
            Arc::new(Self)
        }
    }

    impl rustls::client::ServerCertVerifier for SkipServerVerification {
        fn verify_server_cert(
            &self,
            _end_entity: &rustls::Certificate,
            _intermediates: &[rustls::Certificate],
            _server_name: &rustls::ServerName,
            _scts: &mut dyn Iterator<Item = &[u8]>,
            _ocsp_response: &[u8],
            _now: std::time::SystemTime,
        ) -> Result<rustls::client::ServerCertVerified, rustls::Error> {
            Ok(rustls::client::ServerCertVerified::assertion())
        }
    }

    pub fn get_client_config() -> quinn::ClientConfig {
        let crypto = rustls::ClientConfig::builder()
            .with_safe_defaults()
            .with_custom_certificate_verifier(SkipServerVerification::new())
            .with_no_client_auth();
        let mut config = ClientConfig::new(Arc::new(crypto));

        let transport_config = Arc::get_mut(&mut config.transport).unwrap();
        let timeout = IdleTimeout::from(VarInt::from_u32(QUIC_MAX_TIMEOUT_MS));
        transport_config.max_idle_timeout(Some(timeout));
        transport_config.keep_alive_interval(Some(Duration::from_millis(QUIC_KEEP_ALIVE_MS)));

        config
    }

    #[test]
    fn test_quic_server_exit() {
        let (t, exit, _receiver, _server_address) = setup_quic_server();

        exit.store(true, Ordering::Relaxed);
        t.join().unwrap();
    }

    fn make_client_endpoint(runtime: &Runtime, addr: &SocketAddr) -> NewConnection {
        let client_socket = UdpSocket::bind("127.0.0.1:0").unwrap();
        let mut endpoint = quinn::Endpoint::new(EndpointConfig::default(), None, client_socket)
            .unwrap()
            .0;
        endpoint.set_default_client_config(get_client_config());
        runtime
            .block_on(endpoint.connect(*addr, "localhost").unwrap())
            .unwrap()
    }

    #[test]
    fn test_quic_timeout() {
<<<<<<< HEAD
        solana_logger::setup();
        let s = UdpSocket::bind("127.0.0.1:0").unwrap();
        let exit = Arc::new(AtomicBool::new(false));
        let (sender, receiver) = unbounded();
        let keypair = Keypair::new();
        let ip = "127.0.0.1".parse().unwrap();
        let server_address = s.local_addr().unwrap();
        let t = spawn_server(
            s,
            &keypair,
            ip,
            sender,
            exit.clone(),
            1,                                              // max_connections_per_ip
            Arc::<RwLock<HashMap<IpAddr, u64>>>::default(), // staked_nodes
            MAX_STAKED_CONNECTIONS,
            MAX_UNSTAKED_CONNECTIONS,
        )
        .unwrap();

        let runtime = rt();
        let _rt_guard = runtime.enter();
        let conn1 = make_client_endpoint(&runtime, &server_address);
        let total = 30;
        let handle = runtime.spawn(async move {
            for i in 0..total {
                let mut s1 = conn1.connection.open_uni().await.unwrap();
                s1.write_all(&[0u8]).await.unwrap();
                s1.finish().await.unwrap();
                info!("done {}", i);
                std::thread::sleep(Duration::from_millis(1000));
            }
        });
        let mut received = 0;
        loop {
            if let Ok(_x) = receiver.recv_timeout(Duration::from_millis(500)) {
                received += 1;
                info!("got {}", received);
            }
            if received >= total {
                break;
            }
        }
        runtime.block_on(handle).unwrap();
        exit.store(true, Ordering::Relaxed);
        t.join().unwrap();
    }

    #[test]
    fn test_quic_server_block_multiple_connections() {
        solana_logger::setup();
=======
        solana_logger::setup();
        let (t, exit, receiver, server_address) = setup_quic_server();

        let runtime = rt();
        let _rt_guard = runtime.enter();
        let conn1 = make_client_endpoint(&runtime, &server_address);
        let total = 30;
        let handle = runtime.spawn(async move {
            for i in 0..total {
                let mut s1 = conn1.connection.open_uni().await.unwrap();
                s1.write_all(&[0u8]).await.unwrap();
                s1.finish().await.unwrap();
                info!("done {}", i);
                std::thread::sleep(Duration::from_millis(1000));
            }
        });
        let mut received = 0;
        loop {
            if let Ok(_x) = receiver.recv_timeout(Duration::from_millis(500)) {
                received += 1;
                info!("got {}", received);
            }
            if received >= total {
                break;
            }
        }
        runtime.block_on(handle).unwrap();
        exit.store(true, Ordering::Relaxed);
        t.join().unwrap();
    }

    #[test]
    fn test_quic_server_block_multiple_connections() {
        solana_logger::setup();
>>>>>>> 3d01c5a8
        let (t, exit, _receiver, server_address) = setup_quic_server();

        let runtime = rt();
        let _rt_guard = runtime.enter();
        let conn1 = make_client_endpoint(&runtime, &server_address);
        let conn2 = make_client_endpoint(&runtime, &server_address);
        let handle = runtime.spawn(async move {
            let mut s1 = conn1.connection.open_uni().await.unwrap();
            let mut s2 = conn2.connection.open_uni().await.unwrap();
            s1.write_all(&[0u8]).await.unwrap();
            s1.finish().await.unwrap();
            // Send enough data to create more than 1 chunks.
            // The first will try to open the connection (which should fail).
            // The following chunks will enable the detection of connection failure.
            let data = vec![1u8; PACKET_DATA_SIZE * 2];
            s2.write_all(&data)
                .await
                .expect_err("shouldn't be able to open 2 connections");
            s2.finish()
                .await
                .expect_err("shouldn't be able to open 2 connections");
        });
        runtime.block_on(handle).unwrap();
        exit.store(true, Ordering::Relaxed);
        t.join().unwrap();
    }

    #[test]
    fn test_quic_server_multiple_streams() {
        solana_logger::setup();
        let s = UdpSocket::bind("127.0.0.1:0").unwrap();
        let exit = Arc::new(AtomicBool::new(false));
        let (sender, receiver) = unbounded();
        let keypair = Keypair::new();
        let ip = "127.0.0.1".parse().unwrap();
        let server_address = s.local_addr().unwrap();
        let staked_nodes = Arc::new(RwLock::new(HashMap::new()));
        let t = spawn_server(
            s,
            &keypair,
            ip,
            sender,
            exit.clone(),
            2,
            staked_nodes,
            10,
            10,
        )
        .unwrap();

        let runtime = rt();
        let _rt_guard = runtime.enter();
        let conn1 = Arc::new(make_client_endpoint(&runtime, &server_address));
        let conn2 = Arc::new(make_client_endpoint(&runtime, &server_address));
        let mut num_expected_packets = 0;
        for i in 0..10 {
            info!("sending: {}", i);
            let c1 = conn1.clone();
            let c2 = conn2.clone();
            let handle = runtime.spawn(async move {
                let mut s1 = c1.connection.open_uni().await.unwrap();
                let mut s2 = c2.connection.open_uni().await.unwrap();
                s1.write_all(&[0u8]).await.unwrap();
                s1.finish().await.unwrap();
                s2.write_all(&[0u8]).await.unwrap();
                s2.finish().await.unwrap();
            });
            runtime.block_on(handle).unwrap();
            num_expected_packets += 2;
            thread::sleep(Duration::from_millis(200));
        }
        let mut all_packets = vec![];
        let now = Instant::now();
        let mut total_packets = 0;
        while now.elapsed().as_secs() < 10 {
            if let Ok(packets) = receiver.recv_timeout(Duration::from_secs(1)) {
                total_packets += packets.packets.len();
                all_packets.push(packets)
            }
            if total_packets == num_expected_packets {
                break;
            }
        }
        for batch in all_packets {
            for p in &batch.packets {
                assert_eq!(p.meta.size, 1);
            }
        }
        assert_eq!(total_packets, num_expected_packets);

        exit.store(true, Ordering::Relaxed);
        t.join().unwrap();
    }

    fn setup_quic_server() -> (
        std::thread::JoinHandle<()>,
        Arc<AtomicBool>,
        crossbeam_channel::Receiver<PacketBatch>,
        SocketAddr,
    ) {
        let s = UdpSocket::bind("127.0.0.1:0").unwrap();
        let exit = Arc::new(AtomicBool::new(false));
        let (sender, receiver) = unbounded();
        let keypair = Keypair::new();
        let ip = "127.0.0.1".parse().unwrap();
        let server_address = s.local_addr().unwrap();
        let staked_nodes = Arc::new(RwLock::new(HashMap::new()));
        let t = spawn_server(
            s,
            &keypair,
            ip,
            sender,
            exit.clone(),
            1,
            staked_nodes,
            MAX_STAKED_CONNECTIONS,
            MAX_UNSTAKED_CONNECTIONS,
        )
        .unwrap();
        (t, exit, receiver, server_address)
    }

    #[test]
    fn test_quic_server_multiple_writes() {
        solana_logger::setup();
        let (t, exit, receiver, server_address) = setup_quic_server();

        let runtime = rt();
        let _rt_guard = runtime.enter();
        let conn1 = Arc::new(make_client_endpoint(&runtime, &server_address));

        // Send a full size packet with single byte writes.
        let num_bytes = PACKET_DATA_SIZE;
        let num_expected_packets = 1;
        let handle = runtime.spawn(async move {
            let mut s1 = conn1.connection.open_uni().await.unwrap();
            for _ in 0..num_bytes {
                s1.write_all(&[0u8]).await.unwrap();
            }
            s1.finish().await.unwrap();
        });
        runtime.block_on(handle).unwrap();

        let mut all_packets = vec![];
        let now = Instant::now();
        let mut total_packets = 0;
        while now.elapsed().as_secs() < 5 {
            if let Ok(packets) = receiver.recv_timeout(Duration::from_secs(1)) {
                total_packets += packets.packets.len();
                all_packets.push(packets)
            }
            if total_packets > num_expected_packets {
                break;
            }
        }
        for batch in all_packets {
            for p in &batch.packets {
                assert_eq!(p.meta.size, num_bytes);
            }
        }
        assert_eq!(total_packets, num_expected_packets);

        exit.store(true, Ordering::Relaxed);
        t.join().unwrap();
    }

    #[test]
    fn test_prune_table() {
        use std::net::Ipv4Addr;
        solana_logger::setup();
        let mut table = ConnectionTable::default();
        let num_entries = 5;
        let max_connections_per_ip = 10;
        let sockets: Vec<_> = (0..num_entries)
            .into_iter()
            .map(|i| SocketAddr::new(IpAddr::V4(Ipv4Addr::new(i, 0, 0, 0)), 0))
            .collect();
        for (i, socket) in sockets.iter().enumerate() {
            table
                .try_add_connection(socket, i as u64, max_connections_per_ip)
                .unwrap();
        }
        let new_size = 3;
        let pruned = table.prune_oldest(new_size);
        assert_eq!(pruned, num_entries as usize - new_size);
        for v in table.table.values() {
            for x in v {
                assert!(x.last_update() >= (num_entries as u64 - new_size as u64));
            }
        }
        assert_eq!(table.table.len(), new_size);
        assert_eq!(table.total_size, new_size);
        for socket in sockets.iter().take(num_entries as usize).skip(new_size - 1) {
            table.remove_connection(socket);
        }
        info!("{:?}", table);
        assert_eq!(table.total_size, 0);
    }
}<|MERGE_RESOLUTION|>--- conflicted
+++ resolved
@@ -667,26 +667,8 @@
 
     #[test]
     fn test_quic_timeout() {
-<<<<<<< HEAD
         solana_logger::setup();
-        let s = UdpSocket::bind("127.0.0.1:0").unwrap();
-        let exit = Arc::new(AtomicBool::new(false));
-        let (sender, receiver) = unbounded();
-        let keypair = Keypair::new();
-        let ip = "127.0.0.1".parse().unwrap();
-        let server_address = s.local_addr().unwrap();
-        let t = spawn_server(
-            s,
-            &keypair,
-            ip,
-            sender,
-            exit.clone(),
-            1,                                              // max_connections_per_ip
-            Arc::<RwLock<HashMap<IpAddr, u64>>>::default(), // staked_nodes
-            MAX_STAKED_CONNECTIONS,
-            MAX_UNSTAKED_CONNECTIONS,
-        )
-        .unwrap();
+        let (t, exit, receiver, server_address) = setup_quic_server();
 
         let runtime = rt();
         let _rt_guard = runtime.enter();
@@ -719,42 +701,6 @@
     #[test]
     fn test_quic_server_block_multiple_connections() {
         solana_logger::setup();
-=======
-        solana_logger::setup();
-        let (t, exit, receiver, server_address) = setup_quic_server();
-
-        let runtime = rt();
-        let _rt_guard = runtime.enter();
-        let conn1 = make_client_endpoint(&runtime, &server_address);
-        let total = 30;
-        let handle = runtime.spawn(async move {
-            for i in 0..total {
-                let mut s1 = conn1.connection.open_uni().await.unwrap();
-                s1.write_all(&[0u8]).await.unwrap();
-                s1.finish().await.unwrap();
-                info!("done {}", i);
-                std::thread::sleep(Duration::from_millis(1000));
-            }
-        });
-        let mut received = 0;
-        loop {
-            if let Ok(_x) = receiver.recv_timeout(Duration::from_millis(500)) {
-                received += 1;
-                info!("got {}", received);
-            }
-            if received >= total {
-                break;
-            }
-        }
-        runtime.block_on(handle).unwrap();
-        exit.store(true, Ordering::Relaxed);
-        t.join().unwrap();
-    }
-
-    #[test]
-    fn test_quic_server_block_multiple_connections() {
-        solana_logger::setup();
->>>>>>> 3d01c5a8
         let (t, exit, _receiver, server_address) = setup_quic_server();
 
         let runtime = rt();
