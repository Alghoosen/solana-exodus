[package]
name = "solana-streamer"
<<<<<<< HEAD
version = "1.10.16"
=======
version = "1.11.0"
>>>>>>> 3d01c5a8
description = "Solana Streamer"
authors = ["Solana Maintainers <maintainers@solana.foundation>"]
repository = "https://github.com/solana-labs/solana"
license = "Apache-2.0"
homepage = "https://solana.com/"
documentation = "https://docs.rs/solana-streamer"
edition = "2021"

[dependencies]
crossbeam-channel = "0.5"
futures-util = "0.3.21"
histogram = "0.6.9"
itertools = "0.10.3"
libc = "0.2.125"
log = "0.4.17"
nix = "0.24.0"
pem = "1.0.2"
pkcs8 = { version = "0.8.0", features = ["alloc"] }
quinn = "0.8.2"
rand = "0.7.0"
rcgen = "0.9.2"
rustls = { version = "0.20.4", features = ["dangerous_configuration"] }
<<<<<<< HEAD
solana-metrics = { path = "../metrics", version = "=1.10.16" }
solana-perf = { path = "../perf", version = "=1.10.16" }
solana-sdk = { path = "../sdk", version = "=1.10.16" }
=======
solana-metrics = { path = "../metrics", version = "=1.11.0" }
solana-perf = { path = "../perf", version = "=1.11.0" }
solana-sdk = { path = "../sdk", version = "=1.11.0" }
>>>>>>> 3d01c5a8
thiserror = "1.0"
tokio = { version = "~1.14.1", features = ["full"] }

[dev-dependencies]
<<<<<<< HEAD
solana-logger = { path = "../logger", version = "=1.10.16" }
=======
solana-logger = { path = "../logger", version = "=1.11.0" }
>>>>>>> 3d01c5a8

[lib]
crate-type = ["lib"]
name = "solana_streamer"

[package.metadata.docs.rs]
targets = ["x86_64-unknown-linux-gnu"]<|MERGE_RESOLUTION|>--- conflicted
+++ resolved
@@ -1,10 +1,6 @@
 [package]
 name = "solana-streamer"
-<<<<<<< HEAD
-version = "1.10.16"
-=======
 version = "1.11.0"
->>>>>>> 3d01c5a8
 description = "Solana Streamer"
 authors = ["Solana Maintainers <maintainers@solana.foundation>"]
 repository = "https://github.com/solana-labs/solana"
@@ -27,24 +23,14 @@
 rand = "0.7.0"
 rcgen = "0.9.2"
 rustls = { version = "0.20.4", features = ["dangerous_configuration"] }
-<<<<<<< HEAD
-solana-metrics = { path = "../metrics", version = "=1.10.16" }
-solana-perf = { path = "../perf", version = "=1.10.16" }
-solana-sdk = { path = "../sdk", version = "=1.10.16" }
-=======
 solana-metrics = { path = "../metrics", version = "=1.11.0" }
 solana-perf = { path = "../perf", version = "=1.11.0" }
 solana-sdk = { path = "../sdk", version = "=1.11.0" }
->>>>>>> 3d01c5a8
 thiserror = "1.0"
 tokio = { version = "~1.14.1", features = ["full"] }
 
 [dev-dependencies]
-<<<<<<< HEAD
-solana-logger = { path = "../logger", version = "=1.10.16" }
-=======
 solana-logger = { path = "../logger", version = "=1.11.0" }
->>>>>>> 3d01c5a8
 
 [lib]
 crate-type = ["lib"]
