[package]
name = "solana-bucket-map"
<<<<<<< HEAD
version = "1.10.16"
=======
version = "1.11.0"
>>>>>>> 3d01c5a8
description = "solana-bucket-map"
homepage = "https://solana.com/"
documentation = "https://docs.rs/solana-bucket-map"
readme = "../README.md"
repository = "https://github.com/solana-labs/solana"
authors = ["Solana Maintainers <maintainers@solana.foundation>"]
license = "Apache-2.0"
edition = "2021"

[dependencies]
log = { version = "0.4.17" }
memmap2 = "0.5.3"
modular-bitfield = "0.11.2"
rand = "0.7.0"
<<<<<<< HEAD
solana-measure = { path = "../measure", version = "=1.10.16" }
solana-sdk = { path = "../sdk", version = "=1.10.16" }
=======
solana-measure = { path = "../measure", version = "=1.11.0" }
solana-sdk = { path = "../sdk", version = "=1.11.0" }
>>>>>>> 3d01c5a8
tempfile = "3.3.0"

[dev-dependencies]
fs_extra = "1.2.0"
<<<<<<< HEAD
rayon = "1.5.0"
solana-logger = { path = "../logger", version = "=1.10.16" }
=======
rayon = "1.5.2"
solana-logger = { path = "../logger", version = "=1.11.0" }
>>>>>>> 3d01c5a8

[lib]
crate-type = ["lib"]
name = "solana_bucket_map"

[[bench]]
name = "bucket_map"<|MERGE_RESOLUTION|>--- conflicted
+++ resolved
@@ -1,10 +1,6 @@
 [package]
 name = "solana-bucket-map"
-<<<<<<< HEAD
-version = "1.10.16"
-=======
 version = "1.11.0"
->>>>>>> 3d01c5a8
 description = "solana-bucket-map"
 homepage = "https://solana.com/"
 documentation = "https://docs.rs/solana-bucket-map"
@@ -19,24 +15,14 @@
 memmap2 = "0.5.3"
 modular-bitfield = "0.11.2"
 rand = "0.7.0"
-<<<<<<< HEAD
-solana-measure = { path = "../measure", version = "=1.10.16" }
-solana-sdk = { path = "../sdk", version = "=1.10.16" }
-=======
 solana-measure = { path = "../measure", version = "=1.11.0" }
 solana-sdk = { path = "../sdk", version = "=1.11.0" }
->>>>>>> 3d01c5a8
 tempfile = "3.3.0"
 
 [dev-dependencies]
 fs_extra = "1.2.0"
-<<<<<<< HEAD
-rayon = "1.5.0"
-solana-logger = { path = "../logger", version = "=1.10.16" }
-=======
 rayon = "1.5.2"
 solana-logger = { path = "../logger", version = "=1.11.0" }
->>>>>>> 3d01c5a8
 
 [lib]
 crate-type = ["lib"]
