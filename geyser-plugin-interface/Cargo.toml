--- conflicted
+++ resolved
@@ -3,28 +3,17 @@
 edition = "2021"
 name = "solana-geyser-plugin-interface"
 description = "The Solana Geyser plugin interface."
-<<<<<<< HEAD
-version = "1.10.16"
-=======
 version = "1.11.0"
->>>>>>> 3d01c5a8
 repository = "https://github.com/solana-labs/solana"
 license = "Apache-2.0"
 homepage = "https://solana.com/"
 documentation = "https://docs.rs/solana-geyser-plugin-interface"
 
 [dependencies]
-<<<<<<< HEAD
-log = "0.4.11"
-solana-sdk = { path = "../sdk", version = "=1.10.16" }
-solana-transaction-status = { path = "../transaction-status", version = "=1.10.16" }
-thiserror = "1.0.30"
-=======
 log = "0.4.17"
 solana-sdk = { path = "../sdk", version = "=1.11.0" }
 solana-transaction-status = { path = "../transaction-status", version = "=1.11.0" }
 thiserror = "1.0.31"
->>>>>>> 3d01c5a8
 
 [package.metadata.docs.rs]
 targets = ["x86_64-unknown-linux-gnu"]