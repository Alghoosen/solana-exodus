[package]
name = "solana-client-test"
<<<<<<< HEAD
version = "1.10.16"
=======
version = "1.11.0"
>>>>>>> 3d01c5a8
description = "Solana RPC Test"
authors = ["Solana Maintainers <maintainers@solana.foundation>"]
repository = "https://github.com/solana-labs/solana"
license = "Apache-2.0"
homepage = "https://solana.com/"
documentation = "https://docs.rs/solana-client-test"
edition = "2021"
publish = false

[dependencies]
futures-util = "0.3.21"
serde_json = "1.0.81"
serial_test = "0.6.0"
<<<<<<< HEAD
solana-client = { path = "../client", version = "=1.10.16" }
solana-ledger = { path = "../ledger", version = "=1.10.16" }
solana-measure = { path = "../measure", version = "=1.10.16" }
solana-merkle-tree = { path = "../merkle-tree", version = "=1.10.16" }
solana-metrics = { path = "../metrics", version = "=1.10.16" }
solana-perf = { path = "../perf", version = "=1.10.16" }
solana-rayon-threadlimit = { path = "../rayon-threadlimit", version = "=1.10.16" }
solana-rpc = { path = "../rpc", version = "=1.10.16" }
solana-runtime = { path = "../runtime", version = "=1.10.16" }
solana-sdk = { path = "../sdk", version = "=1.10.16" }
solana-streamer = { path = "../streamer", version = "=1.10.16" }
solana-test-validator = { path = "../test-validator", version = "=1.10.16" }
solana-transaction-status = { path = "../transaction-status", version = "=1.10.16" }
solana-version = { path = "../version", version = "=1.10.16" }
=======
solana-client = { path = "../client", version = "=1.11.0" }
solana-ledger = { path = "../ledger", version = "=1.11.0" }
solana-measure = { path = "../measure", version = "=1.11.0" }
solana-merkle-tree = { path = "../merkle-tree", version = "=1.11.0" }
solana-metrics = { path = "../metrics", version = "=1.11.0" }
solana-perf = { path = "../perf", version = "=1.11.0" }
solana-rayon-threadlimit = { path = "../rayon-threadlimit", version = "=1.11.0" }
solana-rpc = { path = "../rpc", version = "=1.11.0" }
solana-runtime = { path = "../runtime", version = "=1.11.0" }
solana-sdk = { path = "../sdk", version = "=1.11.0" }
solana-streamer = { path = "../streamer", version = "=1.11.0" }
solana-test-validator = { path = "../test-validator", version = "=1.11.0" }
solana-transaction-status = { path = "../transaction-status", version = "=1.11.0" }
solana-version = { path = "../version", version = "=1.11.0" }
>>>>>>> 3d01c5a8
systemstat = "0.1.10"
tokio = { version = "~1.14.1", features = ["full"] }

[dev-dependencies]
<<<<<<< HEAD
solana-logger = { path = "../logger", version = "=1.10.16" }
=======
solana-logger = { path = "../logger", version = "=1.11.0" }
>>>>>>> 3d01c5a8

[package.metadata.docs.rs]
targets = ["x86_64-unknown-linux-gnu"]<|MERGE_RESOLUTION|>--- conflicted
+++ resolved
@@ -1,10 +1,6 @@
 [package]
 name = "solana-client-test"
-<<<<<<< HEAD
-version = "1.10.16"
-=======
 version = "1.11.0"
->>>>>>> 3d01c5a8
 description = "Solana RPC Test"
 authors = ["Solana Maintainers <maintainers@solana.foundation>"]
 repository = "https://github.com/solana-labs/solana"
@@ -18,22 +14,6 @@
 futures-util = "0.3.21"
 serde_json = "1.0.81"
 serial_test = "0.6.0"
-<<<<<<< HEAD
-solana-client = { path = "../client", version = "=1.10.16" }
-solana-ledger = { path = "../ledger", version = "=1.10.16" }
-solana-measure = { path = "../measure", version = "=1.10.16" }
-solana-merkle-tree = { path = "../merkle-tree", version = "=1.10.16" }
-solana-metrics = { path = "../metrics", version = "=1.10.16" }
-solana-perf = { path = "../perf", version = "=1.10.16" }
-solana-rayon-threadlimit = { path = "../rayon-threadlimit", version = "=1.10.16" }
-solana-rpc = { path = "../rpc", version = "=1.10.16" }
-solana-runtime = { path = "../runtime", version = "=1.10.16" }
-solana-sdk = { path = "../sdk", version = "=1.10.16" }
-solana-streamer = { path = "../streamer", version = "=1.10.16" }
-solana-test-validator = { path = "../test-validator", version = "=1.10.16" }
-solana-transaction-status = { path = "../transaction-status", version = "=1.10.16" }
-solana-version = { path = "../version", version = "=1.10.16" }
-=======
 solana-client = { path = "../client", version = "=1.11.0" }
 solana-ledger = { path = "../ledger", version = "=1.11.0" }
 solana-measure = { path = "../measure", version = "=1.11.0" }
@@ -48,16 +28,11 @@
 solana-test-validator = { path = "../test-validator", version = "=1.11.0" }
 solana-transaction-status = { path = "../transaction-status", version = "=1.11.0" }
 solana-version = { path = "../version", version = "=1.11.0" }
->>>>>>> 3d01c5a8
 systemstat = "0.1.10"
 tokio = { version = "~1.14.1", features = ["full"] }
 
 [dev-dependencies]
-<<<<<<< HEAD
-solana-logger = { path = "../logger", version = "=1.10.16" }
-=======
 solana-logger = { path = "../logger", version = "=1.11.0" }
->>>>>>> 3d01c5a8
 
 [package.metadata.docs.rs]
 targets = ["x86_64-unknown-linux-gnu"]