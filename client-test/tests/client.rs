use {
    futures_util::StreamExt,
    serde_json::{json, Value},
    serial_test::serial,
    solana_client::{
        nonblocking,
        pubsub_client::PubsubClient,
        rpc_client::RpcClient,
        rpc_config::{
            RpcAccountInfoConfig, RpcBlockSubscribeConfig, RpcBlockSubscribeFilter,
            RpcProgramAccountsConfig,
        },
        rpc_response::SlotInfo,
    },
    solana_ledger::{blockstore::Blockstore, get_tmp_ledger_path},
    solana_rpc::{
        optimistically_confirmed_bank_tracker::OptimisticallyConfirmedBank,
        rpc::create_test_transactions_and_populate_blockstore,
        rpc_pubsub_service::{PubSubConfig, PubSubService},
        rpc_subscriptions::RpcSubscriptions,
    },
    solana_runtime::{
        bank::Bank,
        bank_forks::BankForks,
        commitment::{BlockCommitmentCache, CommitmentSlots},
        genesis_utils::{create_genesis_config, GenesisConfigInfo},
    },
    solana_sdk::{
        clock::Slot,
        commitment_config::{CommitmentConfig, CommitmentLevel},
        native_token::sol_to_lamports,
        pubkey::Pubkey,
        rpc_port,
        signature::{Keypair, Signer},
        system_program, system_transaction,
    },
    solana_streamer::socket::SocketAddrSpace,
    solana_test_validator::TestValidator,
    solana_transaction_status::{ConfirmedBlock, TransactionDetails, UiTransactionEncoding},
    std::{
        collections::HashSet,
        net::{IpAddr, SocketAddr},
        sync::{
            atomic::{AtomicBool, AtomicU64, Ordering},
            Arc, RwLock,
        },
        thread::sleep,
        time::{Duration, Instant},
    },
    systemstat::Ipv4Addr,
};

#[test]
fn test_rpc_client() {
    solana_logger::setup();

    let alice = Keypair::new();
    let test_validator =
        TestValidator::with_no_fees(alice.pubkey(), None, SocketAddrSpace::Unspecified);

    let bob_pubkey = solana_sdk::pubkey::new_rand();

    let client = RpcClient::new(test_validator.rpc_url());

    assert_eq!(
        client.get_version().unwrap().solana_core,
        solana_version::semver!()
    );

    assert!(client.get_account(&bob_pubkey).is_err());

    assert_eq!(client.get_balance(&bob_pubkey).unwrap(), 0);

    let original_alice_balance = client.get_balance(&alice.pubkey()).unwrap();

    let blockhash = client.get_latest_blockhash().unwrap();

    let tx = system_transaction::transfer(&alice, &bob_pubkey, sol_to_lamports(20.0), blockhash);
    let signature = client.send_transaction(&tx).unwrap();

    let mut confirmed_tx = false;

    let now = Instant::now();
    while now.elapsed().as_secs() <= 20 {
        let response = client
            .confirm_transaction_with_commitment(&signature, CommitmentConfig::default())
            .unwrap();

        if response.value {
            confirmed_tx = true;
            break;
        }

        sleep(Duration::from_millis(500));
    }

    assert!(confirmed_tx);

    assert_eq!(
        client.get_balance(&bob_pubkey).unwrap(),
        sol_to_lamports(20.0)
    );
    assert_eq!(
        client.get_balance(&alice.pubkey()).unwrap(),
        original_alice_balance - sol_to_lamports(20.0)
    );
}

#[test]
#[serial]
fn test_account_subscription() {
    let pubsub_addr = SocketAddr::new(
        IpAddr::V4(Ipv4Addr::new(0, 0, 0, 0)),
        rpc_port::DEFAULT_RPC_PUBSUB_PORT,
    );
    let exit = Arc::new(AtomicBool::new(false));

    let GenesisConfigInfo {
        genesis_config,
        mint_keypair: alice,
        ..
    } = create_genesis_config(10_000);
    let bank = Bank::new_for_tests(&genesis_config);
    let blockhash = bank.last_blockhash();
    let bank_forks = Arc::new(RwLock::new(BankForks::new(bank)));
    let bank0 = bank_forks.read().unwrap().get(0).unwrap().clone();
    let bank1 = Bank::new_from_parent(&bank0, &Pubkey::default(), 1);
    bank_forks.write().unwrap().insert(bank1);
    let bob = Keypair::new();
    let max_complete_transaction_status_slot = Arc::new(AtomicU64::default());
    let subscriptions = Arc::new(RpcSubscriptions::new_for_tests(
        &exit,
        max_complete_transaction_status_slot,
        bank_forks.clone(),
        Arc::new(RwLock::new(BlockCommitmentCache::default())),
        OptimisticallyConfirmedBank::locked_from_bank_forks_root(&bank_forks),
    ));
    let (trigger, pubsub_service) =
        PubSubService::new(PubSubConfig::default(), &subscriptions, pubsub_addr);
    std::thread::sleep(Duration::from_millis(400));
    let config = Some(RpcAccountInfoConfig {
        commitment: Some(CommitmentConfig::finalized()),
        encoding: None,
        data_slice: None,
    });
    let (mut client, receiver) = PubsubClient::account_subscribe(
        &format!("ws://0.0.0.0:{}/", pubsub_addr.port()),
        &bob.pubkey(),
        config,
    )
    .unwrap();

    // Transfer 100 lamports from alice to bob
    let tx = system_transaction::transfer(&alice, &bob.pubkey(), 100, blockhash);
    bank_forks
        .write()
        .unwrap()
        .get(1)
        .unwrap()
        .process_transaction(&tx)
        .unwrap();
    let commitment_slots = CommitmentSlots {
        slot: 1,
        ..CommitmentSlots::default()
    };
    subscriptions.notify_subscribers(commitment_slots);
    let commitment_slots = CommitmentSlots {
        slot: 2,
        root: 1,
        highest_confirmed_slot: 1,
        highest_confirmed_root: 1,
    };
    subscriptions.notify_subscribers(commitment_slots);

    let expected = json!({
    "context": { "slot": 1 },
        "value": {
            "owner": system_program::id().to_string(),
            "lamports": 100,
            "data": "",
            "executable": false,
            "rentEpoch": 0,
        },
    });

    // Read notification
    let mut errors: Vec<(Value, Value)> = Vec::new();
    let response = receiver.recv();
    match response {
        Ok(response) => {
            let actual = serde_json::to_value(response).unwrap();
            if expected != actual {
                errors.push((expected, actual));
            }
        }
        Err(_) => eprintln!("unexpected websocket receive timeout"),
    }

    exit.store(true, Ordering::Relaxed);
    trigger.cancel();
    client.shutdown().unwrap();
    pubsub_service.close().unwrap();
    assert_eq!(errors, [].to_vec());
}

#[test]
#[serial]
fn test_block_subscription() {
    // setup BankForks
    let exit = Arc::new(AtomicBool::new(false));
    let GenesisConfigInfo {
        genesis_config,
        mint_keypair: alice,
        ..
    } = create_genesis_config(10_000);
    let bank = Bank::new_for_tests(&genesis_config);
    let rent_exempt_amount = bank.get_minimum_balance_for_rent_exemption(0);
    let bank_forks = Arc::new(RwLock::new(BankForks::new(bank)));

    // setup Blockstore
    let ledger_path = get_tmp_ledger_path!();
    let blockstore = Blockstore::open(&ledger_path).unwrap();
    let blockstore = Arc::new(blockstore);

    // populate ledger with test txs
    let bank = bank_forks.read().unwrap().working_bank();
    let keypair1 = Keypair::new();
    let keypair2 = Keypair::new();
    let keypair3 = Keypair::new();
    let max_complete_transaction_status_slot = Arc::new(AtomicU64::new(blockstore.max_root()));
    bank.transfer(rent_exempt_amount, &alice, &keypair2.pubkey())
        .unwrap();
    let _confirmed_block_signatures = create_test_transactions_and_populate_blockstore(
        vec![&alice, &keypair1, &keypair2, &keypair3],
        0,
        bank,
        blockstore.clone(),
        max_complete_transaction_status_slot,
    );
    let max_complete_transaction_status_slot = Arc::new(AtomicU64::default());
    // setup RpcSubscriptions && PubSubService
    let subscriptions = Arc::new(RpcSubscriptions::new_for_tests_with_blockstore(
        &exit,
        max_complete_transaction_status_slot,
        blockstore.clone(),
        bank_forks.clone(),
        Arc::new(RwLock::new(BlockCommitmentCache::default())),
        OptimisticallyConfirmedBank::locked_from_bank_forks_root(&bank_forks),
    ));
    let pubsub_addr = SocketAddr::new(
        IpAddr::V4(Ipv4Addr::new(0, 0, 0, 0)),
        rpc_port::DEFAULT_RPC_PUBSUB_PORT,
    );
    let pub_cfg = PubSubConfig {
        enable_block_subscription: true,
        ..PubSubConfig::default()
    };
    let (trigger, pubsub_service) = PubSubService::new(pub_cfg, &subscriptions, pubsub_addr);

    std::thread::sleep(Duration::from_millis(400));

    // setup PubsubClient
    let (mut client, receiver) = PubsubClient::block_subscribe(
        &format!("ws://0.0.0.0:{}/", pubsub_addr.port()),
        RpcBlockSubscribeFilter::All,
        Some(RpcBlockSubscribeConfig {
            commitment: Some(CommitmentConfig {
                commitment: CommitmentLevel::Confirmed,
            }),
            encoding: Some(UiTransactionEncoding::Json),
            transaction_details: Some(TransactionDetails::Signatures),
            show_rewards: None,
            show_votes: None,
        }),
    )
    .unwrap();

    // trigger Gossip notification
    let slot = bank_forks.read().unwrap().highest_slot();
    subscriptions.notify_gossip_subscribers(slot);
    let maybe_actual = receiver.recv_timeout(Duration::from_millis(400));
    match maybe_actual {
        Ok(actual) => {
            let versioned_block = blockstore.get_complete_block(slot, false).unwrap();
<<<<<<< HEAD
            let legacy_block = versioned_block.into_legacy_block().unwrap();
            let block = legacy_block.clone().configure(
                UiTransactionEncoding::Json,
                TransactionDetails::Signatures,
                false,
                true,
            );
            let expected = RpcBlockUpdate {
                slot,
                block: Some(block),
                err: None,
            };
=======
            let legacy_block = ConfirmedBlock::from(versioned_block)
                .into_legacy_block()
                .unwrap();
>>>>>>> d5dec989
            let block = legacy_block.configure(
                UiTransactionEncoding::Json,
                TransactionDetails::Signatures,
                false,
                true,
            );
            assert_eq!(actual.value.slot, slot);
            assert!(block.eq(&actual.value.block.unwrap()));
        }
        Err(e) => {
            eprintln!("unexpected websocket receive timeout");
            assert_eq!(Some(e), None);
        }
    }

    // cleanup
    exit.store(true, Ordering::Relaxed);
    trigger.cancel();
    client.shutdown().unwrap();
    pubsub_service.close().unwrap();
}

#[test]
#[serial]
fn test_program_subscription() {
    let pubsub_addr = SocketAddr::new(
        IpAddr::V4(Ipv4Addr::new(0, 0, 0, 0)),
        rpc_port::DEFAULT_RPC_PUBSUB_PORT,
    );
    let exit = Arc::new(AtomicBool::new(false));

    let GenesisConfigInfo {
        genesis_config,
        mint_keypair: alice,
        ..
    } = create_genesis_config(10_000);
    let bank = Bank::new_for_tests(&genesis_config);
    let blockhash = bank.last_blockhash();
    let bank_forks = Arc::new(RwLock::new(BankForks::new(bank)));
    let bank0 = bank_forks.read().unwrap().get(0).unwrap().clone();
    let bank1 = Bank::new_from_parent(&bank0, &Pubkey::default(), 1);
    bank_forks.write().unwrap().insert(bank1);
    let bob = Keypair::new();
    let max_complete_transaction_status_slot = Arc::new(AtomicU64::default());
    let subscriptions = Arc::new(RpcSubscriptions::new_for_tests(
        &exit,
        max_complete_transaction_status_slot,
        bank_forks.clone(),
        Arc::new(RwLock::new(BlockCommitmentCache::default())),
        OptimisticallyConfirmedBank::locked_from_bank_forks_root(&bank_forks),
    ));
    let (trigger, pubsub_service) =
        PubSubService::new(PubSubConfig::default(), &subscriptions, pubsub_addr);
    std::thread::sleep(Duration::from_millis(400));
    let config = Some(RpcProgramAccountsConfig {
        ..RpcProgramAccountsConfig::default()
    });

    let program_id = Pubkey::new_unique();
    let (mut client, receiver) = PubsubClient::program_subscribe(
        &format!("ws://0.0.0.0:{}/", pubsub_addr.port()),
        &program_id,
        config,
    )
    .unwrap();

    // Create new program account at bob's address
    let tx = system_transaction::create_account(&alice, &bob, blockhash, 100, 0, &program_id);
    bank_forks
        .write()
        .unwrap()
        .get(1)
        .unwrap()
        .process_transaction(&tx)
        .unwrap();
    let commitment_slots = CommitmentSlots {
        slot: 1,
        ..CommitmentSlots::default()
    };
    subscriptions.notify_subscribers(commitment_slots);
    let commitment_slots = CommitmentSlots {
        slot: 2,
        root: 1,
        highest_confirmed_slot: 1,
        highest_confirmed_root: 1,
    };
    subscriptions.notify_subscribers(commitment_slots);

    // Poll notifications generated by the transfer
    let mut notifications = Vec::new();
    let mut pubkeys = HashSet::new();
    loop {
        let response = receiver.recv_timeout(Duration::from_millis(100));
        match response {
            Ok(response) => {
                notifications.push(response.clone());
                pubkeys.insert(response.value.pubkey);
            }
            Err(_) => {
                break;
            }
        }
    }

    // Shutdown
    exit.store(true, Ordering::Relaxed);
    trigger.cancel();
    client.shutdown().unwrap();
    pubsub_service.close().unwrap();

    assert_eq!(notifications.len(), 1);
    assert!(pubkeys.contains(&bob.pubkey().to_string()));
}

#[test]
#[serial]
fn test_root_subscription() {
    let pubsub_addr = SocketAddr::new(
        IpAddr::V4(Ipv4Addr::new(0, 0, 0, 0)),
        rpc_port::DEFAULT_RPC_PUBSUB_PORT,
    );
    let exit = Arc::new(AtomicBool::new(false));

    let GenesisConfigInfo { genesis_config, .. } = create_genesis_config(10_000);
    let bank = Bank::new_for_tests(&genesis_config);
    let bank_forks = Arc::new(RwLock::new(BankForks::new(bank)));
    let bank0 = bank_forks.read().unwrap().get(0).unwrap().clone();
    let bank1 = Bank::new_from_parent(&bank0, &Pubkey::default(), 1);
    bank_forks.write().unwrap().insert(bank1);
    let max_complete_transaction_status_slot = Arc::new(AtomicU64::default());
    let subscriptions = Arc::new(RpcSubscriptions::new_for_tests(
        &exit,
        max_complete_transaction_status_slot,
        bank_forks.clone(),
        Arc::new(RwLock::new(BlockCommitmentCache::default())),
        OptimisticallyConfirmedBank::locked_from_bank_forks_root(&bank_forks),
    ));
    let (trigger, pubsub_service) =
        PubSubService::new(PubSubConfig::default(), &subscriptions, pubsub_addr);
    std::thread::sleep(Duration::from_millis(400));
    let (mut client, receiver) =
        PubsubClient::root_subscribe(&format!("ws://0.0.0.0:{}/", pubsub_addr.port())).unwrap();

    let roots = vec![1, 2, 3];
    subscriptions.notify_roots(roots.clone());

    // Read notifications
    let mut errors: Vec<(Slot, Slot)> = Vec::new();
    for expected in roots {
        let response = receiver.recv();
        match response {
            Ok(response) => {
                if expected != response {
                    errors.push((expected, response));
                }
            }
            Err(_) => eprintln!("unexpected websocket receive timeout"),
        }
    }

    exit.store(true, Ordering::Relaxed);
    trigger.cancel();
    client.shutdown().unwrap();
    pubsub_service.close().unwrap();
    assert_eq!(errors, [].to_vec());
}

#[test]
#[serial]
fn test_slot_subscription() {
    let pubsub_addr = SocketAddr::new(
        IpAddr::V4(Ipv4Addr::new(0, 0, 0, 0)),
        rpc_port::DEFAULT_RPC_PUBSUB_PORT,
    );
    let exit = Arc::new(AtomicBool::new(false));
    let GenesisConfigInfo { genesis_config, .. } = create_genesis_config(10_000);
    let bank = Bank::new_for_tests(&genesis_config);
    let bank_forks = Arc::new(RwLock::new(BankForks::new(bank)));
    let optimistically_confirmed_bank =
        OptimisticallyConfirmedBank::locked_from_bank_forks_root(&bank_forks);
    let max_complete_transaction_status_slot = Arc::new(AtomicU64::default());
    let subscriptions = Arc::new(RpcSubscriptions::new_for_tests(
        &exit,
        max_complete_transaction_status_slot,
        bank_forks,
        Arc::new(RwLock::new(BlockCommitmentCache::default())),
        optimistically_confirmed_bank,
    ));
    let (trigger, pubsub_service) =
        PubSubService::new(PubSubConfig::default(), &subscriptions, pubsub_addr);
    std::thread::sleep(Duration::from_millis(400));

    let (mut client, receiver) =
        PubsubClient::slot_subscribe(&format!("ws://0.0.0.0:{}/", pubsub_addr.port())).unwrap();

    let mut errors: Vec<(SlotInfo, SlotInfo)> = Vec::new();

    for i in 0..3 {
        subscriptions.notify_slot(i + 1, i, i);

        let maybe_actual = receiver.recv_timeout(Duration::from_millis(400));

        match maybe_actual {
            Ok(actual) => {
                let expected = SlotInfo {
                    slot: i + 1,
                    parent: i,
                    root: i,
                };

                if actual != expected {
                    errors.push((actual, expected));
                }
            }
            Err(_err) => {
                eprintln!("unexpected websocket receive timeout");
                break;
            }
        }
    }

    exit.store(true, Ordering::Relaxed);
    trigger.cancel();
    client.shutdown().unwrap();
    pubsub_service.close().unwrap();

    assert_eq!(errors, [].to_vec());
}

#[tokio::test]
#[serial]
async fn test_slot_subscription_async() {
    let sync_service = Arc::new(AtomicU64::new(0));
    let sync_client = Arc::clone(&sync_service);
    fn wait_until(atomic: &Arc<AtomicU64>, value: u64) {
        while atomic.load(Ordering::Relaxed) != value {
            sleep(Duration::from_millis(1))
        }
    }

    let pubsub_addr = SocketAddr::new(
        IpAddr::V4(Ipv4Addr::new(0, 0, 0, 0)),
        rpc_port::DEFAULT_RPC_PUBSUB_PORT,
    );

    tokio::task::spawn_blocking(move || {
        let exit = Arc::new(AtomicBool::new(false));
        let GenesisConfigInfo { genesis_config, .. } = create_genesis_config(10_000);
        let bank = Bank::new_for_tests(&genesis_config);
        let bank_forks = Arc::new(RwLock::new(BankForks::new(bank)));
        let optimistically_confirmed_bank =
            OptimisticallyConfirmedBank::locked_from_bank_forks_root(&bank_forks);
        let max_complete_transaction_status_slot = Arc::new(AtomicU64::default());
        let subscriptions = Arc::new(RpcSubscriptions::new_for_tests(
            &exit,
            max_complete_transaction_status_slot,
            bank_forks,
            Arc::new(RwLock::new(BlockCommitmentCache::default())),
            optimistically_confirmed_bank,
        ));
        let (trigger, pubsub_service) =
            PubSubService::new(PubSubConfig::default(), &subscriptions, pubsub_addr);
        sleep(Duration::from_millis(100));
        sync_service.store(1, Ordering::Relaxed);

        wait_until(&sync_service, 2);
        subscriptions.notify_slot(1, 0, 0);
        sync_service.store(3, Ordering::Relaxed);

        wait_until(&sync_service, 4);
        subscriptions.notify_slot(2, 1, 1);
        sync_service.store(5, Ordering::Relaxed);

        wait_until(&sync_service, 6);
        exit.store(true, Ordering::Relaxed);
        trigger.cancel();
        pubsub_service.close().unwrap();
    });

    wait_until(&sync_client, 1);
    let url = format!("ws://0.0.0.0:{}/", pubsub_addr.port());
    let pubsub_client = nonblocking::pubsub_client::PubsubClient::new(&url)
        .await
        .unwrap();
    let (mut notifications, unsubscribe) = pubsub_client.slot_subscribe().await.unwrap();
    sync_client.store(2, Ordering::Relaxed);

    wait_until(&sync_client, 3);
    assert_eq!(
        tokio::time::timeout(Duration::from_millis(25), notifications.next()).await,
        Ok(Some(SlotInfo {
            slot: 1,
            parent: 0,
            root: 0,
        }))
    );
    sync_client.store(4, Ordering::Relaxed);

    wait_until(&sync_client, 5);
    assert_eq!(
        tokio::time::timeout(Duration::from_millis(25), notifications.next()).await,
        Ok(Some(SlotInfo {
            slot: 2,
            parent: 1,
            root: 1,
        }))
    );
    sync_client.store(6, Ordering::Relaxed);

    unsubscribe().await;
}<|MERGE_RESOLUTION|>--- conflicted
+++ resolved
@@ -282,24 +282,9 @@
     match maybe_actual {
         Ok(actual) => {
             let versioned_block = blockstore.get_complete_block(slot, false).unwrap();
-<<<<<<< HEAD
-            let legacy_block = versioned_block.into_legacy_block().unwrap();
-            let block = legacy_block.clone().configure(
-                UiTransactionEncoding::Json,
-                TransactionDetails::Signatures,
-                false,
-                true,
-            );
-            let expected = RpcBlockUpdate {
-                slot,
-                block: Some(block),
-                err: None,
-            };
-=======
             let legacy_block = ConfirmedBlock::from(versioned_block)
                 .into_legacy_block()
                 .unwrap();
->>>>>>> d5dec989
             let block = legacy_block.configure(
                 UiTransactionEncoding::Json,
                 TransactionDetails::Signatures,
