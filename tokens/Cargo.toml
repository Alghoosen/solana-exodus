--- conflicted
+++ resolved
@@ -3,11 +3,7 @@
 description = "Blockchain, Rebuilt for Scale"
 authors = ["Solana Maintainers <maintainers@solana.foundation>"]
 edition = "2021"
-<<<<<<< HEAD
-version = "1.10.16"
-=======
 version = "1.11.0"
->>>>>>> 3d01c5a8
 repository = "https://github.com/solana-labs/solana"
 license = "Apache-2.0"
 homepage = "https://solana.com/"
@@ -23,16 +19,6 @@
 indicatif = "0.16.2"
 pickledb = "0.4.1"
 serde = { version = "1.0", features = ["derive"] }
-<<<<<<< HEAD
-solana-account-decoder = { path = "../account-decoder", version = "=1.10.16" }
-solana-clap-utils = { path = "../clap-utils", version = "=1.10.16" }
-solana-cli-config = { path = "../cli-config", version = "=1.10.16" }
-solana-client = { path = "../client", version = "=1.10.16" }
-solana-remote-wallet = { path = "../remote-wallet", version = "=1.10.16" }
-solana-sdk = { path = "../sdk", version = "=1.10.16" }
-solana-transaction-status = { path = "../transaction-status", version = "=1.10.16" }
-solana-version = { path = "../version", version = "=1.10.16" }
-=======
 solana-account-decoder = { path = "../account-decoder", version = "=1.11.0" }
 solana-clap-utils = { path = "../clap-utils", version = "=1.11.0" }
 solana-cli-config = { path = "../cli-config", version = "=1.11.0" }
@@ -41,7 +27,6 @@
 solana-sdk = { path = "../sdk", version = "=1.11.0" }
 solana-transaction-status = { path = "../transaction-status", version = "=1.11.0" }
 solana-version = { path = "../version", version = "=1.11.0" }
->>>>>>> 3d01c5a8
 spl-associated-token-account = { version = "=1.0.5" }
 spl-token = { version = "=3.3.0", features = ["no-entrypoint"] }
 tempfile = "3.3.0"
@@ -49,12 +34,6 @@
 
 [dev-dependencies]
 bincode = "1.3.3"
-<<<<<<< HEAD
-solana-logger = { path = "../logger", version = "=1.10.16" }
-solana-streamer = { path = "../streamer", version = "=1.10.16" }
-solana-test-validator = { path = "../test-validator", version = "=1.10.16" }
-=======
 solana-logger = { path = "../logger", version = "=1.11.0" }
 solana-streamer = { path = "../streamer", version = "=1.11.0" }
-solana-test-validator = { path = "../test-validator", version = "=1.11.0" }
->>>>>>> 3d01c5a8
+solana-test-validator = { path = "../test-validator", version = "=1.11.0" }