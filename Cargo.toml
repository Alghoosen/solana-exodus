[profile.release-with-debug]
inherits = "release"
debug = true
split-debuginfo = "packed"

[workspace]
members = [
    "account-decoder",
    "accounts-bench",
    "accounts-cluster-bench",
    "accounts-db",
    "accounts-db/store-tool",
    "banking-bench",
    "banks-client",
    "banks-interface",
    "banks-server",
    "bench-streamer",
    "bench-tps",
    "bloom",
    "bucket_map",
    "cargo-registry",
    "clap-utils",
    "clap-v3-utils",
    "cli",
    "cli-config",
    "cli-output",
    "client",
    "client-test",
    "connection-cache",
    "core",
    "cost-model",
    "dos",
    "download-utils",
    "entry",
    "faucet",
    "frozen-abi",
    "frozen-abi/macro",
    "genesis",
    "genesis-utils",
    "geyser-plugin-interface",
    "geyser-plugin-manager",
    "gossip",
    "install",
    "keygen",
    "ledger",
    "ledger-tool",
    "local-cluster",
    "log-analyzer",
    "logger",
    "measure",
    "memory-management",
    "merkle-root-bench",
    "merkle-tree",
    "metrics",
    "net-shaper",
    "net-utils",
    "notifier",
    "perf",
    "poh",
    "poh-bench",
    "program-runtime",
    "program-test",
    "programs/address-lookup-table",
    "programs/address-lookup-table-tests",
    "programs/bpf-loader-tests",
    "programs/bpf_loader",
    "programs/bpf_loader/gen-syscall-list",
    "programs/compute-budget",
    "programs/config",
    "programs/ed25519-tests",
    "programs/loader-v4",
    "programs/stake",
    "programs/system",
    "programs/vote",
    "programs/zk-token-proof",
    "programs/zk-token-proof-tests",
    "pubsub-client",
    "quic-client",
    "rayon-threadlimit",
    "rbpf-cli",
    "remote-wallet",
    "rpc",
    "rpc-client",
    "rpc-client-api",
    "rpc-client-nonce-utils",
    "rpc-test",
    "runtime",
    "runtime-transaction",
    "sdk",
    "sdk/cargo-build-bpf",
    "sdk/cargo-build-sbf",
    "sdk/cargo-test-bpf",
    "sdk/cargo-test-sbf",
    "sdk/gen-headers",
    "sdk/macro",
    "sdk/program",
    "send-transaction-service",
    "stake-accounts",
    "storage-bigtable",
    "storage-bigtable/build-proto",
    "storage-proto",
    "streamer",
    "test-validator",
    "thin-client",
    "tokens",
    "tpu-client",
    "transaction-dos",
    "transaction-status",
    "turbine",
    "udp-client",
    "unified-scheduler-logic",
    "unified-scheduler-pool",
    "upload-perf",
    "validator",
    "version",
    "vote",
    "watchtower",
    "wen-restart",
    "zk-keygen",
    "zk-token-sdk",
]

exclude = ["programs/sbf"]

# This prevents a Travis CI error when building for Windows.
resolver = "2"

[workspace.package]
version = "1.18.0"
authors = ["Solana Labs Maintainers <maintainers@solanalabs.com>"]
repository = "https://github.com/solana-labs/solana"
homepage = "https://solanalabs.com/"
license = "Apache-2.0"
edition = "2021"

[workspace.dependencies]
Inflector = "0.11.4"
aquamarine = "0.3.3"
aes-gcm-siv = "0.10.3"
ahash = "0.8.7"
anyhow = "1.0.79"
ark-bn254 = "0.4.0"
ark-ec = "0.4.0"
ark-ff = "0.4.0"
ark-serialize = "0.4.0"
array-bytes = "=1.4.1"
arrayref = "0.3.7"
assert_cmd = "2.0"
assert_matches = "1.5.0"
async-channel = "1.9.0"
async-mutex = "1.4.0"
async-trait = "0.1.77"
atty = "0.2.11"
backoff = "0.4.0"
base64 = "0.21.5"
bincode = "1.3.3"
bitflags = { version = "2.3.3", features = ["serde"] }
blake3 = "1.5.0"
block-buffer = "0.10.4"
borsh = { version = "1.2.1", features = ["derive", "unstable__schema"] }
bs58 = "0.4.0"
bv = "0.11.1"
byte-unit = "4.0.19"
bytecount = "0.6.7"
bytemuck = "1.14.0"
byteorder = "1.5.0"
bytes = "1.5"
bzip2 = "0.4.4"
caps = "0.5.5"
cargo_metadata = "0.15.4"
cc = "1.0.83"
chrono = { version = "0.4.31", default-features = false }
chrono-humanize = "0.2.3"
clap = "2.33.1"
console = "0.15.7"
console_error_panic_hook = "0.1.7"
console_log = "0.2.2"
const_format = "0.2.32"
core_affinity = "0.5.10"
cpu-time = "1.0.0"
criterion = "0.5.1"
criterion-stats = "0.3.0"
crossbeam-channel = "0.5.10"
csv = "1.3.0"
ctrlc = "3.4.2"
curve25519-dalek = "3.2.1"
dashmap = "5.5.3"
derivation-path = { version = "0.2.0", default-features = false }
dialoguer = "0.10.4"
digest = "0.10.7"
dir-diff = "0.3.3"
dirs-next = "2.0.0"
dlopen2 = "0.5.0"
eager = "0.1.0"
ed25519-dalek = "=1.0.1"
ed25519-dalek-bip32 = "0.2.0"
either = "1.9.0"
enum-iterator = "1.4.1"
env_logger = "0.9.3"
etcd-client = "0.11.1"
fast-math = "0.1"
fd-lock = "3.0.13"
flate2 = "1.0.28"
fnv = "1.0.7"
fs-err = "2.11.0"
fs_extra = "1.3.0"
futures = "0.3.30"
futures-util = "0.3.29"
gag = "1.0.0"
generic-array = { version = "0.14.7", default-features = false }
gethostname = "0.2.3"
getrandom = "0.2.10"
goauth = "0.13.1"
hex = "0.4.3"
hidapi = { version = "2.4.1", default-features = false }
histogram = "0.6.9"
hmac = "0.12.1"
http = "0.2.11"
humantime = "2.0.1"
hyper = "0.14.28"
hyper-proxy = "0.9.1"
im = "15.1.0"
index_list = "0.2.11"
indexmap = "2.1.0"
indicatif = "0.17.7"
itertools = "0.10.5"
jemallocator = { package = "tikv-jemallocator", version = "0.4.1", features = [
    "unprefixed_malloc_on_supported_platforms",
] }
js-sys = "0.3.66"
json5 = "0.4.1"
jsonrpc-core = "18.0.0"
jsonrpc-core-client = "18.0.0"
jsonrpc-derive = "18.0.0"
jsonrpc-http-server = "18.0.0"
jsonrpc-ipc-server = "18.0.0"
jsonrpc-pubsub = "18.0.0"
jsonrpc-server-utils = "18.0.0"
lazy_static = "1.4.0"
libc = "0.2.151"
libloading = "0.7.4"
libsecp256k1 = "0.6.0"
light-poseidon = "0.2.0"
log = "0.4.20"
lru = "0.7.7"
lz4 = "1.24.0"
memmap2 = "0.5.10"
memoffset = "0.9"
merlin = "3"
min-max-heap = "1.3.0"
mockall = "0.11.4"
modular-bitfield = "0.11.2"
nix = "0.26.4"
num-bigint = "0.4.4"
num-derive = "0.4"
num-traits = "0.2"
num_cpus = "1.16.0"
num_enum = "0.7.1"
openssl = "0.10"
ouroboros = "0.15.6"
parking_lot = "0.12"
pbkdf2 = { version = "0.11.0", default-features = false }
pem = "1.1.1"
percentage = "0.1.0"
pickledb = { version = "0.5.1", default-features = false }
pkcs8 = "0.8.0"
predicates = "2.1"
pretty-hex = "0.3.0"
<<<<<<< HEAD
prio-graph = "0.2.0"
proc-macro2 = "1.0.70"
procfs = "0.16.0"
=======
prio-graph = "0.2.1"
proc-macro2 = "1.0.74"
>>>>>>> 744c2cbe
proptest = "1.4"
prost = "0.11.9"
prost-build = "0.11.9"
prost-types = "0.11.9"
protobuf-src = "1.1.0"
qstring = "0.7.2"
qualifier_attr = { version = "0.2.2", default-features = false }
quinn = "0.10.2"
quinn-proto = "0.10.6"
quote = "1.0"
rand = "0.8.5"
rand_chacha = "0.3.1"
raptorq = "1.8.0"
rayon = "1.8.0"
rcgen = "0.10.0"
reed-solomon-erasure = "6.0.0"
regex = "1.10.2"
reqwest = { version = "0.11.23", default-features = false }
rolling-file = "0.2.0"
rpassword = "7.3"
rustc_version = "0.4"
rustix = "0.38.21"
rustls = { version = "0.21.10", default-features = false, features = ["quic"] }
rustversion = "1.0.14"
scopeguard = "1.2.0"
semver = "1.0.20"
seqlock = "0.2.0"
serde = "1.0.194"
serde_bytes = "0.11.14"
serde_derive = "1.0.103"
serde_json = "1.0.109"
serde_with = { version = "2.3.3", default-features = false }
serde_yaml = "0.9.29"
serial_test = "2.0.0"
sha2 = "0.10.8"
sha3 = "0.10.4"
signal-hook = "0.3.17"
siphasher = "0.3.11"
smallvec = "1.11.2"
smpl_jwt = "0.7.1"
socket2 = "0.5.5"
soketto = "0.7"
solana-account-decoder = { path = "account-decoder", version = "=1.18.0" }
solana-accounts-db = { path = "accounts-db", version = "=1.18.0" }
solana-address-lookup-table-program = { path = "programs/address-lookup-table", version = "=1.18.0" }
solana-banks-client = { path = "banks-client", version = "=1.18.0" }
solana-banks-interface = { path = "banks-interface", version = "=1.18.0" }
solana-banks-server = { path = "banks-server", version = "=1.18.0" }
solana-bench-tps = { path = "bench-tps", version = "=1.18.0" }
solana-bloom = { path = "bloom", version = "=1.18.0" }
solana-bpf-loader-program = { path = "programs/bpf_loader", version = "=1.18.0" }
solana-bucket-map = { path = "bucket_map", version = "=1.18.0" }
solana-cargo-registry = { path = "cargo-registry", version = "=1.18.0" }
solana-clap-utils = { path = "clap-utils", version = "=1.18.0" }
solana-clap-v3-utils = { path = "clap-v3-utils", version = "=1.18.0" }
solana-cli = { path = "cli", version = "=1.18.0" }
solana-cli-config = { path = "cli-config", version = "=1.18.0" }
solana-cli-output = { path = "cli-output", version = "=1.18.0" }
solana-client = { path = "client", version = "=1.18.0" }
solana-compute-budget-program = { path = "programs/compute-budget", version = "=1.18.0" }
solana-config-program = { path = "programs/config", version = "=1.18.0" }
solana-connection-cache = { path = "connection-cache", version = "=1.18.0", default-features = false }
solana-core = { path = "core", version = "=1.18.0" }
solana-cost-model = { path = "cost-model", version = "=1.18.0" }
solana-download-utils = { path = "download-utils", version = "=1.18.0" }
solana-entry = { path = "entry", version = "=1.18.0" }
solana-faucet = { path = "faucet", version = "=1.18.0" }
solana-frozen-abi = { path = "frozen-abi", version = "=1.18.0" }
solana-frozen-abi-macro = { path = "frozen-abi/macro", version = "=1.18.0" }
solana-genesis = { path = "genesis", version = "=1.18.0" }
solana-genesis-utils = { path = "genesis-utils", version = "=1.18.0" }
solana-geyser-plugin-interface = { path = "geyser-plugin-interface", version = "=1.18.0" }
solana-geyser-plugin-manager = { path = "geyser-plugin-manager", version = "=1.18.0" }
solana-gossip = { path = "gossip", version = "=1.18.0" }
solana-ledger = { path = "ledger", version = "=1.18.0" }
solana-loader-v4-program = { path = "programs/loader-v4", version = "=1.18.0" }
solana-local-cluster = { path = "local-cluster", version = "=1.18.0" }
solana-logger = { path = "logger", version = "=1.18.0" }
solana-measure = { path = "measure", version = "=1.18.0" }
solana-merkle-tree = { path = "merkle-tree", version = "=1.18.0" }
solana-metrics = { path = "metrics", version = "=1.18.0" }
solana-net-utils = { path = "net-utils", version = "=1.18.0" }
solana-nohash-hasher = "0.2.1"
solana-notifier = { path = "notifier", version = "=1.18.0" }
solana-perf = { path = "perf", version = "=1.18.0" }
solana-poh = { path = "poh", version = "=1.18.0" }
solana-program = { path = "sdk/program", version = "=1.18.0" }
solana-program-runtime = { path = "program-runtime", version = "=1.18.0" }
solana-program-test = { path = "program-test", version = "=1.18.0" }
solana-pubsub-client = { path = "pubsub-client", version = "=1.18.0" }
solana-quic-client = { path = "quic-client", version = "=1.18.0" }
solana-rayon-threadlimit = { path = "rayon-threadlimit", version = "=1.18.0" }
solana-remote-wallet = { path = "remote-wallet", version = "=1.18.0", default-features = false }
solana-unified-scheduler-logic = { path = "unified-scheduler-logic", version = "=1.18.0" }
solana-unified-scheduler-pool = { path = "unified-scheduler-pool", version = "=1.18.0" }
solana-rpc = { path = "rpc", version = "=1.18.0" }
solana-rpc-client = { path = "rpc-client", version = "=1.18.0", default-features = false }
solana-rpc-client-api = { path = "rpc-client-api", version = "=1.18.0" }
solana-rpc-client-nonce-utils = { path = "rpc-client-nonce-utils", version = "=1.18.0" }
solana-runtime = { path = "runtime", version = "=1.18.0" }
solana-runtime-transaction = { path = "runtime-transaction", version = "=1.18.0" }
solana-sdk = { path = "sdk", version = "=1.18.0" }
solana-sdk-macro = { path = "sdk/macro", version = "=1.18.0" }
solana-send-transaction-service = { path = "send-transaction-service", version = "=1.18.0" }
solana-stake-program = { path = "programs/stake", version = "=1.18.0" }
solana-storage-bigtable = { path = "storage-bigtable", version = "=1.18.0" }
solana-storage-proto = { path = "storage-proto", version = "=1.18.0" }
solana-streamer = { path = "streamer", version = "=1.18.0" }
solana-system-program = { path = "programs/system", version = "=1.18.0" }
solana-test-validator = { path = "test-validator", version = "=1.18.0" }
solana-thin-client = { path = "thin-client", version = "=1.18.0" }
solana-tpu-client = { path = "tpu-client", version = "=1.18.0", default-features = false }
solana-transaction-status = { path = "transaction-status", version = "=1.18.0" }
solana-turbine = { path = "turbine", version = "=1.18.0" }
solana-udp-client = { path = "udp-client", version = "=1.18.0" }
solana-version = { path = "version", version = "=1.18.0" }
solana-vote = { path = "vote", version = "=1.18.0" }
solana-vote-program = { path = "programs/vote", version = "=1.18.0" }
solana-wen-restart = { path = "wen-restart", version = "=1.18.0" }
solana-zk-keygen = { path = "zk-keygen", version = "=1.18.0" }
solana-zk-token-proof-program = { path = "programs/zk-token-proof", version = "=1.18.0" }
solana-zk-token-sdk = { path = "zk-token-sdk", version = "=1.18.0" }
solana_rbpf = "=0.8.0"
spl-associated-token-account = "=2.3.0"
spl-instruction-padding = "0.1"
spl-memo = "=4.0.0"
spl-pod = "=0.1.0"
spl-token = "=4.0.0"
spl-token-2022 = "=1.0.0"
spl-token-group-interface = "=0.1.0"
spl-token-metadata-interface = "=0.2.0"
static_assertions = "1.1.0"
stream-cancel = "0.8.2"
strum = "0.24"
strum_macros = "0.24"
subtle = "2.4.1"
symlink = "0.1.0"
syn = "2.0"
sys-info = "0.9.1"
sysctl = "0.4.6"
systemstat = "0.2.3"
tar = "0.4.40"
tarpc = "0.29.0"
tempfile = "3.9.0"
test-case = "3.3.1"
thiserror = "1.0.56"
tiny-bip39 = "0.8.2"
# Update solana-tokio patch below when updating this version
tokio = "1.29.1"
tokio-serde = "0.8"
tokio-stream = "0.1.14"
tokio-tungstenite = "0.20.1"
tokio-util = "0.6"
toml = "0.8.8"
tonic = "0.9.2"
tonic-build = "0.9.2"
trees = "0.4.2"
tungstenite = "0.20.1"
uriparse = "0.6.4"
url = "2.5.0"
wasm-bindgen = "0.2"
winapi = "0.3.8"
winreg = "0.50"
x509-parser = "0.14.0"
# See "zeroize versioning issues" below if you are updating this version.
zeroize = { version = "1.3", default-features = false }
zstd = "0.11.2"

[patch.crates-io]
# for details, see https://github.com/solana-labs/crossbeam/commit/fd279d707025f0e60951e429bf778b4813d1b6bf
crossbeam-epoch = { git = "https://github.com/solana-labs/crossbeam", rev = "fd279d707025f0e60951e429bf778b4813d1b6bf" }

crossbeam-channel = { git = "https://github.com/ryoqun/crossbeam", rev = "37e3580f5b44ac38fa1aec1cedf34f461eeb483b" }

# We include the following crates as our dependencies above from crates.io:
#
#  * spl-associated-token-account
#  * spl-instruction-padding
#  * spl-memo
#  * spl-pod
#  * spl-token
#  * spl-token-2022
#  * spl-token-metadata-interface
#
# They, in turn, depend on a number of crates that we also include directly
# using `path` specifications.  For example, `spl-token` depends on
# `solana-program`.  And we explicitly specify `solana-program` above as a local
# path dependency:
#
#     solana-program = { path = "../../sdk/program", version = "=1.16.0" }
#
# Unfortunately, Cargo will try to resolve the `spl-token` `solana-program`
# dependency only using what is available on crates.io.  Crates.io normally
# contains a previous version of these crates, and we end up with two versions
# of `solana-program` and `solana-zk-token-sdk` and all of their dependencies in
# our build tree.
#
# If you are developing downstream using non-crates-io solana-program (local or
# forked repo, or from github rev, eg), duplicate the following patch statements
# in your Cargo.toml. If you still hit duplicate-type errors with the patch
# statements in place, run `cargo update -p solana-program` and/or `cargo update
# -p solana-zk-token-sdk` to remove extraneous versions from your Cargo.lock
# file.
#
# There is a similar override in `programs/sbf/Cargo.toml`.  Please keep both
# comments and the overrides in sync.
solana-program = { path = "sdk/program" }
solana-zk-token-sdk = { path = "zk-token-sdk" }
#
# === zeroize versioning issues ===
#
# A number of packages used explicit upper bound on the `zeroize` package, such
# as `>=1, <1.4`.  The problem is that cargo still does not duplicate `zeroize`
# if a newer version is available and requested by another package and just
# fails the whole dependency resolution process.
#
# This is described in
#
# https://doc.rust-lang.org/cargo/reference/specifying-dependencies.html#multiple-requirements
#
# So we have to patch `zeroize` dependency specifications in the projects that
# introduce these constraints.  They have already removed these constraints in
# newer versions, but we have not updated yet.  As we update, we need to remove
# these patch requests.
#
# When our dependencies are upgraded, we can remove these patches.  Before that
# we might need to maintain these patches in sync with our full dependency tree.

# Our dependency tree has `aes-gcm-siv` v0.10.3 and the `zeroize` restriction
# was removed in the next commit just after the release.  So it seems safe to
# patch to this commit.
#
# `aes-gcm-siv` v0.10.3 release:
#
# https://github.com/RustCrypto/AEADs/releases/tag/aes-gcm-siv-v0.10.3
#
# Corresponds to commit
#
# https://github.com/RustCrypto/AEADs/commit/6f16f4577a1fc839a2346cf8c5531c85a44bf5c0
#
# Comparison with `6105d7a5591aefa646a95d12b5e8d3f55a9214ef` pinned here:
#
# https://github.com/RustCrypto/AEADs/compare/aes-gcm-siv-v0.10.3..6105d7a5591aefa646a95d12b5e8d3f55a9214ef
#
[patch.crates-io.aes-gcm-siv]
git = "https://github.com/RustCrypto/AEADs"
rev = "6105d7a5591aefa646a95d12b5e8d3f55a9214ef"

# Our dependency tree has `curve25519-dalek` v3.2.1.  They have removed the
# constraint in the next major release. The commit that removes the `zeroize`
# constraint was added to multiple release branches, but not to the 3.2 branch.
#
# `curve25519-dalek` maintainers are saying they do not want to invest any more
# time in the 3.2 release:
#
# https://github.com/dalek-cryptography/curve25519-dalek/issues/452#issuecomment-1749809428
#
# So we have to fork and create our own release, based on v3.2.1, with the
# commit that removed `zeroize` constraint on the `main` branch cherry-picked on
# top.
#
# `curve25519-dalek` v3.2.1 release:
#
# https://github.com/dalek-cryptography/curve25519-dalek/releases/tag/3.2.1
#
# Corresponds to commit
#
# https://github.com/dalek-cryptography/curve25519-dalek/commit/29e5c29b0e5c6821e4586af58b0d0891dd2ec639
#
# Comparison with `b500cdc2a920cd5bff9e2dd974d7b97349d61464`:
#
# https://github.com/dalek-cryptography/curve25519-dalek/compare/3.2.1...solana-labs:curve25519-dalek:b500cdc2a920cd5bff9e2dd974d7b97349d61464
#
# Or, using the branch name instead of the hash:
#
# https://github.com/dalek-cryptography/curve25519-dalek/compare/3.2.1...solana-labs:curve25519-dalek:3.2.1-unpin-zeroize
#
[patch.crates-io.curve25519-dalek]
git = "https://github.com/solana-labs/curve25519-dalek.git"
rev = "b500cdc2a920cd5bff9e2dd974d7b97349d61464"

# Solana RPC nodes experience stalls when running with `tokio` containing this
# commit:
# https://github.com/tokio-rs/tokio/commit/4eed411519783ef6f58cbf74f886f91142b5cfa6
#
# Tokio maintainers believe performance degradation is due to application bugs:
# https://github.com/tokio-rs/tokio/issues/4873#issuecomment-1198277677
#
# This may indeed be true of the code in this monorepo, but we haven't yet
# identified the bug or a way to fix. As a stopgap, this patches `tokio` to the
# tagged version specified above with commit `4eed411` reverted.
#
# Comparison:
# https://github.com/tokio-rs/tokio/compare/tokio-1.29.1...solana-labs:solana-tokio:tokio-1.29.1-revert-4eed411
#
[patch.crates-io.tokio]
git = "https://github.com/solana-labs/solana-tokio.git"
rev = "7cf47705faacf7bf0e43e4131a5377b3291fce21"<|MERGE_RESOLUTION|>--- conflicted
+++ resolved
@@ -266,14 +266,9 @@
 pkcs8 = "0.8.0"
 predicates = "2.1"
 pretty-hex = "0.3.0"
-<<<<<<< HEAD
-prio-graph = "0.2.0"
-proc-macro2 = "1.0.70"
-procfs = "0.16.0"
-=======
 prio-graph = "0.2.1"
 proc-macro2 = "1.0.74"
->>>>>>> 744c2cbe
+procfs = "0.16.0"
 proptest = "1.4"
 prost = "0.11.9"
 prost-build = "0.11.9"
@@ -446,7 +441,7 @@
 # for details, see https://github.com/solana-labs/crossbeam/commit/fd279d707025f0e60951e429bf778b4813d1b6bf
 crossbeam-epoch = { git = "https://github.com/solana-labs/crossbeam", rev = "fd279d707025f0e60951e429bf778b4813d1b6bf" }
 
-crossbeam-channel = { git = "https://github.com/ryoqun/crossbeam", rev = "37e3580f5b44ac38fa1aec1cedf34f461eeb483b" }
+crossbeam-channel = { git = "https://github.com/ryoqun/crossbeam", rev = "7151b693f28268c6d81d419bfae927ff0c4e8dfa" }
 
 # We include the following crates as our dependencies above from crates.io:
 #
