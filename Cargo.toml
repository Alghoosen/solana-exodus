[profile.release-with-debug]
inherits = "release"
debug = true
split-debuginfo = "packed"

[workspace]
members = [
    "account-decoder",
    "accounts-bench",
    "accounts-cluster-bench",
    "accounts-db",
    "accounts-db/store-tool",
    "banking-bench",
    "banks-client",
    "banks-interface",
    "banks-server",
    "bench-streamer",
    "bench-tps",
    "bloom",
    "bucket_map",
    "cargo-registry",
    "clap-utils",
    "clap-v3-utils",
    "cli",
    "cli-config",
    "cli-output",
    "client",
    "client-test",
    "connection-cache",
    "core",
    "cost-model",
    "dos",
    "download-utils",
    "entry",
    "faucet",
    "frozen-abi",
    "frozen-abi/macro",
    "genesis",
    "genesis-utils",
    "geyser-plugin-interface",
    "geyser-plugin-manager",
    "gossip",
    "install",
    "k8s-cluster",
    "keygen",
    "ledger",
    "ledger-tool",
    "local-cluster",
    "log-analyzer",
    "logger",
    "measure",
    "memory-management",
    "merkle-root-bench",
    "merkle-tree",
    "metrics",
    "net-shaper",
    "net-utils",
    "notifier",
    "perf",
    "poh",
    "poh-bench",
    "program-runtime",
    "program-test",
    "programs/address-lookup-table",
    "programs/address-lookup-table-tests",
    "programs/bpf-loader-tests",
    "programs/bpf_loader",
    "programs/bpf_loader/gen-syscall-list",
    "programs/compute-budget",
    "programs/config",
    "programs/ed25519-tests",
    "programs/loader-v4",
    "programs/stake",
    "programs/system",
    "programs/vote",
    "programs/zk-token-proof",
    "programs/zk-token-proof-tests",
    "pubsub-client",
    "quic-client",
    "rayon-threadlimit",
    "rbpf-cli",
    "remote-wallet",
    "rpc",
    "rpc-client",
    "rpc-client-api",
    "rpc-client-nonce-utils",
    "rpc-test",
    "runtime",
    "sdk",
    "sdk/cargo-build-bpf",
    "sdk/cargo-build-sbf",
    "sdk/cargo-test-bpf",
    "sdk/cargo-test-sbf",
    "sdk/gen-headers",
    "sdk/macro",
    "sdk/program",
    "send-transaction-service",
    "stake-accounts",
    "storage-bigtable",
    "storage-bigtable/build-proto",
    "storage-proto",
    "streamer",
    "test-validator",
    "thin-client",
    "tokens",
    "tpu-client",
    "transaction-dos",
    "transaction-status",
    "turbine",
    "udp-client",
    "upload-perf",
    "validator",
    "version",
    "vote",
    "watchtower",
    "wen-restart",
    "zk-keygen",
    "zk-token-sdk",
]

exclude = ["programs/sbf"]

# This prevents a Travis CI error when building for Windows.
resolver = "2"

[workspace.package]
version = "1.18.0"
authors = ["Solana Labs Maintainers <maintainers@solanalabs.com>"]
repository = "https://github.com/solana-labs/solana"
homepage = "https://solanalabs.com/"
license = "Apache-2.0"
edition = "2021"

[workspace.dependencies]
Inflector = "0.11.4"
aes-gcm-siv = "0.10.3"
ahash = "0.8.5"
anyhow = "1.0.75"
ark-bn254 = "0.4.0"
ark-ec = "0.4.0"
ark-ff = "0.4.0"
ark-serialize = "0.4.0"
array-bytes = "=1.4.1"
arrayref = "0.3.7"
assert_cmd = "2.0"
assert_matches = "1.5.0"
async-channel = "1.9.0"
async-mutex = "1.4.0"
async-trait = "0.1.74"
atty = "0.2.11"
backoff = "0.4.0"
base64 = "0.21.5"
bincode = "1.3.3"
bitflags = { version = "2.3.3", features = ["serde"] }
blake3 = "1.5.0"
block-buffer = "0.10.4"
borsh = "0.10.3"
bs58 = "0.4.0"
bv = "0.11.1"
byte-unit = "4.0.19"
bytecount = "0.6.4"
bytemuck = "1.14.0"
byteorder = "1.5.0"
bytes = "1.5"
bzip2 = "0.4.4"
caps = "0.5.5"
cargo_metadata = "0.15.4"
cc = "1.0.83"
chrono = { version = "0.4.31", default-features = false }
chrono-humanize = "0.2.3"
clap = "2.33.1"
console = "0.15.7"
console_error_panic_hook = "0.1.7"
console_log = "0.2.2"
const_format = "0.2.32"
core_affinity = "0.5.10"
criterion = "0.5.1"
criterion-stats = "0.3.0"
crossbeam-channel = "0.5.8"
csv = "1.3.0"
ctrlc = "3.4.1"
curve25519-dalek = "3.2.1"
dashmap = "5.5.3"
derivation-path = { version = "0.2.0", default-features = false }
dialoguer = "0.10.4"
digest = "0.10.7"
dir-diff = "0.3.2"
dirs-next = "2.0.0"
dlopen2 = "0.5.0"
eager = "0.1.0"
ed25519-dalek = "=1.0.1"
ed25519-dalek-bip32 = "0.2.0"
either = "1.9.0"
enum-iterator = "1.4.1"
env_logger = "0.9.3"
etcd-client = "0.11.1"
fast-math = "0.1"
fd-lock = "3.0.13"
flate2 = "1.0.28"
fnv = "1.0.7"
fs-err = "2.9.0"
fs_extra = "1.3.0"
futures = "0.3.28"
futures-util = "0.3.28"
gag = "1.0.0"
git2 = "0.17.2"
generic-array = { version = "0.14.7", default-features = false }
gethostname = "0.2.3"
getrandom = "0.2.10"
goauth = "0.13.1"
hex = "0.4.3"
hidapi = { version = "2.4.1", default-features = false }
histogram = "0.6.9"
hmac = "0.12.1"
http = "0.2.9"
humantime = "2.0.1"
hyper = "0.14.27"
hyper-proxy = "0.9.1"
im = "15.1.0"
index_list = "0.2.7"
indexmap = "2.0.2"
indicatif = "0.17.7"
itertools = "0.10.5"
jemallocator = { package = "tikv-jemallocator", version = "0.4.1", features = [
    "unprefixed_malloc_on_supported_platforms",
] }
js-sys = "0.3.64"
json5 = "0.4.1"
jsonrpc-core = "18.0.0"
jsonrpc-core-client = "18.0.0"
jsonrpc-derive = "18.0.0"
jsonrpc-http-server = "18.0.0"
jsonrpc-ipc-server = "18.0.0"
jsonrpc-pubsub = "18.0.0"
jsonrpc-server-utils = "18.0.0"
kube = "0.85.0"
k8s-openapi ={ version = "0.19.0", features = ["v1_27"] }
lazy_static = "1.4.0"
libc = "0.2.149"
libloading = "0.7.4"
libsecp256k1 = "0.6.0"
light-poseidon = "0.1.1"
log = "0.4.20"
lru = "0.7.7"
lz4 = "1.24.0"
memmap2 = "0.5.10"
memoffset = "0.9"
merlin = "3"
min-max-heap = "1.3.0"
modular-bitfield = "0.11.2"
nix = "0.26.4"
num-bigint = "0.4.4"
num-derive = "0.4"
num-traits = "0.2"
num_cpus = "1.16.0"
num_enum = "0.7.0"
openssl = "0.10"
ouroboros = "0.15.6"
parking_lot = "0.12"
pbkdf2 = { version = "0.11.0", default-features = false }
pem = "1.1.1"
percentage = "0.1.0"
pickledb = { version = "0.5.1", default-features = false }
pkcs8 = "0.8.0"
predicates = "2.1"
pretty-hex = "0.3.0"
prio-graph = "0.1.0"
proc-macro2 = "1.0.69"
proptest = "1.3"
prost = "0.11.9"
prost-build = "0.11.9"
prost-types = "0.11.9"
protobuf-src = "1.1.0"
qstring = "0.7.2"
qualifier_attr = { version = "0.2.2", default-features = false }
quinn = "0.10.2"
quinn-proto = "0.10.5"
quote = "1.0"
rand = "0.8.5"
rand_chacha = "0.3.1"
raptorq = "1.7.0"
rayon = "1.8.0"
rcgen = "0.10.0"
reed-solomon-erasure = "6.0.0"
regex = "1.10.2"
reqwest = { version = "0.11.22", default-features = false }
rolling-file = "0.2.0"
rpassword = "7.2"
rustc_version = "0.4"
rustls = { version = "0.21.7", default-features = false, features = ["quic"] }
rustversion = "1.0.14"
scopeguard = "1.2.0"
semver = "1.0.20"
seqlock = "0.2.0"
serde = "1.0.189"
serde_bytes = "0.11.12"
serde_derive = "1.0.103"
serde_json = "1.0.107"
serde_with = { version = "2.3.3", default-features = false }
serde_yaml = "0.9.25"
serial_test = "2.0.0"
sha2 = "0.10.8"
sha3 = "0.10.4"
signal-hook = "0.3.17"
siphasher = "0.3.11"
smallvec = "1.11.1"
smpl_jwt = "0.7.1"
socket2 = "0.5.5"
soketto = "0.7"
solana-account-decoder = { path = "account-decoder", version = "=1.18.0" }
solana-accounts-db = { path = "accounts-db", version = "=1.18.0" }
solana-address-lookup-table-program = { path = "programs/address-lookup-table", version = "=1.18.0" }
solana-banks-client = { path = "banks-client", version = "=1.18.0" }
solana-banks-interface = { path = "banks-interface", version = "=1.18.0" }
solana-banks-server = { path = "banks-server", version = "=1.18.0" }
solana-bench-tps = { path = "bench-tps", version = "=1.18.0" }
solana-bloom = { path = "bloom", version = "=1.18.0" }
solana-bpf-loader-program = { path = "programs/bpf_loader", version = "=1.18.0" }
solana-bucket-map = { path = "bucket_map", version = "=1.18.0" }
solana-cargo-registry = { path = "cargo-registry", version = "=1.18.0" }
solana-clap-utils = { path = "clap-utils", version = "=1.18.0" }
solana-clap-v3-utils = { path = "clap-v3-utils", version = "=1.18.0" }
solana-cli = { path = "cli", version = "=1.18.0" }
solana-cli-config = { path = "cli-config", version = "=1.18.0" }
solana-cli-output = { path = "cli-output", version = "=1.18.0" }
solana-client = { path = "client", version = "=1.18.0" }
solana-compute-budget-program = { path = "programs/compute-budget", version = "=1.18.0" }
solana-config-program = { path = "programs/config", version = "=1.18.0" }
solana-connection-cache = { path = "connection-cache", version = "=1.18.0", default-features = false }
solana-core = { path = "core", version = "=1.18.0" }
solana-cost-model = { path = "cost-model", version = "=1.18.0" }
solana-download-utils = { path = "download-utils", version = "=1.18.0" }
solana-entry = { path = "entry", version = "=1.18.0" }
solana-faucet = { path = "faucet", version = "=1.18.0" }
solana-frozen-abi = { path = "frozen-abi", version = "=1.18.0" }
solana-frozen-abi-macro = { path = "frozen-abi/macro", version = "=1.18.0" }
solana-genesis = { path = "genesis", version = "=1.18.0" }
solana-genesis-utils = { path = "genesis-utils", version = "=1.18.0" }
solana-geyser-plugin-interface = { path = "geyser-plugin-interface", version = "=1.18.0" }
solana-geyser-plugin-manager = { path = "geyser-plugin-manager", version = "=1.18.0" }
solana-gossip = { path = "gossip", version = "=1.18.0" }
solana-ledger = { path = "ledger", version = "=1.18.0" }
solana-loader-v4-program = { path = "programs/loader-v4", version = "=1.18.0" }
solana-local-cluster = { path = "local-cluster", version = "=1.18.0" }
solana-logger = { path = "logger", version = "=1.18.0" }
solana-measure = { path = "measure", version = "=1.18.0" }
solana-merkle-tree = { path = "merkle-tree", version = "=1.18.0" }
solana-metrics = { path = "metrics", version = "=1.18.0" }
solana-net-utils = { path = "net-utils", version = "=1.18.0" }
solana-nohash-hasher = "0.2.1"
solana-notifier = { path = "notifier", version = "=1.18.0" }
solana-perf = { path = "perf", version = "=1.18.0" }
solana-poh = { path = "poh", version = "=1.18.0" }
solana-program = { path = "sdk/program", version = "=1.18.0" }
solana-program-runtime = { path = "program-runtime", version = "=1.18.0" }
solana-program-test = { path = "program-test", version = "=1.18.0" }
solana-pubsub-client = { path = "pubsub-client", version = "=1.18.0" }
solana-quic-client = { path = "quic-client", version = "=1.18.0" }
solana-rayon-threadlimit = { path = "rayon-threadlimit", version = "=1.18.0" }
solana-remote-wallet = { path = "remote-wallet", version = "=1.18.0", default-features = false }
solana-rpc = { path = "rpc", version = "=1.18.0" }
solana-rpc-client = { path = "rpc-client", version = "=1.18.0", default-features = false }
solana-rpc-client-api = { path = "rpc-client-api", version = "=1.18.0" }
solana-rpc-client-nonce-utils = { path = "rpc-client-nonce-utils", version = "=1.18.0" }
solana-runtime = { path = "runtime", version = "=1.18.0" }
solana-sdk = { path = "sdk", version = "=1.18.0" }
solana-sdk-macro = { path = "sdk/macro", version = "=1.18.0" }
solana-send-transaction-service = { path = "send-transaction-service", version = "=1.18.0" }
solana-stake-program = { path = "programs/stake", version = "=1.18.0" }
solana-storage-bigtable = { path = "storage-bigtable", version = "=1.18.0" }
solana-storage-proto = { path = "storage-proto", version = "=1.18.0" }
solana-streamer = { path = "streamer", version = "=1.18.0" }
solana-system-program = { path = "programs/system", version = "=1.18.0" }
solana-test-validator = { path = "test-validator", version = "=1.18.0" }
solana-thin-client = { path = "thin-client", version = "=1.18.0" }
solana-tpu-client = { path = "tpu-client", version = "=1.18.0", default-features = false }
solana-transaction-status = { path = "transaction-status", version = "=1.18.0" }
solana-turbine = { path = "turbine", version = "=1.18.0" }
solana-udp-client = { path = "udp-client", version = "=1.18.0" }
solana-version = { path = "version", version = "=1.18.0" }
solana-vote = { path = "vote", version = "=1.18.0" }
solana-vote-program = { path = "programs/vote", version = "=1.18.0" }
solana-wen-restart = { path = "wen-restart", version = "=1.18.0" }
solana-zk-keygen = { path = "zk-keygen", version = "=1.18.0" }
solana-zk-token-proof-program = { path = "programs/zk-token-proof", version = "=1.18.0" }
solana-zk-token-sdk = { path = "zk-token-sdk", version = "=1.18.0" }
solana_rbpf = "=0.8.0"
spl-associated-token-account = "=2.2.0"
spl-instruction-padding = "0.1"
spl-memo = "=4.0.0"
spl-pod = "=0.1.0"
spl-token = "=4.0.0"
spl-token-2022 = "=0.9.0"
spl-token-metadata-interface = "=0.2.0"
static_assertions = "1.1.0"
stream-cancel = "0.8.1"
strum = "0.24"
strum_macros = "0.24"
subtle = "2.4.1"
symlink = "0.1.0"
syn = "2.0"
sys-info = "0.9.1"
sysctl = "0.4.6"
systemstat = "0.2.3"
tar = "0.4.40"
tarpc = "0.29.0"
tempfile = "3.8.0"
test-case = "3.2.1"
thiserror = "1.0.50"
tiny-bip39 = "0.8.2"
tokio = "1.29.1"
tokio-serde = "0.8"
tokio-stream = "0.1.14"
tokio-tungstenite = "0.20.1"
tokio-util = "0.6"
toml = "0.8.0"
tonic = "0.9.2"
tonic-build = "0.9.2"
trees = "0.4.2"
tungstenite = "0.20.1"
uriparse = "0.6.4"
url = "2.4.1"
wasm-bindgen = "0.2"
winapi = "0.3.8"
winreg = "0.50"
x509-parser = "0.14.0"
# See "zeroize versioning issues" below if you are updating this version.
zeroize = { version = "1.3", default-features = false }
zstd = "0.11.2"

[patch.crates-io]
# for details, see https://github.com/solana-labs/crossbeam/commit/fd279d707025f0e60951e429bf778b4813d1b6bf
crossbeam-epoch = { git = "https://github.com/solana-labs/crossbeam", rev = "fd279d707025f0e60951e429bf778b4813d1b6bf" }

# We include the following crates as our dependencies above from crates.io:
#
#  * spl-associated-token-account
#  * spl-instruction-padding
#  * spl-memo
#  * spl-pod
#  * spl-token
#  * spl-token-2022
#  * spl-token-metadata-interface
#
# They, in turn, depend on a number of crates that we also include directly using `path`
# specifications.  For example, `spl-token` depends on `solana-program`.  And we explicitly specify
# `solana-program` above as a local path dependency:
#
#     solana-program = { path = "../../sdk/program", version = "=1.16.0" }
#
# Unfortunately, Cargo will try to resolve the `spl-token` `solana-program` dependency only using
# what is available on crates.io.  Crates.io normally contains a previous version of these crates,
# and we end up with two versions of `solana-program` and `solana-zk-token-sdk` and all of their
# dependencies in our build tree.
#
# There is a similar override in `programs/sbf/Cargo.toml`.  Please keep both comments and the
# overrides in sync.
solana-program = { path = "sdk/program" }
solana-zk-token-sdk = { path = "zk-token-sdk" }
#
# === zeroize versioning issues ===
#
# A number of packages used explicit upper bound on the `zeroize` package, such
# as `>=1, <1.4`.  The problem is that cargo still does not duplicate `zeroize`
# if a newer version is available and requested by another package and just
<<<<<<< HEAD
# fails the whole dependency resolution process.  Why? :'(
=======
# fails the whole dependency resolution process.
>>>>>>> abf51864
#
# This is described in
#
# https://doc.rust-lang.org/cargo/reference/specifying-dependencies.html#multiple-requirements
#
# So we have to patch `zeroize` dependency specifications in the projects that
# introduce these constraints.  They have already removed these constraints in
# newer versions, but we have not updated yet.  As we update, we need to remove
# these patch requests.
<<<<<<< HEAD
=======
#
# When our dependencies are upgraded, we can remove this patches.  Before that
# we might need to maintain these patches in sync with our full dependency
# tree.
>>>>>>> abf51864

# Our dependency tree has `aes-gcm-siv` v0.10.3 and the `zeroize` restriction
# was removed in the next commit just after the release.  So it seems safe to
# patch to this commit.
#
# `aes-gcm-siv` v0.10.3 release:
#
# https://github.com/RustCrypto/AEADs/releases/tag/aes-gcm-siv-v0.10.3
#
# Corresponds to commit
#
# https://github.com/RustCrypto/AEADs/commit/6f16f4577a1fc839a2346cf8c5531c85a44bf5c0
#
# Comparison with `6105d7a5591aefa646a95d12b5e8d3f55a9214ef` pinned here:
#
# https://github.com/RustCrypto/AEADs/compare/aes-gcm-siv-v0.10.3..6105d7a5591aefa646a95d12b5e8d3f55a9214ef
#
[patch.crates-io.aes-gcm-siv]
git = "https://github.com/RustCrypto/AEADs"
rev = "6105d7a5591aefa646a95d12b5e8d3f55a9214ef"

# Our dependency tree has `curve25519-dalek` v3.2.1.  They have removed the
# constrain in the next major release.  Commit that removes `zeroize` constrain
<<<<<<< HEAD
# was added to multiple release branches.  Though 3.2 release was never updated.
# So we have a separate repo with a patched v3.2.1 release.  Commit that removed
# `zeroize` constrain on the `main` branch cherry picked on top of the v3.2.1
# release.
=======
# was added to multiple release branches.  Bot not to the 3.2 branch.
#
# `curve25519-dalek` maintainers are saying they do not want to invest any more
# time in the 3.2 release:
#
# https://github.com/dalek-cryptography/curve25519-dalek/issues/452#issuecomment-1749809428
#
# So we have to fork and create our own release, based on v3.2.1.  Commit that
# removed `zeroize` constrain on the `main` branch cherry picked on top of the
# v3.2.1 release.
>>>>>>> abf51864
#
# `curve25519-dalek` v3.2.1 release:
#
# https://github.com/dalek-cryptography/curve25519-dalek/releases/tag/3.2.1
#
# Corresponds to commit
#
# https://github.com/dalek-cryptography/curve25519-dalek/commit/29e5c29b0e5c6821e4586af58b0d0891dd2ec639
#
# Comparison with `c14774464c4d38de553c6ef2f48a10982c1b4801`:
#
<<<<<<< HEAD
# https://github.com/dalek-cryptography/curve25519-dalek/compare/3.2.1...ilya-bobyr:curve25519-dalek:c14774464c4d38de553c6ef2f48a10982c1b4801
#
# Alternatively:
#
# https://github.com/dalek-cryptography/curve25519-dalek/compare/3.2.1...ilya-bobyr:curve25519-dalek:3.2.1-unpin-zeroize
#
[patch.crates-io.curve25519-dalek]
git = "https://github.com/ilya-bobyr/curve25519-dalek.git"
=======
# https://github.com/dalek-cryptography/curve25519-dalek/compare/3.2.1...solana-labs:curve25519-dalek:c14774464c4d38de553c6ef2f48a10982c1b4801
#
# Or, using the branch name instead of the hash:
#
# https://github.com/dalek-cryptography/curve25519-dalek/compare/3.2.1...solana-labs:curve25519-dalek:3.2.1-unpin-zeroize
#
[patch.crates-io.curve25519-dalek]
git = "https://github.com/solana-labs/curve25519-dalek.git"
>>>>>>> abf51864
rev = "c14774464c4d38de553c6ef2f48a10982c1b4801"<|MERGE_RESOLUTION|>--- conflicted
+++ resolved
@@ -463,11 +463,7 @@
 # A number of packages used explicit upper bound on the `zeroize` package, such
 # as `>=1, <1.4`.  The problem is that cargo still does not duplicate `zeroize`
 # if a newer version is available and requested by another package and just
-<<<<<<< HEAD
-# fails the whole dependency resolution process.  Why? :'(
-=======
 # fails the whole dependency resolution process.
->>>>>>> abf51864
 #
 # This is described in
 #
@@ -477,13 +473,10 @@
 # introduce these constraints.  They have already removed these constraints in
 # newer versions, but we have not updated yet.  As we update, we need to remove
 # these patch requests.
-<<<<<<< HEAD
-=======
 #
 # When our dependencies are upgraded, we can remove this patches.  Before that
 # we might need to maintain these patches in sync with our full dependency
 # tree.
->>>>>>> abf51864
 
 # Our dependency tree has `aes-gcm-siv` v0.10.3 and the `zeroize` restriction
 # was removed in the next commit just after the release.  So it seems safe to
@@ -507,12 +500,6 @@
 
 # Our dependency tree has `curve25519-dalek` v3.2.1.  They have removed the
 # constrain in the next major release.  Commit that removes `zeroize` constrain
-<<<<<<< HEAD
-# was added to multiple release branches.  Though 3.2 release was never updated.
-# So we have a separate repo with a patched v3.2.1 release.  Commit that removed
-# `zeroize` constrain on the `main` branch cherry picked on top of the v3.2.1
-# release.
-=======
 # was added to multiple release branches.  Bot not to the 3.2 branch.
 #
 # `curve25519-dalek` maintainers are saying they do not want to invest any more
@@ -523,7 +510,6 @@
 # So we have to fork and create our own release, based on v3.2.1.  Commit that
 # removed `zeroize` constrain on the `main` branch cherry picked on top of the
 # v3.2.1 release.
->>>>>>> abf51864
 #
 # `curve25519-dalek` v3.2.1 release:
 #
@@ -535,16 +521,6 @@
 #
 # Comparison with `c14774464c4d38de553c6ef2f48a10982c1b4801`:
 #
-<<<<<<< HEAD
-# https://github.com/dalek-cryptography/curve25519-dalek/compare/3.2.1...ilya-bobyr:curve25519-dalek:c14774464c4d38de553c6ef2f48a10982c1b4801
-#
-# Alternatively:
-#
-# https://github.com/dalek-cryptography/curve25519-dalek/compare/3.2.1...ilya-bobyr:curve25519-dalek:3.2.1-unpin-zeroize
-#
-[patch.crates-io.curve25519-dalek]
-git = "https://github.com/ilya-bobyr/curve25519-dalek.git"
-=======
 # https://github.com/dalek-cryptography/curve25519-dalek/compare/3.2.1...solana-labs:curve25519-dalek:c14774464c4d38de553c6ef2f48a10982c1b4801
 #
 # Or, using the branch name instead of the hash:
@@ -553,5 +529,4 @@
 #
 [patch.crates-io.curve25519-dalek]
 git = "https://github.com/solana-labs/curve25519-dalek.git"
->>>>>>> abf51864
 rev = "c14774464c4d38de553c6ef2f48a10982c1b4801"