--- conflicted
+++ resolved
@@ -2,11 +2,7 @@
 authors = ["Solana Maintainers <maintainers@solana.foundation>"]
 edition = "2021"
 name = "solana-dos"
-<<<<<<< HEAD
-version = "1.10.16"
-=======
 version = "1.11.0"
->>>>>>> 3d01c5a8
 repository = "https://github.com/solana-labs/solana"
 license = "Apache-2.0"
 homepage = "https://solana.com/"
@@ -18,18 +14,6 @@
 clap = {version = "3.1.5", features = ["derive", "cargo"]}
 log = "0.4.17"
 rand = "0.7.0"
-<<<<<<< HEAD
-serde = "1.0.136"
-solana-client = { path = "../client", version = "=1.10.16" }
-solana-core = { path = "../core", version = "=1.10.16" }
-solana-gossip = { path = "../gossip", version = "=1.10.16" }
-solana-logger = { path = "../logger", version = "=1.10.16" }
-solana-net-utils = { path = "../net-utils", version = "=1.10.16" }
-solana-perf = { path = "../perf", version = "=1.10.16" }
-solana-sdk = { path = "../sdk", version = "=1.10.16" }
-solana-streamer = { path = "../streamer", version = "=1.10.16" }
-solana-version = { path = "../version", version = "=1.10.16" }
-=======
 serde = "1.0.137"
 itertools = "0.10.3"
 solana-client = { path = "../client", version = "=1.11.0" }
@@ -44,15 +28,10 @@
 solana-bench-tps = { path = "../bench-tps", version = "=1.11.0" }
 solana-faucet = { path = "../faucet", version = "=1.11.0" }
 solana-rpc = { path = "../rpc", version = "=1.11.0" }
->>>>>>> 3d01c5a8
 
 [package.metadata.docs.rs]
 targets = ["x86_64-unknown-linux-gnu"]
 
 [dev-dependencies]
-<<<<<<< HEAD
-solana-local-cluster = { path = "../local-cluster", version = "=1.10.16" }
-=======
 serial_test = "0.6.0"
-solana-local-cluster = { path = "../local-cluster", version = "=1.11.0" }
->>>>>>> 3d01c5a8
+solana-local-cluster = { path = "../local-cluster", version = "=1.11.0" }