--- conflicted
+++ resolved
@@ -109,12 +109,8 @@
     Custom(Box<dyn error::Error + Send + Sync>),
 }
 
-<<<<<<< HEAD
-#[derive(Debug, Clone, Copy)]
-=======
 /// The current status of a slot
 #[derive(Debug, Clone, Copy, PartialEq, Eq)]
->>>>>>> 82cb61dc
 pub enum SlotStatus {
     /// The highest slot of the heaviest fork processed by the node. Ledger state at this slot is
     /// not derived from a confirmed or finalized block, but if multiple forks are present, is from
