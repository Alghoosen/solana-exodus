use {
    crate::{
        bench_tps_client::*,
        cli::Config,
        perf_utils::{sample_txs, SampleStats},
    },
    log::*,
    rayon::prelude::*,
    solana_core::gen_keys::GenKeys,
    solana_measure::measure::Measure,
    solana_metrics::{self, datapoint_info},
    solana_sdk::{
        clock::{DEFAULT_MS_PER_SLOT, DEFAULT_S_PER_SLOT, MAX_PROCESSING_AGE},
        commitment_config::CommitmentConfig,
        hash::Hash,
        instruction::{AccountMeta, Instruction},
        message::Message,
        native_token::Sol,
        pubkey::Pubkey,
        signature::{Keypair, Signer},
        system_instruction, system_transaction,
        timing::{duration_as_ms, duration_as_s, duration_as_us, timestamp},
        transaction::Transaction,
    },
    std::{
        collections::{HashSet, VecDeque},
        process::exit,
        sync::{
            atomic::{AtomicBool, AtomicIsize, AtomicUsize, Ordering},
            Arc, Mutex, RwLock,
        },
        thread::{sleep, Builder, JoinHandle},
        time::{Duration, Instant},
    },
};

// The point at which transactions become "too old", in seconds.
const MAX_TX_QUEUE_AGE: u64 = (MAX_PROCESSING_AGE as f64 * DEFAULT_S_PER_SLOT) as u64;

pub const MAX_SPENDS_PER_TX: u64 = 4;

pub type SharedTransactions = Arc<RwLock<VecDeque<Vec<(Transaction, u64)>>>>;

fn get_latest_blockhash<T: BenchTpsClient>(client: &T) -> Hash {
    loop {
        match client.get_latest_blockhash_with_commitment(CommitmentConfig::processed()) {
            Ok((blockhash, _)) => return blockhash,
            Err(err) => {
                info!("Couldn't get last blockhash: {:?}", err);
                sleep(Duration::from_secs(1));
            }
        };
    }
}

fn wait_for_target_slots_per_epoch<T>(target_slots_per_epoch: u64, client: &Arc<T>)
where
    T: 'static + BenchTpsClient + Send + Sync,
{
    if target_slots_per_epoch != 0 {
        info!(
            "Waiting until epochs are {} slots long..",
            target_slots_per_epoch
        );
        loop {
            if let Ok(epoch_info) = client.get_epoch_info() {
                if epoch_info.slots_in_epoch >= target_slots_per_epoch {
                    info!("Done epoch_info: {:?}", epoch_info);
                    break;
                }
                info!(
                    "Waiting for epoch: {} now: {}",
                    target_slots_per_epoch, epoch_info.slots_in_epoch
                );
            }
            sleep(Duration::from_secs(3));
        }
    }
}

fn create_sampler_thread<T>(
    client: &Arc<T>,
    exit_signal: &Arc<AtomicBool>,
    sample_period: u64,
    maxes: &Arc<RwLock<Vec<(String, SampleStats)>>>,
) -> JoinHandle<()>
where
    T: 'static + BenchTpsClient + Send + Sync,
{
    info!("Sampling TPS every {} second...", sample_period);
    let exit_signal = exit_signal.clone();
    let maxes = maxes.clone();
    let client = client.clone();
    Builder::new()
        .name("solana-client-sample".to_string())
        .spawn(move || {
            sample_txs(&exit_signal, &maxes, sample_period, &client);
        })
        .unwrap()
}

fn generate_chunked_transfers(
    recent_blockhash: Arc<RwLock<Hash>>,
    shared_txs: &SharedTransactions,
    shared_tx_active_thread_count: Arc<AtomicIsize>,
    source_keypair_chunks: Vec<Vec<&Keypair>>,
    dest_keypair_chunks: &mut [VecDeque<&Keypair>],
    threads: usize,
    duration: Duration,
    sustained: bool,
) {
    // generate and send transactions for the specified duration
    let start = Instant::now();
    let keypair_chunks = source_keypair_chunks.len();
    let mut reclaim_lamports_back_to_source_account = false;
    let mut chunk_index = 0;
    while start.elapsed() < duration {
        generate_txs(
            shared_txs,
            &recent_blockhash,
            &source_keypair_chunks[chunk_index],
            &dest_keypair_chunks[chunk_index],
            threads,
            reclaim_lamports_back_to_source_account,
        );

        // In sustained mode, overlap the transfers with generation. This has higher average
        // performance but lower peak performance in tested environments.
        if sustained {
            // Ensure that we don't generate more transactions than we can handle.
            while shared_txs.read().unwrap().len() > 2 * threads {
                sleep(Duration::from_millis(1));
            }
        } else {
            while !shared_txs.read().unwrap().is_empty()
                || shared_tx_active_thread_count.load(Ordering::Relaxed) > 0
            {
                sleep(Duration::from_millis(1));
            }
        }

        // Rotate destination keypairs so that the next round of transactions will have different
        // transaction signatures even when blockhash is reused.
        dest_keypair_chunks[chunk_index].rotate_left(1);

        // Move on to next chunk
        chunk_index = (chunk_index + 1) % keypair_chunks;

        // Switch directions after transfering for each "chunk"
        if chunk_index == 0 {
            reclaim_lamports_back_to_source_account = !reclaim_lamports_back_to_source_account;
        }
    }
}

fn create_sender_threads<T>(
    client: &Arc<T>,
    shared_txs: &SharedTransactions,
    thread_batch_sleep_ms: usize,
    total_tx_sent_count: &Arc<AtomicUsize>,
    threads: usize,
    exit_signal: &Arc<AtomicBool>,
    shared_tx_active_thread_count: &Arc<AtomicIsize>,
) -> Vec<JoinHandle<()>>
where
    T: 'static + BenchTpsClient + Send + Sync,
{
    (0..threads)
        .map(|_| {
            let exit_signal = exit_signal.clone();
            let shared_txs = shared_txs.clone();
            let shared_tx_active_thread_count = shared_tx_active_thread_count.clone();
            let total_tx_sent_count = total_tx_sent_count.clone();
            let client = client.clone();
            Builder::new()
                .name("solana-client-sender".to_string())
                .spawn(move || {
                    do_tx_transfers(
                        &exit_signal,
                        &shared_txs,
                        &shared_tx_active_thread_count,
                        &total_tx_sent_count,
                        thread_batch_sleep_ms,
                        &client,
                    );
                })
                .unwrap()
        })
        .collect()
}

pub fn do_bench_tps<T>(client: Arc<T>, config: Config, gen_keypairs: Vec<Keypair>) -> u64
where
    T: 'static + BenchTpsClient + Send + Sync,
{
    let Config {
        id,
        threads,
        thread_batch_sleep_ms,
        duration,
        tx_count,
        sustained,
        target_slots_per_epoch,
        ..
    } = config;

    let mut source_keypair_chunks: Vec<Vec<&Keypair>> = Vec::new();
    let mut dest_keypair_chunks: Vec<VecDeque<&Keypair>> = Vec::new();
    assert!(gen_keypairs.len() >= 2 * tx_count);
    for chunk in gen_keypairs.chunks_exact(2 * tx_count) {
        source_keypair_chunks.push(chunk[..tx_count].iter().collect());
        dest_keypair_chunks.push(chunk[tx_count..].iter().collect());
    }

    let first_tx_count = loop {
        match client.get_transaction_count() {
            Ok(count) => break count,
            Err(err) => {
                info!("Couldn't get transaction count: {:?}", err);
                sleep(Duration::from_secs(1));
            }
        }
    };
    info!("Initial transaction count {}", first_tx_count);

    let exit_signal = Arc::new(AtomicBool::new(false));

    // Setup a thread per validator to sample every period
    // collect the max transaction rate and total tx count seen
    let maxes = Arc::new(RwLock::new(Vec::new()));
    let sample_period = 1; // in seconds
    let sample_thread = create_sampler_thread(&client, &exit_signal, sample_period, &maxes);

    let shared_txs: SharedTransactions = Arc::new(RwLock::new(VecDeque::new()));

    let blockhash = Arc::new(RwLock::new(get_latest_blockhash(client.as_ref())));
    let shared_tx_active_thread_count = Arc::new(AtomicIsize::new(0));
    let total_tx_sent_count = Arc::new(AtomicUsize::new(0));

    let blockhash_thread = {
        let exit_signal = exit_signal.clone();
        let blockhash = blockhash.clone();
        let client = client.clone();
        let id = id.pubkey();
        Builder::new()
            .name("solana-blockhash-poller".to_string())
            .spawn(move || {
                poll_blockhash(&exit_signal, &blockhash, &client, &id);
            })
            .unwrap()
    };

    let s_threads = create_sender_threads(
        &client,
        &shared_txs,
        thread_batch_sleep_ms,
        &total_tx_sent_count,
        threads,
        &exit_signal,
        &shared_tx_active_thread_count,
    );

    wait_for_target_slots_per_epoch(target_slots_per_epoch, &client);

    let start = Instant::now();

    generate_chunked_transfers(
        blockhash,
        &shared_txs,
        shared_tx_active_thread_count,
        source_keypair_chunks,
        &mut dest_keypair_chunks,
        threads,
        duration,
        sustained,
    );

    // Stop the sampling threads so it will collect the stats
    exit_signal.store(true, Ordering::Relaxed);

    info!("Waiting for sampler threads...");
    if let Err(err) = sample_thread.join() {
        info!("  join() failed with: {:?}", err);
    }

    // join the tx send threads
    info!("Waiting for transmit threads...");
    for t in s_threads {
        if let Err(err) = t.join() {
            info!("  join() failed with: {:?}", err);
        }
    }

    info!("Waiting for blockhash thread...");
    if let Err(err) = blockhash_thread.join() {
        info!("  join() failed with: {:?}", err);
    }

    let balance = client.get_balance(&id.pubkey()).unwrap_or(0);
    metrics_submit_lamport_balance(balance);

    compute_and_report_stats(
        &maxes,
        sample_period,
        &start.elapsed(),
        total_tx_sent_count.load(Ordering::Relaxed),
    );

    let r_maxes = maxes.read().unwrap();
    r_maxes.first().unwrap().1.txs
}

fn metrics_submit_lamport_balance(lamport_balance: u64) {
    info!("Token balance: {}", lamport_balance);
    datapoint_info!(
        "bench-tps-lamport_balance",
        ("balance", lamport_balance, i64)
    );
}

fn generate_system_txs(
    source: &[&Keypair],
    dest: &VecDeque<&Keypair>,
    reclaim: bool,
    blockhash: &Hash,
) -> Vec<(Transaction, u64)> {
    let pairs: Vec<_> = if !reclaim {
        source.iter().zip(dest.iter()).collect()
    } else {
        dest.iter().zip(source.iter()).collect()
    };

    pairs
        .par_iter()
        .map(|(from, to)| {
            (
                system_transaction::transfer(from, &to.pubkey(), 1, *blockhash),
                timestamp(),
            )
        })
        .collect()
}

fn generate_txs(
    shared_txs: &SharedTransactions,
    blockhash: &Arc<RwLock<Hash>>,
    source: &[&Keypair],
    dest: &VecDeque<&Keypair>,
    threads: usize,
    reclaim: bool,
) {
    let blockhash = *blockhash.read().unwrap();
    let tx_count = source.len();
    info!(
        "Signing transactions... {} (reclaim={}, blockhash={})",
        tx_count, reclaim, &blockhash
    );
    let signing_start = Instant::now();

    let transactions = generate_system_txs(source, dest, reclaim, &blockhash);

    let duration = signing_start.elapsed();
    let ns = duration.as_secs() * 1_000_000_000 + u64::from(duration.subsec_nanos());
    let bsps = (tx_count) as f64 / ns as f64;
    let nsps = ns as f64 / (tx_count) as f64;
    info!(
        "Done. {:.2} thousand signatures per second, {:.2} us per signature, {} ms total time, {}",
        bsps * 1_000_000_f64,
        nsps / 1_000_f64,
        duration_as_ms(&duration),
        blockhash,
    );
    datapoint_info!(
        "bench-tps-generate_txs",
        ("duration", duration_as_us(&duration), i64)
    );

    let sz = transactions.len() / threads;
    let chunks: Vec<_> = transactions.chunks(sz).collect();
    {
        let mut shared_txs_wl = shared_txs.write().unwrap();
        for chunk in chunks {
            shared_txs_wl.push_back(chunk.to_vec());
        }
    }
}

fn get_new_latest_blockhash<T: BenchTpsClient>(client: &Arc<T>, blockhash: &Hash) -> Option<Hash> {
    let start = Instant::now();
    while start.elapsed().as_secs() < 5 {
        if let Ok(new_blockhash) = client.get_latest_blockhash() {
            if new_blockhash != *blockhash {
                return Some(new_blockhash);
            }
        }
        debug!("Got same blockhash ({:?}), will retry...", blockhash);

        // Retry ~twice during a slot
        sleep(Duration::from_millis(DEFAULT_MS_PER_SLOT / 2));
    }
    None
}

fn poll_blockhash<T: BenchTpsClient>(
    exit_signal: &Arc<AtomicBool>,
    blockhash: &Arc<RwLock<Hash>>,
    client: &Arc<T>,
    id: &Pubkey,
) {
    let mut blockhash_last_updated = Instant::now();
    let mut last_error_log = Instant::now();
    loop {
        let blockhash_updated = {
            let old_blockhash = *blockhash.read().unwrap();
            if let Some(new_blockhash) = get_new_latest_blockhash(client, &old_blockhash) {
                *blockhash.write().unwrap() = new_blockhash;
                blockhash_last_updated = Instant::now();
                true
            } else {
                if blockhash_last_updated.elapsed().as_secs() > 120 {
                    eprintln!("Blockhash is stuck");
                    exit(1)
                } else if blockhash_last_updated.elapsed().as_secs() > 30
                    && last_error_log.elapsed().as_secs() >= 1
                {
                    last_error_log = Instant::now();
                    error!("Blockhash is not updating");
                }
                false
            }
        };

        if blockhash_updated {
            let balance = client.get_balance(id).unwrap_or(0);
            metrics_submit_lamport_balance(balance);
        }

        if exit_signal.load(Ordering::Relaxed) {
            break;
        }

        sleep(Duration::from_millis(50));
    }
}

fn do_tx_transfers<T: BenchTpsClient>(
    exit_signal: &Arc<AtomicBool>,
    shared_txs: &SharedTransactions,
    shared_tx_thread_count: &Arc<AtomicIsize>,
    total_tx_sent_count: &Arc<AtomicUsize>,
    thread_batch_sleep_ms: usize,
    client: &Arc<T>,
) {
    loop {
        if thread_batch_sleep_ms > 0 {
            sleep(Duration::from_millis(thread_batch_sleep_ms as u64));
        }
        let txs = {
            let mut shared_txs_wl = shared_txs.write().expect("write lock in do_tx_transfers");
            shared_txs_wl.pop_front()
        };
        if let Some(txs0) = txs {
            shared_tx_thread_count.fetch_add(1, Ordering::Relaxed);
            info!("Transferring 1 unit {} times...", txs0.len());
            let tx_len = txs0.len();
            let transfer_start = Instant::now();
            let mut old_transactions = false;
            let mut transactions = Vec::<_>::new();
            for tx in txs0 {
                let now = timestamp();
                // Transactions that are too old will be rejected by the cluster Don't bother
                // sending them.
                if now > tx.1 && now - tx.1 > 1000 * MAX_TX_QUEUE_AGE {
                    old_transactions = true;
                    continue;
                }
                transactions.push(tx.0);
            }

            if let Err(error) = client.send_batch(transactions) {
                warn!("send_batch_sync in do_tx_transfers failed: {}", error);
            }

            if old_transactions {
                let mut shared_txs_wl = shared_txs.write().expect("write lock in do_tx_transfers");
                shared_txs_wl.clear();
            }
            shared_tx_thread_count.fetch_add(-1, Ordering::Relaxed);
            total_tx_sent_count.fetch_add(tx_len, Ordering::Relaxed);
            info!(
                "Tx send done. {} ms {} tps",
                duration_as_ms(&transfer_start.elapsed()),
                tx_len as f32 / duration_as_s(&transfer_start.elapsed()),
            );
            datapoint_info!(
                "bench-tps-do_tx_transfers",
                ("duration", duration_as_us(&transfer_start.elapsed()), i64),
                ("count", tx_len, i64)
            );
        }
        if exit_signal.load(Ordering::Relaxed) {
            break;
        }
    }
}

fn verify_funding_transfer<T: BenchTpsClient>(
    client: &Arc<T>,
    tx: &Transaction,
    amount: u64,
) -> bool {
    for a in &tx.message().account_keys[1..] {
        match client.get_balance_with_commitment(a, CommitmentConfig::processed()) {
            Ok(balance) => return balance >= amount,
            Err(err) => error!("failed to get balance {:?}", err),
        }
    }
    false
}

trait FundingTransactions<'a> {
    fn fund<T: 'static + BenchTpsClient + Send + Sync>(
        &mut self,
        client: &Arc<T>,
        to_fund: &[(&'a Keypair, Vec<(Pubkey, u64)>)],
        to_lamports: u64,
    );
    fn make(&mut self, to_fund: &[(&'a Keypair, Vec<(Pubkey, u64)>)]);
    fn sign(&mut self, blockhash: Hash);
    fn send<T: BenchTpsClient>(&self, client: &Arc<T>);
    fn verify<T: 'static + BenchTpsClient + Send + Sync>(
        &mut self,
        client: &Arc<T>,
        to_lamports: u64,
    );
}

impl<'a> FundingTransactions<'a> for Vec<(&'a Keypair, Transaction)> {
    fn fund<T: 'static + BenchTpsClient + Send + Sync>(
        &mut self,
        client: &Arc<T>,
        to_fund: &[(&'a Keypair, Vec<(Pubkey, u64)>)],
        to_lamports: u64,
    ) {
        self.make(to_fund);

        let mut tries = 0;
        while !self.is_empty() {
            info!(
                "{} {} each to {} accounts in {} txs",
                if tries == 0 {
                    "transferring"
                } else {
                    " retrying"
                },
                to_lamports,
                self.len() * MAX_SPENDS_PER_TX as usize,
                self.len(),
            );

            let blockhash = get_latest_blockhash(client.as_ref());

            // re-sign retained to_fund_txes with updated blockhash
            self.sign(blockhash);
            self.send(client);

            // Sleep a few slots to allow transactions to process
            sleep(Duration::from_secs(1));

            self.verify(client, to_lamports);

            // retry anything that seems to have dropped through cracks
            //  again since these txs are all or nothing, they're fine to
            //  retry
            tries += 1;
        }
        info!("transferred");
    }

    fn make(&mut self, to_fund: &[(&'a Keypair, Vec<(Pubkey, u64)>)]) {
        let mut make_txs = Measure::start("make_txs");
        let to_fund_txs: Vec<(&Keypair, Transaction)> = to_fund
            .par_iter()
            .map(|(k, t)| {
                let instructions = system_instruction::transfer_many(&k.pubkey(), t);
                let message = Message::new(&instructions, Some(&k.pubkey()));
                (*k, Transaction::new_unsigned(message))
            })
            .collect();
        make_txs.stop();
        debug!(
            "make {} unsigned txs: {}us",
            to_fund_txs.len(),
            make_txs.as_us()
        );
        self.extend(to_fund_txs);
    }

    fn sign(&mut self, blockhash: Hash) {
        let mut sign_txs = Measure::start("sign_txs");
        self.par_iter_mut().for_each(|(k, tx)| {
            tx.sign(&[*k], blockhash);
        });
        sign_txs.stop();
        debug!("sign {} txs: {}us", self.len(), sign_txs.as_us());
    }

    fn send<T: BenchTpsClient>(&self, client: &Arc<T>) {
<<<<<<< HEAD
        let mut send_txs = Measure::start("send_txs");
        self.iter().for_each(|(_, tx)| {
            client.send_transaction(tx.clone()).expect("transfer");
        });
=======
        let mut send_txs = Measure::start("send_and_clone_txs");
        let batch: Vec<_> = self.iter().map(|(_keypair, tx)| tx.clone()).collect();
        client.send_batch(batch).expect("transfer");
>>>>>>> 3d01c5a8
        send_txs.stop();
        debug!("send {} {}", self.len(), send_txs);
    }

    fn verify<T: 'static + BenchTpsClient + Send + Sync>(
        &mut self,
        client: &Arc<T>,
        to_lamports: u64,
    ) {
        let starting_txs = self.len();
        let verified_txs = Arc::new(AtomicUsize::new(0));
        let too_many_failures = Arc::new(AtomicBool::new(false));
        let loops = if starting_txs < 1000 { 3 } else { 1 };
        // Only loop multiple times for small (quick) transaction batches
        let time = Arc::new(Mutex::new(Instant::now()));
        for _ in 0..loops {
            let time = time.clone();
            let failed_verify = Arc::new(AtomicUsize::new(0));
            let client = client.clone();
            let verified_txs = &verified_txs;
            let failed_verify = &failed_verify;
            let too_many_failures = &too_many_failures;
            let verified_set: HashSet<Pubkey> = self
                .par_iter()
                .filter_map(move |(k, tx)| {
                    if too_many_failures.load(Ordering::Relaxed) {
                        return None;
                    }

                    let verified = if verify_funding_transfer(&client, tx, to_lamports) {
                        verified_txs.fetch_add(1, Ordering::Relaxed);
                        Some(k.pubkey())
                    } else {
                        failed_verify.fetch_add(1, Ordering::Relaxed);
                        None
                    };

                    let verified_txs = verified_txs.load(Ordering::Relaxed);
                    let failed_verify = failed_verify.load(Ordering::Relaxed);
                    let remaining_count = starting_txs.saturating_sub(verified_txs + failed_verify);
                    if failed_verify > 100 && failed_verify > verified_txs {
                        too_many_failures.store(true, Ordering::Relaxed);
                        warn!(
                            "Too many failed transfers... {} remaining, {} verified, {} failures",
                            remaining_count, verified_txs, failed_verify
                        );
                    }
                    if remaining_count > 0 {
                        let mut time_l = time.lock().unwrap();
                        if time_l.elapsed().as_secs() > 2 {
                            info!(
                                "Verifying transfers... {} remaining, {} verified, {} failures",
                                remaining_count, verified_txs, failed_verify
                            );
                            *time_l = Instant::now();
                        }
                    }

                    verified
                })
                .collect();

            self.retain(|(k, _)| !verified_set.contains(&k.pubkey()));
            if self.is_empty() {
                break;
            }
            info!("Looping verifications");

            let verified_txs = verified_txs.load(Ordering::Relaxed);
            let failed_verify = failed_verify.load(Ordering::Relaxed);
            let remaining_count = starting_txs.saturating_sub(verified_txs + failed_verify);
            info!(
                "Verifying transfers... {} remaining, {} verified, {} failures",
                remaining_count, verified_txs, failed_verify
            );
            sleep(Duration::from_millis(100));
        }
    }
}

/// fund the dests keys by spending all of the source keys into MAX_SPENDS_PER_TX
/// on every iteration.  This allows us to replay the transfers because the source is either empty,
/// or full
pub fn fund_keys<T: 'static + BenchTpsClient + Send + Sync>(
    client: Arc<T>,
    source: &Keypair,
    dests: &[Keypair],
    total: u64,
    max_fee: u64,
    lamports_per_account: u64,
) {
    let mut funded: Vec<&Keypair> = vec![source];
    let mut funded_funds = total;
    let mut not_funded: Vec<&Keypair> = dests.iter().collect();
    while !not_funded.is_empty() {
        // Build to fund list and prepare funding sources for next iteration
        let mut new_funded: Vec<&Keypair> = vec![];
        let mut to_fund: Vec<(&Keypair, Vec<(Pubkey, u64)>)> = vec![];
        let to_lamports = (funded_funds - lamports_per_account - max_fee) / MAX_SPENDS_PER_TX;
        for f in funded {
            let start = not_funded.len() - MAX_SPENDS_PER_TX as usize;
            let dests: Vec<_> = not_funded.drain(start..).collect();
            let spends: Vec<_> = dests.iter().map(|k| (k.pubkey(), to_lamports)).collect();
            to_fund.push((f, spends));
            new_funded.extend(dests.into_iter());
        }

        // try to transfer a "few" at a time with recent blockhash
        //  assume 4MB network buffers, and 512 byte packets
        const FUND_CHUNK_LEN: usize = 4 * 1024 * 1024 / 512;

        to_fund.chunks(FUND_CHUNK_LEN).for_each(|chunk| {
            Vec::<(&Keypair, Transaction)>::with_capacity(chunk.len()).fund(
                &client,
                chunk,
                to_lamports,
            );
        });

        info!("funded: {} left: {}", new_funded.len(), not_funded.len());
        funded = new_funded;
        funded_funds = to_lamports;
    }
}

fn compute_and_report_stats(
    maxes: &Arc<RwLock<Vec<(String, SampleStats)>>>,
    sample_period: u64,
    tx_send_elapsed: &Duration,
    total_tx_send_count: usize,
) {
    // Compute/report stats
    let mut max_of_maxes = 0.0;
    let mut max_tx_count = 0;
    let mut nodes_with_zero_tps = 0;
    let mut total_maxes = 0.0;
    info!(" Node address        |       Max TPS | Total Transactions");
    info!("---------------------+---------------+--------------------");

    for (sock, stats) in maxes.read().unwrap().iter() {
        let maybe_flag = match stats.txs {
            0 => "!!!!!",
            _ => "",
        };

        info!(
            "{:20} | {:13.2} | {} {}",
            sock, stats.tps, stats.txs, maybe_flag
        );

        if stats.tps == 0.0 {
            nodes_with_zero_tps += 1;
        }
        total_maxes += stats.tps;

        if stats.tps > max_of_maxes {
            max_of_maxes = stats.tps;
        }
        if stats.txs > max_tx_count {
            max_tx_count = stats.txs;
        }
    }

    if total_maxes > 0.0 {
        let num_nodes_with_tps = maxes.read().unwrap().len() - nodes_with_zero_tps;
        let average_max = total_maxes / num_nodes_with_tps as f32;
        info!(
            "\nAverage max TPS: {:.2}, {} nodes had 0 TPS",
            average_max, nodes_with_zero_tps
        );
    }

    let total_tx_send_count = total_tx_send_count as u64;
    let drop_rate = if total_tx_send_count > max_tx_count {
        (total_tx_send_count - max_tx_count) as f64 / total_tx_send_count as f64
    } else {
        0.0
    };
    info!(
        "\nHighest TPS: {:.2} sampling period {}s max transactions: {} clients: {} drop rate: {:.2}",
        max_of_maxes,
        sample_period,
        max_tx_count,
        maxes.read().unwrap().len(),
        drop_rate,
    );
    info!(
        "\tAverage TPS: {}",
        max_tx_count as f32 / duration_as_s(tx_send_elapsed)
    );
}

pub fn generate_keypairs(seed_keypair: &Keypair, count: u64) -> (Vec<Keypair>, u64) {
    let mut seed = [0u8; 32];
    seed.copy_from_slice(&seed_keypair.to_bytes()[..32]);
    let mut rnd = GenKeys::new(seed);

    let mut total_keys = 0;
    let mut extra = 0; // This variable tracks the number of keypairs needing extra transaction fees funded
    let mut delta = 1;
    while total_keys < count {
        extra += delta;
        delta *= MAX_SPENDS_PER_TX;
        total_keys += delta;
    }
    (rnd.gen_n_keypairs(total_keys), extra)
}

pub fn generate_and_fund_keypairs<T: 'static + BenchTpsClient + Send + Sync>(
    client: Arc<T>,
    funding_key: &Keypair,
    keypair_count: usize,
    lamports_per_account: u64,
) -> Result<Vec<Keypair>> {
    let rent = client.get_minimum_balance_for_rent_exemption(0)?;
    let lamports_per_account = lamports_per_account + rent;

    info!("Creating {} keypairs...", keypair_count);
    let (mut keypairs, extra) = generate_keypairs(funding_key, keypair_count as u64);
    fund_keypairs(client, funding_key, &keypairs, extra, lamports_per_account)?;

    // 'generate_keypairs' generates extra keys to be able to have size-aligned funding batches for fund_keys.
    keypairs.truncate(keypair_count);

    Ok(keypairs)
}

pub fn fund_keypairs<T: 'static + BenchTpsClient + Send + Sync>(
    client: Arc<T>,
    funding_key: &Keypair,
    keypairs: &[Keypair],
    extra: u64,
    lamports_per_account: u64,
) -> Result<()> {
    let rent = client.get_minimum_balance_for_rent_exemption(0)?;
    info!("Get lamports...");

    // Sample the first keypair, to prevent lamport loss on repeated solana-bench-tps executions
    let first_key = keypairs[0].pubkey();
    let first_keypair_balance = client.get_balance(&first_key).unwrap_or(0);

    // Sample the last keypair, to check if funding was already completed
    let last_key = keypairs[keypairs.len() - 1].pubkey();
    let last_keypair_balance = client.get_balance(&last_key).unwrap_or(0);

    // Repeated runs will eat up keypair balances from transaction fees. In order to quickly
    //   start another bench-tps run without re-funding all of the keypairs, check if the
    //   keypairs still have at least 80% of the expected funds. That should be enough to
    //   pay for the transaction fees in a new run.
    let enough_lamports = 8 * lamports_per_account / 10;
    if first_keypair_balance < enough_lamports || last_keypair_balance < enough_lamports {
        let single_sig_message = Message::new_with_blockhash(
            &[Instruction::new_with_bytes(
                Pubkey::new_unique(),
                &[],
                vec![AccountMeta::new(Pubkey::new_unique(), true)],
            )],
            None,
            &client.get_latest_blockhash().unwrap(),
        );
        let max_fee = client.get_fee_for_message(&single_sig_message).unwrap();
        let extra_fees = extra * max_fee;
        let total_keypairs = keypairs.len() as u64 + 1; // Add one for funding keypair
        let total = lamports_per_account * total_keypairs + extra_fees;

        let funding_key_balance = client.get_balance(&funding_key.pubkey()).unwrap_or(0);
        info!(
            "Funding keypair balance: {} max_fee: {} lamports_per_account: {} extra: {} total: {}",
            funding_key_balance, max_fee, lamports_per_account, extra, total
        );

        if funding_key_balance < total + rent {
            error!(
                "funder has {}, needed {}",
                Sol(funding_key_balance),
                Sol(total)
            );
            let latest_blockhash = get_latest_blockhash(client.as_ref());
            if client
                .request_airdrop_with_blockhash(
                    &funding_key.pubkey(),
                    total + rent - funding_key_balance,
                    &latest_blockhash,
                )
                .is_err()
            {
                return Err(BenchTpsError::AirdropFailure);
            }
        }

        fund_keys(
            client,
            funding_key,
            keypairs,
            total,
            max_fee,
            lamports_per_account,
        );
    }
    Ok(())
}

#[cfg(test)]
mod tests {
    use {
        super::*,
        solana_runtime::{bank::Bank, bank_client::BankClient},
        solana_sdk::{
            fee_calculator::FeeRateGovernor, genesis_config::create_genesis_config,
            native_token::sol_to_lamports,
        },
    };

    #[test]
    fn test_bench_tps_bank_client() {
        let (genesis_config, id) = create_genesis_config(sol_to_lamports(10_000.0));
        let bank = Bank::new_for_tests(&genesis_config);
        let client = Arc::new(BankClient::new(bank));

        let config = Config {
            id,
            tx_count: 10,
            duration: Duration::from_secs(5),
            ..Config::default()
        };

        let keypair_count = config.tx_count * config.keypair_multiplier;
        let keypairs =
            generate_and_fund_keypairs(client.clone(), &config.id, keypair_count, 20).unwrap();

        do_bench_tps(client, config, keypairs);
    }

    #[test]
    fn test_bench_tps_fund_keys() {
        let (genesis_config, id) = create_genesis_config(sol_to_lamports(10_000.0));
        let bank = Bank::new_for_tests(&genesis_config);
        let client = Arc::new(BankClient::new(bank));
        let keypair_count = 20;
        let lamports = 20;
        let rent = client.get_minimum_balance_for_rent_exemption(0).unwrap();

        let keypairs =
            generate_and_fund_keypairs(client.clone(), &id, keypair_count, lamports).unwrap();

        for kp in &keypairs {
            assert_eq!(
                client
                    .get_balance_with_commitment(&kp.pubkey(), CommitmentConfig::processed())
                    .unwrap(),
                lamports + rent
            );
        }
    }

    #[test]
    fn test_bench_tps_fund_keys_with_fees() {
        let (mut genesis_config, id) = create_genesis_config(sol_to_lamports(10_000.0));
        let fee_rate_governor = FeeRateGovernor::new(11, 0);
        genesis_config.fee_rate_governor = fee_rate_governor;
        let bank = Bank::new_for_tests(&genesis_config);
        let client = Arc::new(BankClient::new(bank));
        let keypair_count = 20;
        let lamports = 20;
        let rent = client.get_minimum_balance_for_rent_exemption(0).unwrap();

        let keypairs =
            generate_and_fund_keypairs(client.clone(), &id, keypair_count, lamports).unwrap();

        for kp in &keypairs {
            assert_eq!(client.get_balance(&kp.pubkey()).unwrap(), lamports + rent);
        }
    }
}<|MERGE_RESOLUTION|>--- conflicted
+++ resolved
@@ -606,16 +606,9 @@
     }
 
     fn send<T: BenchTpsClient>(&self, client: &Arc<T>) {
-<<<<<<< HEAD
-        let mut send_txs = Measure::start("send_txs");
-        self.iter().for_each(|(_, tx)| {
-            client.send_transaction(tx.clone()).expect("transfer");
-        });
-=======
         let mut send_txs = Measure::start("send_and_clone_txs");
         let batch: Vec<_> = self.iter().map(|(_keypair, tx)| tx.clone()).collect();
         client.send_batch(batch).expect("transfer");
->>>>>>> 3d01c5a8
         send_txs.stop();
         debug!("send {} {}", self.len(), send_txs);
     }
