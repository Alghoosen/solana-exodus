#![allow(clippy::integer_arithmetic)]
use {
    clap::value_t,
    log::*,
    solana_bench_tps::{
        bench::{do_bench_tps, generate_keypairs},
        cli::{self, ExternalClientType},
        keypairs::get_keypairs,
    },
    solana_client::{
        connection_cache,
        rpc_client::RpcClient,
        tpu_client::{TpuClient, TpuClientConfig},
    },
    solana_genesis::Base64Account,
    solana_gossip::gossip_service::{discover_cluster, get_client, get_multi_client},
    solana_sdk::{
        commitment_config::CommitmentConfig, fee_calculator::FeeRateGovernor, system_program,
    },
    solana_streamer::socket::SocketAddrSpace,
    std::{collections::HashMap, fs::File, io::prelude::*, path::Path, process::exit, sync::Arc},
};

/// Number of signatures for all transactions in ~1 week at ~100K TPS
pub const NUM_SIGNATURES_FOR_TXS: u64 = 100_000 * 60 * 60 * 24 * 7;

fn main() {
    solana_logger::setup_with_default("solana=info");
    solana_metrics::set_panic_hook("bench-tps", /*version:*/ None);

    let matches = cli::build_args(solana_version::version!()).get_matches();
    let cli_config = cli::extract_args(&matches);

    let cli::Config {
        entrypoint_addr,
        json_rpc_url,
        websocket_url,
        id,
        num_nodes,
        tx_count,
        keypair_multiplier,
        client_ids_and_stake_file,
        write_to_client_file,
        read_from_client_file,
        target_lamports_per_signature,
        multi_client,
        num_lamports_per_account,
        target_node,
        external_client_type,
        use_quic,
        ..
    } = &cli_config;

    let keypair_count = *tx_count * keypair_multiplier;
    if *write_to_client_file {
        info!("Generating {} keypairs", keypair_count);
        let (keypairs, _) = generate_keypairs(id, keypair_count as u64);
        let num_accounts = keypairs.len() as u64;
        let max_fee =
            FeeRateGovernor::new(*target_lamports_per_signature, 0).max_lamports_per_signature;
        let num_lamports_per_account = (num_accounts - 1 + NUM_SIGNATURES_FOR_TXS * max_fee)
            / num_accounts
            + num_lamports_per_account;
        let mut accounts = HashMap::new();
        keypairs.iter().for_each(|keypair| {
            accounts.insert(
                serde_json::to_string(&keypair.to_bytes().to_vec()).unwrap(),
                Base64Account {
                    balance: num_lamports_per_account,
                    executable: false,
                    owner: system_program::id().to_string(),
                    data: String::new(),
                },
            );
        });

        info!("Writing {}", client_ids_and_stake_file);
        let serialized = serde_yaml::to_string(&accounts).unwrap();
        let path = Path::new(&client_ids_and_stake_file);
        let mut file = File::create(path).unwrap();
        file.write_all(&serialized.into_bytes()).unwrap();
        return;
    }

    info!("Connecting to the cluster");

    match external_client_type {
        ExternalClientType::RpcClient => {
            let client = Arc::new(RpcClient::new_with_commitment(
                json_rpc_url.to_string(),
                CommitmentConfig::confirmed(),
            ));
            let keypairs = get_keypairs(
                client.clone(),
                id,
                keypair_count,
                *num_lamports_per_account,
                client_ids_and_stake_file,
                *read_from_client_file,
            );
            do_bench_tps(client, cli_config, keypairs);
        }
        ExternalClientType::ThinClient => {
<<<<<<< HEAD
            let nodes = discover_cluster(entrypoint_addr, *num_nodes, SocketAddrSpace::Unspecified)
                .unwrap_or_else(|err| {
                    eprintln!("Failed to discover {} nodes: {:?}", num_nodes, err);
                    exit(1);
                });
            if *use_quic {
                connection_cache::set_use_quic(true);
            }
            let client = if *multi_client {
                let (client, num_clients) = get_multi_client(&nodes, &SocketAddrSpace::Unspecified);
                if nodes.len() < num_clients {
                    eprintln!(
                        "Error: Insufficient nodes discovered.  Expecting {} or more",
                        num_nodes
                    );
                    exit(1);
                }
                Arc::new(client)
            } else if let Some(target_node) = target_node {
                info!("Searching for target_node: {:?}", target_node);
                let mut target_client = None;
                for node in nodes {
                    if node.id == *target_node {
                        target_client =
                            Some(Arc::new(get_client(&[node], &SocketAddrSpace::Unspecified)));
                        break;
                    }
                }
                target_client.unwrap_or_else(|| {
                    eprintln!("Target node {} not found", target_node);
                    exit(1);
                })
            } else {
                Arc::new(get_client(&nodes, &SocketAddrSpace::Unspecified))
            };
            let keypairs = get_keypairs(
                client.clone(),
                id,
                keypair_count,
                *num_lamports_per_account,
                client_ids_and_stake_file,
                *read_from_client_file,
            );
            do_bench_tps(client, cli_config, keypairs);
        }
        ExternalClientType::TpuClient => {
            let rpc_client = Arc::new(RpcClient::new_with_commitment(
                json_rpc_url.to_string(),
                CommitmentConfig::confirmed(),
            ));
            if *use_quic {
                connection_cache::set_use_quic(true);
            }
            let client = Arc::new(
                TpuClient::new(rpc_client, websocket_url, TpuClientConfig::default())
                    .unwrap_or_else(|err| {
                        eprintln!("Could not create TpuClient {:?}", err);
                        exit(1);
                    }),
            );
=======
            if *use_quic {
                connection_cache::set_use_quic(true);
            }
            let client = if let Ok(rpc_addr) = value_t!(matches, "rpc_addr", String) {
                let rpc = rpc_addr.parse().unwrap_or_else(|e| {
                    eprintln!("RPC address should parse as socketaddr {:?}", e);
                    exit(1);
                });
                let tpu = value_t!(matches, "tpu_addr", String)
                    .unwrap()
                    .parse()
                    .unwrap_or_else(|e| {
                        eprintln!("TPU address should parse to a socket: {:?}", e);
                        exit(1);
                    });

                solana_client::thin_client::create_client(rpc, tpu)
            } else {
                let nodes =
                    discover_cluster(entrypoint_addr, *num_nodes, SocketAddrSpace::Unspecified)
                        .unwrap_or_else(|err| {
                            eprintln!("Failed to discover {} nodes: {:?}", num_nodes, err);
                            exit(1);
                        });
                if *multi_client {
                    let (client, num_clients) =
                        get_multi_client(&nodes, &SocketAddrSpace::Unspecified);
                    if nodes.len() < num_clients {
                        eprintln!(
                            "Error: Insufficient nodes discovered.  Expecting {} or more",
                            num_nodes
                        );
                        exit(1);
                    }
                    client
                } else if let Some(target_node) = target_node {
                    info!("Searching for target_node: {:?}", target_node);
                    let mut target_client = None;
                    for node in nodes {
                        if node.id == *target_node {
                            target_client =
                                Some(get_client(&[node], &SocketAddrSpace::Unspecified));
                            break;
                        }
                    }
                    target_client.unwrap_or_else(|| {
                        eprintln!("Target node {} not found", target_node);
                        exit(1);
                    })
                } else {
                    get_client(&nodes, &SocketAddrSpace::Unspecified)
                }
            };
            let client = Arc::new(client);
>>>>>>> 3d01c5a8
            let keypairs = get_keypairs(
                client.clone(),
                id,
                keypair_count,
                *num_lamports_per_account,
                client_ids_and_stake_file,
                *read_from_client_file,
            );
            do_bench_tps(client, cli_config, keypairs);
        }
<<<<<<< HEAD
=======
        ExternalClientType::TpuClient => {
            let rpc_client = Arc::new(RpcClient::new_with_commitment(
                json_rpc_url.to_string(),
                CommitmentConfig::confirmed(),
            ));
            if *use_quic {
                connection_cache::set_use_quic(true);
            }
            let client = Arc::new(
                TpuClient::new(rpc_client, websocket_url, TpuClientConfig::default())
                    .unwrap_or_else(|err| {
                        eprintln!("Could not create TpuClient {:?}", err);
                        exit(1);
                    }),
            );
            let keypairs = get_keypairs(
                client.clone(),
                id,
                keypair_count,
                *num_lamports_per_account,
                client_ids_and_stake_file,
                *read_from_client_file,
            );
            do_bench_tps(client, cli_config, keypairs);
        }
>>>>>>> 3d01c5a8
    }
}<|MERGE_RESOLUTION|>--- conflicted
+++ resolved
@@ -101,68 +101,6 @@
             do_bench_tps(client, cli_config, keypairs);
         }
         ExternalClientType::ThinClient => {
-<<<<<<< HEAD
-            let nodes = discover_cluster(entrypoint_addr, *num_nodes, SocketAddrSpace::Unspecified)
-                .unwrap_or_else(|err| {
-                    eprintln!("Failed to discover {} nodes: {:?}", num_nodes, err);
-                    exit(1);
-                });
-            if *use_quic {
-                connection_cache::set_use_quic(true);
-            }
-            let client = if *multi_client {
-                let (client, num_clients) = get_multi_client(&nodes, &SocketAddrSpace::Unspecified);
-                if nodes.len() < num_clients {
-                    eprintln!(
-                        "Error: Insufficient nodes discovered.  Expecting {} or more",
-                        num_nodes
-                    );
-                    exit(1);
-                }
-                Arc::new(client)
-            } else if let Some(target_node) = target_node {
-                info!("Searching for target_node: {:?}", target_node);
-                let mut target_client = None;
-                for node in nodes {
-                    if node.id == *target_node {
-                        target_client =
-                            Some(Arc::new(get_client(&[node], &SocketAddrSpace::Unspecified)));
-                        break;
-                    }
-                }
-                target_client.unwrap_or_else(|| {
-                    eprintln!("Target node {} not found", target_node);
-                    exit(1);
-                })
-            } else {
-                Arc::new(get_client(&nodes, &SocketAddrSpace::Unspecified))
-            };
-            let keypairs = get_keypairs(
-                client.clone(),
-                id,
-                keypair_count,
-                *num_lamports_per_account,
-                client_ids_and_stake_file,
-                *read_from_client_file,
-            );
-            do_bench_tps(client, cli_config, keypairs);
-        }
-        ExternalClientType::TpuClient => {
-            let rpc_client = Arc::new(RpcClient::new_with_commitment(
-                json_rpc_url.to_string(),
-                CommitmentConfig::confirmed(),
-            ));
-            if *use_quic {
-                connection_cache::set_use_quic(true);
-            }
-            let client = Arc::new(
-                TpuClient::new(rpc_client, websocket_url, TpuClientConfig::default())
-                    .unwrap_or_else(|err| {
-                        eprintln!("Could not create TpuClient {:?}", err);
-                        exit(1);
-                    }),
-            );
-=======
             if *use_quic {
                 connection_cache::set_use_quic(true);
             }
@@ -217,7 +155,6 @@
                 }
             };
             let client = Arc::new(client);
->>>>>>> 3d01c5a8
             let keypairs = get_keypairs(
                 client.clone(),
                 id,
@@ -228,8 +165,6 @@
             );
             do_bench_tps(client, cli_config, keypairs);
         }
-<<<<<<< HEAD
-=======
         ExternalClientType::TpuClient => {
             let rpc_client = Arc::new(RpcClient::new_with_commitment(
                 json_rpc_url.to_string(),
@@ -255,6 +190,5 @@
             );
             do_bench_tps(client, cli_config, keypairs);
         }
->>>>>>> 3d01c5a8
     }
 }