use {
    clap::{crate_description, crate_name, App, Arg, ArgMatches},
    solana_clap_utils::input_validators::{is_url, is_url_or_moniker},
    solana_cli_config::{ConfigInput, CONFIG_FILE},
    solana_sdk::{
        fee_calculator::FeeRateGovernor,
        pubkey::Pubkey,
        signature::{read_keypair_file, Keypair},
    },
    std::{net::SocketAddr, process::exit, time::Duration},
};

const NUM_LAMPORTS_PER_ACCOUNT_DEFAULT: u64 = solana_sdk::native_token::LAMPORTS_PER_SOL;

pub enum ExternalClientType {
    // Submits transactions to an Rpc node using an RpcClient
    RpcClient,
    // Submits transactions directly to leaders using a ThinClient, broadcasting to multiple
    // leaders when num_nodes > 1
    ThinClient,
    // Submits transactions directly to leaders using a TpuClient, broadcasting to upcoming leaders
    // via TpuClient default configuration
    TpuClient,
}

impl Default for ExternalClientType {
    fn default() -> Self {
        Self::ThinClient
    }
}

/// Holds the configuration for a single run of the benchmark
pub struct Config {
    pub entrypoint_addr: SocketAddr,
    pub json_rpc_url: String,
    pub websocket_url: String,
    pub id: Keypair,
    pub threads: usize,
    pub num_nodes: usize,
    pub duration: Duration,
    pub tx_count: usize,
    pub keypair_multiplier: usize,
    pub thread_batch_sleep_ms: usize,
    pub sustained: bool,
    pub client_ids_and_stake_file: String,
    pub write_to_client_file: bool,
    pub read_from_client_file: bool,
    pub target_lamports_per_signature: u64,
    pub multi_client: bool,
    pub num_lamports_per_account: u64,
    pub target_slots_per_epoch: u64,
    pub target_node: Option<Pubkey>,
    pub external_client_type: ExternalClientType,
    pub use_quic: bool,
}

impl Default for Config {
    fn default() -> Config {
        Config {
            entrypoint_addr: SocketAddr::from(([127, 0, 0, 1], 8001)),
            json_rpc_url: ConfigInput::default().json_rpc_url,
            websocket_url: ConfigInput::default().websocket_url,
            id: Keypair::new(),
            threads: 4,
            num_nodes: 1,
            duration: Duration::new(std::u64::MAX, 0),
            tx_count: 50_000,
            keypair_multiplier: 8,
            thread_batch_sleep_ms: 1000,
            sustained: false,
            client_ids_and_stake_file: String::new(),
            write_to_client_file: false,
            read_from_client_file: false,
            target_lamports_per_signature: FeeRateGovernor::default().target_lamports_per_signature,
            multi_client: true,
            num_lamports_per_account: NUM_LAMPORTS_PER_ACCOUNT_DEFAULT,
            target_slots_per_epoch: 0,
            target_node: None,
            external_client_type: ExternalClientType::default(),
            use_quic: false,
        }
    }
}

/// Defines and builds the CLI args for a run of the benchmark
pub fn build_args<'a, 'b>(version: &'b str) -> App<'a, 'b> {
    App::new(crate_name!()).about(crate_description!())
        .version(version)
        .arg({
            let arg = Arg::with_name("config_file")
                .short("C")
                .long("config")
                .value_name("FILEPATH")
                .takes_value(true)
                .global(true)
                .help("Configuration file to use");
            if let Some(ref config_file) = *CONFIG_FILE {
                arg.default_value(config_file)
            } else {
                arg
            }
        })
        .arg(
            Arg::with_name("json_rpc_url")
                .short("u")
                .long("url")
                .value_name("URL_OR_MONIKER")
                .takes_value(true)
                .global(true)
                .validator(is_url_or_moniker)
                .help(
                    "URL for Solana's JSON RPC or moniker (or their first letter): \
                       [mainnet-beta, testnet, devnet, localhost]",
                ),
        )
        .arg(
            Arg::with_name("websocket_url")
                .long("ws")
                .value_name("URL")
                .takes_value(true)
                .global(true)
                .validator(is_url)
                .help("WebSocket URL for the solana cluster"),
        )
<<<<<<< HEAD
=======
        .arg(
            Arg::with_name("rpc_addr")
                .long("rpc-addr")
                .value_name("HOST:PORT")
                .takes_value(true)
                .conflicts_with("tpu_client")
                .conflicts_with("rpc_client")
                .requires("tpu_addr")
                .help("Specify custom rpc_addr to create thin_client"),
        )
        .arg(
            Arg::with_name("tpu_addr")
                .long("tpu-addr")
                .value_name("HOST:PORT")
                .conflicts_with("tpu_client")
                .conflicts_with("rpc_client")
                .takes_value(true)
                .requires("rpc_addr")
                .help("Specify custom tpu_addr to create thin_client"),
        )
>>>>>>> 3d01c5a8
        .arg(
            Arg::with_name("entrypoint")
                .short("n")
                .long("entrypoint")
                .value_name("HOST:PORT")
                .takes_value(true)
                .help("Rendezvous with the cluster at this entry point; defaults to 127.0.0.1:8001"),
        )
        .arg(
            Arg::with_name("faucet")
                .short("d")
                .long("faucet")
                .value_name("HOST:PORT")
                .takes_value(true)
                .hidden(true)
                .help("Deprecated. BenchTps no longer queries the faucet directly"),
        )
        .arg(
            Arg::with_name("identity")
                .short("i")
                .long("identity")
                .value_name("PATH")
                .takes_value(true)
                .help("File containing a client identity (keypair)"),
        )
        .arg(
            Arg::with_name("num-nodes")
                .short("N")
                .long("num-nodes")
                .value_name("NUM")
                .takes_value(true)
                .help("Wait for NUM nodes to converge"),
        )
        .arg(
            Arg::with_name("threads")
                .short("t")
                .long("threads")
                .value_name("NUM")
                .takes_value(true)
                .help("Number of threads"),
        )
        .arg(
            Arg::with_name("duration")
                .long("duration")
                .value_name("SECS")
                .takes_value(true)
                .help("Seconds to run benchmark, then exit; default is forever"),
        )
        .arg(
            Arg::with_name("sustained")
                .long("sustained")
                .help("Use sustained performance mode vs. peak mode. This overlaps the tx generation with transfers."),
        )
        .arg(
            Arg::with_name("no-multi-client")
                .long("no-multi-client")
                .help("Disable multi-client support, only transact with the entrypoint."),
        )
        .arg(
            Arg::with_name("target_node")
                .long("target-node")
                .requires("no-multi-client")
                .takes_value(true)
                .value_name("PUBKEY")
                .help("Specify an exact node to send transactions to."),
        )
        .arg(
            Arg::with_name("tx_count")
                .long("tx_count")
                .value_name("NUM")
                .takes_value(true)
                .help("Number of transactions to send per batch")
        )
        .arg(
            Arg::with_name("keypair_multiplier")
                .long("keypair-multiplier")
                .value_name("NUM")
                .takes_value(true)
                .help("Multiply by transaction count to determine number of keypairs to create")
        )
        .arg(
            Arg::with_name("thread-batch-sleep-ms")
                .short("z")
                .long("thread-batch-sleep-ms")
                .value_name("NUM")
                .takes_value(true)
                .help("Per-thread-per-iteration sleep in ms"),
        )
        .arg(
            Arg::with_name("write-client-keys")
                .long("write-client-keys")
                .value_name("FILENAME")
                .takes_value(true)
                .help("Generate client keys and stakes and write the list to YAML file"),
        )
        .arg(
            Arg::with_name("read-client-keys")
                .long("read-client-keys")
                .value_name("FILENAME")
                .takes_value(true)
                .help("Read client keys and stakes from the YAML file"),
        )
        .arg(
            Arg::with_name("target_lamports_per_signature")
                .long("target-lamports-per-signature")
                .value_name("LAMPORTS")
                .takes_value(true)
                .help(
                    "The cost in lamports that the cluster will charge for signature \
                     verification when the cluster is operating at target-signatures-per-slot",
                ),
        )
        .arg(
            Arg::with_name("num_lamports_per_account")
                .long("num-lamports-per-account")
                .value_name("LAMPORTS")
                .takes_value(true)
                .help(
                    "Number of lamports per account.",
                ),
        )
        .arg(
            Arg::with_name("target_slots_per_epoch")
                .long("target-slots-per-epoch")
                .value_name("SLOTS")
                .takes_value(true)
                .help(
                    "Wait until epochs are this many slots long.",
                ),
        )
        .arg(
            Arg::with_name("rpc_client")
                .long("use-rpc-client")
                .conflicts_with("tpu_client")
                .takes_value(false)
                .help("Submit transactions with a RpcClient")
        )
        .arg(
            Arg::with_name("tpu_client")
                .long("use-tpu-client")
                .conflicts_with("rpc_client")
                .takes_value(false)
                .help("Submit transactions with a TpuClient")
        )
        .arg(
            Arg::with_name("tpu_use_quic")
                .long("tpu-use-quic")
                .takes_value(false)
                .help("Submit transactions via QUIC; only affects ThinClient (default) \
                    or TpuClient sends"),
        )
}

/// Parses a clap `ArgMatches` structure into a `Config`
/// # Arguments
/// * `matches` - command line arguments parsed by clap
/// # Panics
/// Panics if there is trouble parsing any of the arguments
pub fn extract_args(matches: &ArgMatches) -> Config {
    let mut args = Config::default();

    let config = if let Some(config_file) = matches.value_of("config_file") {
        solana_cli_config::Config::load(config_file).unwrap_or_default()
    } else {
        solana_cli_config::Config::default()
    };
    let (_, json_rpc_url) = ConfigInput::compute_json_rpc_url_setting(
        matches.value_of("json_rpc_url").unwrap_or(""),
        &config.json_rpc_url,
    );
    args.json_rpc_url = json_rpc_url;

    let (_, websocket_url) = ConfigInput::compute_websocket_url_setting(
        matches.value_of("websocket_url").unwrap_or(""),
        &config.websocket_url,
        matches.value_of("json_rpc_url").unwrap_or(""),
        &config.json_rpc_url,
    );
    args.websocket_url = websocket_url;

    let (_, id_path) = ConfigInput::compute_keypair_path_setting(
        matches.value_of("identity").unwrap_or(""),
        &config.keypair_path,
    );
    if let Ok(id) = read_keypair_file(id_path) {
        args.id = id;
    } else if matches.is_present("identity") {
        panic!("could not parse identity path");
    }

    if matches.is_present("tpu_client") {
        args.external_client_type = ExternalClientType::TpuClient;
    } else if matches.is_present("rpc_client") {
        args.external_client_type = ExternalClientType::RpcClient;
    }

    if matches.is_present("tpu_use_quic") {
        args.use_quic = true;
    }

    if let Some(addr) = matches.value_of("entrypoint") {
        args.entrypoint_addr = solana_net_utils::parse_host_port(addr).unwrap_or_else(|e| {
            eprintln!("failed to parse entrypoint address: {}", e);
            exit(1)
        });
    }

    if let Some(t) = matches.value_of("threads") {
        args.threads = t.to_string().parse().expect("can't parse threads");
    }

    if let Some(n) = matches.value_of("num-nodes") {
        args.num_nodes = n.to_string().parse().expect("can't parse num-nodes");
    }

    if let Some(duration) = matches.value_of("duration") {
        args.duration = Duration::new(
            duration.to_string().parse().expect("can't parse duration"),
            0,
        );
    }

    if let Some(s) = matches.value_of("tx_count") {
        args.tx_count = s.to_string().parse().expect("can't parse tx_count");
    }

    if let Some(s) = matches.value_of("keypair_multiplier") {
        args.keypair_multiplier = s
            .to_string()
            .parse()
            .expect("can't parse keypair-multiplier");
        assert!(args.keypair_multiplier >= 2);
    }

    if let Some(t) = matches.value_of("thread-batch-sleep-ms") {
        args.thread_batch_sleep_ms = t
            .to_string()
            .parse()
            .expect("can't parse thread-batch-sleep-ms");
    }

    args.sustained = matches.is_present("sustained");

    if let Some(s) = matches.value_of("write-client-keys") {
        args.write_to_client_file = true;
        args.client_ids_and_stake_file = s.to_string();
    }

    if let Some(s) = matches.value_of("read-client-keys") {
        assert!(!args.write_to_client_file);
        args.read_from_client_file = true;
        args.client_ids_and_stake_file = s.to_string();
    }

    if let Some(v) = matches.value_of("target_lamports_per_signature") {
        args.target_lamports_per_signature = v.to_string().parse().expect("can't parse lamports");
    }

    args.multi_client = !matches.is_present("no-multi-client");
    args.target_node = matches
        .value_of("target_node")
        .map(|target_str| target_str.parse().unwrap());

    if let Some(v) = matches.value_of("num_lamports_per_account") {
        args.num_lamports_per_account = v.to_string().parse().expect("can't parse lamports");
    }

    if let Some(t) = matches.value_of("target_slots_per_epoch") {
        args.target_slots_per_epoch = t
            .to_string()
            .parse()
            .expect("can't parse target slots per epoch");
    }

    args
}<|MERGE_RESOLUTION|>--- conflicted
+++ resolved
@@ -122,8 +122,6 @@
                 .validator(is_url)
                 .help("WebSocket URL for the solana cluster"),
         )
-<<<<<<< HEAD
-=======
         .arg(
             Arg::with_name("rpc_addr")
                 .long("rpc-addr")
@@ -144,7 +142,6 @@
                 .requires("rpc_addr")
                 .help("Specify custom tpu_addr to create thin_client"),
         )
->>>>>>> 3d01c5a8
         .arg(
             Arg::with_name("entrypoint")
                 .short("n")
