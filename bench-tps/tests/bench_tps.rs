--- conflicted
+++ resolved
@@ -57,55 +57,12 @@
     );
 
     cluster.transfer(&cluster.funding_keypair, &faucet_pubkey, 100_000_000);
-<<<<<<< HEAD
-
-    let client = Arc::new(create_client((
-        cluster.entry_point_info.rpc,
-        cluster.entry_point_info.tpu,
-    )));
-
-    let lamports_per_account = 100;
-
-    let keypair_count = config.tx_count * config.keypair_multiplier;
-    let keypairs = generate_and_fund_keypairs(
-        client.clone(),
-        &config.id,
-        keypair_count,
-        lamports_per_account,
-    )
-    .unwrap();
-
-    let _total = do_bench_tps(client, config, keypairs);
-
-    #[cfg(not(debug_assertions))]
-    assert!(_total > 100);
-}
-
-fn test_bench_tps_test_validator(config: Config) {
-    solana_logger::setup();
-
-    let mint_keypair = Keypair::new();
-    let mint_pubkey = mint_keypair.pubkey();
-
-    let faucet_addr = run_local_faucet(mint_keypair, None);
-
-    let test_validator =
-        TestValidator::with_no_fees(mint_pubkey, Some(faucet_addr), SocketAddrSpace::Unspecified);
-
-    let rpc_client = Arc::new(RpcClient::new_with_commitment(
-        test_validator.rpc_url(),
-        CommitmentConfig::processed(),
-=======
 
     let client = Arc::new(create_client(
         cluster.entry_point_info.rpc,
         cluster.entry_point_info.tpu,
->>>>>>> 3d01c5a8
     ));
-    let websocket_url = test_validator.rpc_pubsub_url();
 
-<<<<<<< HEAD
-=======
     let lamports_per_account = 100;
 
     let keypair_count = config.tx_count * config.keypair_multiplier;
@@ -140,7 +97,6 @@
     ));
     let websocket_url = test_validator.rpc_pubsub_url();
 
->>>>>>> 3d01c5a8
     let client =
         Arc::new(TpuClient::new(rpc_client, &websocket_url, TpuClientConfig::default()).unwrap());
 
