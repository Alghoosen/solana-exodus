--- conflicted
+++ resolved
@@ -39,11 +39,8 @@
   - [Fork Selection](fork-selection.md)
   - [Reliable Vote Transmission](reliable-vote-transmission.md)
   - [Bank Forks](bank-forks.md)
-<<<<<<< HEAD
   - [Persistent Account Storage](persistent-account-storage.md)
-=======
   - [Leader to Leader Transition](leader-leader-transition.md)
->>>>>>> 906df5e2
   - [Cluster Economics](ed_overview.md)
     - [Validation-client Economics](ed_validation_client_economics.md)
       - [State-validation Protocol-based Rewards](ed_vce_state_validation_protocol_based_rewards.md)
