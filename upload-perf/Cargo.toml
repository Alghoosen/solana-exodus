--- conflicted
+++ resolved
@@ -1,10 +1,6 @@
 [package]
 name = "solana-upload-perf"
-<<<<<<< HEAD
-version = "1.10.16"
-=======
 version = "1.11.0"
->>>>>>> 3d01c5a8
 description = "Metrics Upload Utility"
 authors = ["Solana Maintainers <maintainers@solana.foundation>"]
 repository = "https://github.com/solana-labs/solana"
@@ -14,13 +10,8 @@
 publish = false
 
 [dependencies]
-<<<<<<< HEAD
-serde_json = "1.0.79"
-solana-metrics = { path = "../metrics", version = "=1.10.16" }
-=======
 serde_json = "1.0.81"
 solana-metrics = { path = "../metrics", version = "=1.11.0" }
->>>>>>> 3d01c5a8
 
 [[bin]]
 name = "solana-upload-perf"
