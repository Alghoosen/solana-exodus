--- conflicted
+++ resolved
@@ -2,39 +2,17 @@
 authors = ["Solana Maintainers <maintainers@solana.foundation>"]
 edition = "2021"
 name = "solana-banking-bench"
-<<<<<<< HEAD
-version = "1.10.16"
-=======
 version = "1.11.0"
->>>>>>> 3d01c5a8
 repository = "https://github.com/solana-labs/solana"
 license = "Apache-2.0"
 homepage = "https://solana.com/"
 publish = false
 
 [dependencies]
-<<<<<<< HEAD
-clap = {version = "3.1.5", features = ["derive", "cargo"]}
-=======
 clap = { version = "3.1.8", features = ["derive"] }
->>>>>>> 3d01c5a8
 crossbeam-channel = "0.5"
 log = "0.4.17"
 rand = "0.7.0"
-<<<<<<< HEAD
-rayon = "1.5.1"
-solana-core = { path = "../core", version = "=1.10.16" }
-solana-gossip = { path = "../gossip", version = "=1.10.16" }
-solana-ledger = { path = "../ledger", version = "=1.10.16" }
-solana-logger = { path = "../logger", version = "=1.10.16" }
-solana-measure = { path = "../measure", version = "=1.10.16" }
-solana-perf = { path = "../perf", version = "=1.10.16" }
-solana-poh = { path = "../poh", version = "=1.10.16" }
-solana-runtime = { path = "../runtime", version = "=1.10.16" }
-solana-sdk = { path = "../sdk", version = "=1.10.16" }
-solana-streamer = { path = "../streamer", version = "=1.10.16" }
-solana-version = { path = "../version", version = "=1.10.16" }
-=======
 rayon = "1.5.2"
 solana-core = { path = "../core", version = "=1.11.0" }
 solana-gossip = { path = "../gossip", version = "=1.11.0" }
@@ -47,7 +25,6 @@
 solana-sdk = { path = "../sdk", version = "=1.11.0" }
 solana-streamer = { path = "../streamer", version = "=1.11.0" }
 solana-version = { path = "../version", version = "=1.11.0" }
->>>>>>> 3d01c5a8
 
 [package.metadata.docs.rs]
 targets = ["x86_64-unknown-linux-gnu"]