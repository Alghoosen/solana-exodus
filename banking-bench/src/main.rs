--- conflicted
+++ resolved
@@ -214,17 +214,16 @@
                 .help("Number of threads to use in the banking stage"),
         )
         .arg(
-<<<<<<< HEAD
             Arg::new("log_messages_bytes_limit")
                 .long("log-messages-bytes-limit")
                 .takes_value(false)
                 .help("Maximum number of bytes written to the program log before truncation"),
-=======
+        )
+        .arg(
             Arg::new("tpu_use_quic")
                 .long("tpu-use-quic")
                 .takes_value(false)
                 .help("Forward messages to TPU using QUIC"),
->>>>>>> 118c1e9e
         )
         .get_matches();
 
@@ -360,14 +359,11 @@
             None,
             replay_vote_sender,
             Arc::new(RwLock::new(CostModel::default())),
-<<<<<<< HEAD
             log_messages_bytes_limit,
-=======
             Arc::new(ConnectionCache::new(
                 tpu_use_quic,
                 DEFAULT_TPU_CONNECTION_POOL_SIZE,
             )),
->>>>>>> 118c1e9e
         );
         poh_recorder.lock().unwrap().set_bank(&bank);
 
