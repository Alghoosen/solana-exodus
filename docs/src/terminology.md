--- conflicted
+++ resolved
@@ -4,87 +4,83 @@
 
 The following terms are used throughout the documentation.
 
-## account {#account}
+## account
 
 A persistent file addressed by [public key](terminology.md#public-key) and with [lamports](terminology.md#lamport) tracking its lifetime.
 
-## app {#app}
+## app
 
 A front-end application that interacts with a Solana cluster.
 
-## bank state {#bank-state}
+## bank state
 
 The result of interpreting all programs on the ledger at a given [tick height](terminology.md#tick-height). It includes at least the set of all [accounts](terminology.md#account) holding nonzero [native tokens](terminology.md#native-tokens).
 
-## block {#block}
+## block
 
 A contiguous set of [entries](terminology.md#entry) on the ledger covered by a [vote](terminology.md#ledger-vote). A [leader](terminology.md#leader) produces at most one block per [slot](terminology.md#slot).
 
-## blockhash {#blockhash}
+## blockhash
 
 A preimage resistant [hash](terminology.md#hash) of the [ledger](terminology.md#ledger) at a given [block height](terminology.md#block-height). Taken from the last [entry id](terminology.md#entry-id) in the slot
 
-## block height {#block-height}
+## block height
 
 The number of [blocks](terminology.md#block) beneath the current block. The first block after the [genesis block](terminology.md#genesis-block) has height one.
 
-## bootstrap validator {#bootstrap-validator}
+## bootstrap validator
 
 The first [validator](terminology.md#validator) to produce a [block](terminology.md#block).
 
-## CBC block {#cbc-block}
+## CBC block
 
 Smallest encrypted chunk of ledger, an encrypted ledger segment would be made of many CBC blocks. `ledger_segment_size / cbc_block_size` to be exact.
 
-## client {#client}
+## client
 
 A [node](terminology.md#node) that utilizes the [cluster](terminology.md#cluster).
 
-## cluster {#cluster}
+## cluster
 
 A set of [validators](terminology.md#validator) maintaining a single [ledger](terminology.md#ledger).
 
-## confirmation time {#confirmation-time}
+## confirmation time
 
 The wallclock duration between a [leader](terminology.md#leader) creating a [tick entry](terminology.md#tick) and creating a [confirmed block](terminology.md#confirmed-block).
 
-## confirmed block {#confirmed-block}
+## confirmed block
 
 A [block](terminology.md#block) that has received a [supermajority](terminology.md#supermajority) of [ledger votes](terminology.md#ledger-vote) with a ledger interpretation that matches the leader's.
 
-## control plane {#control-plane}
+## control plane
 
 A gossip network connecting all [nodes](terminology.md#node) of a [cluster](terminology.md#cluster).
 
-## cooldown period {#cooldown-period}
+## cooldown period
 
 Some number of [epochs](terminology.md#epoch) after [stake](terminology.md#stake) has been deactivated while it progressively becomes available for withdrawal. During this period, the stake is considered to be "deactivating". More info about: [warmup and cooldown](implemented-proposals/staking-rewards.md#stake-warmup-cooldown-withdrawal)
 
-## credit {#credit}
+## credit
 
 See [vote credit](terminology.md#vote-credit).
 
-<<<<<<< HEAD
-## data plane {#data-plane}
-=======
 ## cross-program invocation
 
 An [instruction](terminology.md#instruction) called from within an instruction. Put differently, it is how a program calls into another program. For more information, see [calling between programs](developing/programming-model/calling-between-programs.md).
 
 ## data plane
->>>>>>> a0323033
 
 A multicast network used to efficiently validate [entries](terminology.md#entry) and gain consensus.
 
-## drone {#drone}
+## drone
 
 An off-chain service that acts as a custodian for a user's private key. It typically serves to validate and sign transactions.
 
-## entry {#entry}
+## entry
 
 An entry on the [ledger](terminology.md#ledger) either a [tick](terminology.md#tick) or a [transactions entry](terminology.md#transactions-entry).
 
-## entry id {#entry-id}
+## entry id
 
 A preimage resistant [hash](terminology.md#hash) over the final contents of an entry, which acts as the [entry's](terminology.md#entry) globally unique identifier. The hash serves as evidence of:
 
@@ -94,237 +90,233 @@
 
 See [Proof of History](terminology.md#proof-of-history).
 
-## epoch {#epoch}
+## epoch
 
 The time, i.e. number of [slots](terminology.md#slot), for which a [leader schedule](terminology.md#leader-schedule) is valid.
 
-## fee account {#fee-account}
+## fee account
 
 The fee account in the transaction is the account pays for the cost of including the transaction in the ledger. This is the first account in the transaction. This account must be declared as Read-Write (writable) in the transaction since paying for the transaction reduces the account balance.
 
-## finality {#finality}
+## finality
 
 When nodes representing 2/3rd of the [stake](terminology.md#stake) have a common [root](terminology.md#root).
 
-## fork {#fork}
+## fork
 
 A [ledger](terminology.md#ledger) derived from common entries but then diverged.
 
-## genesis block {#genesis-block}
+## genesis block
 
 The first [block](terminology.md#block) in the chain.
 
-## genesis config {#genesis-config}
+## genesis config
 
 The configuration file that prepares the [ledger](terminology.md#ledger) for the [genesis block](terminology.md#genesis-block).
 
-## hash {#hash}
+## hash
 
 A digital fingerprint of a sequence of bytes.
 
-## inflation {#inflation}
+## inflation
 
 An increase in token supply over time used to fund rewards for validation and to fund continued development of Solana.
 
-<<<<<<< HEAD
-## instruction {#instruction}
-=======
 ## inner instruction
 
 See [cross-program invocation](terminology.md#cross-program-invocation).
 
 ## instruction
->>>>>>> a0323033
 
 The smallest unit of a [program](terminology.md#program) that a [client](terminology.md#client) can include in a [transaction](terminology.md#transaction). Within its processing code, an instruction may contain one or more [cross-program invocations](terminology.md#cross-program-invocation).
 
-## keypair {#keypair}
+## keypair
 
 A [public key](terminology.md#public-key) and corresponding [private key](terminology.md#private-key).
 
-## lamport {#lamport}
+## lamport
 
 A fractional [native token](terminology.md#native-token) with the value of 0.000000001 [sol](terminology.md#sol).
 
-## leader {#leader}
+## leader
 
 The role of a [validator](terminology.md#validator) when it is appending [entries](terminology.md#entry) to the [ledger](terminology.md#ledger).
 
-## leader schedule {#leader-schedule}
+## leader schedule
 
 A sequence of [validator](terminology.md#validator) [public keys](terminology.md#public-key) mapped to [slots](terminology.md#slot). The cluster uses the leader schedule to determine which validator is the [leader](terminology.md#leader) at any moment in time.
 
-## ledger {#ledger}
+## ledger
 
 A list of [entries](terminology.md#entry) containing [transactions](terminology.md#transaction) signed by [clients](terminology.md#client).
 Conceptually, this can be traced back to the [genesis block](terminology.md#genesis-block), but actual [validators](terminology.md#validator)'s ledger may have only newer [blocks](terminology.md#block) to save storage usage as older ones not needed for validation of future blocks by design.
 
-## ledger vote {#ledger-vote}
+## ledger vote
 
 A [hash](terminology.md#hash) of the [validator's state](terminology.md#bank-state) at a given [tick height](terminology.md#tick-height). It comprises a [validator's](terminology.md#validator) affirmation that a [block](terminology.md#block) it has received has been verified, as well as a promise not to vote for a conflicting [block](terminology.md#block) \(i.e. [fork](terminology.md#fork)\) for a specific amount of time, the [lockout](terminology.md#lockout) period.
 
-## light client {#light-client}
+## light client
 
 A type of [client](terminology.md#client) that can verify it's pointing to a valid [cluster](terminology.md#cluster). It performs more ledger verification than a [thin client](terminology.md#thin-client) and less than a [validator](terminology.md#validator).
 
-## loader {#loader}
+## loader
 
 A [program](terminology.md#program) with the ability to interpret the binary encoding of other on-chain programs.
 
-## lockout {#lockout}
+## lockout
 
 The duration of time for which a [validator](terminology.md#validator) is unable to [vote](terminology.md#ledger-vote) on another [fork](terminology.md#fork).
 
-## native token {#native-token}
+## native token
 
 The [token](terminology.md#token) used to track work done by [nodes](terminology.md#node) in a cluster.
 
-## node {#node}
+## node
 
 A computer participating in a [cluster](terminology.md#cluster).
 
-## node count {#node-count}
+## node count
 
 The number of [validators](terminology.md#validator) participating in a [cluster](terminology.md#cluster).
 
-## PoH {#poh}
+## PoH
 
 See [Proof of History](terminology.md#proof-of-history).
 
-## point {#point}
+## point
 
 A weighted [credit](terminology.md#credit) in a rewards regime. In the [validator](terminology.md#validator) [rewards regime](cluster/stake-delegation-and-rewards.md), the number of points owed to a [stake](terminology.md#stake) during redemption is the product of the [vote credits](terminology.md#vote-credit) earned and the number of lamports staked.
 
-## private key {#private-key}
+## private key
 
 The private key of a [keypair](terminology.md#keypair).
 
-## program {#program}
+## program
 
 The code that interprets [instructions](terminology.md#instruction).
 
-## program id {#program-id}
+## program id
 
 The public key of the [account](terminology.md#account) containing a [program](terminology.md#program).
 
-## Proof of History {#proof-of-history}
+## Proof of History
 
 A stack of proofs, each which proves that some data existed before the proof was created and that a precise duration of time passed before the previous proof. Like a [VDF](terminology.md#verifiable-delay-function), a Proof of History can be verified in less time than it took to produce.
 
-## public key {#public-key}
+## public key
 
 The public key of a [keypair](terminology.md#keypair).
 
-## root {#root}
+## root
 
 A [block](terminology.md#block) or [slot](terminology.md#slot) that has reached maximum [lockout](terminology.md#lockout) on a [validator](terminology.md#validator). The root is the highest block that is an ancestor of all active forks on a validator. All ancestor blocks of a root are also transitively a root. Blocks that are not an ancestor and not a descendant of the root are excluded from consideration for consensus and can be discarded.
 
-## runtime {#runtime}
+## runtime
 
 The component of a [validator](terminology.md#validator) responsible for [program](terminology.md#program) execution.
 
-## shred {#shred}
+## shred
 
 A fraction of a [block](terminology.md#block); the smallest unit sent between [validators](terminology.md#validator).
 
-## signature {#signature}
+## signature
 
 A 64-byte ed25519 signature of R (32-bytes) and S (32-bytes). With the requirement that R is a packed Edwards point not of small order and S is a scalar in the range of 0 <= S < L.
 This requirement ensures no signature malleability. Each transaction must have at least one signature for [fee account](terminology#fee-account).
 Thus, the first signature in transaction can be treated as [transacton id](terminology.md#transaction-id)
 
-## skipped slot {#skipped-slot}
+## skipped slot
 
 A past [slot](terminology.md#slot) that did not produce a [block](terminology.md#block), because the leader was offline or the [fork](terminology.md#fork) containing the slot was abandoned for a better alternative by cluster consensus. A skipped slot will not appear as an ancestor for blocks at subsequent slots, nor increment the [block height](terminology#block-height), nor expire the oldest `recent_blockhash`.
 
 Whether a slot has been skipped can only be determined when it becomes older than the latest [rooted](terminology.md#root) (thus not-skipped) slot.
 
-## slot {#slot}
+## slot
 
 The period of time for which each [leader](terminology.md#leader) ingests transactions and produces a [block](terminology.md#block).
 
 Collectively, slots create a logical clock. Slots are ordered sequentially and non-overlapping, comprising roughly equal real-world time as per [PoH](terminology.md#proof-of-history).
 
-## smart contract {#smart-contract}
+## smart contract
 
 A set of constraints that once satisfied, signal to a program that some predefined account updates are permitted.
 
-## sol {#sol}
+## sol
 
 The [native token](terminology.md#native-token) tracked by a [cluster](terminology.md#cluster) recognized by the company Solana.
 
-## stake {#stake}
+## stake
 
 Tokens forfeit to the [cluster](terminology.md#cluster) if malicious [validator](terminology.md#validator) behavior can be proven.
 
-## supermajority {#supermajority}
+## supermajority
 
 2/3 of a [cluster](terminology.md#cluster).
 
-## sysvar {#sysvar}
+## sysvar
 
 A synthetic [account](terminology.md#account) provided by the runtime to allow programs to access network state such as current tick height, rewards [points](terminology.md#point) values, etc.
 
-## thin client {#thin-client}
+## thin client
 
 A type of [client](terminology.md#client) that trusts it is communicating with a valid [cluster](terminology.md#cluster).
 
-## tick {#tick}
+## tick
 
 A ledger [entry](terminology.md#entry) that estimates wallclock duration.
 
-## tick height {#tick-height}
+## tick height
 
 The Nth [tick](terminology.md#tick) in the [ledger](terminology.md#ledger).
 
-## token {#token}
+## token
 
 A scarce, fungible member of a set of tokens.
 
-## tps {#tps}
+## tps
 
 [Transactions](terminology.md#transaction) per second.
 
-## transaction {#transaction}
+## transaction
 
 One or more [instructions](terminology.md#instruction) signed by the [client](terminology.md#client) using one or more [keypairs](terminology.md#keypair) and executed atomically with only two possible outcomes: success or failure.
 
-## transaction id {#transaction-id}
+## transaction id
 
 The first [signature](terminology.md#signature) in a [transaction](terminology.md#transaction), which can be used to uniquely identify the transaction across the complete [ledger](terminology.md#ledger).
 
-## transaction confirmations {#transaction-confirmations}
+## transaction confirmations
 
 The number of [confirmed blocks](terminology.md#confirmed-block) since the transaction was accepted onto the [ledger](terminology.md#ledger). A transaction is finalized when its block becomes a [root](terminology.md#root).
 
-## transactions entry {#transactions-entry}
+## transactions entry
 
 A set of [transactions](terminology.md#transaction) that may be executed in parallel.
 
-## validator {#validator}
+## validator
 
 A full participant in the [cluster](terminology.md#cluster) responsible for validating the [ledger](terminology.md#ledger) and producing new [blocks](terminology.md#block).
 
-## VDF {#vdf}
+## VDF
 
 See [verifiable delay function](terminology.md#verifiable-delay-function).
 
-## verifiable delay function {#verifiable-delay-function}
+## verifiable delay function
 
 A function that takes a fixed amount of time to execute that produces a proof that it ran, which can then be verified in less time than it took to produce.
 
-## vote {#vote}
+## vote
 
 See [ledger vote](terminology.md#ledger-vote).
 
-## vote credit {#vote-credit}
+## vote credit
 
 A reward tally for [validators](terminology.md#validator). A vote credit is awarded to a validator in its vote account when the validator reaches a [root](terminology.md#root).
 
-## wallet {#wallet}
+## wallet
 
 A collection of [keypairs](terminology.md#keypair).
 
-## warmup period {#warmup-period}
+## warmup period
 
 Some number of [epochs](terminology.md#epoch) after [stake](terminology.md#stake) has been delegated while it progressively becomes effective. During this period, the stake is considered to be "activating". More info about: [warmup and cooldown](cluster/stake-delegation-and-rewards.md#stake-warmup-cooldown-withdrawal)