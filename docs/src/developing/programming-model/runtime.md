--- conflicted
+++ resolved
@@ -101,41 +101,21 @@
 [debugging](developing/on-chain-programs/debugging.md#monitoring-compute-budget-consumption)
 for more information.
 
-<<<<<<< HEAD
-A transaction may set the maximum number of compute units it is allowed to
-consume by including a "request units"
-[`ComputeBudgetInstruction`](https://github.com/solana-labs/solana/blob/db32549c00a1b5370fcaf128981ad3323bbd9570/sdk/src/compute_budget.rs#L39).
-Note that a transaction's prioritization fee is calculated from multiplying the
-number of compute units requested by the compute unit price (measured in
-micro-lamports) set by the transaction.  So transactions should request the
-minimum amount of compute units required for execution to minimize fees. Also
-note that fees are not adjusted when the number of requested compute units
-exceeds the number of compute units consumed by an executed transaction.
-=======
 A transaction may request a specific level of `max_units` it is allowed to
 consume by including a
 [``ComputeBudgetInstruction`](https://github.com/solana-labs/solana/blob/db32549c00a1b5370fcaf128981ad3323bbd9570/sdk/src/compute_budget.rs#L39).
 Transaction prioritization depends on the fee/compute-unit ratio so transaction
 should request the minimum amount of compute units required for them to process.
->>>>>>> 3d01c5a8
 
 Compute Budget instructions don't require any accounts and don't consume any
 compute units to process.  Transactions can only contain one of each type of
 compute budget instruction, duplicate types will result in an error.
 
-<<<<<<< HEAD
-The `ComputeBudgetInstruction::set_compute_unit_limit` function can be used to create
-these instructions:
-
-```rust
-let instruction = ComputeBudgetInstruction::set_compute_unit_limit(300_000);
-=======
 The `ComputeBudgetInstruction::request_units` function can be used to create
 these instructions:
 
 ```rust
 let instruction = ComputeBudgetInstruction::request_units(300_000);
->>>>>>> 3d01c5a8
 ```
 
 ## Transaction-wide Compute Budget
@@ -151,17 +131,6 @@
 The transaction-wide compute budget applies the `max_units` cap to the entire
 transaction rather than to each instruction within the transaction. The default
 transaction-wide `max_units` will be calculated as the product of the number of
-<<<<<<< HEAD
-instructions in the transaction (excluding [Compute Budget](#compute-budget)
-instructions) by the default per-instruction units, which is currently 200k.
-During processing, the sum of the compute units used by each instruction in the
-transaction must not exceed that value. This default value attempts to retain
-existing behavior to avoid breaking clients. Transactions can request a specific
-number of `max_units` via [Compute Budget](#compute-budget) instructions.
-Clients should request only what they need; requesting the minimum amount of
-units required to process the transaction will reduce overall transaction cost,
-which may include a prioritization-fee charged for every compute unit.
-=======
 instructions in the transaction by the default per-instruction units, which is
 currently 200k. During processing, the sum of the compute units used by each
 instruction in the transaction must not exceed that value. This default value
@@ -170,7 +139,6 @@
 instructions.  Clients should request only what they need; requesting the
 minimum amount of units required to process the transaction will improve their
 fee/compute-unit ratio, which transaction prioritization is based on.
->>>>>>> 3d01c5a8
 
 ## New Features
 
