---
title: Versioned Transactions
description: ""
# keywords:
#   -
---

[Versioned Transactions](./versioned-transactions.md) are the new transaction format that allow for additional functionality in the Solana runtime, including [Address Lookup Tables](./lookup-tables.md).

While changes to [on chain](./on-chain-programs/overview.md) programs are **NOT** required to support the new functionality of versioned transactions (or for backwards compatibility), developers **WILL** need update their client side code to prevent [errors due to different transaction versions](#max-supported-transaction-version).

## Current Transaction Versions

The Solana runtime supports two transaction versions:

- `legacy` - older transaction format with no additional benefit
- `0` - added support for [Address Lookup Tables](./lookup-tables.md)

## Max supported transaction version

<<<<<<< HEAD
All RPC requests that return a transaction **_should_** specify the highest version of transactions they will support in their application using the `maxSupportedTransactionVersion` option. Including [`getBlock`](/api#getblock) and [`getTransaction`](/api#gettransaction),
=======
All RPC requests that return a transaction **_should_** specify the highest version of transactions they will support in their application using the `maxSupportedTransactionVersion` option, including [`getBlock`](./clients/jsonrpc-api.md#getblock) and [`getTransaction`](./clients/jsonrpc-api.md#gettransaction).
>>>>>>> 39fa297b

An RPC request will fail if a [Versioned Transaction](./versioned-transactions.md) is returned that is higher than the set `maxSupportedTransactionVersion`. (i.e. if a version `0` transaction is returned when `legacy` is selected)

> WARNING:
> If no `maxSupportedTransactionVersion` value is set, then only `legacy` transactions will be allowed in the RPC response. Therefore, your RPC requests **WILL** fail if any version `0` transactions are returned.

## How to set max supported version

You can set the `maxSupportedTransactionVersion` using both the [`@solana/web3.js`](https://solana-labs.github.io/solana-web3.js/) library and JSON formatted requests directly to an RPC endpoint.

### Using web3.js

Using the [`@solana/web3.js`](https://solana-labs.github.io/solana-web3.js/) library, you can retrieve the most recent block or get a specific transaction:

```js
// connect to the `devnet` cluster and get the current `slot`
const connection = new web3.Connection(web3.clusterApiUrl("devnet"));
const slot = await connection.getSlot();

// get the latest block (allowing for v0 transactions)
const block = await connection.getBlock(slot, {
  maxSupportedTransactionVersion: 0,
});

// get a specific transaction (allowing for v0 transactions)
const getTx = await connection.getTransaction(
  "3jpoANiFeVGisWRY5UP648xRXs3iQasCHABPWRWnoEjeA93nc79WrnGgpgazjq4K9m8g2NJoyKoWBV1Kx5VmtwHQ",
  {
    maxSupportedTransactionVersion: 0,
  },
);
```

### JSON requests to the RPC

Using a standard JSON formatted POST request, you can set the `maxSupportedTransactionVersion` when retrieving a specific block:

```bash
curl http://localhost:8899 -X POST -H "Content-Type: application/json" -d \
'{"jsonrpc": "2.0", "id":1, "method": "getBlock", "params": [430, {
  "encoding":"json",
  "maxSupportedTransactionVersion":0,
  "transactionDetails":"full",
  "rewards":false
}]}'
```

## How create a Versioned Transaction

Versioned transactions can be created similar to the older method of creating transactions. There are differences in using certain libraries that should be noted.

Below is an example of how to create a Versioned Transaction, using the `@solana/web3.js` library, to send perform a SOL transfer between two accounts.

#### Notes:

- `payer` is a valid `Keypair` wallet, funded with SOL
- `toAccount` a valid `Keypair`

Firstly, import the web3.js library and create a `connection` to your desired cluster.

We then define the recent `blockhash` and `minRent` we will need for our transaction and the account:

```js
const web3 = require("@solana/web3.js");

// connect to the cluster and get the minimum rent for rent exempt status
const connection = new web3.Connection(web3.clusterApiUrl("devnet"));
let minRent = await connection.getMinimumBalanceForRentExemption(0);
let blockhash = await connection
  .getLatestBlockhash()
  .then((res) => res.blockhash);
```

Create an `array` of all the `instructions` you desire to send in your transaction. In this example below, we are creating a simple SOL transfer instruction:

```js
// create an array with your desires `instructions`
const instructions = [
  web3.SystemProgram.transfer({
    fromPubkey: payer.publicKey,
    toPubkey: toAccount.publicKey,
    lamports: minRent,
  }),
];
```

Next, construct a `MessageV0` formatted transaction message with your desired `instructions`:

```js
// create v0 compatible message
const messageV0 = new web3.TransactionMessage({
  payerKey: payer.publicKey,
  recentBlockhash: blockhash,
  instructions,
}).compileToV0Message();
```

Then, create a new `VersionedTransaction`, passing in our v0 compatible message:

```js
const transaction = new web3.VersionedTransaction(messageV0);

// sign your transaction with the required `Signers`
transaction.sign([payer]);
```

You can sign the transaction by either:

- passing an array of `signatures` into the `VersionedTransaction` method, or
- call the `transaction.sign()` method, passing an array of the required `Signers`

> NOTE:
> After calling the `transaction.sign()` method, all the previous transaction `signatures` will be fully replaced by new signatures created from the provided in `Signers`.

After your `VersionedTransaction` has been signed by all required accounts, you can send it to the cluster and `await` the response:

```js
// send our v0 transaction to the cluster
const txid = await connection.sendTransaction(transaction);
console.log(`https://explorer.solana.com/tx/${txid}?cluster=devnet`);
```

> NOTE:
> Unlike `legacy` transactions, sending a `VersionedTransaction` via `sendTransaction` does **NOT** support transaction signing via passing in an array of `Signers` as the second parameter. You will need to sign the transaction before calling `connection.sendTransaction()`.

## More Resources

- using [Versioned Transactions for Address Lookup Tables](./lookup-tables.md#how-to-create-an-address-lookup-table)
- view an [example of a v0 transaction](https://explorer.solana.com/tx/3jpoANiFeVGisWRY5UP648xRXs3iQasCHABPWRWnoEjeA93nc79WrnGgpgazjq4K9m8g2NJoyKoWBV1Kx5VmtwHQ/?cluster=devnet) on Solana Explorer
- read the [accepted proposal](./../proposals/transactions-v2.md) for Versioned Transaction and Address Lookup Tables<|MERGE_RESOLUTION|>--- conflicted
+++ resolved
@@ -18,11 +18,7 @@
 
 ## Max supported transaction version
 
-<<<<<<< HEAD
-All RPC requests that return a transaction **_should_** specify the highest version of transactions they will support in their application using the `maxSupportedTransactionVersion` option. Including [`getBlock`](/api#getblock) and [`getTransaction`](/api#gettransaction),
-=======
-All RPC requests that return a transaction **_should_** specify the highest version of transactions they will support in their application using the `maxSupportedTransactionVersion` option, including [`getBlock`](./clients/jsonrpc-api.md#getblock) and [`getTransaction`](./clients/jsonrpc-api.md#gettransaction).
->>>>>>> 39fa297b
+All RPC requests that return a transaction **_should_** specify the highest version of transactions they will support in their application using the `maxSupportedTransactionVersion` option, including [`getBlock`](/api#getblock) and [`getTransaction`](/api#gettransaction).
 
 An RPC request will fail if a [Versioned Transaction](./versioned-transactions.md) is returned that is higher than the set `maxSupportedTransactionVersion`. (i.e. if a version `0` transaction is returned when `legacy` is selected)
 
