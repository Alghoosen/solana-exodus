use {
    crate::{
        cli::{CliCommand, CliCommandInfo, CliConfig, CliError, ProcessResult},
        spend_utils::{resolve_spend_tx_and_check_account_balance, SpendAmount},
    },
    clap::{value_t, value_t_or_exit, App, AppSettings, Arg, ArgMatches, SubCommand},
    console::style,
    crossbeam_channel::unbounded,
    serde::{Deserialize, Serialize},
    solana_clap_utils::{
        input_parsers::*,
        input_validators::*,
        keypair::DefaultSigner,
        offline::{blockhash_arg, BLOCKHASH_ARG},
    },
    solana_cli_output::{
        display::{
            build_balance_message, format_labeled_address, new_spinner_progress_bar,
            println_transaction, unix_timestamp_to_string, writeln_name_value,
        },
        *,
    },
    solana_client::{
        client_error::ClientErrorKind,
        pubsub_client::PubsubClient,
        rpc_client::{GetConfirmedSignaturesForAddress2Config, RpcClient},
        rpc_config::{
            RpcAccountInfoConfig, RpcBlockConfig, RpcGetVoteAccountsConfig,
            RpcLargestAccountsConfig, RpcLargestAccountsFilter, RpcProgramAccountsConfig,
            RpcTransactionConfig, RpcTransactionLogsConfig, RpcTransactionLogsFilter,
        },
        rpc_filter,
        rpc_request::DELINQUENT_VALIDATOR_SLOT_DISTANCE,
        rpc_response::SlotInfo,
    },
    solana_remote_wallet::remote_wallet::RemoteWalletManager,
    solana_sdk::{
        account::from_account,
        account_utils::StateMut,
        clock::{self, Clock, Slot},
        commitment_config::CommitmentConfig,
        compute_budget::ComputeBudgetInstruction,
        epoch_schedule::Epoch,
        hash::Hash,
        message::Message,
        native_token::lamports_to_sol,
        nonce::State as NonceState,
        pubkey::Pubkey,
        rent::Rent,
        rpc_port::DEFAULT_RPC_PORT_STR,
        signature::Signature,
        slot_history,
        stake::{self, state::StakeState},
        system_instruction,
        sysvar::{
            self,
            slot_history::SlotHistory,
            stake_history::{self},
        },
        timing,
        transaction::Transaction,
    },
    solana_transaction_status::UiTransactionEncoding,
    solana_vote_program::vote_state::VoteState,
    std::{
        collections::{BTreeMap, HashMap, VecDeque},
        fmt,
        str::FromStr,
        sync::{
            atomic::{AtomicBool, Ordering},
            Arc,
        },
        thread::sleep,
        time::{Duration, Instant, SystemTime, UNIX_EPOCH},
    },
    thiserror::Error,
};

pub trait ClusterQuerySubCommands {
    fn cluster_query_subcommands(self) -> Self;
}

impl ClusterQuerySubCommands for App<'_, '_> {
    fn cluster_query_subcommands(self) -> Self {
        self.subcommand(
            SubCommand::with_name("block")
                .about("Get a confirmed block")
                .arg(
                    Arg::with_name("slot")
                        .long("slot")
                        .validator(is_slot)
                        .value_name("SLOT")
                        .takes_value(true)
                        .index(1),
                ),
        )
        .subcommand(
            SubCommand::with_name("catchup")
                .about("Wait for a validator to catch up to the cluster")
                .arg(
                    pubkey!(Arg::with_name("node_pubkey")
                        .index(1)
                        .value_name("OUR_VALIDATOR_PUBKEY")
                        .required(false),
                        "Identity pubkey of the validator"),
                )
                .arg(
                    Arg::with_name("node_json_rpc_url")
                        .index(2)
                        .value_name("OUR_URL")
                        .takes_value(true)
                        .validator(is_url)
                        .help("JSON RPC URL for validator, which is useful for validators with a private RPC service")
                )
                .arg(
                    Arg::with_name("follow")
                        .long("follow")
                        .takes_value(false)
                        .help("Continue reporting progress even after the validator has caught up"),
                )
                .arg(
                    Arg::with_name("our_localhost")
                        .long("our-localhost")
                        .takes_value(false)
                        .value_name("PORT")
                        .default_value(DEFAULT_RPC_PORT_STR)
                        .validator(is_port)
                        .help("Guess Identity pubkey and validator rpc node assuming local (possibly private) validator"),
                )
                .arg(
                    Arg::with_name("log")
                        .long("log")
                        .takes_value(false)
                        .help("Don't update the progress inplace; instead show updates with its own new lines"),
                ),
        )
        .subcommand(
            SubCommand::with_name("cluster-date")
                .about("Get current cluster date, computed from genesis creation time and network time"),
        )
        .subcommand(
            SubCommand::with_name("cluster-version")
                .about("Get the version of the cluster entrypoint"),
        )
        // Deprecated in v1.8.0
        .subcommand(
            SubCommand::with_name("fees")
            .about("Display current cluster fees (Deprecated in v1.8.0)")
            .arg(
                Arg::with_name("blockhash")
                    .long("blockhash")
                    .takes_value(true)
                    .value_name("BLOCKHASH")
                    .validator(is_hash)
                    .help("Query fees for BLOCKHASH instead of the the most recent blockhash")
            ),
        )
        .subcommand(
            SubCommand::with_name("first-available-block")
                .about("Get the first available block in the storage"),
        )
        .subcommand(SubCommand::with_name("block-time")
            .about("Get estimated production time of a block")
            .alias("get-block-time")
            .arg(
                Arg::with_name("slot")
                    .index(1)
                    .takes_value(true)
                    .value_name("SLOT")
                    .help("Slot number of the block to query")
            )
        )
        .subcommand(SubCommand::with_name("leader-schedule")
            .about("Display leader schedule")
            .arg(
                Arg::with_name("epoch")
                    .long("epoch")
                    .takes_value(true)
                    .value_name("EPOCH")
                    .validator(is_epoch)
                    .help("Epoch to show leader schedule for. [default: current]")
            )
        )
        .subcommand(
            SubCommand::with_name("epoch-info")
            .about("Get information about the current epoch")
            .alias("get-epoch-info"),
        )
        .subcommand(
            SubCommand::with_name("genesis-hash")
            .about("Get the genesis hash")
            .alias("get-genesis-hash")
        )
        .subcommand(
            SubCommand::with_name("slot").about("Get current slot")
            .alias("get-slot"),
        )
        .subcommand(
            SubCommand::with_name("block-height").about("Get current block height"),
        )
        .subcommand(
            SubCommand::with_name("epoch").about("Get current epoch"),
        )
        .subcommand(
            SubCommand::with_name("largest-accounts").about("Get addresses of largest cluster accounts")
            .arg(
                Arg::with_name("circulating")
                    .long("circulating")
                    .takes_value(false)
                    .help("Filter address list to only circulating accounts")
            )
            .arg(
                Arg::with_name("non_circulating")
                    .long("non-circulating")
                    .takes_value(false)
                    .conflicts_with("circulating")
                    .help("Filter address list to only non-circulating accounts")
            ),
        )
        .subcommand(
            SubCommand::with_name("supply").about("Get information about the cluster supply of SOL")
            .arg(
                Arg::with_name("print_accounts")
                    .long("print-accounts")
                    .takes_value(false)
                    .help("Print list of non-circualting account addresses")
            ),
        )
        .subcommand(
            SubCommand::with_name("total-supply").about("Get total number of SOL")
            .setting(AppSettings::Hidden),
        )
        .subcommand(
            SubCommand::with_name("transaction-count").about("Get current transaction count")
            .alias("get-transaction-count"),
        )
        .subcommand(
            SubCommand::with_name("ping")
                .about("Submit transactions sequentially")
                .arg(
                    Arg::with_name("interval")
                        .short("i")
                        .long("interval")
                        .value_name("SECONDS")
                        .takes_value(true)
                        .default_value("2")
                        .help("Wait interval seconds between submitting the next transaction"),
                )
                .arg(
                    Arg::with_name("count")
                        .short("c")
                        .long("count")
                        .value_name("NUMBER")
                        .takes_value(true)
                        .help("Stop after submitting count transactions"),
                )
                .arg(
                    Arg::with_name("print_timestamp")
                        .short("D")
                        .long("print-timestamp")
                        .takes_value(false)
                        .help("Print timestamp (unix time + microseconds as in gettimeofday) before each line"),
                )
                .arg(
                    Arg::with_name("timeout")
                        .short("t")
                        .long("timeout")
                        .value_name("SECONDS")
                        .takes_value(true)
                        .default_value("15")
                        .help("Wait up to timeout seconds for transaction confirmation"),
                )
                .arg(
<<<<<<< HEAD
                    Arg::with_name("compute_unit_price")
                        .long("compute-unit-price")
                        .value_name("MICRO-LAMPORTS")
                        .takes_value(true)
                        .help("Set the price in micro-lamports of each transaction compute unit"),
=======
                    Arg::with_name("prioritization-fee")
                        .long("prioritization-fee")
                        .alias("additional-fee")
                        .value_name("NUMBER")
                        .takes_value(true)
                        .help("Set prioritization-fee for transaction"),
>>>>>>> 3d01c5a8
                )
                .arg(blockhash_arg()),
        )
        .subcommand(
            SubCommand::with_name("live-slots")
                .about("Show information about the current slot progression"),
        )
        .subcommand(
            SubCommand::with_name("logs")
                .about("Stream transaction logs")
                .arg(
                    pubkey!(Arg::with_name("address")
                        .index(1)
                        .value_name("ADDRESS"),
                        "Account address to monitor \
                         [default: monitor all transactions except for votes] \
                        ")
                )
                .arg(
                    Arg::with_name("include_votes")
                        .long("include-votes")
                        .takes_value(false)
                        .conflicts_with("address")
                        .help("Include vote transactions when monitoring all transactions")
                ),
        )
        .subcommand(
            SubCommand::with_name("block-production")
                .about("Show information about block production")
                .alias("show-block-production")
                .arg(
                    Arg::with_name("epoch")
                        .long("epoch")
                        .takes_value(true)
                        .help("Epoch to show block production for [default: current epoch]"),
                )
                .arg(
                    Arg::with_name("slot_limit")
                        .long("slot-limit")
                        .takes_value(true)
                        .help("Limit results to this many slots from the end of the epoch [default: full epoch]"),
                ),
        )
        .subcommand(
            SubCommand::with_name("gossip")
                .about("Show the current gossip network nodes")
                .alias("show-gossip")
        )
        .subcommand(
            SubCommand::with_name("stakes")
                .about("Show stake account information")
                .arg(
                    pubkey!(Arg::with_name("vote_account_pubkeys")
                        .index(1)
                        .value_name("VOTE_ACCOUNT_PUBKEYS")
                        .multiple(true),
                        "Only show stake accounts delegated to the provided vote accounts. "),
                )
                .arg(
                    Arg::with_name("lamports")
                        .long("lamports")
                        .takes_value(false)
                        .help("Display balance in lamports instead of SOL"),
                ),
        )
        .subcommand(
            SubCommand::with_name("validators")
                .about("Show summary information about the current validators")
                .alias("show-validators")
                .arg(
                    Arg::with_name("lamports")
                        .long("lamports")
                        .takes_value(false)
                        .help("Display balance in lamports instead of SOL"),
                )
                .arg(
                    Arg::with_name("number")
                        .long("number")
                        .short("n")
                        .takes_value(false)
                        .help("Number the validators"),
                )
                .arg(
                    Arg::with_name("reverse")
                        .long("reverse")
                        .short("r")
                        .takes_value(false)
                        .help("Reverse order while sorting"),
                )
                .arg(
                    Arg::with_name("sort")
                        .long("sort")
                        .takes_value(true)
                        .possible_values(&[
                            "delinquent",
                            "commission",
                            "credits",
                            "identity",
                            "last-vote",
                            "root",
                            "skip-rate",
                            "stake",
                            "version",
                            "vote-account",
                        ])
                        .default_value("stake")
                        .help("Sort order (does not affect JSON output)"),
                )
                .arg(
                    Arg::with_name("keep_unstaked_delinquents")
                        .long("keep-unstaked-delinquents")
                        .takes_value(false)
                        .help("Don't discard unstaked, delinquent validators")
                )
                .arg(
                    Arg::with_name("delinquent_slot_distance")
                        .long("delinquent-slot-distance")
                        .takes_value(true)
                        .value_name("SLOT_DISTANCE")
                        .validator(is_slot)
                        .help(
                            concatcp!(
                                "Minimum slot distance from the tip to consider a validator delinquent. [default: ",
                                DELINQUENT_VALIDATOR_SLOT_DISTANCE,
                                "]",
                        ))
                ),
        )
        .subcommand(
            SubCommand::with_name("transaction-history")
                .about("Show historical transactions affecting the given address \
                        from newest to oldest")
                .arg(
                    pubkey!(Arg::with_name("address")
                        .index(1)
                        .value_name("ADDRESS")
                        .required(true),
                        "Account address"),
                )
                .arg(
                    Arg::with_name("limit")
                        .long("limit")
                        .takes_value(true)
                        .value_name("LIMIT")
                        .validator(is_slot)
                        .default_value("1000")
                        .help("Maximum number of transaction signatures to return"),
                )
                .arg(
                    Arg::with_name("before")
                        .long("before")
                        .value_name("TRANSACTION_SIGNATURE")
                        .takes_value(true)
                        .help("Start with the first signature older than this one"),
                )
                .arg(
                    Arg::with_name("show_transactions")
                        .long("show-transactions")
                        .takes_value(false)
                        .help("Display the full transactions"),
                )
        )
        .subcommand(
            SubCommand::with_name("wait-for-max-stake")
                .about("Wait for the max stake of any one node to drop below a percentage of total.")
                .arg(
                    Arg::with_name("max_percent")
                        .long("max-percent")
                        .value_name("PERCENT")
                        .takes_value(true)
                        .index(1),
                ),
        )
        .subcommand(
            SubCommand::with_name("rent")
                .about("Calculate per-epoch and rent-exempt-minimum values for a given account data field length.")
                .arg(
                    Arg::with_name("data_length")
                        .index(1)
                        .value_name("DATA_LENGTH_OR_MONIKER")
                        .required(true)
                        .validator(|s| {
                            RentLengthValue::from_str(&s)
                                .map(|_| ())
                                .map_err(|e| e.to_string())
                        })
                        .help("Length of data field in the account to calculate rent for, or moniker: [nonce, stake, system, vote]"),
                )
                .arg(
                    Arg::with_name("lamports")
                        .long("lamports")
                        .takes_value(false)
                        .help("Display rent in lamports instead of SOL"),
                ),
        )
    }
}

pub fn parse_catchup(
    matches: &ArgMatches<'_>,
    wallet_manager: &mut Option<Arc<RemoteWalletManager>>,
) -> Result<CliCommandInfo, CliError> {
    let node_pubkey = pubkey_of_signer(matches, "node_pubkey", wallet_manager)?;
    let mut our_localhost_port = value_t!(matches, "our_localhost", u16).ok();
    // if there is no explicitly specified --our-localhost,
    // disable the guess mode (= our_localhost_port)
    if matches.occurrences_of("our_localhost") == 0 {
        our_localhost_port = None
    }
    let node_json_rpc_url = value_t!(matches, "node_json_rpc_url", String).ok();
    // requirement of node_pubkey is relaxed only if our_localhost_port
    if our_localhost_port.is_none() && node_pubkey.is_none() {
        return Err(CliError::BadParameter(
            "OUR_VALIDATOR_PUBKEY (and possibly OUR_URL) must be specified \
             unless --our-localhost is given"
                .into(),
        ));
    }
    let follow = matches.is_present("follow");
    let log = matches.is_present("log");
    Ok(CliCommandInfo {
        command: CliCommand::Catchup {
            node_pubkey,
            node_json_rpc_url,
            follow,
            our_localhost_port,
            log,
        },
        signers: vec![],
    })
}

pub fn parse_cluster_ping(
    matches: &ArgMatches<'_>,
    default_signer: &DefaultSigner,
    wallet_manager: &mut Option<Arc<RemoteWalletManager>>,
) -> Result<CliCommandInfo, CliError> {
    let interval = Duration::from_secs(value_t_or_exit!(matches, "interval", u64));
    let count = if matches.is_present("count") {
        Some(value_t_or_exit!(matches, "count", u64))
    } else {
        None
    };
    let timeout = Duration::from_secs(value_t_or_exit!(matches, "timeout", u64));
    let blockhash = value_of(matches, BLOCKHASH_ARG.name);
    let print_timestamp = matches.is_present("print_timestamp");
<<<<<<< HEAD
    let compute_unit_price = value_of(matches, "compute_unit_price");
=======
    let prioritization_fee = value_of(matches, "prioritization_fee");
>>>>>>> 3d01c5a8
    Ok(CliCommandInfo {
        command: CliCommand::Ping {
            interval,
            count,
            timeout,
            blockhash,
            print_timestamp,
<<<<<<< HEAD
            compute_unit_price,
=======
            prioritization_fee,
>>>>>>> 3d01c5a8
        },
        signers: vec![default_signer.signer_from_path(matches, wallet_manager)?],
    })
}

pub fn parse_get_block(matches: &ArgMatches<'_>) -> Result<CliCommandInfo, CliError> {
    let slot = value_of(matches, "slot");
    Ok(CliCommandInfo {
        command: CliCommand::GetBlock { slot },
        signers: vec![],
    })
}

pub fn parse_get_block_time(matches: &ArgMatches<'_>) -> Result<CliCommandInfo, CliError> {
    let slot = value_of(matches, "slot");
    Ok(CliCommandInfo {
        command: CliCommand::GetBlockTime { slot },
        signers: vec![],
    })
}

pub fn parse_get_epoch(_matches: &ArgMatches<'_>) -> Result<CliCommandInfo, CliError> {
    Ok(CliCommandInfo {
        command: CliCommand::GetEpoch,
        signers: vec![],
    })
}

pub fn parse_get_epoch_info(_matches: &ArgMatches<'_>) -> Result<CliCommandInfo, CliError> {
    Ok(CliCommandInfo {
        command: CliCommand::GetEpochInfo,
        signers: vec![],
    })
}

pub fn parse_get_slot(_matches: &ArgMatches<'_>) -> Result<CliCommandInfo, CliError> {
    Ok(CliCommandInfo {
        command: CliCommand::GetSlot,
        signers: vec![],
    })
}

pub fn parse_get_block_height(_matches: &ArgMatches<'_>) -> Result<CliCommandInfo, CliError> {
    Ok(CliCommandInfo {
        command: CliCommand::GetBlockHeight,
        signers: vec![],
    })
}

pub fn parse_largest_accounts(matches: &ArgMatches<'_>) -> Result<CliCommandInfo, CliError> {
    let filter = if matches.is_present("circulating") {
        Some(RpcLargestAccountsFilter::Circulating)
    } else if matches.is_present("non_circulating") {
        Some(RpcLargestAccountsFilter::NonCirculating)
    } else {
        None
    };
    Ok(CliCommandInfo {
        command: CliCommand::LargestAccounts { filter },
        signers: vec![],
    })
}

pub fn parse_supply(matches: &ArgMatches<'_>) -> Result<CliCommandInfo, CliError> {
    let print_accounts = matches.is_present("print_accounts");
    Ok(CliCommandInfo {
        command: CliCommand::Supply { print_accounts },
        signers: vec![],
    })
}

pub fn parse_total_supply(_matches: &ArgMatches<'_>) -> Result<CliCommandInfo, CliError> {
    Ok(CliCommandInfo {
        command: CliCommand::TotalSupply,
        signers: vec![],
    })
}

pub fn parse_get_transaction_count(_matches: &ArgMatches<'_>) -> Result<CliCommandInfo, CliError> {
    Ok(CliCommandInfo {
        command: CliCommand::GetTransactionCount,
        signers: vec![],
    })
}

pub fn parse_show_stakes(
    matches: &ArgMatches<'_>,
    wallet_manager: &mut Option<Arc<RemoteWalletManager>>,
) -> Result<CliCommandInfo, CliError> {
    let use_lamports_unit = matches.is_present("lamports");
    let vote_account_pubkeys =
        pubkeys_of_multiple_signers(matches, "vote_account_pubkeys", wallet_manager)?;

    Ok(CliCommandInfo {
        command: CliCommand::ShowStakes {
            use_lamports_unit,
            vote_account_pubkeys,
        },
        signers: vec![],
    })
}

pub fn parse_show_validators(matches: &ArgMatches<'_>) -> Result<CliCommandInfo, CliError> {
    let use_lamports_unit = matches.is_present("lamports");
    let number_validators = matches.is_present("number");
    let reverse_sort = matches.is_present("reverse");
    let keep_unstaked_delinquents = matches.is_present("keep_unstaked_delinquents");
    let delinquent_slot_distance = value_of(matches, "delinquent_slot_distance");

    let sort_order = match value_t_or_exit!(matches, "sort", String).as_str() {
        "delinquent" => CliValidatorsSortOrder::Delinquent,
        "commission" => CliValidatorsSortOrder::Commission,
        "credits" => CliValidatorsSortOrder::EpochCredits,
        "identity" => CliValidatorsSortOrder::Identity,
        "last-vote" => CliValidatorsSortOrder::LastVote,
        "root" => CliValidatorsSortOrder::Root,
        "skip-rate" => CliValidatorsSortOrder::SkipRate,
        "stake" => CliValidatorsSortOrder::Stake,
        "vote-account" => CliValidatorsSortOrder::VoteAccount,
        "version" => CliValidatorsSortOrder::Version,
        _ => unreachable!(),
    };

    Ok(CliCommandInfo {
        command: CliCommand::ShowValidators {
            use_lamports_unit,
            sort_order,
            reverse_sort,
            number_validators,
            keep_unstaked_delinquents,
            delinquent_slot_distance,
        },
        signers: vec![],
    })
}

pub fn parse_transaction_history(
    matches: &ArgMatches<'_>,
    wallet_manager: &mut Option<Arc<RemoteWalletManager>>,
) -> Result<CliCommandInfo, CliError> {
    let address = pubkey_of_signer(matches, "address", wallet_manager)?.unwrap();

    let before = match matches.value_of("before") {
        Some(signature) => Some(
            signature
                .parse()
                .map_err(|err| CliError::BadParameter(format!("Invalid signature: {}", err)))?,
        ),
        None => None,
    };
    let until = match matches.value_of("until") {
        Some(signature) => Some(
            signature
                .parse()
                .map_err(|err| CliError::BadParameter(format!("Invalid signature: {}", err)))?,
        ),
        None => None,
    };
    let limit = value_t_or_exit!(matches, "limit", usize);
    let show_transactions = matches.is_present("show_transactions");

    Ok(CliCommandInfo {
        command: CliCommand::TransactionHistory {
            address,
            before,
            until,
            limit,
            show_transactions,
        },
        signers: vec![],
    })
}

pub fn process_catchup(
    rpc_client: &RpcClient,
    config: &CliConfig,
    node_pubkey: Option<Pubkey>,
    mut node_json_rpc_url: Option<String>,
    follow: bool,
    our_localhost_port: Option<u16>,
    log: bool,
) -> ProcessResult {
    let sleep_interval = 5;

    let progress_bar = new_spinner_progress_bar();
    progress_bar.set_message("Connecting...");

    if let Some(our_localhost_port) = our_localhost_port {
        let gussed_default = Some(format!("http://localhost:{}", our_localhost_port));
        if node_json_rpc_url.is_some() && node_json_rpc_url != gussed_default {
            // go to new line to leave this message on console
            println!(
                "Prefering explicitly given rpc ({}) as us, \
                 although --our-localhost is given\n",
                node_json_rpc_url.as_ref().unwrap()
            );
        } else {
            node_json_rpc_url = gussed_default;
        }
    }

    let (node_client, node_pubkey) = if our_localhost_port.is_some() {
        let client = RpcClient::new(node_json_rpc_url.unwrap());
        let guessed_default = Some(client.get_identity()?);
        (
            client,
            (if node_pubkey.is_some() && node_pubkey != guessed_default {
                // go to new line to leave this message on console
                println!(
                    "Prefering explicitly given node pubkey ({}) as us, \
                     although --our-localhost is given\n",
                    node_pubkey.unwrap()
                );
                node_pubkey
            } else {
                guessed_default
            })
            .unwrap(),
        )
    } else if let Some(node_pubkey) = node_pubkey {
        if let Some(node_json_rpc_url) = node_json_rpc_url {
            (RpcClient::new(node_json_rpc_url), node_pubkey)
        } else {
            let rpc_addr = loop {
                let cluster_nodes = rpc_client.get_cluster_nodes()?;
                if let Some(contact_info) = cluster_nodes
                    .iter()
                    .find(|contact_info| contact_info.pubkey == node_pubkey.to_string())
                {
                    if let Some(rpc_addr) = contact_info.rpc {
                        break rpc_addr;
                    }
                    progress_bar.set_message(format!("RPC service not found for {}", node_pubkey));
                } else {
                    progress_bar
                        .set_message(format!("Contact information not found for {}", node_pubkey));
                }
                sleep(Duration::from_secs(sleep_interval as u64));
            };

            (RpcClient::new_socket(rpc_addr), node_pubkey)
        }
    } else {
        unreachable!()
    };

    let reported_node_pubkey = loop {
        match node_client.get_identity() {
            Ok(reported_node_pubkey) => break reported_node_pubkey,
            Err(err) => {
                if let ClientErrorKind::Reqwest(err) = err.kind() {
                    progress_bar.set_message(format!("Connection failed: {}", err));
                    sleep(Duration::from_secs(sleep_interval as u64));
                    continue;
                }
                return Err(Box::new(err));
            }
        }
    };

    if reported_node_pubkey != node_pubkey {
        return Err(format!(
            "The identity reported by node RPC URL does not match.  Expected: {:?}.  Reported: {:?}",
            node_pubkey, reported_node_pubkey
        )
        .into());
    }

    if rpc_client.get_identity()? == node_pubkey {
        return Err("Both RPC URLs reference the same node, unable to monitor for catchup.  Try a different --url".into());
    }

    let mut previous_rpc_slot = std::u64::MAX;
    let mut previous_slot_distance = 0;
    let mut retry_count = 0;
    let max_retry_count = 5;
    let mut get_slot_while_retrying = |client: &RpcClient| {
        loop {
            match client.get_slot_with_commitment(config.commitment) {
                Ok(r) => {
                    retry_count = 0;
                    return Ok(r);
                }
                Err(e) => {
                    if retry_count >= max_retry_count {
                        return Err(e);
                    }
                    retry_count += 1;
                    if log {
                        // go to new line to leave this message on console
                        println!("Retrying({}/{}): {}\n", retry_count, max_retry_count, e);
                    }
                    sleep(Duration::from_secs(1));
                }
            };
        }
    };

    let start_node_slot = get_slot_while_retrying(&node_client)?;
    let start_rpc_slot = get_slot_while_retrying(rpc_client)?;
    let start_slot_distance = start_rpc_slot as i64 - start_node_slot as i64;
    let mut total_sleep_interval = 0;
    loop {
        // humbly retry; the reference node (rpc_client) could be spotty,
        // especially if pointing to api.meinnet-beta.solana.com at times
        let rpc_slot = get_slot_while_retrying(rpc_client)?;
        let node_slot = get_slot_while_retrying(&node_client)?;
        if !follow && node_slot > std::cmp::min(previous_rpc_slot, rpc_slot) {
            progress_bar.finish_and_clear();
            return Ok(format!(
                "{} has caught up (us:{} them:{})",
                node_pubkey, node_slot, rpc_slot,
            ));
        }

        let slot_distance = rpc_slot as i64 - node_slot as i64;
        let slots_per_second =
            (previous_slot_distance - slot_distance) as f64 / f64::from(sleep_interval);

        let average_time_remaining = if slot_distance == 0 || total_sleep_interval == 0 {
            "".to_string()
        } else {
            let distance_delta = start_slot_distance as i64 - slot_distance as i64;
            let average_catchup_slots_per_second =
                distance_delta as f64 / f64::from(total_sleep_interval);
            let average_time_remaining =
                (slot_distance as f64 / average_catchup_slots_per_second).round();
            if !average_time_remaining.is_normal() {
                "".to_string()
            } else if average_time_remaining < 0.0 {
                format!(
                    " (AVG: {:.1} slots/second (falling))",
                    average_catchup_slots_per_second
                )
            } else {
                // important not to miss next scheduled lead slots
                let total_node_slot_delta = node_slot as i64 - start_node_slot as i64;
                let average_node_slots_per_second =
                    total_node_slot_delta as f64 / f64::from(total_sleep_interval);
                let expected_finish_slot = (node_slot as f64
                    + average_time_remaining as f64 * average_node_slots_per_second as f64)
                    .round();
                format!(
                    " (AVG: {:.1} slots/second, ETA: slot {} in {})",
                    average_catchup_slots_per_second,
                    expected_finish_slot,
                    humantime::format_duration(Duration::from_secs_f64(average_time_remaining))
                )
            }
        };

        progress_bar.set_message(format!(
            "{} slot(s) {} (us:{} them:{}){}",
            slot_distance.abs(),
            if slot_distance >= 0 {
                "behind"
            } else {
                "ahead"
            },
            node_slot,
            rpc_slot,
            if slot_distance == 0 || previous_rpc_slot == std::u64::MAX {
                "".to_string()
            } else {
                format!(
                    ", {} node is {} at {:.1} slots/second{}",
                    if slot_distance >= 0 { "our" } else { "their" },
                    if slots_per_second < 0.0 {
                        "falling behind"
                    } else {
                        "gaining"
                    },
                    slots_per_second,
                    average_time_remaining
                )
            },
        ));
        if log {
            println!();
        }

        sleep(Duration::from_secs(sleep_interval as u64));
        previous_rpc_slot = rpc_slot;
        previous_slot_distance = slot_distance;
        total_sleep_interval += sleep_interval;
    }
}

pub fn process_cluster_date(rpc_client: &RpcClient, config: &CliConfig) -> ProcessResult {
    let result = rpc_client.get_account_with_commitment(&sysvar::clock::id(), config.commitment)?;
    if let Some(clock_account) = result.value {
        let clock: Clock = from_account(&clock_account).ok_or_else(|| {
            CliError::RpcRequestError("Failed to deserialize clock sysvar".to_string())
        })?;
        let block_time = CliBlockTime {
            slot: result.context.slot,
            timestamp: clock.unix_timestamp,
        };
        Ok(config.output_format.formatted_string(&block_time))
    } else {
        Err(format!("AccountNotFound: pubkey={}", sysvar::clock::id()).into())
    }
}

pub fn process_cluster_version(rpc_client: &RpcClient, config: &CliConfig) -> ProcessResult {
    let remote_version = rpc_client.get_version()?;

    if config.verbose {
        Ok(format!("{:?}", remote_version))
    } else {
        Ok(remote_version.to_string())
    }
}

pub fn process_fees(
    rpc_client: &RpcClient,
    config: &CliConfig,
    blockhash: Option<&Hash>,
) -> ProcessResult {
    let fees = if let Some(recent_blockhash) = blockhash {
        #[allow(deprecated)]
        let result = rpc_client.get_fee_calculator_for_blockhash_with_commitment(
            recent_blockhash,
            config.commitment,
        )?;
        if let Some(fee_calculator) = result.value {
            CliFees::some(
                result.context.slot,
                *recent_blockhash,
                fee_calculator.lamports_per_signature,
                None,
                None,
            )
        } else {
            CliFees::none()
        }
    } else {
        #[allow(deprecated)]
        let result = rpc_client.get_fees_with_commitment(config.commitment)?;
        CliFees::some(
            result.context.slot,
            result.value.blockhash,
            result.value.fee_calculator.lamports_per_signature,
            None,
            Some(result.value.last_valid_block_height),
        )
    };
    Ok(config.output_format.formatted_string(&fees))
}

pub fn process_first_available_block(rpc_client: &RpcClient) -> ProcessResult {
    let first_available_block = rpc_client.get_first_available_block()?;
    Ok(format!("{}", first_available_block))
}

pub fn parse_leader_schedule(matches: &ArgMatches<'_>) -> Result<CliCommandInfo, CliError> {
    let epoch = value_of(matches, "epoch");
    Ok(CliCommandInfo {
        command: CliCommand::LeaderSchedule { epoch },
        signers: vec![],
    })
}

pub fn process_leader_schedule(
    rpc_client: &RpcClient,
    config: &CliConfig,
    epoch: Option<Epoch>,
) -> ProcessResult {
    let epoch_info = rpc_client.get_epoch_info()?;
    let epoch = epoch.unwrap_or(epoch_info.epoch);
    if epoch > epoch_info.epoch {
        return Err(format!("Epoch {} is in the future", epoch).into());
    }

    let epoch_schedule = rpc_client.get_epoch_schedule()?;
    let first_slot_in_epoch = epoch_schedule.get_first_slot_in_epoch(epoch);

    let leader_schedule = rpc_client.get_leader_schedule(Some(first_slot_in_epoch))?;
    if leader_schedule.is_none() {
        return Err(format!(
            "Unable to fetch leader schedule for slot {}",
            first_slot_in_epoch
        )
        .into());
    }
    let leader_schedule = leader_schedule.unwrap();

    let mut leader_per_slot_index = Vec::new();
    for (pubkey, leader_slots) in leader_schedule.iter() {
        for slot_index in leader_slots.iter() {
            if *slot_index >= leader_per_slot_index.len() {
                leader_per_slot_index.resize(*slot_index + 1, "?");
            }
            leader_per_slot_index[*slot_index] = pubkey;
        }
    }

    let mut leader_schedule_entries = vec![];
    for (slot_index, leader) in leader_per_slot_index.iter().enumerate() {
        leader_schedule_entries.push(CliLeaderScheduleEntry {
            slot: first_slot_in_epoch + slot_index as u64,
            leader: leader.to_string(),
        });
    }

    Ok(config.output_format.formatted_string(&CliLeaderSchedule {
        epoch,
        leader_schedule_entries,
    }))
}

pub fn process_get_block(
    rpc_client: &RpcClient,
    config: &CliConfig,
    slot: Option<Slot>,
) -> ProcessResult {
    let slot = if let Some(slot) = slot {
        slot
    } else {
        rpc_client.get_slot_with_commitment(CommitmentConfig::finalized())?
    };

    let encoded_confirmed_block = rpc_client
        .get_block_with_config(
            slot,
            RpcBlockConfig {
                encoding: Some(UiTransactionEncoding::Base64),
                commitment: Some(CommitmentConfig::confirmed()),
                max_supported_transaction_version: Some(0),
                ..RpcBlockConfig::default()
            },
        )?
        .into();
    let cli_block = CliBlock {
        encoded_confirmed_block,
        slot,
    };
    Ok(config.output_format.formatted_string(&cli_block))
}

pub fn process_get_block_time(
    rpc_client: &RpcClient,
    config: &CliConfig,
    slot: Option<Slot>,
) -> ProcessResult {
    let slot = if let Some(slot) = slot {
        slot
    } else {
        rpc_client.get_slot_with_commitment(CommitmentConfig::finalized())?
    };
    let timestamp = rpc_client.get_block_time(slot)?;
    let block_time = CliBlockTime { slot, timestamp };
    Ok(config.output_format.formatted_string(&block_time))
}

pub fn process_get_epoch(rpc_client: &RpcClient, _config: &CliConfig) -> ProcessResult {
    let epoch_info = rpc_client.get_epoch_info()?;
    Ok(epoch_info.epoch.to_string())
}

pub fn process_get_epoch_info(rpc_client: &RpcClient, config: &CliConfig) -> ProcessResult {
    let epoch_info = rpc_client.get_epoch_info()?;
    let average_slot_time_ms = rpc_client
        .get_recent_performance_samples(Some(60))
        .ok()
        .and_then(|samples| {
            let (slots, secs) = samples.iter().fold((0, 0), |(slots, secs), sample| {
                (slots + sample.num_slots, secs + sample.sample_period_secs)
            });
            (secs as u64).saturating_mul(1000).checked_div(slots)
        })
        .unwrap_or(clock::DEFAULT_MS_PER_SLOT);
    let start_block_time = rpc_client
        .get_block_time(epoch_info.absolute_slot - epoch_info.slot_index)
        .ok();
    let current_block_time = rpc_client.get_block_time(epoch_info.absolute_slot).ok();
    let epoch_info = CliEpochInfo {
        epoch_info,
        average_slot_time_ms,
        start_block_time,
        current_block_time,
    };
    Ok(config.output_format.formatted_string(&epoch_info))
}

pub fn process_get_genesis_hash(rpc_client: &RpcClient) -> ProcessResult {
    let genesis_hash = rpc_client.get_genesis_hash()?;
    Ok(genesis_hash.to_string())
}

pub fn process_get_slot(rpc_client: &RpcClient, _config: &CliConfig) -> ProcessResult {
    let slot = rpc_client.get_slot()?;
    Ok(slot.to_string())
}

pub fn process_get_block_height(rpc_client: &RpcClient, _config: &CliConfig) -> ProcessResult {
    let block_height = rpc_client.get_block_height()?;
    Ok(block_height.to_string())
}

pub fn parse_show_block_production(matches: &ArgMatches<'_>) -> Result<CliCommandInfo, CliError> {
    let epoch = value_t!(matches, "epoch", Epoch).ok();
    let slot_limit = value_t!(matches, "slot_limit", u64).ok();

    Ok(CliCommandInfo {
        command: CliCommand::ShowBlockProduction { epoch, slot_limit },
        signers: vec![],
    })
}

pub fn process_show_block_production(
    rpc_client: &RpcClient,
    config: &CliConfig,
    epoch: Option<Epoch>,
    slot_limit: Option<u64>,
) -> ProcessResult {
    let epoch_schedule = rpc_client.get_epoch_schedule()?;
    let epoch_info = rpc_client.get_epoch_info_with_commitment(CommitmentConfig::finalized())?;

    let epoch = epoch.unwrap_or(epoch_info.epoch);
    if epoch > epoch_info.epoch {
        return Err(format!("Epoch {} is in the future", epoch).into());
    }

    let first_slot_in_epoch = epoch_schedule.get_first_slot_in_epoch(epoch);
    let end_slot = std::cmp::min(
        epoch_info.absolute_slot,
        epoch_schedule.get_last_slot_in_epoch(epoch),
    );

    let mut start_slot = if let Some(slot_limit) = slot_limit {
        std::cmp::max(end_slot.saturating_sub(slot_limit), first_slot_in_epoch)
    } else {
        first_slot_in_epoch
    };

    let progress_bar = new_spinner_progress_bar();
    progress_bar.set_message(format!(
        "Fetching confirmed blocks between slots {} and {}...",
        start_slot, end_slot
    ));

    let slot_history_account = rpc_client
        .get_account_with_commitment(&sysvar::slot_history::id(), CommitmentConfig::finalized())?
        .value
        .unwrap();

    let slot_history: SlotHistory = from_account(&slot_history_account).ok_or_else(|| {
        CliError::RpcRequestError("Failed to deserialize slot history".to_string())
    })?;

    let (confirmed_blocks, start_slot) =
        if start_slot >= slot_history.oldest() && end_slot <= slot_history.newest() {
            // Fast, more reliable path using the SlotHistory sysvar

            let confirmed_blocks: Vec<_> = (start_slot..=end_slot)
                .filter(|slot| slot_history.check(*slot) == slot_history::Check::Found)
                .collect();
            (confirmed_blocks, start_slot)
        } else {
            // Slow, less reliable path using `getBlocks`.
            //
            // "less reliable" because if the RPC node has holds in its ledger then the block production data will be
            // incorrect.  This condition currently can't be detected over RPC
            //

            let minimum_ledger_slot = rpc_client.minimum_ledger_slot()?;
            if minimum_ledger_slot > end_slot {
                return Err(format!(
                    "Ledger data not available for slots {} to {} (minimum ledger slot is {})",
                    start_slot, end_slot, minimum_ledger_slot
                )
                .into());
            }

            if minimum_ledger_slot > start_slot {
                progress_bar.println(format!(
                    "{}",
                    style(format!(
                        "Note: Requested start slot was {} but minimum ledger slot is {}",
                        start_slot, minimum_ledger_slot
                    ))
                    .italic(),
                ));
                start_slot = minimum_ledger_slot;
            }

            let confirmed_blocks = rpc_client.get_blocks(start_slot, Some(end_slot))?;
            (confirmed_blocks, start_slot)
        };

    let start_slot_index = (start_slot - first_slot_in_epoch) as usize;
    let end_slot_index = (end_slot - first_slot_in_epoch) as usize;
    let total_slots = end_slot_index - start_slot_index + 1;
    let total_blocks_produced = confirmed_blocks.len();
    assert!(total_blocks_produced <= total_slots);
    let total_slots_skipped = total_slots - total_blocks_produced;
    let mut leader_slot_count = HashMap::new();
    let mut leader_skipped_slots = HashMap::new();

    progress_bar.set_message(format!("Fetching leader schedule for epoch {}...", epoch));
    let leader_schedule = rpc_client
        .get_leader_schedule_with_commitment(Some(start_slot), CommitmentConfig::finalized())?;
    if leader_schedule.is_none() {
        return Err(format!("Unable to fetch leader schedule for slot {}", start_slot).into());
    }
    let leader_schedule = leader_schedule.unwrap();

    let mut leader_per_slot_index = Vec::new();
    leader_per_slot_index.resize(total_slots, "?".to_string());
    for (pubkey, leader_slots) in leader_schedule.iter() {
        let pubkey = format_labeled_address(pubkey, &config.address_labels);
        for slot_index in leader_slots.iter() {
            if *slot_index >= start_slot_index && *slot_index <= end_slot_index {
                leader_per_slot_index[*slot_index - start_slot_index] = pubkey.clone();
            }
        }
    }

    progress_bar.set_message(format!(
        "Processing {} slots containing {} blocks and {} empty slots...",
        total_slots, total_blocks_produced, total_slots_skipped
    ));

    let mut confirmed_blocks_index = 0;
    let mut individual_slot_status = vec![];
    for (slot_index, leader) in leader_per_slot_index.iter().enumerate() {
        let slot = start_slot + slot_index as u64;
        let slot_count = leader_slot_count.entry(leader).or_insert(0);
        *slot_count += 1;
        let skipped_slots = leader_skipped_slots.entry(leader).or_insert(0);

        loop {
            if confirmed_blocks_index < confirmed_blocks.len() {
                let slot_of_next_confirmed_block = confirmed_blocks[confirmed_blocks_index];
                if slot_of_next_confirmed_block < slot {
                    confirmed_blocks_index += 1;
                    continue;
                }
                if slot_of_next_confirmed_block == slot {
                    individual_slot_status.push(CliSlotStatus {
                        slot,
                        leader: (*leader).to_string(),
                        skipped: false,
                    });
                    break;
                }
            }
            *skipped_slots += 1;
            individual_slot_status.push(CliSlotStatus {
                slot,
                leader: (*leader).to_string(),
                skipped: true,
            });
            break;
        }
    }

    progress_bar.finish_and_clear();

    let mut leaders: Vec<CliBlockProductionEntry> = leader_slot_count
        .iter()
        .map(|(leader, leader_slots)| {
            let skipped_slots = leader_skipped_slots.get(leader).unwrap();
            let blocks_produced = leader_slots - skipped_slots;
            CliBlockProductionEntry {
                identity_pubkey: (**leader).to_string(),
                leader_slots: *leader_slots,
                blocks_produced,
                skipped_slots: *skipped_slots,
            }
        })
        .collect();
    leaders.sort_by(|a, b| a.identity_pubkey.partial_cmp(&b.identity_pubkey).unwrap());
    let block_production = CliBlockProduction {
        epoch,
        start_slot,
        end_slot,
        total_slots,
        total_blocks_produced,
        total_slots_skipped,
        leaders,
        individual_slot_status,
        verbose: config.verbose,
    };
    Ok(config.output_format.formatted_string(&block_production))
}

pub fn process_largest_accounts(
    rpc_client: &RpcClient,
    config: &CliConfig,
    filter: Option<RpcLargestAccountsFilter>,
) -> ProcessResult {
    let accounts = rpc_client
        .get_largest_accounts_with_config(RpcLargestAccountsConfig {
            commitment: Some(config.commitment),
            filter,
        })?
        .value;
    let largest_accounts = CliAccountBalances { accounts };
    Ok(config.output_format.formatted_string(&largest_accounts))
}

pub fn process_supply(
    rpc_client: &RpcClient,
    config: &CliConfig,
    print_accounts: bool,
) -> ProcessResult {
    let supply_response = rpc_client.supply()?;
    let mut supply: CliSupply = supply_response.value.into();
    supply.print_accounts = print_accounts;
    Ok(config.output_format.formatted_string(&supply))
}

pub fn process_total_supply(rpc_client: &RpcClient, _config: &CliConfig) -> ProcessResult {
    let supply = rpc_client.supply()?.value;
    Ok(format!("{} SOL", lamports_to_sol(supply.total)))
}

pub fn process_get_transaction_count(rpc_client: &RpcClient, _config: &CliConfig) -> ProcessResult {
    let transaction_count = rpc_client.get_transaction_count()?;
    Ok(transaction_count.to_string())
}

pub fn process_ping(
    rpc_client: &RpcClient,
    config: &CliConfig,
    interval: &Duration,
    count: &Option<u64>,
    timeout: &Duration,
    fixed_blockhash: &Option<Hash>,
    print_timestamp: bool,
<<<<<<< HEAD
    compute_unit_price: &Option<u64>,
=======
    prioritization_fee: &Option<u64>,
>>>>>>> 3d01c5a8
) -> ProcessResult {
    let (signal_sender, signal_receiver) = unbounded();
    ctrlc::set_handler(move || {
        let _ = signal_sender.send(());
    })
    .expect("Error setting Ctrl-C handler");

    let mut cli_pings = vec![];

    let mut submit_count = 0;
    let mut confirmed_count = 0;
    let mut confirmation_time: VecDeque<u64> = VecDeque::with_capacity(1024);

    let mut blockhash = rpc_client.get_latest_blockhash()?;
    let mut lamports = 0;
    let mut blockhash_acquired = Instant::now();
    let mut blockhash_from_cluster = false;
    if let Some(fixed_blockhash) = fixed_blockhash {
        if *fixed_blockhash != Hash::default() {
            blockhash = *fixed_blockhash;
        } else {
            blockhash_from_cluster = true;
        }
    }

    'mainloop: for seq in 0..count.unwrap_or(std::u64::MAX) {
        let now = Instant::now();
        if fixed_blockhash.is_none() && now.duration_since(blockhash_acquired).as_secs() > 60 {
            // Fetch a new blockhash every minute
            let new_blockhash = rpc_client.get_new_latest_blockhash(&blockhash)?;
            blockhash = new_blockhash;
            lamports = 0;
            blockhash_acquired = Instant::now();
        }

        let to = config.signers[0].pubkey();
        lamports += 1;

        let build_message = |lamports| {
            let mut ixs = vec![system_instruction::transfer(
                &config.signers[0].pubkey(),
                &to,
                lamports,
            )];
<<<<<<< HEAD
            if let Some(compute_unit_price) = compute_unit_price {
                ixs.push(ComputeBudgetInstruction::set_compute_unit_price(
                    *compute_unit_price,
=======
            if let Some(prioritization_fee) = prioritization_fee {
                ixs.push(ComputeBudgetInstruction::set_prioritization_fee(
                    *prioritization_fee,
>>>>>>> 3d01c5a8
                ));
            }
            Message::new(&ixs, Some(&config.signers[0].pubkey()))
        };
        let (message, _) = resolve_spend_tx_and_check_account_balance(
            rpc_client,
            false,
            SpendAmount::Some(lamports),
            &blockhash,
            &config.signers[0].pubkey(),
            build_message,
            config.commitment,
        )?;
        let mut tx = Transaction::new_unsigned(message);
        tx.try_sign(&config.signers, blockhash)?;

        let timestamp = || {
            let micros = SystemTime::now()
                .duration_since(UNIX_EPOCH)
                .unwrap()
                .as_micros();
            format!("[{}.{:06}] ", micros / 1_000_000, micros % 1_000_000)
        };

        match rpc_client.send_transaction(&tx) {
            Ok(signature) => {
                let transaction_sent = Instant::now();
                loop {
                    let signature_status = rpc_client.get_signature_status(&signature)?;
                    let elapsed_time = Instant::now().duration_since(transaction_sent);
                    if let Some(transaction_status) = signature_status {
                        match transaction_status {
                            Ok(()) => {
                                let elapsed_time_millis = elapsed_time.as_millis() as u64;
                                confirmation_time.push_back(elapsed_time_millis);
                                let cli_ping_data = CliPingData {
                                    success: true,
                                    signature: Some(signature.to_string()),
                                    ms: Some(elapsed_time_millis),
                                    error: None,
                                    timestamp: timestamp(),
                                    print_timestamp,
                                    sequence: seq,
                                    lamports: Some(lamports),
                                };
                                eprint!("{}", cli_ping_data);
                                cli_pings.push(cli_ping_data);
                                confirmed_count += 1;
                            }
                            Err(err) => {
                                let cli_ping_data = CliPingData {
                                    success: false,
                                    signature: Some(signature.to_string()),
                                    ms: None,
                                    error: Some(err.to_string()),
                                    timestamp: timestamp(),
                                    print_timestamp,
                                    sequence: seq,
                                    lamports: None,
                                };
                                eprint!("{}", cli_ping_data);
                                cli_pings.push(cli_ping_data);
                            }
                        }
                        break;
                    }

                    if elapsed_time >= *timeout {
                        let cli_ping_data = CliPingData {
                            success: false,
                            signature: Some(signature.to_string()),
                            ms: None,
                            error: None,
                            timestamp: timestamp(),
                            print_timestamp,
                            sequence: seq,
                            lamports: None,
                        };
                        eprint!("{}", cli_ping_data);
                        cli_pings.push(cli_ping_data);
                        break;
                    }

                    // Sleep for half a slot
                    if signal_receiver
                        .recv_timeout(Duration::from_millis(clock::DEFAULT_MS_PER_SLOT / 2))
                        .is_ok()
                    {
                        break 'mainloop;
                    }
                }
            }
            Err(err) => {
                let cli_ping_data = CliPingData {
                    success: false,
                    signature: None,
                    ms: None,
                    error: Some(err.to_string()),
                    timestamp: timestamp(),
                    print_timestamp,
                    sequence: seq,
                    lamports: None,
                };
                eprint!("{}", cli_ping_data);
                cli_pings.push(cli_ping_data);
            }
        }
        submit_count += 1;

        if signal_receiver.recv_timeout(*interval).is_ok() {
            break 'mainloop;
        }
    }

    let transaction_stats = CliPingTxStats {
        num_transactions: submit_count,
        num_transaction_confirmed: confirmed_count,
    };
    let confirmation_stats = if !confirmation_time.is_empty() {
        let samples: Vec<f64> = confirmation_time.iter().map(|t| *t as f64).collect();
        let dist = criterion_stats::Distribution::from(samples.into_boxed_slice());
        let mean = dist.mean();
        Some(CliPingConfirmationStats {
            min: dist.min(),
            mean,
            max: dist.max(),
            std_dev: dist.std_dev(Some(mean)),
        })
    } else {
        None
    };

    let cli_ping = CliPing {
        source_pubkey: config.signers[0].pubkey().to_string(),
        fixed_blockhash: fixed_blockhash.map(|_| blockhash.to_string()),
        blockhash_from_cluster,
        pings: cli_pings,
        transaction_stats,
        confirmation_stats,
    };

    Ok(config.output_format.formatted_string(&cli_ping))
}

pub fn parse_logs(
    matches: &ArgMatches<'_>,
    wallet_manager: &mut Option<Arc<RemoteWalletManager>>,
) -> Result<CliCommandInfo, CliError> {
    let address = pubkey_of_signer(matches, "address", wallet_manager)?;
    let include_votes = matches.is_present("include_votes");

    let filter = match address {
        None => {
            if include_votes {
                RpcTransactionLogsFilter::AllWithVotes
            } else {
                RpcTransactionLogsFilter::All
            }
        }
        Some(address) => RpcTransactionLogsFilter::Mentions(vec![address.to_string()]),
    };

    Ok(CliCommandInfo {
        command: CliCommand::Logs { filter },
        signers: vec![],
    })
}

pub fn process_logs(config: &CliConfig, filter: &RpcTransactionLogsFilter) -> ProcessResult {
    println!(
        "Streaming transaction logs{}. {:?} commitment",
        match filter {
            RpcTransactionLogsFilter::All => "".into(),
            RpcTransactionLogsFilter::AllWithVotes => " (including votes)".into(),
            RpcTransactionLogsFilter::Mentions(addresses) =>
                format!(" mentioning {}", addresses.join(",")),
        },
        config.commitment.commitment
    );

    let (_client, receiver) = PubsubClient::logs_subscribe(
        &config.websocket_url,
        filter.clone(),
        RpcTransactionLogsConfig {
            commitment: Some(config.commitment),
        },
    )?;

    loop {
        match receiver.recv() {
            Ok(logs) => {
                println!("Transaction executed in slot {}:", logs.context.slot);
                println!("  Signature: {}", logs.value.signature);
                println!(
                    "  Status: {}",
                    logs.value
                        .err
                        .map(|err| err.to_string())
                        .unwrap_or_else(|| "Ok".to_string())
                );
                println!("  Log Messages:");
                for log in logs.value.logs {
                    println!("    {}", log);
                }
            }
            Err(err) => {
                return Ok(format!("Disconnected: {}", err));
            }
        }
    }
}

pub fn process_live_slots(config: &CliConfig) -> ProcessResult {
    let exit = Arc::new(AtomicBool::new(false));

    let mut current: Option<SlotInfo> = None;
    let mut message = "".to_string();

    let slot_progress = new_spinner_progress_bar();
    slot_progress.set_message("Connecting...");
    let (mut client, receiver) = PubsubClient::slot_subscribe(&config.websocket_url)?;
    slot_progress.set_message("Connected.");

    let spacer = "|";
    slot_progress.println(spacer);

    let mut last_root = std::u64::MAX;
    let mut last_root_update = Instant::now();
    let mut slots_per_second = std::f64::NAN;
    loop {
        if exit.load(Ordering::Relaxed) {
            eprintln!("{}", message);
            client.shutdown().unwrap();
            break;
        }

        match receiver.recv() {
            Ok(new_info) => {
                if last_root == std::u64::MAX {
                    last_root = new_info.root;
                    last_root_update = Instant::now();
                }
                if last_root_update.elapsed().as_secs() >= 5 {
                    let root = new_info.root;
                    slots_per_second =
                        (root - last_root) as f64 / last_root_update.elapsed().as_secs() as f64;
                    last_root_update = Instant::now();
                    last_root = root;
                }

                message = if slots_per_second.is_nan() {
                    format!("{:?}", new_info)
                } else {
                    format!(
                        "{:?} | root slot advancing at {:.2} slots/second",
                        new_info, slots_per_second
                    )
                };
                slot_progress.set_message(message.clone());

                if let Some(previous) = current {
                    let slot_delta: i64 = new_info.slot as i64 - previous.slot as i64;
                    let root_delta: i64 = new_info.root as i64 - previous.root as i64;

                    //
                    // if slot has advanced out of step with the root, we detect
                    // a mismatch and output the slot information
                    //
                    if slot_delta != root_delta {
                        let prev_root = format!(
                            "|<--- {} <- … <- {} <- {}   (prev)",
                            previous.root, previous.parent, previous.slot
                        );
                        slot_progress.println(&prev_root);

                        let new_root = format!(
                            "|  '- {} <- … <- {} <- {}   (next)",
                            new_info.root, new_info.parent, new_info.slot
                        );

                        slot_progress.println(prev_root);
                        slot_progress.println(new_root);
                        slot_progress.println(spacer);
                    }
                }
                current = Some(new_info);
            }
            Err(err) => {
                eprintln!("disconnected: {}", err);
                break;
            }
        }
    }

    Ok("".to_string())
}

pub fn process_show_gossip(rpc_client: &RpcClient, config: &CliConfig) -> ProcessResult {
    let cluster_nodes = rpc_client.get_cluster_nodes()?;

    let nodes: Vec<_> = cluster_nodes
        .into_iter()
        .map(|node| CliGossipNode::new(node, &config.address_labels))
        .collect();

    Ok(config
        .output_format
        .formatted_string(&CliGossipNodes(nodes)))
}

pub fn process_show_stakes(
    rpc_client: &RpcClient,
    config: &CliConfig,
    use_lamports_unit: bool,
    vote_account_pubkeys: Option<&[Pubkey]>,
) -> ProcessResult {
    use crate::stake::build_stake_state;

    let progress_bar = new_spinner_progress_bar();
    progress_bar.set_message("Fetching stake accounts...");

    let mut program_accounts_config = RpcProgramAccountsConfig {
        account_config: RpcAccountInfoConfig {
            encoding: Some(solana_account_decoder::UiAccountEncoding::Base64),
            ..RpcAccountInfoConfig::default()
        },
        ..RpcProgramAccountsConfig::default()
    };

    if let Some(vote_account_pubkeys) = vote_account_pubkeys {
        // Use server-side filtering if only one vote account is provided
        if vote_account_pubkeys.len() == 1 {
            program_accounts_config.filters = Some(vec![
                // Filter by `StakeState::Stake(_, _)`
                rpc_filter::RpcFilterType::Memcmp(rpc_filter::Memcmp {
                    offset: 0,
                    bytes: rpc_filter::MemcmpEncodedBytes::Base58(
                        bs58::encode([2, 0, 0, 0]).into_string(),
                    ),
                    encoding: Some(rpc_filter::MemcmpEncoding::Binary),
                }),
                // Filter by `Delegation::voter_pubkey`, which begins at byte offset 124
                rpc_filter::RpcFilterType::Memcmp(rpc_filter::Memcmp {
                    offset: 124,
                    bytes: rpc_filter::MemcmpEncodedBytes::Base58(
                        vote_account_pubkeys[0].to_string(),
                    ),
                    encoding: Some(rpc_filter::MemcmpEncoding::Binary),
                }),
            ]);
        }
    }
    let all_stake_accounts = rpc_client
        .get_program_accounts_with_config(&stake::program::id(), program_accounts_config)?;
    let stake_history_account = rpc_client.get_account(&stake_history::id())?;
    let clock_account = rpc_client.get_account(&sysvar::clock::id())?;
    let clock: Clock = from_account(&clock_account).ok_or_else(|| {
        CliError::RpcRequestError("Failed to deserialize clock sysvar".to_string())
    })?;
    progress_bar.finish_and_clear();

    let stake_history = from_account(&stake_history_account).ok_or_else(|| {
        CliError::RpcRequestError("Failed to deserialize stake history".to_string())
    })?;

    let mut stake_accounts: Vec<CliKeyedStakeState> = vec![];
    for (stake_pubkey, stake_account) in all_stake_accounts {
        if let Ok(stake_state) = stake_account.state() {
            match stake_state {
                StakeState::Initialized(_) => {
                    if vote_account_pubkeys.is_none() {
                        stake_accounts.push(CliKeyedStakeState {
                            stake_pubkey: stake_pubkey.to_string(),
                            stake_state: build_stake_state(
                                stake_account.lamports,
                                &stake_state,
                                use_lamports_unit,
                                &stake_history,
                                &clock,
                            ),
                        });
                    }
                }
                StakeState::Stake(_, stake) => {
                    if vote_account_pubkeys.is_none()
                        || vote_account_pubkeys
                            .unwrap()
                            .contains(&stake.delegation.voter_pubkey)
                    {
                        stake_accounts.push(CliKeyedStakeState {
                            stake_pubkey: stake_pubkey.to_string(),
                            stake_state: build_stake_state(
                                stake_account.lamports,
                                &stake_state,
                                use_lamports_unit,
                                &stake_history,
                                &clock,
                            ),
                        });
                    }
                }
                _ => {}
            }
        }
    }
    Ok(config
        .output_format
        .formatted_string(&CliStakeVec::new(stake_accounts)))
}

pub fn process_wait_for_max_stake(
    rpc_client: &RpcClient,
    config: &CliConfig,
    max_stake_percent: f32,
) -> ProcessResult {
    let now = std::time::Instant::now();
    rpc_client.wait_for_max_stake(config.commitment, max_stake_percent)?;
    Ok(format!("Done waiting, took: {}s", now.elapsed().as_secs()))
}

pub fn process_show_validators(
    rpc_client: &RpcClient,
    config: &CliConfig,
    use_lamports_unit: bool,
    validators_sort_order: CliValidatorsSortOrder,
    validators_reverse_sort: bool,
    number_validators: bool,
    keep_unstaked_delinquents: bool,
    delinquent_slot_distance: Option<Slot>,
) -> ProcessResult {
    let progress_bar = new_spinner_progress_bar();
    progress_bar.set_message("Fetching vote accounts...");
    let epoch_info = rpc_client.get_epoch_info()?;
    let vote_accounts = rpc_client.get_vote_accounts_with_config(RpcGetVoteAccountsConfig {
        keep_unstaked_delinquents: Some(keep_unstaked_delinquents),
        delinquent_slot_distance,
        ..RpcGetVoteAccountsConfig::default()
    })?;

    progress_bar.set_message("Fetching block production...");
    let skip_rate: HashMap<_, _> = rpc_client
        .get_block_production()
        .ok()
        .map(|result| {
            result
                .value
                .by_identity
                .into_iter()
                .map(|(identity, (leader_slots, blocks_produced))| {
                    (
                        identity,
                        100. * (leader_slots.saturating_sub(blocks_produced)) as f64
                            / leader_slots as f64,
                    )
                })
                .collect()
        })
        .unwrap_or_default();

    progress_bar.set_message("Fetching version information...");
    let mut node_version = HashMap::new();
    let unknown_version = "unknown".to_string();
    for contact_info in rpc_client.get_cluster_nodes()? {
        node_version.insert(
            contact_info.pubkey,
            contact_info
                .version
                .unwrap_or_else(|| unknown_version.clone()),
        );
    }

    progress_bar.finish_and_clear();

    let total_active_stake = vote_accounts
        .current
        .iter()
        .chain(vote_accounts.delinquent.iter())
        .map(|vote_account| vote_account.activated_stake)
        .sum();

    let total_delinquent_stake = vote_accounts
        .delinquent
        .iter()
        .map(|vote_account| vote_account.activated_stake)
        .sum();
    let total_current_stake = total_active_stake - total_delinquent_stake;

    let current_validators: Vec<CliValidator> = vote_accounts
        .current
        .iter()
        .map(|vote_account| {
            CliValidator::new(
                vote_account,
                epoch_info.epoch,
                node_version
                    .get(&vote_account.node_pubkey)
                    .unwrap_or(&unknown_version)
                    .clone(),
                skip_rate.get(&vote_account.node_pubkey).cloned(),
                &config.address_labels,
            )
        })
        .collect();
    let delinquent_validators: Vec<CliValidator> = vote_accounts
        .delinquent
        .iter()
        .map(|vote_account| {
            CliValidator::new_delinquent(
                vote_account,
                epoch_info.epoch,
                node_version
                    .get(&vote_account.node_pubkey)
                    .unwrap_or(&unknown_version)
                    .clone(),
                skip_rate.get(&vote_account.node_pubkey).cloned(),
                &config.address_labels,
            )
        })
        .collect();

    let mut stake_by_version: BTreeMap<_, CliValidatorsStakeByVersion> = BTreeMap::new();
    for validator in current_validators.iter() {
        let mut entry = stake_by_version
            .entry(validator.version.clone())
            .or_default();
        entry.current_validators += 1;
        entry.current_active_stake += validator.activated_stake;
    }
    for validator in delinquent_validators.iter() {
        let mut entry = stake_by_version
            .entry(validator.version.clone())
            .or_default();
        entry.delinquent_validators += 1;
        entry.delinquent_active_stake += validator.activated_stake;
    }

    let validators: Vec<_> = current_validators
        .into_iter()
        .chain(delinquent_validators.into_iter())
        .collect();

    let (average_skip_rate, average_stake_weighted_skip_rate) = {
        let mut skip_rate_len = 0;
        let mut skip_rate_sum = 0.;
        let mut skip_rate_weighted_sum = 0.;
        for validator in validators.iter() {
            if let Some(skip_rate) = validator.skip_rate {
                skip_rate_sum += skip_rate;
                skip_rate_len += 1;
                skip_rate_weighted_sum += skip_rate * validator.activated_stake as f64;
            }
        }

        if skip_rate_len > 0 && total_active_stake > 0 {
            (
                skip_rate_sum / skip_rate_len as f64,
                skip_rate_weighted_sum / total_active_stake as f64,
            )
        } else {
            (100., 100.) // Impossible?
        }
    };

    let cli_validators = CliValidators {
        total_active_stake,
        total_current_stake,
        total_delinquent_stake,
        validators,
        average_skip_rate,
        average_stake_weighted_skip_rate,
        validators_sort_order,
        validators_reverse_sort,
        number_validators,
        stake_by_version,
        use_lamports_unit,
    };
    Ok(config.output_format.formatted_string(&cli_validators))
}

pub fn process_transaction_history(
    rpc_client: &RpcClient,
    config: &CliConfig,
    address: &Pubkey,
    before: Option<Signature>,
    until: Option<Signature>,
    limit: usize,
    show_transactions: bool,
) -> ProcessResult {
    let results = rpc_client.get_signatures_for_address_with_config(
        address,
        GetConfirmedSignaturesForAddress2Config {
            before,
            until,
            limit: Some(limit),
            commitment: Some(CommitmentConfig::confirmed()),
        },
    )?;

    let transactions_found = format!("{} transactions found", results.len());

    for result in results {
        if config.verbose {
            println!(
                "{} [slot={} {}status={}] {}",
                result.signature,
                result.slot,
                match result.block_time {
                    None => "".to_string(),
                    Some(block_time) =>
                        format!("timestamp={} ", unix_timestamp_to_string(block_time)),
                },
                if let Some(err) = result.err {
                    format!("Failed: {:?}", err)
                } else {
                    match result.confirmation_status {
                        None => "Finalized".to_string(),
                        Some(status) => format!("{:?}", status),
                    }
                },
                result.memo.unwrap_or_else(|| "".to_string()),
            );
        } else {
            println!("{}", result.signature);
        }

        if show_transactions {
            if let Ok(signature) = result.signature.parse::<Signature>() {
                match rpc_client.get_transaction_with_config(
                    &signature,
                    RpcTransactionConfig {
                        encoding: Some(UiTransactionEncoding::Base64),
                        commitment: Some(CommitmentConfig::confirmed()),
                        max_supported_transaction_version: Some(0),
                    },
                ) {
                    Ok(confirmed_transaction) => {
                        println_transaction(
                            &confirmed_transaction
                                .transaction
                                .transaction
                                .decode()
                                .expect("Successful decode"),
                            confirmed_transaction.transaction.meta.as_ref(),
                            "  ",
                            None,
                            None,
                        );
                    }
                    Err(err) => println!("  Unable to get confirmed transaction details: {}", err),
                }
            }
            println!();
        }
    }
    Ok(transactions_found)
}

#[derive(Serialize, Deserialize)]
#[serde(rename_all = "camelCase")]
struct CliRentCalculation {
    pub lamports_per_byte_year: u64,
    pub lamports_per_epoch: u64,
    pub rent_exempt_minimum_lamports: u64,
    #[serde(skip)]
    pub use_lamports_unit: bool,
}

impl CliRentCalculation {
    fn build_balance_message(&self, lamports: u64) -> String {
        build_balance_message(lamports, self.use_lamports_unit, true)
    }
}

impl fmt::Display for CliRentCalculation {
    fn fmt(&self, f: &mut fmt::Formatter) -> fmt::Result {
        let per_byte_year = self.build_balance_message(self.lamports_per_byte_year);
        let per_epoch = self.build_balance_message(self.lamports_per_epoch);
        let exempt_minimum = self.build_balance_message(self.rent_exempt_minimum_lamports);
        writeln_name_value(f, "Rent per byte-year:", &per_byte_year)?;
        writeln_name_value(f, "Rent per epoch:", &per_epoch)?;
        writeln_name_value(f, "Rent-exempt minimum:", &exempt_minimum)
    }
}

impl QuietDisplay for CliRentCalculation {}
impl VerboseDisplay for CliRentCalculation {}

#[derive(Debug, PartialEq)]
pub enum RentLengthValue {
    Nonce,
    Stake,
    System,
    Vote,
    Bytes(usize),
}

impl RentLengthValue {
    pub fn length(&self) -> usize {
        match self {
            Self::Nonce => NonceState::size(),
            Self::Stake => StakeState::size_of(),
            Self::System => 0,
            Self::Vote => VoteState::size_of(),
            Self::Bytes(l) => *l,
        }
    }
}

#[derive(Debug, Error)]
#[error("expected number or moniker, got \"{0}\"")]
pub struct RentLengthValueError(pub String);

impl FromStr for RentLengthValue {
    type Err = RentLengthValueError;
    fn from_str(s: &str) -> Result<Self, Self::Err> {
        let s = s.to_ascii_lowercase();
        match s.as_str() {
            "nonce" => Ok(Self::Nonce),
            "stake" => Ok(Self::Stake),
            "system" => Ok(Self::System),
            "vote" => Ok(Self::Vote),
            _ => usize::from_str(&s)
                .map(Self::Bytes)
                .map_err(|_| RentLengthValueError(s)),
        }
    }
}

pub fn process_calculate_rent(
    rpc_client: &RpcClient,
    config: &CliConfig,
    data_length: usize,
    use_lamports_unit: bool,
) -> ProcessResult {
    let epoch_schedule = rpc_client.get_epoch_schedule()?;
    let rent_account = rpc_client.get_account(&sysvar::rent::id())?;
    let rent: Rent = rent_account.deserialize_data()?;
    let rent_exempt_minimum_lamports = rent.minimum_balance(data_length);
    let seconds_per_tick = Duration::from_secs_f64(1.0 / clock::DEFAULT_TICKS_PER_SECOND as f64);
    let slots_per_year =
        timing::years_as_slots(1.0, &seconds_per_tick, clock::DEFAULT_TICKS_PER_SLOT);
    let slots_per_epoch = epoch_schedule.slots_per_epoch as f64;
    let years_per_epoch = slots_per_epoch / slots_per_year;
    let lamports_per_epoch = rent.due(0, data_length, years_per_epoch).lamports();
    let cli_rent_calculation = CliRentCalculation {
        lamports_per_byte_year: rent.lamports_per_byte_year,
        lamports_per_epoch,
        rent_exempt_minimum_lamports,
        use_lamports_unit,
    };

    Ok(config.output_format.formatted_string(&cli_rent_calculation))
}

#[cfg(test)]
mod tests {
    use {
        super::*,
        crate::{clap_app::get_clap_app, cli::parse_command},
        solana_sdk::signature::{write_keypair, Keypair},
        std::str::FromStr,
        tempfile::NamedTempFile,
    };

    fn make_tmp_file() -> (String, NamedTempFile) {
        let tmp_file = NamedTempFile::new().unwrap();
        (String::from(tmp_file.path().to_str().unwrap()), tmp_file)
    }

    #[test]
    fn test_parse_command() {
        let test_commands = get_clap_app("test", "desc", "version");
        let default_keypair = Keypair::new();
        let (default_keypair_file, mut tmp_file) = make_tmp_file();
        write_keypair(&default_keypair, tmp_file.as_file_mut()).unwrap();
        let default_signer = DefaultSigner::new("", &default_keypair_file);

        let test_cluster_version = test_commands
            .clone()
            .get_matches_from(vec!["test", "cluster-date"]);
        assert_eq!(
            parse_command(&test_cluster_version, &default_signer, &mut None).unwrap(),
            CliCommandInfo {
                command: CliCommand::ClusterDate,
                signers: vec![],
            }
        );

        let test_cluster_version = test_commands
            .clone()
            .get_matches_from(vec!["test", "cluster-version"]);
        assert_eq!(
            parse_command(&test_cluster_version, &default_signer, &mut None).unwrap(),
            CliCommandInfo {
                command: CliCommand::ClusterVersion,
                signers: vec![],
            }
        );

        let test_fees = test_commands.clone().get_matches_from(vec!["test", "fees"]);
        assert_eq!(
            parse_command(&test_fees, &default_signer, &mut None).unwrap(),
            CliCommandInfo {
                command: CliCommand::Fees { blockhash: None },
                signers: vec![],
            }
        );

        let blockhash = Hash::new_unique();
        let test_fees = test_commands.clone().get_matches_from(vec![
            "test",
            "fees",
            "--blockhash",
            &blockhash.to_string(),
        ]);
        assert_eq!(
            parse_command(&test_fees, &default_signer, &mut None).unwrap(),
            CliCommandInfo {
                command: CliCommand::Fees {
                    blockhash: Some(blockhash)
                },
                signers: vec![],
            }
        );

        let slot = 100;
        let test_get_block_time =
            test_commands
                .clone()
                .get_matches_from(vec!["test", "block-time", &slot.to_string()]);
        assert_eq!(
            parse_command(&test_get_block_time, &default_signer, &mut None).unwrap(),
            CliCommandInfo {
                command: CliCommand::GetBlockTime { slot: Some(slot) },
                signers: vec![],
            }
        );

        let test_get_epoch = test_commands
            .clone()
            .get_matches_from(vec!["test", "epoch"]);
        assert_eq!(
            parse_command(&test_get_epoch, &default_signer, &mut None).unwrap(),
            CliCommandInfo {
                command: CliCommand::GetEpoch,
                signers: vec![],
            }
        );

        let test_get_epoch_info = test_commands
            .clone()
            .get_matches_from(vec!["test", "epoch-info"]);
        assert_eq!(
            parse_command(&test_get_epoch_info, &default_signer, &mut None).unwrap(),
            CliCommandInfo {
                command: CliCommand::GetEpochInfo,
                signers: vec![],
            }
        );

        let test_get_genesis_hash = test_commands
            .clone()
            .get_matches_from(vec!["test", "genesis-hash"]);
        assert_eq!(
            parse_command(&test_get_genesis_hash, &default_signer, &mut None).unwrap(),
            CliCommandInfo {
                command: CliCommand::GetGenesisHash,
                signers: vec![],
            }
        );

        let test_get_slot = test_commands.clone().get_matches_from(vec!["test", "slot"]);
        assert_eq!(
            parse_command(&test_get_slot, &default_signer, &mut None).unwrap(),
            CliCommandInfo {
                command: CliCommand::GetSlot,
                signers: vec![],
            }
        );

        let test_total_supply = test_commands
            .clone()
            .get_matches_from(vec!["test", "total-supply"]);
        assert_eq!(
            parse_command(&test_total_supply, &default_signer, &mut None).unwrap(),
            CliCommandInfo {
                command: CliCommand::TotalSupply,
                signers: vec![],
            }
        );

        let test_transaction_count = test_commands
            .clone()
            .get_matches_from(vec!["test", "transaction-count"]);
        assert_eq!(
            parse_command(&test_transaction_count, &default_signer, &mut None).unwrap(),
            CliCommandInfo {
                command: CliCommand::GetTransactionCount,
                signers: vec![],
            }
        );

        let test_ping = test_commands.clone().get_matches_from(vec![
            "test",
            "ping",
            "-i",
            "1",
            "-c",
            "2",
            "-t",
            "3",
            "-D",
            "--blockhash",
            "4CCNp28j6AhGq7PkjPDP4wbQWBS8LLbQin2xV5n8frKX",
        ]);
        assert_eq!(
            parse_command(&test_ping, &default_signer, &mut None).unwrap(),
            CliCommandInfo {
                command: CliCommand::Ping {
                    interval: Duration::from_secs(1),
                    count: Some(2),
                    timeout: Duration::from_secs(3),
                    blockhash: Some(
                        Hash::from_str("4CCNp28j6AhGq7PkjPDP4wbQWBS8LLbQin2xV5n8frKX").unwrap()
                    ),
                    print_timestamp: true,
<<<<<<< HEAD
                    compute_unit_price: None,
=======
                    prioritization_fee: None,
>>>>>>> 3d01c5a8
                },
                signers: vec![default_keypair.into()],
            }
        );
    }
}<|MERGE_RESOLUTION|>--- conflicted
+++ resolved
@@ -271,20 +271,12 @@
                         .help("Wait up to timeout seconds for transaction confirmation"),
                 )
                 .arg(
-<<<<<<< HEAD
-                    Arg::with_name("compute_unit_price")
-                        .long("compute-unit-price")
-                        .value_name("MICRO-LAMPORTS")
-                        .takes_value(true)
-                        .help("Set the price in micro-lamports of each transaction compute unit"),
-=======
                     Arg::with_name("prioritization-fee")
                         .long("prioritization-fee")
                         .alias("additional-fee")
                         .value_name("NUMBER")
                         .takes_value(true)
                         .help("Set prioritization-fee for transaction"),
->>>>>>> 3d01c5a8
                 )
                 .arg(blockhash_arg()),
         )
@@ -531,11 +523,7 @@
     let timeout = Duration::from_secs(value_t_or_exit!(matches, "timeout", u64));
     let blockhash = value_of(matches, BLOCKHASH_ARG.name);
     let print_timestamp = matches.is_present("print_timestamp");
-<<<<<<< HEAD
-    let compute_unit_price = value_of(matches, "compute_unit_price");
-=======
     let prioritization_fee = value_of(matches, "prioritization_fee");
->>>>>>> 3d01c5a8
     Ok(CliCommandInfo {
         command: CliCommand::Ping {
             interval,
@@ -543,11 +531,7 @@
             timeout,
             blockhash,
             print_timestamp,
-<<<<<<< HEAD
-            compute_unit_price,
-=======
             prioritization_fee,
->>>>>>> 3d01c5a8
         },
         signers: vec![default_signer.signer_from_path(matches, wallet_manager)?],
     })
@@ -1380,11 +1364,7 @@
     timeout: &Duration,
     fixed_blockhash: &Option<Hash>,
     print_timestamp: bool,
-<<<<<<< HEAD
-    compute_unit_price: &Option<u64>,
-=======
     prioritization_fee: &Option<u64>,
->>>>>>> 3d01c5a8
 ) -> ProcessResult {
     let (signal_sender, signal_receiver) = unbounded();
     ctrlc::set_handler(move || {
@@ -1429,15 +1409,9 @@
                 &to,
                 lamports,
             )];
-<<<<<<< HEAD
-            if let Some(compute_unit_price) = compute_unit_price {
-                ixs.push(ComputeBudgetInstruction::set_compute_unit_price(
-                    *compute_unit_price,
-=======
             if let Some(prioritization_fee) = prioritization_fee {
                 ixs.push(ComputeBudgetInstruction::set_prioritization_fee(
                     *prioritization_fee,
->>>>>>> 3d01c5a8
                 ));
             }
             Message::new(&ixs, Some(&config.signers[0].pubkey()))
@@ -2364,11 +2338,7 @@
                         Hash::from_str("4CCNp28j6AhGq7PkjPDP4wbQWBS8LLbQin2xV5n8frKX").unwrap()
                     ),
                     print_timestamp: true,
-<<<<<<< HEAD
-                    compute_unit_price: None,
-=======
                     prioritization_fee: None,
->>>>>>> 3d01c5a8
                 },
                 signers: vec![default_keypair.into()],
             }
