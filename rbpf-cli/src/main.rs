--- conflicted
+++ resolved
@@ -266,20 +266,11 @@
     }
     .unwrap();
 
-<<<<<<< HEAD
-    let verified_executable =
-        VerifiedExecutable::<RequisiteVerifier, InvokeContext>::from_executable(Arc::new(
-            executable,
-        ))
-        .map_err(|err| format!("Executable verifier failed: {:?}", err))
-        .unwrap();
-=======
     #[allow(unused_mut)]
     let mut verified_executable =
-        VerifiedExecutable::<RequisiteVerifier, InvokeContext>::from_executable(executable)
+        VerifiedExecutable::<RequisiteVerifier, InvokeContext>::from_executable(Arc::new(executable))
             .map_err(|err| format!("Executable verifier failed: {err:?}"))
             .unwrap();
->>>>>>> a0b655b7
 
     #[cfg(all(not(target_os = "windows"), target_arch = "x86_64"))]
     verified_executable.jit_compile().unwrap();
@@ -381,15 +372,9 @@
 
 // Replace with std::lazy::Lazy when stabilized.
 // https://github.com/rust-lang/rust/issues/74465
-<<<<<<< HEAD
 struct LazyAnalysis<'a> {
     analysis: Option<Analysis>,
     executable: Arc<Executable<InvokeContext<'a>>>,
-=======
-struct LazyAnalysis<'a, 'b> {
-    analysis: Option<Analysis<'a>>,
-    executable: &'a Executable<InvokeContext<'b>>,
->>>>>>> a0b655b7
 }
 
 impl<'a> LazyAnalysis<'a> {
