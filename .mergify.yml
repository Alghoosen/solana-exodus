# Validate your changes with:
#
#   $ curl -F 'data=@.mergify.yml' https://gh.mergify.io/validate/
#
# https://doc.mergify.io/
pull_request_rules:
  - name: label changes from community
    conditions:
      - author≠@core-contributors
      - author≠mergify[bot]
      - author≠dependabot[bot]
    actions:
      label:
        add:
          - community
  - name: request review for community changes
    conditions:
      - author≠@core-contributors
      - author≠mergify[bot]
      - author≠dependabot[bot]
      # Only request reviews from the pr subscribers group if no one
      # has reviewed the community PR yet. These checks only match
      # reviewers with admin, write or maintain permission on the repository.
      - "#approved-reviews-by=0"
      - "#commented-reviews-by=0"
      - "#changes-requested-reviews-by=0"
      - "#review-requested=0"
    actions:
      request_reviews:
        teams:
          - "@solana-labs/community-pr-subscribers"
  - name: automatic merge (squash) on CI success
    conditions:
      - and:
        - status-success=buildkite/solana
        - status-success=ci-gate
        - label=automerge
        - label!=no-automerge
        - author≠@dont-squash-my-commits
        - or:
          # only require docs checks if docs files changed
          - status-success=docs-build
          - -files~=^docs/
        - or:
          # only require explorer checks if explorer files changed
          - status-success=check-explorer
          - -files~=^explorer/
        - or:
          - and:
            - status-success=all-web3-checks
            - status-success=web3-commit-lint
          # only require web3 checks if web3.js files changed
          - -files~=^web3.js/
    actions:
      merge:
        method: squash
  # Join the dont-squash-my-commits group if you won't like your commits squashed
  - name: automatic merge (rebase) on CI success
    conditions:
      - and:
        - status-success=buildkite/solana
        - status-success=ci-gate
        - label=automerge
        - label!=no-automerge
        - author=@dont-squash-my-commits
        - or:
          # only require docs checks if docs files changed
          - status-success=docs-build
          - -files~=^docs/
        - or:
          # only require explorer checks if explorer files changed
          - status-success=check-explorer
          - -files~=^explorer/
        - or:
          # only require web3 checks if web3.js files changed
          - status-success=all-web3-checks
          - -files~=^web3.js/
    actions:
      merge:
        method: rebase
  - name: remove automerge label on CI failure
    conditions:
      - label=automerge
      - "#status-failure!=0"
    actions:
      label:
        remove:
          - automerge
      comment:
        message: automerge label removed due to a CI failure
  - name: remove outdated reviews
    conditions:
      - base=master
    actions:
      dismiss_reviews:
        changes_requested: true
  - name: set automerge label on mergify backport PRs
    conditions:
      - author=mergify[bot]
      - head~=^mergify/bp/
      - "#status-failure=0"
      - "-merged"
<<<<<<< HEAD
=======
      - label!=no-automerge
>>>>>>> 3d01c5a8
    actions:
      label:
        add:
          - automerge
  - name: v1.9 feature-gate backport
    conditions:
      - label=v1.9
      - label=feature-gate
    actions:
      backport:
        assignees: &BackportAssignee
          - "{{ merged_by|replace('mergify[bot]', label|select('equalto', 'community')|first|default(author)|replace('community', '@solana-labs/community-pr-subscribers')) }}"
        ignore_conflicts: true
        labels:
          - feature-gate
        branches:
          - v1.9
  - name: v1.9 non-feature-gate backport
    conditions:
      - label=v1.9
      - label!=feature-gate
    actions:
      backport:
        assignees: *BackportAssignee
        ignore_conflicts: true
        branches:
          - v1.9
  - name: v1.10 feature-gate backport
    conditions:
      - label=v1.10
      - label=feature-gate
    actions:
      backport:
        assignees: *BackportAssignee
        ignore_conflicts: true
        labels:
          - feature-gate
        branches:
          - v1.10
  - name: v1.10 non-feature-gate backport
    conditions:
      - label=v1.10
      - label!=feature-gate
    actions:
      backport:
        assignees: *BackportAssignee
        ignore_conflicts: true
        branches:
          - v1.10

commands_restrictions:
  # The author of copied PRs is the Mergify user.
  # Restrict `copy` access to Core Contributors
  copy:
    conditions:
    - author=@core-contributors<|MERGE_RESOLUTION|>--- conflicted
+++ resolved
@@ -100,10 +100,7 @@
       - head~=^mergify/bp/
       - "#status-failure=0"
       - "-merged"
-<<<<<<< HEAD
-=======
       - label!=no-automerge
->>>>>>> 3d01c5a8
     actions:
       label:
         add:
