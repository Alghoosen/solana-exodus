[package]
name = "solana-account-decoder"
version = "1.12.0"
description = "Solana account decoder"
authors = ["Solana Maintainers <maintainers@solana.foundation>"]
repository = "https://github.com/solana-labs/solana"
homepage = "https://solana.com/"
documentation = "https://docs.rs/solana-account-decoder"
license = "Apache-2.0"
edition = "2021"

[dependencies]
Inflector = "0.11.4"
base64 = "0.13.0"
bincode = "1.3.3"
bs58 = "0.4.0"
bv = "0.11.1"
lazy_static = "1.4.0"
serde = "1.0.138"
serde_derive = "1.0.103"
serde_json = "1.0.81"
<<<<<<< HEAD
solana-config-program = { path = "../programs/config", version = "=1.12.0" }
solana-sdk = { path = "../sdk", version = "=1.12.0" }
solana-vote-program = { path = "../programs/vote", version = "=1.12.0" }
spl-token = { version = "=3.3.1", features = ["no-entrypoint"] }
=======
solana-config-program = { path = "../programs/config", version = "=1.11.6" }
solana-sdk = { path = "../sdk", version = "=1.11.6" }
solana-vote-program = { path = "../programs/vote", version = "=1.11.6" }
spl-token = { version = "=3.5.0", features = ["no-entrypoint"] }
>>>>>>> 4e43aa6c
spl-token-2022 = { version = "=0.4.2", features = ["no-entrypoint"] }
thiserror = "1.0"
zstd = "0.11.2"

[package.metadata.docs.rs]
targets = ["x86_64-unknown-linux-gnu"]<|MERGE_RESOLUTION|>--- conflicted
+++ resolved
@@ -19,17 +19,10 @@
 serde = "1.0.138"
 serde_derive = "1.0.103"
 serde_json = "1.0.81"
-<<<<<<< HEAD
 solana-config-program = { path = "../programs/config", version = "=1.12.0" }
 solana-sdk = { path = "../sdk", version = "=1.12.0" }
 solana-vote-program = { path = "../programs/vote", version = "=1.12.0" }
-spl-token = { version = "=3.3.1", features = ["no-entrypoint"] }
-=======
-solana-config-program = { path = "../programs/config", version = "=1.11.6" }
-solana-sdk = { path = "../sdk", version = "=1.11.6" }
-solana-vote-program = { path = "../programs/vote", version = "=1.11.6" }
 spl-token = { version = "=3.5.0", features = ["no-entrypoint"] }
->>>>>>> 4e43aa6c
 spl-token-2022 = { version = "=0.4.2", features = ["no-entrypoint"] }
 thiserror = "1.0"
 zstd = "0.11.2"
