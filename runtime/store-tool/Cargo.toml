--- conflicted
+++ resolved
@@ -3,11 +3,7 @@
 edition = "2021"
 name = "solana-store-tool"
 description = "Tool to inspect append vecs"
-<<<<<<< HEAD
-version = "1.10.16"
-=======
 version = "1.11.0"
->>>>>>> 3d01c5a8
 repository = "https://github.com/solana-labs/solana"
 license = "Apache-2.0"
 homepage = "https://solana.com/"
@@ -15,17 +11,10 @@
 
 [dependencies]
 clap = "2.33.1"
-<<<<<<< HEAD
-log = { version = "0.4.14" }
-solana-logger = { path = "../../logger", version = "=1.10.16" }
-solana-runtime = { path = "..", version = "=1.10.16" }
-solana-version = { path = "../../version", version = "=1.10.16" }
-=======
 log = { version = "0.4.17" }
 solana-logger = { path = "../../logger", version = "=1.11.0" }
 solana-runtime = { path = "..", version = "=1.11.0" }
 solana-version = { path = "../../version", version = "=1.11.0" }
->>>>>>> 3d01c5a8
 
 [package.metadata.docs.rs]
 targets = ["x86_64-unknown-linux-gnu"]