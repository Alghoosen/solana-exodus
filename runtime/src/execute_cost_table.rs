--- conflicted
+++ resolved
@@ -4,8 +4,8 @@
 /// When its capacity limit is reached, it prunes old and less-used programs
 /// to make room for new ones.
 use {
-    log::*, solana_program_runtime::compute_budget::DEFAULT_INSTRUCTION_COMPUTE_UNIT_LIMIT,
-    solana_sdk::pubkey::Pubkey, std::collections::HashMap,
+    log::*, solana_program_runtime::compute_budget::DEFAULT_UNITS, solana_sdk::pubkey::Pubkey,
+    std::collections::HashMap,
 };
 
 // prune is rather expensive op, free up bulk space in each operation
@@ -44,28 +44,24 @@
         self.table.len()
     }
 
-    /// default program cost, set to ComputeBudget::DEFAULT_COMPUTE_UNIT_LIMIT
-    pub fn get_default_compute_unit_limit(&self) -> u64 {
-        DEFAULT_INSTRUCTION_COMPUTE_UNIT_LIMIT as u64
+    /// default program cost, set to ComputeBudget::DEFAULT_UNITS
+    pub fn get_default_units(&self) -> u64 {
+        DEFAULT_UNITS as u64
     }
 
     /// average cost of all recorded programs
-<<<<<<< HEAD
-    pub fn get_global_average_program_cost(&self) -> u64 {
-=======
     pub fn get_global_average_units(&self) -> u64 {
->>>>>>> 3d01c5a8
         if self.table.is_empty() {
-            self.get_default_compute_unit_limit()
+            self.get_default_units()
         } else {
             self.table.iter().map(|(_, value)| value).sum::<u64>() / self.get_count() as u64
         }
     }
 
     /// the most frequently occurring program's cost
-    pub fn get_statistical_mode_program_cost(&self) -> u64 {
+    pub fn get_statistical_mode_units(&self) -> u64 {
         if self.occurrences.is_empty() {
-            self.get_default_compute_unit_limit()
+            self.get_default_units()
         } else {
             let key = self
                 .occurrences
@@ -79,14 +75,8 @@
     }
 
     /// returns None if program doesn't exist in table. In this case,
-<<<<<<< HEAD
-    /// `get_default_compute_unit_limit()`, `get_global_average_program_cost()`
-    /// or `get_statistical_mode_program_cost()` can be used to assign a value
-    /// to new program.
-=======
     /// `get_default_units()`, `get_global_average_units()` or `get_statistical_mode_units()`
     /// can be used to assign a value to new program.
->>>>>>> 3d01c5a8
     pub fn get_cost(&self, key: &Pubkey) -> Option<&u64> {
         self.table.get(key)
     }
@@ -235,28 +225,15 @@
         // insert one record
         testee.upsert(&key1, cost1);
         assert_eq!(1, testee.get_count());
-<<<<<<< HEAD
-        assert_eq!(cost1, testee.get_global_average_program_cost());
-        assert_eq!(cost1, testee.get_statistical_mode_program_cost());
-=======
         assert_eq!(cost1, testee.get_global_average_units());
         assert_eq!(cost1, testee.get_statistical_mode_units());
->>>>>>> 3d01c5a8
         assert_eq!(&cost1, testee.get_cost(&key1).unwrap());
 
         // insert 2nd record
         testee.upsert(&key2, cost2);
         assert_eq!(2, testee.get_count());
-<<<<<<< HEAD
-        assert_eq!(
-            (cost1 + cost2) / 2_u64,
-            testee.get_global_average_program_cost()
-        );
-        assert_eq!(cost2, testee.get_statistical_mode_program_cost());
-=======
         assert_eq!((cost1 + cost2) / 2_u64, testee.get_global_average_units());
         assert_eq!(cost2, testee.get_statistical_mode_units());
->>>>>>> 3d01c5a8
         assert_eq!(&cost1, testee.get_cost(&key1).unwrap());
         assert_eq!(&cost2, testee.get_cost(&key2).unwrap());
 
@@ -265,12 +242,9 @@
         assert_eq!(2, testee.get_count());
         assert_eq!(
             ((cost1 + cost2) / 2 + cost2) / 2_u64,
-<<<<<<< HEAD
-            testee.get_global_average_program_cost()
-=======
             testee.get_global_average_units()
->>>>>>> 3d01c5a8
         );
+        assert_eq!((cost1 + cost2) / 2, testee.get_statistical_mode_units());
         assert_eq!(&((cost1 + cost2) / 2), testee.get_cost(&key1).unwrap());
         assert_eq!(&cost2, testee.get_cost(&key2).unwrap());
     }
@@ -304,16 +278,8 @@
         // insert 3rd record, pushes out the oldest (eg 1st) record
         testee.upsert(&key3, cost3);
         assert_eq!(2, testee.get_count());
-<<<<<<< HEAD
-        assert_eq!(
-            (cost2 + cost3) / 2_u64,
-            testee.get_global_average_program_cost()
-        );
-        assert_eq!(cost3, testee.get_statistical_mode_program_cost());
-=======
         assert_eq!((cost2 + cost3) / 2_u64, testee.get_global_average_units());
         assert_eq!(cost3, testee.get_statistical_mode_units());
->>>>>>> 3d01c5a8
         assert!(testee.get_cost(&key1).is_none());
         assert_eq!(&cost2, testee.get_cost(&key2).unwrap());
         assert_eq!(&cost3, testee.get_cost(&key3).unwrap());
@@ -324,12 +290,9 @@
         testee.upsert(&key4, cost4);
         assert_eq!(
             ((cost1 + cost2) / 2 + cost4) / 2_u64,
-<<<<<<< HEAD
-            testee.get_global_average_program_cost()
-=======
             testee.get_global_average_units()
->>>>>>> 3d01c5a8
         );
+        assert_eq!((cost1 + cost2) / 2, testee.get_statistical_mode_units());
         assert_eq!(2, testee.get_count());
         assert!(testee.get_cost(&key1).is_none());
         assert_eq!(&((cost1 + cost2) / 2), testee.get_cost(&key2).unwrap());
