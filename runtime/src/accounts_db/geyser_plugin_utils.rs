use {
    crate::{
        accounts_db::AccountsDb,
        append_vec::{StoredAccountMeta, StoredMeta},
    },
    solana_measure::measure::Measure,
    solana_metrics::*,
<<<<<<< HEAD
    solana_sdk::{account::AccountSharedData, clock::Slot, pubkey::Pubkey, signature::Signature},
    std::collections::{HashMap, HashSet},
=======
    solana_sdk::{
        account::AccountSharedData, clock::Slot, pubkey::Pubkey, transaction::SanitizedTransaction,
    },
    std::collections::{hash_map::Entry, HashMap, HashSet},
>>>>>>> d27c8602
};

#[derive(Default)]
pub struct GeyserPluginNotifyAtSnapshotRestoreStats {
    pub total_accounts: usize,
    pub skipped_accounts: usize,
    pub notified_accounts: usize,
    pub elapsed_filtering_us: usize,
    pub total_pure_notify: usize,
    pub total_pure_bookeeping: usize,
    pub elapsed_notifying_us: usize,
}

impl GeyserPluginNotifyAtSnapshotRestoreStats {
    pub fn report(&self) {
        datapoint_info!(
            "accountsdb_plugin_notify_account_restore_from_snapshot_summary",
            ("total_accounts", self.total_accounts, i64),
            ("skipped_accounts", self.skipped_accounts, i64),
            ("notified_accounts", self.notified_accounts, i64),
            ("elapsed_filtering_us", self.elapsed_filtering_us, i64),
            ("elapsed_notifying_us", self.elapsed_notifying_us, i64),
            ("total_pure_notify_us", self.total_pure_notify, i64),
            ("total_pure_bookeeping_us", self.total_pure_bookeeping, i64),
        );
    }
}

impl AccountsDb {
    /// Notify the plugins of of account data when AccountsDb is restored from a snapshot. The data is streamed
    /// in the reverse order of the slots so that an account is only streamed once. At a slot, if the accounts is updated
    /// multiple times only the last write (with highest write_version) is notified.
    pub fn notify_account_restore_from_snapshot(&self) {
        if self.accounts_update_notifier.is_none() {
            return;
        }

        let mut slots = self.storage.all_slots();
        let mut notified_accounts: HashSet<Pubkey> = HashSet::default();
        let mut notify_stats = GeyserPluginNotifyAtSnapshotRestoreStats::default();

        slots.sort_by(|a, b| b.cmp(a));
        for slot in slots {
            self.notify_accounts_in_slot(slot, &mut notified_accounts, &mut notify_stats);
        }

        let accounts_update_notifier = self.accounts_update_notifier.as_ref().unwrap();
        let notifier = &accounts_update_notifier.read().unwrap();
        notifier.notify_end_of_restore_from_snapshot();
        notify_stats.report();
    }

    pub fn notify_account_at_accounts_update<P>(
        &self,
        slot: Slot,
        account: &AccountSharedData,
        txn: &Option<&SanitizedTransaction>,
        pubkey: &Pubkey,
        write_version_producer: &mut P,
    ) where
        P: Iterator<Item = u64>,
    {
        if let Some(accounts_update_notifier) = &self.accounts_update_notifier {
            let notifier = &accounts_update_notifier.read().unwrap();
            notifier.notify_account_update(
                slot,
                account,
                txn,
                pubkey,
                write_version_producer.next().unwrap(),
            );
        }
    }

    fn notify_accounts_in_slot(
        &self,
        slot: Slot,
        notified_accounts: &mut HashSet<Pubkey>,
        notify_stats: &mut GeyserPluginNotifyAtSnapshotRestoreStats,
    ) {
        let storage_entry = self.storage.get_slot_storage_entry(slot).unwrap();

        let mut accounts_to_stream: HashMap<Pubkey, StoredAccountMeta> = HashMap::default();
        let mut measure_filter = Measure::start("accountsdb-plugin-filtering-accounts");
        let accounts = storage_entry.accounts.account_iter();
        let mut account_len = 0;
        accounts.for_each(|account| {
            account_len += 1;
            if notified_accounts.contains(&account.meta.pubkey) {
                notify_stats.skipped_accounts += 1;
                return;
            }

            // later entries in the same slot are more recent and override earlier accounts for the same pubkey
            // We can pass an incrementing number here for write_version in the future, if the storage does not have a write_version.
            // As long as all accounts for this slot are in 1 append vec that can be itereated olest to newest.
            accounts_to_stream.insert(account.meta.pubkey, account);
        });
        notify_stats.total_accounts += account_len;
        measure_filter.stop();
        notify_stats.elapsed_filtering_us += measure_filter.as_us() as usize;

        self.notify_filtered_accounts(slot, notified_accounts, accounts_to_stream, notify_stats);
    }

    fn notify_filtered_accounts(
        &self,
        slot: Slot,
        notified_accounts: &mut HashSet<Pubkey>,
        mut accounts_to_stream: HashMap<Pubkey, StoredAccountMeta>,
        notify_stats: &mut GeyserPluginNotifyAtSnapshotRestoreStats,
    ) {
        let notifier = self
            .accounts_update_notifier
            .as_ref()
            .unwrap()
            .read()
            .unwrap();

        let mut measure_notify = Measure::start("accountsdb-plugin-notifying-accounts");
        let local_write_version = 0;
        for (_, mut account) in accounts_to_stream.drain() {
            // We do not need to rely on the specific write_version read from the append vec.
            // So, overwrite the write_version with something that works.
            // 'accounts_to_stream' is already a hashmap, so there is already only entry per pubkey.
            // write_version is only used to order multiple entries with the same pubkey, so it doesn't matter what value it gets here.
            // Passing 0 for everyone's write_version is sufficiently correct.
            let meta = StoredMeta {
                write_version_obsolete: local_write_version,
                ..*account.meta
            };
            account.meta = &meta;
            let mut measure_pure_notify = Measure::start("accountsdb-plugin-notifying-accounts");
            notifier.notify_account_restore_from_snapshot(slot, &account);
            measure_pure_notify.stop();

            notify_stats.total_pure_notify += measure_pure_notify.as_us() as usize;

            let mut measure_bookkeep = Measure::start("accountsdb-plugin-notifying-bookeeeping");
            notified_accounts.insert(account.meta.pubkey);
            measure_bookkeep.stop();
            notify_stats.total_pure_bookeeping += measure_bookkeep.as_us() as usize;
        }
        notify_stats.notified_accounts += accounts_to_stream.len();
        measure_notify.stop();
        notify_stats.elapsed_notifying_us += measure_notify.as_us() as usize;
    }
}

#[cfg(test)]
pub mod tests {
    use {
        crate::{
            accounts_db::AccountsDb,
            accounts_update_notifier_interface::{
                AccountsUpdateNotifier, AccountsUpdateNotifierInterface,
            },
            append_vec::StoredAccountMeta,
        },
        dashmap::DashMap,
        solana_sdk::{
            account::{AccountSharedData, ReadableAccount},
            clock::Slot,
            pubkey::Pubkey,
            transaction::SanitizedTransaction,
        },
        std::sync::{
            atomic::{AtomicBool, Ordering},
            Arc, RwLock,
        },
    };

    impl AccountsDb {
        pub fn set_geyser_plugin_notifer(&mut self, notifier: Option<AccountsUpdateNotifier>) {
            self.accounts_update_notifier = notifier;
        }
    }

    #[derive(Debug, Default)]
    struct GeyserTestPlugin {
        pub accounts_notified: DashMap<Pubkey, Vec<(Slot, AccountSharedData)>>,
        pub is_startup_done: AtomicBool,
    }

    impl AccountsUpdateNotifierInterface for GeyserTestPlugin {
        /// Notified when an account is updated at runtime, due to transaction activities
        fn notify_account_update(
            &self,
            slot: Slot,
            account: &AccountSharedData,
            _txn: &Option<&SanitizedTransaction>,
            pubkey: &Pubkey,
            _write_version: u64,
        ) {
            self.accounts_notified
                .entry(*pubkey)
                .or_default()
                .push((slot, account.clone()));
        }

        /// Notified when the AccountsDb is initialized at start when restored
        /// from a snapshot.
        fn notify_account_restore_from_snapshot(&self, slot: Slot, account: &StoredAccountMeta) {
            self.accounts_notified
                .entry(account.meta.pubkey)
                .or_default()
                .push((slot, account.clone_account()));
        }

        fn notify_end_of_restore_from_snapshot(&self) {
            self.is_startup_done.store(true, Ordering::Relaxed);
        }
    }

    #[test]
    fn test_notify_account_restore_from_snapshot_once_per_slot() {
        let mut accounts = AccountsDb::new_single_for_tests();
        // Account with key1 is updated twice in the store -- should only get notified once.
        let key1 = solana_sdk::pubkey::new_rand();
        let mut account1_lamports: u64 = 1;
        let account1 =
            AccountSharedData::new(account1_lamports, 1, AccountSharedData::default().owner());
        let slot0 = 0;
        accounts.store_uncached(slot0, &[(&key1, &account1)]);

        account1_lamports = 2;
        let account1 = AccountSharedData::new(account1_lamports, 1, account1.owner());
        accounts.store_uncached(slot0, &[(&key1, &account1)]);
        let notifier = GeyserTestPlugin::default();

        let key2 = solana_sdk::pubkey::new_rand();
        let account2_lamports: u64 = 100;
        let account2 =
            AccountSharedData::new(account2_lamports, 1, AccountSharedData::default().owner());

        accounts.store_uncached(slot0, &[(&key2, &account2)]);

        let notifier = Arc::new(RwLock::new(notifier));
        accounts.set_geyser_plugin_notifer(Some(notifier.clone()));

        accounts.notify_account_restore_from_snapshot();

        let notifier = notifier.write().unwrap();
        assert_eq!(notifier.accounts_notified.get(&key1).unwrap().len(), 1);
        assert_eq!(
            notifier.accounts_notified.get(&key1).unwrap()[0]
                .1
                .lamports(),
            account1_lamports
        );
        assert_eq!(notifier.accounts_notified.get(&key1).unwrap()[0].0, slot0);
        assert_eq!(notifier.accounts_notified.get(&key2).unwrap().len(), 1);
        assert_eq!(
            notifier.accounts_notified.get(&key2).unwrap()[0]
                .1
                .lamports(),
            account2_lamports
        );
        assert_eq!(notifier.accounts_notified.get(&key2).unwrap()[0].0, slot0);

        assert!(notifier.is_startup_done.load(Ordering::Relaxed));
    }

    #[test]
    fn test_notify_account_restore_from_snapshot_once_across_slots() {
        let mut accounts = AccountsDb::new_single_for_tests();
        // Account with key1 is updated twice in two different slots -- should only get notified once.
        // Account with key2 is updated slot0, should get notified once
        // Account with key3 is updated in slot1, should get notified once
        let key1 = solana_sdk::pubkey::new_rand();
        let mut account1_lamports: u64 = 1;
        let account1 =
            AccountSharedData::new(account1_lamports, 1, AccountSharedData::default().owner());
        let slot0 = 0;
        accounts.store_uncached(slot0, &[(&key1, &account1)]);

        let key2 = solana_sdk::pubkey::new_rand();
        let account2_lamports: u64 = 200;
        let account2 =
            AccountSharedData::new(account2_lamports, 1, AccountSharedData::default().owner());
        accounts.store_uncached(slot0, &[(&key2, &account2)]);

        account1_lamports = 2;
        let slot1 = 1;
        let account1 = AccountSharedData::new(account1_lamports, 1, account1.owner());
        accounts.store_uncached(slot1, &[(&key1, &account1)]);
        let notifier = GeyserTestPlugin::default();

        let key3 = solana_sdk::pubkey::new_rand();
        let account3_lamports: u64 = 300;
        let account3 =
            AccountSharedData::new(account3_lamports, 1, AccountSharedData::default().owner());
        accounts.store_uncached(slot1, &[(&key3, &account3)]);

        let notifier = Arc::new(RwLock::new(notifier));
        accounts.set_geyser_plugin_notifer(Some(notifier.clone()));

        accounts.notify_account_restore_from_snapshot();

        let notifier = notifier.write().unwrap();
        assert_eq!(notifier.accounts_notified.get(&key1).unwrap().len(), 1);
        assert_eq!(
            notifier.accounts_notified.get(&key1).unwrap()[0]
                .1
                .lamports(),
            account1_lamports
        );
        assert_eq!(notifier.accounts_notified.get(&key1).unwrap()[0].0, slot1);
        assert_eq!(notifier.accounts_notified.get(&key2).unwrap().len(), 1);
        assert_eq!(
            notifier.accounts_notified.get(&key2).unwrap()[0]
                .1
                .lamports(),
            account2_lamports
        );
        assert_eq!(notifier.accounts_notified.get(&key2).unwrap()[0].0, slot0);
        assert_eq!(notifier.accounts_notified.get(&key3).unwrap().len(), 1);
        assert_eq!(
            notifier.accounts_notified.get(&key3).unwrap()[0]
                .1
                .lamports(),
            account3_lamports
        );
        assert_eq!(notifier.accounts_notified.get(&key3).unwrap()[0].0, slot1);
        assert!(notifier.is_startup_done.load(Ordering::Relaxed));
    }

    #[test]
    fn test_notify_account_at_accounts_update() {
        let mut accounts = AccountsDb::new_single_for_tests_with_caching();

        let notifier = GeyserTestPlugin::default();

        let notifier = Arc::new(RwLock::new(notifier));
        accounts.set_geyser_plugin_notifer(Some(notifier.clone()));

        // Account with key1 is updated twice in two different slots -- should only get notified twice.
        // Account with key2 is updated slot0, should get notified once
        // Account with key3 is updated in slot1, should get notified once
        let key1 = solana_sdk::pubkey::new_rand();
        let account1_lamports1: u64 = 1;
        let account1 =
            AccountSharedData::new(account1_lamports1, 1, AccountSharedData::default().owner());
        let slot0 = 0;
        accounts.store_cached((slot0, &[(&key1, &account1)][..]), None);

        let key2 = solana_sdk::pubkey::new_rand();
        let account2_lamports: u64 = 200;
        let account2 =
            AccountSharedData::new(account2_lamports, 1, AccountSharedData::default().owner());
        accounts.store_cached((slot0, &[(&key2, &account2)][..]), None);

        let account1_lamports2 = 2;
        let slot1 = 1;
        let account1 = AccountSharedData::new(account1_lamports2, 1, account1.owner());
        accounts.store_cached((slot1, &[(&key1, &account1)][..]), None);

        let key3 = solana_sdk::pubkey::new_rand();
        let account3_lamports: u64 = 300;
        let account3 =
            AccountSharedData::new(account3_lamports, 1, AccountSharedData::default().owner());
        accounts.store_cached((slot1, &[(&key3, &account3)][..]), None);

        let notifier = notifier.write().unwrap();
        assert_eq!(notifier.accounts_notified.get(&key1).unwrap().len(), 2);
        assert_eq!(
            notifier.accounts_notified.get(&key1).unwrap()[0]
                .1
                .lamports(),
            account1_lamports1
        );
        assert_eq!(notifier.accounts_notified.get(&key1).unwrap()[0].0, slot0);
        assert_eq!(
            notifier.accounts_notified.get(&key1).unwrap()[1]
                .1
                .lamports(),
            account1_lamports2
        );
        assert_eq!(notifier.accounts_notified.get(&key1).unwrap()[1].0, slot1);

        assert_eq!(notifier.accounts_notified.get(&key2).unwrap().len(), 1);
        assert_eq!(
            notifier.accounts_notified.get(&key2).unwrap()[0]
                .1
                .lamports(),
            account2_lamports
        );
        assert_eq!(notifier.accounts_notified.get(&key2).unwrap()[0].0, slot0);
        assert_eq!(notifier.accounts_notified.get(&key3).unwrap().len(), 1);
        assert_eq!(
            notifier.accounts_notified.get(&key3).unwrap()[0]
                .1
                .lamports(),
            account3_lamports
        );
        assert_eq!(notifier.accounts_notified.get(&key3).unwrap()[0].0, slot1);
    }
}<|MERGE_RESOLUTION|>--- conflicted
+++ resolved
@@ -5,15 +5,10 @@
     },
     solana_measure::measure::Measure,
     solana_metrics::*,
-<<<<<<< HEAD
-    solana_sdk::{account::AccountSharedData, clock::Slot, pubkey::Pubkey, signature::Signature},
-    std::collections::{HashMap, HashSet},
-=======
     solana_sdk::{
         account::AccountSharedData, clock::Slot, pubkey::Pubkey, transaction::SanitizedTransaction,
     },
-    std::collections::{hash_map::Entry, HashMap, HashSet},
->>>>>>> d27c8602
+    std::collections::{HashMap, HashSet},
 };
 
 #[derive(Default)]
