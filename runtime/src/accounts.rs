--- conflicted
+++ resolved
@@ -31,11 +31,7 @@
         account_utils::StateMut,
         bpf_loader_upgradeable::{self, UpgradeableLoaderState},
         clock::{BankId, Slot, INITIAL_RENT_EPOCH},
-<<<<<<< HEAD
-        feature_set::{self, add_set_compute_unit_price_ix, tx_wide_compute_cap, FeatureSet},
-=======
         feature_set::{self, prioritization_fee_type_change, tx_wide_compute_cap, FeatureSet},
->>>>>>> 3d01c5a8
         fee::FeeStructure,
         genesis_config::ClusterType,
         hash::Hash,
@@ -529,11 +525,7 @@
                             lamports_per_signature,
                             fee_structure,
                             feature_set.is_active(&tx_wide_compute_cap::id()),
-<<<<<<< HEAD
-                            feature_set.is_active(&add_set_compute_unit_price_ix::id()),
-=======
                             feature_set.is_active(&prioritization_fee_type_change::id()),
->>>>>>> 3d01c5a8
                         )
                     } else {
                         return (Err(TransactionError::BlockhashNotFound), None);
@@ -1427,10 +1419,7 @@
                 log_messages: None,
                 inner_instructions: None,
                 durable_nonce_fee: nonce.map(DurableNonceFee::from),
-<<<<<<< HEAD
-=======
                 return_data: None,
->>>>>>> 3d01c5a8
                 executed_units: 0u64,
             },
             executors: Rc::new(RefCell::new(Executors::default())),
