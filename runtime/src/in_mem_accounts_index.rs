--- conflicted
+++ resolved
@@ -1005,34 +1005,6 @@
 
         // write to disk outside in-mem map read lock
         {
-<<<<<<< HEAD
-            let disk = self.bucket.as_ref().unwrap();
-
-            let mut flush_entries_updated_on_disk = 0;
-            let FlushScanResult {
-                evictions,
-                evictions_random,
-                dirty_items,
-            } = self.flush_scan(current_age, startup, flush_guard);
-            {
-                // write to disk outside giant read lock
-                let m = Measure::start("flush_update"); // we don't care about lock time in this metric - bg threads can wait
-                for (k, v) in dirty_items {
-                    if v.dirty() {
-                        // already marked dirty again, skip it
-                        continue;
-                    }
-                    loop {
-                        let disk_resize = {
-                            let slot_list = v.slot_list.read().unwrap();
-                            disk.try_write(&k, (&slot_list, v.ref_count()))
-                        };
-                        match disk_resize {
-                            Ok(_) => {
-                                // successfully written to disk
-                                flush_entries_updated_on_disk += 1;
-                                break;
-=======
             let mut evictions_age = Vec::with_capacity(evictions_age_possible.len());
             if !evictions_age_possible.is_empty() || !evictions_random.is_empty() {
                 let disk = self.bucket.as_ref().unwrap();
@@ -1067,7 +1039,6 @@
                             } else {
                                 // not evicting, so don't write, even if dirty
                                 continue;
->>>>>>> 3d01c5a8
                             }
                         }
                         // if we are evicting it, then we need to update disk if we're dirty
