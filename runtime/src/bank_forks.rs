--- conflicted
+++ resolved
@@ -4,14 +4,10 @@
     crate::{
         accounts_background_service::{AbsRequestSender, SnapshotRequest, SnapshotRequestKind},
         bank::{epoch_accounts_hash_utils, Bank, SquashTiming},
-<<<<<<< HEAD
         installed_scheduler_pool::{
             BankWithScheduler, DefaultScheduleExecutionArg, InstalledSchedulerPoolArc,
             SchedulingContext,
         },
-=======
-        installed_scheduler_pool::BankWithScheduler,
->>>>>>> 5a963529
         snapshot_config::SnapshotConfig,
     },
     log::*,
@@ -92,16 +88,8 @@
         Self::new_from_banks(&[Arc::new(bank)], root)
     }
 
-<<<<<<< HEAD
-    pub fn banks(&self) -> HashMap<Slot, Arc<Bank>> {
-        self.banks
-            .iter()
-            .map(|(&k, b)| (k, b.clone_without_scheduler()))
-            .collect()
-=======
     pub fn banks(&self) -> &HashMap<Slot, BankWithScheduler> {
         &self.banks
->>>>>>> 5a963529
     }
 
     pub fn get_vote_only_mode_signal(&self) -> Arc<AtomicBool> {
@@ -224,7 +212,6 @@
         bank.check_program_modification_slot =
             self.root.load(Ordering::Relaxed) < self.highest_slot_at_startup;
 
-<<<<<<< HEAD
         let bank = Arc::new(bank);
         let bank = if let Some(scheduler_pool) = &self.scheduler_pool {
             let context = SchedulingContext::new(SchedulingMode::BlockVerification, bank.clone());
@@ -233,9 +220,6 @@
         } else {
             BankWithScheduler::new_without_scheduler(bank)
         };
-=======
-        let bank = BankWithScheduler::new_without_scheduler(Arc::new(bank));
->>>>>>> 5a963529
         let prev = self.banks.insert(bank.slot(), bank.clone_with_scheduler());
         assert!(prev.is_none());
         let slot = bank.slot();
