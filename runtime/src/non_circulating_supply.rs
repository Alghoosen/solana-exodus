--- conflicted
+++ resolved
@@ -41,17 +41,10 @@
             // the current AccountsDb implementation, an account may remain in storage as a
             // zero-lamport Account::Default() after being wiped and reinitialized in later
             // updates. We include the redundant filter here to avoid returning these accounts.
-<<<<<<< HEAD
             |account| account.owner() == &stake::program::id(),
-        )
-    } else {
-        bank.get_program_accounts(&stake::program::id())
-=======
-            |account| account.owner() == &solana_stake_program::id(),
         )?
     } else {
-        bank.get_program_accounts(&solana_stake_program::id())?
->>>>>>> 1f38bf25
+        bank.get_program_accounts(&stake::program::id())?
     };
 
     for (pubkey, account) in stake_accounts.iter() {
