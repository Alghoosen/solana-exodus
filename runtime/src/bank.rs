--- conflicted
+++ resolved
@@ -4327,13 +4327,8 @@
     ) -> TransactionSimulationResult {
         let account_keys = transaction.message().account_keys();
         let number_of_accounts = account_keys.len();
-<<<<<<< HEAD
-        let account_overrides = self.get_account_overrides_for_simulation([&account_keys]);
-        let batch = self.prepare_unlocked_batch_from_single_tx(&transaction);
-=======
         let account_overrides = self.get_account_overrides_for_simulation(&account_keys);
         let batch = self.prepare_unlocked_batch_from_single_tx(transaction);
->>>>>>> 1015488c
         let mut timings = ExecuteTimings::default();
 
         let LoadAndExecuteTransactionsOutput {
