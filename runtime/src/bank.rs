--- conflicted
+++ resolved
@@ -1166,7 +1166,9 @@
     pub incremental_snapshot_persistence: Option<BankIncrementalSnapshotPersistence>,
 
     pub loaded_programs_cache: Arc<RwLock<LoadedPrograms>>,
-<<<<<<< HEAD
+
+    /// true when the bank's freezing or destruction has completed
+    bank_freeze_or_destruction_incremented: AtomicBool,
     scheduler: RwLock<Option<Box<dyn LikeScheduler>>>,
 }
 
@@ -1183,11 +1185,6 @@
 
     fn replace_scheduler_context(&self, context: SchedulerContext);
     // drop with exit atomicbool integration??
-=======
-
-    /// true when the bank's freezing or destruction has completed
-    bank_freeze_or_destruction_incremented: AtomicBool,
->>>>>>> bba0ed70
 }
 
 struct VoteWithStakeDelegations {
@@ -8312,7 +8309,6 @@
 
 impl Drop for Bank {
     fn drop(&mut self) {
-<<<<<<< HEAD
         if self.scheduler.read().unwrap().is_some() {
             let (_t, r) = self.wait_for_scheduler(true);
             if let Err(err) = r {
@@ -8329,9 +8325,7 @@
             }
         }
 
-=======
         self.bank_frozen_or_destroyed();
->>>>>>> bba0ed70
         if let Some(drop_callback) = self.drop_callback.read().unwrap().0.as_ref() {
             drop_callback.callback(self);
         } else {
