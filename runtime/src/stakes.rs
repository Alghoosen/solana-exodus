--- conflicted
+++ resolved
@@ -198,14 +198,6 @@
     Delegations(Stakes<Delegation>),
 }
 
-<<<<<<< HEAD
-    fn activate_epoch(&mut self, next_epoch: Epoch, thread_pool: &ThreadPool) {
-        type StakesHashMap = HashMap</*voter:*/ Pubkey, /*stake:*/ u64>;
-        fn merge(mut acc: StakesHashMap, other: StakesHashMap) -> StakesHashMap {
-            if acc.len() < other.len() {
-                return merge(other, acc);
-            }
-=======
 impl<T: Clone> Stakes<T> {
     pub fn vote_accounts(&self) -> &VoteAccounts {
         &self.vote_accounts
@@ -258,7 +250,6 @@
             if acc.len() < other.len() {
                 return merge(other, acc);
             }
->>>>>>> 3d01c5a8
             for (key, stake) in other {
                 *acc.entry(key).or_default() += stake;
             }
@@ -270,12 +261,8 @@
         let stake_history_entry = thread_pool.install(|| {
             stake_delegations
                 .par_iter()
-<<<<<<< HEAD
-                .fold(StakeActivationStatus::default, |acc, delegation| {
-=======
                 .fold(StakeActivationStatus::default, |acc, stake_account| {
                     let delegation = stake_account.delegation();
->>>>>>> 3d01c5a8
                     acc + delegation
                         .stake_activating_and_deactivating(self.epoch, Some(&self.stake_history))
                 })
@@ -288,12 +275,8 @@
         let delegated_stakes = thread_pool.install(|| {
             stake_delegations
                 .par_iter()
-<<<<<<< HEAD
-                .fold(HashMap::default, |mut delegated_stakes, delegation| {
-=======
                 .fold(HashMap::default, |mut delegated_stakes, stake_account| {
                     let delegation = stake_account.delegation();
->>>>>>> 3d01c5a8
                     let entry = delegated_stakes.entry(delegation.voter_pubkey).or_default();
                     *entry += delegation.stake(self.epoch, Some(&self.stake_history));
                     delegated_stakes
