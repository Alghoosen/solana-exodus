--- conflicted
+++ resolved
@@ -3,13 +3,8 @@
     ancestors::Ancestors,
     bucket_map_holder::{Age, BucketMapHolder},
     contains::Contains,
-<<<<<<< HEAD
-    in_mem_accounts_index::InMemAccountsIndex,
+    in_mem_accounts_index::{InMemAccountsIndex, InsertNewEntryResults},
     inline_spl_token::{self, SPL_TOKEN_ACCOUNT_MINT_OFFSET, SPL_TOKEN_ACCOUNT_OWNER_OFFSET},
-=======
-    in_mem_accounts_index::{InMemAccountsIndex, InsertNewEntryResults},
-    inline_spl_token_v2_0::{self, SPL_TOKEN_ACCOUNT_MINT_OFFSET, SPL_TOKEN_ACCOUNT_OWNER_OFFSET},
->>>>>>> 2ed7e3af
     pubkey_bins::PubkeyBinCalculator24,
     secondary_index::*,
 };
