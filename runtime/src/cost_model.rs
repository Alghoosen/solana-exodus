//! 'cost_model` provides service to estimate a transaction's cost
//! following proposed fee schedule #16984; Relevant cluster cost
//! measuring is described by #19627
//!
//! The main function is `calculate_cost` which returns &TransactionCost.
//!
use {
    crate::{block_cost_limits::*, execute_cost_table::ExecuteCostTable},
    log::*,
    solana_sdk::{
        instruction::CompiledInstruction, program_utils::limited_deserialize, pubkey::Pubkey,
        system_instruction::SystemInstruction, system_program, transaction::SanitizedTransaction,
    },
};

const MAX_WRITABLE_ACCOUNTS: usize = 256;

// costs are stored in number of 'compute unit's
#[derive(Debug)]
pub struct TransactionCost {
    pub writable_accounts: Vec<Pubkey>,
    pub signature_cost: u64,
    pub write_lock_cost: u64,
    pub data_bytes_cost: u64,
    pub builtins_execution_cost: u64,
    pub bpf_execution_cost: u64,
    pub account_data_size: u64,
    pub is_simple_vote: bool,
}

impl Default for TransactionCost {
    fn default() -> Self {
        Self {
            writable_accounts: Vec::with_capacity(MAX_WRITABLE_ACCOUNTS),
            signature_cost: 0u64,
            write_lock_cost: 0u64,
            data_bytes_cost: 0u64,
            builtins_execution_cost: 0u64,
            bpf_execution_cost: 0u64,
            account_data_size: 0u64,
            is_simple_vote: false,
        }
    }
}

impl TransactionCost {
    pub fn new_with_capacity(capacity: usize) -> Self {
        Self {
            writable_accounts: Vec::with_capacity(capacity),
            ..Self::default()
        }
    }

    pub fn reset(&mut self) {
        self.writable_accounts.clear();
        self.signature_cost = 0;
        self.write_lock_cost = 0;
        self.data_bytes_cost = 0;
        self.builtins_execution_cost = 0;
        self.bpf_execution_cost = 0;
        self.is_simple_vote = false;
    }

    pub fn sum(&self) -> u64 {
<<<<<<< HEAD
=======
        self.sum_without_bpf()
            .saturating_add(self.bpf_execution_cost)
    }

    pub fn sum_without_bpf(&self) -> u64 {
>>>>>>> 3d01c5a8
        self.signature_cost
            .saturating_add(self.write_lock_cost)
            .saturating_add(self.data_bytes_cost)
            .saturating_add(self.builtins_execution_cost)
<<<<<<< HEAD
            .saturating_add(self.bpf_execution_cost)
=======
>>>>>>> 3d01c5a8
    }
}

#[derive(Debug, Default)]
pub struct CostModel {
    instruction_execution_cost_table: ExecuteCostTable,
}

impl CostModel {
    pub fn new() -> Self {
        Self {
            instruction_execution_cost_table: ExecuteCostTable::default(),
        }
    }

    pub fn initialize_cost_table(&mut self, cost_table: &[(Pubkey, u64)]) {
        cost_table
            .iter()
            .map(|(key, cost)| (key, cost))
            .for_each(|(program_id, cost)| {
                self.upsert_instruction_cost(program_id, *cost);
            });
    }

    pub fn calculate_cost(&self, transaction: &SanitizedTransaction) -> TransactionCost {
        let mut tx_cost = TransactionCost::new_with_capacity(MAX_WRITABLE_ACCOUNTS);

        tx_cost.signature_cost = self.get_signature_cost(transaction);
        self.get_write_lock_cost(&mut tx_cost, transaction);
<<<<<<< HEAD
        tx_cost.data_bytes_cost = self.get_data_bytes_cost(transaction);
        (tx_cost.builtins_execution_cost, tx_cost.bpf_execution_cost) =
            self.get_transaction_cost(transaction);
=======
        self.get_transaction_cost(&mut tx_cost, transaction);
>>>>>>> 3d01c5a8
        tx_cost.account_data_size = self.calculate_account_data_size(transaction);
        tx_cost.is_simple_vote = transaction.is_simple_vote_transaction();

        debug!("transaction {:?} has cost {:?}", transaction, tx_cost);
        tx_cost
    }

    pub fn upsert_instruction_cost(&mut self, program_key: &Pubkey, cost: u64) {
        self.instruction_execution_cost_table
            .upsert(program_key, cost);
    }

    pub fn find_instruction_cost(&self, program_key: &Pubkey) -> u64 {
        match self.instruction_execution_cost_table.get_cost(program_key) {
            Some(cost) => *cost,
            None => {
                let default_value = self
                    .instruction_execution_cost_table
                    .get_default_compute_unit_limit();
                debug!(
                    "Program {:?} does not have aggregated cost, using default value {}",
                    program_key, default_value
                );
                default_value
            }
        }
    }

    fn get_signature_cost(&self, transaction: &SanitizedTransaction) -> u64 {
        transaction.signatures().len() as u64 * SIGNATURE_COST
    }

    fn get_write_lock_cost(
        &self,
        tx_cost: &mut TransactionCost,
        transaction: &SanitizedTransaction,
    ) {
        let message = transaction.message();
        message
            .account_keys()
            .iter()
            .enumerate()
            .for_each(|(i, k)| {
                let is_writable = message.is_writable(i);

                if is_writable {
                    tx_cost.writable_accounts.push(*k);
                    tx_cost.write_lock_cost += WRITE_LOCK_UNITS;
                }
            });
    }

<<<<<<< HEAD
    fn get_data_bytes_cost(&self, transaction: &SanitizedTransaction) -> u64 {
        let mut data_bytes_cost: u64 = 0;
        transaction
            .message()
            .program_instructions_iter()
            .for_each(|(_, ix)| {
                data_bytes_cost += ix.data.len() as u64 / DATA_BYTES_UNITS;
            });
        data_bytes_cost
    }

    fn get_transaction_cost(&self, transaction: &SanitizedTransaction) -> (u64, u64) {
        let mut builtin_costs = 0u64;
        let mut bpf_costs = 0u64;
=======
    fn get_transaction_cost(
        &self,
        tx_cost: &mut TransactionCost,
        transaction: &SanitizedTransaction,
    ) {
        let mut builtin_costs = 0u64;
        let mut bpf_costs = 0u64;
        let mut data_bytes_len_total = 0u64;
>>>>>>> 3d01c5a8

        for (program_id, instruction) in transaction.message().program_instructions_iter() {
            // to keep the same behavior, look for builtin first
            if let Some(builtin_cost) = BUILT_IN_INSTRUCTION_COSTS.get(program_id) {
                builtin_costs = builtin_costs.saturating_add(*builtin_cost);
            } else {
                let instruction_cost = self.find_instruction_cost(program_id);
                trace!(
                    "instruction {:?} has cost of {}",
                    instruction,
                    instruction_cost
                );
                bpf_costs = bpf_costs.saturating_add(instruction_cost);
            }
<<<<<<< HEAD
        }
        (builtin_costs, bpf_costs)
=======
            data_bytes_len_total =
                data_bytes_len_total.saturating_add(instruction.data.len() as u64);
        }
        tx_cost.builtins_execution_cost = builtin_costs;
        tx_cost.bpf_execution_cost = bpf_costs;
        tx_cost.data_bytes_cost = data_bytes_len_total / DATA_BYTES_UNITS;
>>>>>>> 3d01c5a8
    }

    fn calculate_account_data_size_on_deserialized_system_instruction(
        instruction: SystemInstruction,
    ) -> u64 {
        match instruction {
            SystemInstruction::CreateAccount {
                lamports: _lamports,
                space,
                owner: _owner,
            } => space,
            SystemInstruction::CreateAccountWithSeed {
                base: _base,
                seed: _seed,
                lamports: _lamports,
                space,
                owner: _owner,
            } => space,
            SystemInstruction::Allocate { space } => space,
            SystemInstruction::AllocateWithSeed {
                base: _base,
                seed: _seed,
                space,
                owner: _owner,
            } => space,
            _ => 0,
        }
    }

    fn calculate_account_data_size_on_instruction(
        program_id: &Pubkey,
        instruction: &CompiledInstruction,
    ) -> u64 {
        if program_id == &system_program::id() {
            if let Ok(instruction) = limited_deserialize(&instruction.data) {
                return Self::calculate_account_data_size_on_deserialized_system_instruction(
                    instruction,
                );
            }
        }
        0
    }

    /// eventually, potentially determine account data size of all writable accounts
    /// at the moment, calculate account data size of account creation
    fn calculate_account_data_size(&self, transaction: &SanitizedTransaction) -> u64 {
        transaction
            .message()
            .program_instructions_iter()
            .map(|(program_id, instruction)| {
                Self::calculate_account_data_size_on_instruction(program_id, instruction)
            })
            .sum()
    }
}

#[cfg(test)]
mod tests {
    use {
        super::*,
        crate::{
            bank::Bank,
            genesis_utils::{create_genesis_config, GenesisConfigInfo},
        },
        solana_sdk::{
            bpf_loader,
            hash::Hash,
            instruction::CompiledInstruction,
            message::Message,
            signature::{Keypair, Signer},
            system_instruction::{self},
            system_program, system_transaction,
            transaction::Transaction,
        },
        std::{
            str::FromStr,
            sync::{Arc, RwLock},
            thread::{self, JoinHandle},
        },
    };

    fn test_setup() -> (Keypair, Hash) {
        solana_logger::setup();
        let GenesisConfigInfo {
            genesis_config,
            mint_keypair,
            ..
        } = create_genesis_config(10);
        let bank = Arc::new(Bank::new_no_wallclock_throttle_for_tests(&genesis_config));
        let start_hash = bank.last_blockhash();
        (mint_keypair, start_hash)
    }

    #[test]
    fn test_cost_model_instruction_cost() {
        let mut testee = CostModel::default();

        let known_key = Pubkey::from_str("known11111111111111111111111111111111111111").unwrap();
        testee.upsert_instruction_cost(&known_key, 100);
        // find cost for known programs
        assert_eq!(100, testee.find_instruction_cost(&known_key));

        testee.upsert_instruction_cost(&bpf_loader::id(), 1999);
        assert_eq!(1999, testee.find_instruction_cost(&bpf_loader::id()));

        // unknown program is assigned with default cost
        assert_eq!(
            testee
                .instruction_execution_cost_table
                .get_default_compute_unit_limit(),
            testee.find_instruction_cost(
                &Pubkey::from_str("unknown111111111111111111111111111111111111").unwrap()
            )
        );
    }

    #[test]
    fn test_cost_model_data_len_cost() {
        let lamports = 0;
        let owner = Pubkey::default();
        let seed = String::default();
        let space = 100;
        let base = Pubkey::default();
        for instruction in [
            SystemInstruction::CreateAccount {
                lamports,
                space,
                owner,
            },
            SystemInstruction::CreateAccountWithSeed {
                base,
                seed: seed.clone(),
                lamports,
                space,
                owner,
            },
            SystemInstruction::Allocate { space },
            SystemInstruction::AllocateWithSeed {
                base,
                seed,
                space,
                owner,
            },
        ] {
            assert_eq!(
                space,
                CostModel::calculate_account_data_size_on_deserialized_system_instruction(
                    instruction
                )
            );
        }
        assert_eq!(
            0,
            CostModel::calculate_account_data_size_on_deserialized_system_instruction(
                SystemInstruction::TransferWithSeed {
                    lamports,
                    from_seed: String::default(),
                    from_owner: Pubkey::default(),
                }
            )
        );
    }

    #[test]
    fn test_cost_model_simple_transaction() {
        let (mint_keypair, start_hash) = test_setup();

        let keypair = Keypair::new();
        let simple_transaction = SanitizedTransaction::from_transaction_for_tests(
            system_transaction::transfer(&mint_keypair, &keypair.pubkey(), 2, start_hash),
        );
        debug!(
            "system_transaction simple_transaction {:?}",
            simple_transaction
        );

        // expected cost for one system transfer instructions
        let expected_execution_cost = BUILT_IN_INSTRUCTION_COSTS
            .get(&system_program::id())
            .unwrap();

        let testee = CostModel::default();
<<<<<<< HEAD
        assert_eq!(
            (*expected_execution_cost, 0),
            testee.get_transaction_cost(&simple_transaction)
        );
=======
        let mut tx_cost = TransactionCost::default();
        testee.get_transaction_cost(&mut tx_cost, &simple_transaction);
        assert_eq!(*expected_execution_cost, tx_cost.builtins_execution_cost);
        assert_eq!(0, tx_cost.bpf_execution_cost);
        assert_eq!(0, tx_cost.data_bytes_cost);
>>>>>>> 3d01c5a8
    }

    #[test]
    fn test_cost_model_transaction_many_transfer_instructions() {
        let (mint_keypair, start_hash) = test_setup();

        let key1 = solana_sdk::pubkey::new_rand();
        let key2 = solana_sdk::pubkey::new_rand();
        let instructions =
            system_instruction::transfer_many(&mint_keypair.pubkey(), &[(key1, 1), (key2, 1)]);
        let message = Message::new(&instructions, Some(&mint_keypair.pubkey()));
        let tx = SanitizedTransaction::from_transaction_for_tests(Transaction::new(
            &[&mint_keypair],
            message,
            start_hash,
        ));
        debug!("many transfer transaction {:?}", tx);

        // expected cost for two system transfer instructions
        let program_cost = BUILT_IN_INSTRUCTION_COSTS
            .get(&system_program::id())
            .unwrap();
        let expected_cost = program_cost * 2;

        let testee = CostModel::default();
<<<<<<< HEAD
        assert_eq!((expected_cost, 0), testee.get_transaction_cost(&tx));
=======
        let mut tx_cost = TransactionCost::default();
        testee.get_transaction_cost(&mut tx_cost, &tx);
        assert_eq!(expected_cost, tx_cost.builtins_execution_cost);
        assert_eq!(0, tx_cost.bpf_execution_cost);
        assert_eq!(1, tx_cost.data_bytes_cost);
>>>>>>> 3d01c5a8
    }

    #[test]
    fn test_cost_model_message_many_different_instructions() {
        let (mint_keypair, start_hash) = test_setup();

        // construct a transaction with multiple random instructions
        let key1 = solana_sdk::pubkey::new_rand();
        let key2 = solana_sdk::pubkey::new_rand();
        let prog1 = solana_sdk::pubkey::new_rand();
        let prog2 = solana_sdk::pubkey::new_rand();
        let instructions = vec![
            CompiledInstruction::new(3, &(), vec![0, 1]),
            CompiledInstruction::new(4, &(), vec![0, 2]),
        ];
        let tx = SanitizedTransaction::from_transaction_for_tests(
            Transaction::new_with_compiled_instructions(
                &[&mint_keypair],
                &[key1, key2],
                start_hash,
                vec![prog1, prog2],
                instructions,
            ),
        );
        debug!("many random transaction {:?}", tx);

        let testee = CostModel::default();
<<<<<<< HEAD
        let result = testee.get_transaction_cost(&tx);

        // expected cost for two random/unknown program is
        let expected_cost = testee
            .instruction_execution_cost_table
            .get_default_compute_unit_limit()
            * 2;
        assert_eq!((0, expected_cost), result);
=======
        let expected_cost = testee.instruction_execution_cost_table.get_default_units() * 2;
        let mut tx_cost = TransactionCost::default();
        testee.get_transaction_cost(&mut tx_cost, &tx);
        assert_eq!(0, tx_cost.builtins_execution_cost);
        assert_eq!(expected_cost, tx_cost.bpf_execution_cost);
        assert_eq!(0, tx_cost.data_bytes_cost);
>>>>>>> 3d01c5a8
    }

    #[test]
    fn test_cost_model_sort_message_accounts_by_type() {
        // construct a transaction with two random instructions with same signer
        let signer1 = Keypair::new();
        let signer2 = Keypair::new();
        let key1 = Pubkey::new_unique();
        let key2 = Pubkey::new_unique();
        let prog1 = Pubkey::new_unique();
        let prog2 = Pubkey::new_unique();
        let instructions = vec![
            CompiledInstruction::new(4, &(), vec![0, 2]),
            CompiledInstruction::new(5, &(), vec![1, 3]),
        ];
        let tx = SanitizedTransaction::from_transaction_for_tests(
            Transaction::new_with_compiled_instructions(
                &[&signer1, &signer2],
                &[key1, key2],
                Hash::new_unique(),
                vec![prog1, prog2],
                instructions,
            ),
        );

        let cost_model = CostModel::default();
        let tx_cost = cost_model.calculate_cost(&tx);
        assert_eq!(2 + 2, tx_cost.writable_accounts.len());
        assert_eq!(signer1.pubkey(), tx_cost.writable_accounts[0]);
        assert_eq!(signer2.pubkey(), tx_cost.writable_accounts[1]);
        assert_eq!(key1, tx_cost.writable_accounts[2]);
        assert_eq!(key2, tx_cost.writable_accounts[3]);
    }

    #[test]
    fn test_cost_model_insert_instruction_cost() {
        let key1 = Pubkey::new_unique();
        let cost1 = 100;

        let mut cost_model = CostModel::default();
        // Using default cost for unknown instruction
        assert_eq!(
            cost_model
                .instruction_execution_cost_table
                .get_default_compute_unit_limit(),
            cost_model.find_instruction_cost(&key1)
        );

        // insert instruction cost to table
        cost_model.upsert_instruction_cost(&key1, cost1);

        // now it is known instruction with known cost
        assert_eq!(cost1, cost_model.find_instruction_cost(&key1));
    }

    #[test]
    fn test_cost_model_calculate_cost() {
        let (mint_keypair, start_hash) = test_setup();
        let tx = SanitizedTransaction::from_transaction_for_tests(system_transaction::transfer(
            &mint_keypair,
            &Keypair::new().pubkey(),
            2,
            start_hash,
        ));

        let expected_account_cost = WRITE_LOCK_UNITS * 2;
        let expected_execution_cost = BUILT_IN_INSTRUCTION_COSTS
            .get(&system_program::id())
            .unwrap();

        let cost_model = CostModel::default();
        let tx_cost = cost_model.calculate_cost(&tx);
        assert_eq!(expected_account_cost, tx_cost.write_lock_cost);
        assert_eq!(*expected_execution_cost, tx_cost.builtins_execution_cost);
        assert_eq!(2, tx_cost.writable_accounts.len());
    }

    #[test]
    fn test_cost_model_update_instruction_cost() {
        let key1 = Pubkey::new_unique();
        let cost1 = 100;
        let cost2 = 200;
        let updated_cost = (cost1 + cost2) / 2;

        let mut cost_model = CostModel::default();

        // insert instruction cost to table
        cost_model.upsert_instruction_cost(&key1, cost1);
        assert_eq!(cost1, cost_model.find_instruction_cost(&key1));

        // update instruction cost
        cost_model.upsert_instruction_cost(&key1, cost2);
        assert_eq!(updated_cost, cost_model.find_instruction_cost(&key1));
    }

    #[test]
    fn test_cost_model_can_be_shared_concurrently_with_rwlock() {
        let (mint_keypair, start_hash) = test_setup();
        // construct a transaction with multiple random instructions
        let key1 = solana_sdk::pubkey::new_rand();
        let key2 = solana_sdk::pubkey::new_rand();
        let prog1 = solana_sdk::pubkey::new_rand();
        let prog2 = solana_sdk::pubkey::new_rand();
        let instructions = vec![
            CompiledInstruction::new(3, &(), vec![0, 1]),
            CompiledInstruction::new(4, &(), vec![0, 2]),
        ];
        let tx = Arc::new(SanitizedTransaction::from_transaction_for_tests(
            Transaction::new_with_compiled_instructions(
                &[&mint_keypair],
                &[key1, key2],
                start_hash,
                vec![prog1, prog2],
                instructions,
            ),
        ));

        let number_threads = 10;
        let expected_account_cost = WRITE_LOCK_UNITS * 3;
        let cost1 = 100;
        let cost2 = 200;
        // execution cost can be either 2 * Default (before write) or cost1+cost2 (after write)

        let cost_model: Arc<RwLock<CostModel>> = Arc::new(RwLock::new(CostModel::default()));

        let thread_handlers: Vec<JoinHandle<()>> = (0..number_threads)
            .map(|i| {
                let cost_model = cost_model.clone();
                let tx = tx.clone();

                if i == 5 {
                    thread::spawn(move || {
                        let mut cost_model = cost_model.write().unwrap();
                        cost_model.upsert_instruction_cost(&prog1, cost1);
                        cost_model.upsert_instruction_cost(&prog2, cost2);
                    })
                } else {
                    thread::spawn(move || {
                        let cost_model = cost_model.write().unwrap();
                        let tx_cost = cost_model.calculate_cost(&tx);
                        assert_eq!(3, tx_cost.writable_accounts.len());
                        assert_eq!(expected_account_cost, tx_cost.write_lock_cost);
                    })
                }
            })
            .collect();

        for th in thread_handlers {
            th.join().unwrap();
        }
    }

    #[test]
    fn test_initialize_cost_table() {
        // build cost table
        let cost_table = vec![
            (Pubkey::new_unique(), 10),
            (Pubkey::new_unique(), 20),
            (Pubkey::new_unique(), 30),
        ];

        // init cost model
        let mut cost_model = CostModel::default();
        cost_model.initialize_cost_table(&cost_table);

        // verify
        for (id, cost) in cost_table.iter() {
            assert_eq!(*cost, cost_model.find_instruction_cost(id));
        }

        // verify built-in programs are not in bpf_costs
        assert!(cost_model
            .instruction_execution_cost_table
            .get_cost(&system_program::id())
            .is_none());
        assert!(cost_model
            .instruction_execution_cost_table
            .get_cost(&solana_vote_program::id())
            .is_none());
    }
}<|MERGE_RESOLUTION|>--- conflicted
+++ resolved
@@ -62,22 +62,15 @@
     }
 
     pub fn sum(&self) -> u64 {
-<<<<<<< HEAD
-=======
         self.sum_without_bpf()
             .saturating_add(self.bpf_execution_cost)
     }
 
     pub fn sum_without_bpf(&self) -> u64 {
->>>>>>> 3d01c5a8
         self.signature_cost
             .saturating_add(self.write_lock_cost)
             .saturating_add(self.data_bytes_cost)
             .saturating_add(self.builtins_execution_cost)
-<<<<<<< HEAD
-            .saturating_add(self.bpf_execution_cost)
-=======
->>>>>>> 3d01c5a8
     }
 }
 
@@ -107,13 +100,7 @@
 
         tx_cost.signature_cost = self.get_signature_cost(transaction);
         self.get_write_lock_cost(&mut tx_cost, transaction);
-<<<<<<< HEAD
-        tx_cost.data_bytes_cost = self.get_data_bytes_cost(transaction);
-        (tx_cost.builtins_execution_cost, tx_cost.bpf_execution_cost) =
-            self.get_transaction_cost(transaction);
-=======
         self.get_transaction_cost(&mut tx_cost, transaction);
->>>>>>> 3d01c5a8
         tx_cost.account_data_size = self.calculate_account_data_size(transaction);
         tx_cost.is_simple_vote = transaction.is_simple_vote_transaction();
 
@@ -130,9 +117,7 @@
         match self.instruction_execution_cost_table.get_cost(program_key) {
             Some(cost) => *cost,
             None => {
-                let default_value = self
-                    .instruction_execution_cost_table
-                    .get_default_compute_unit_limit();
+                let default_value = self.instruction_execution_cost_table.get_default_units();
                 debug!(
                     "Program {:?} does not have aggregated cost, using default value {}",
                     program_key, default_value
@@ -166,22 +151,6 @@
             });
     }
 
-<<<<<<< HEAD
-    fn get_data_bytes_cost(&self, transaction: &SanitizedTransaction) -> u64 {
-        let mut data_bytes_cost: u64 = 0;
-        transaction
-            .message()
-            .program_instructions_iter()
-            .for_each(|(_, ix)| {
-                data_bytes_cost += ix.data.len() as u64 / DATA_BYTES_UNITS;
-            });
-        data_bytes_cost
-    }
-
-    fn get_transaction_cost(&self, transaction: &SanitizedTransaction) -> (u64, u64) {
-        let mut builtin_costs = 0u64;
-        let mut bpf_costs = 0u64;
-=======
     fn get_transaction_cost(
         &self,
         tx_cost: &mut TransactionCost,
@@ -190,7 +159,6 @@
         let mut builtin_costs = 0u64;
         let mut bpf_costs = 0u64;
         let mut data_bytes_len_total = 0u64;
->>>>>>> 3d01c5a8
 
         for (program_id, instruction) in transaction.message().program_instructions_iter() {
             // to keep the same behavior, look for builtin first
@@ -205,17 +173,12 @@
                 );
                 bpf_costs = bpf_costs.saturating_add(instruction_cost);
             }
-<<<<<<< HEAD
-        }
-        (builtin_costs, bpf_costs)
-=======
             data_bytes_len_total =
                 data_bytes_len_total.saturating_add(instruction.data.len() as u64);
         }
         tx_cost.builtins_execution_cost = builtin_costs;
         tx_cost.bpf_execution_cost = bpf_costs;
         tx_cost.data_bytes_cost = data_bytes_len_total / DATA_BYTES_UNITS;
->>>>>>> 3d01c5a8
     }
 
     fn calculate_account_data_size_on_deserialized_system_instruction(
@@ -323,9 +286,7 @@
 
         // unknown program is assigned with default cost
         assert_eq!(
-            testee
-                .instruction_execution_cost_table
-                .get_default_compute_unit_limit(),
+            testee.instruction_execution_cost_table.get_default_units(),
             testee.find_instruction_cost(
                 &Pubkey::from_str("unknown111111111111111111111111111111111111").unwrap()
             )
@@ -398,18 +359,11 @@
             .unwrap();
 
         let testee = CostModel::default();
-<<<<<<< HEAD
-        assert_eq!(
-            (*expected_execution_cost, 0),
-            testee.get_transaction_cost(&simple_transaction)
-        );
-=======
         let mut tx_cost = TransactionCost::default();
         testee.get_transaction_cost(&mut tx_cost, &simple_transaction);
         assert_eq!(*expected_execution_cost, tx_cost.builtins_execution_cost);
         assert_eq!(0, tx_cost.bpf_execution_cost);
         assert_eq!(0, tx_cost.data_bytes_cost);
->>>>>>> 3d01c5a8
     }
 
     #[test]
@@ -435,15 +389,11 @@
         let expected_cost = program_cost * 2;
 
         let testee = CostModel::default();
-<<<<<<< HEAD
-        assert_eq!((expected_cost, 0), testee.get_transaction_cost(&tx));
-=======
         let mut tx_cost = TransactionCost::default();
         testee.get_transaction_cost(&mut tx_cost, &tx);
         assert_eq!(expected_cost, tx_cost.builtins_execution_cost);
         assert_eq!(0, tx_cost.bpf_execution_cost);
         assert_eq!(1, tx_cost.data_bytes_cost);
->>>>>>> 3d01c5a8
     }
 
     #[test]
@@ -471,23 +421,12 @@
         debug!("many random transaction {:?}", tx);
 
         let testee = CostModel::default();
-<<<<<<< HEAD
-        let result = testee.get_transaction_cost(&tx);
-
-        // expected cost for two random/unknown program is
-        let expected_cost = testee
-            .instruction_execution_cost_table
-            .get_default_compute_unit_limit()
-            * 2;
-        assert_eq!((0, expected_cost), result);
-=======
         let expected_cost = testee.instruction_execution_cost_table.get_default_units() * 2;
         let mut tx_cost = TransactionCost::default();
         testee.get_transaction_cost(&mut tx_cost, &tx);
         assert_eq!(0, tx_cost.builtins_execution_cost);
         assert_eq!(expected_cost, tx_cost.bpf_execution_cost);
         assert_eq!(0, tx_cost.data_bytes_cost);
->>>>>>> 3d01c5a8
     }
 
     #[test]
@@ -532,7 +471,7 @@
         assert_eq!(
             cost_model
                 .instruction_execution_cost_table
-                .get_default_compute_unit_limit(),
+                .get_default_units(),
             cost_model.find_instruction_cost(&key1)
         );
 
