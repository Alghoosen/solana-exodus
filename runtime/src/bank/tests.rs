--- conflicted
+++ resolved
@@ -12306,7 +12306,6 @@
 }
 
 #[test]
-<<<<<<< HEAD
 fn test_is_in_slot_hashes_history() {
     use solana_sdk::slot_hashes::MAX_ENTRIES;
 
@@ -12324,10 +12323,7 @@
 }
 
 #[test]
-fn test_runtime_feature_enable_with_executor_cache() {
-=======
 fn test_runtime_feature_enable_with_program_cache() {
->>>>>>> 66558fb5
     solana_logger::setup();
 
     // Bank Setup
