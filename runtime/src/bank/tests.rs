#![cfg(test)]
#[allow(deprecated)]
use solana_sdk::sysvar::fees::Fees;
use {
    super::{
        test_utils::{goto_end_of_slot, update_vote_account_timestamp},
        *,
    },
    crate::{
        accounts::AccountAddressFilter,
        accounts_background_service::{PrunedBanksRequestHandler, SendDroppedBankCallback},
        accounts_db::{AccountShrinkThreshold, DEFAULT_ACCOUNTS_SHRINK_RATIO},
        accounts_index::{
            AccountIndex, AccountSecondaryIndexes, IndexKey, ScanConfig, ScanError, ITER_BATCH_SIZE,
        },
        accounts_partition::{self, PartitionIndex, RentPayingAccountsByPartition},
        ancestors::Ancestors,
        bank_client::BankClient,
        bank_forks::BankForks,
        genesis_utils::{
            self, activate_all_features, activate_feature, bootstrap_validator_stake_lamports,
            create_genesis_config_with_leader, create_genesis_config_with_vote_accounts,
            genesis_sysvar_and_builtin_program_lamports, GenesisConfigInfo, ValidatorVoteKeypairs,
        },
        inline_spl_token,
        rent_collector::RENT_EXEMPT_RENT_EPOCH,
        status_cache::MAX_CACHE_ENTRIES,
        transaction_error_metrics::TransactionErrorMetrics,
    },
    crossbeam_channel::{bounded, unbounded},
    itertools::Itertools,
    rand::Rng,
    rayon::ThreadPoolBuilder,
    serde::{Deserialize, Serialize},
    solana_logger,
    solana_program_runtime::{
        builtin_program::create_builtin,
        compute_budget::{self, ComputeBudget, MAX_COMPUTE_UNIT_LIMIT},
        declare_process_instruction,
        executor_cache::TransactionExecutorCache,
        invoke_context::mock_process_instruction,
        loaded_programs::{LoadedProgram, LoadedProgramType},
        prioritization_fee::{PrioritizationFeeDetails, PrioritizationFeeType},
        timings::ExecuteTimings,
    },
    solana_sdk::{
        account::{
            create_account_shared_data_with_fields as create_account, from_account, Account,
            AccountSharedData, ReadableAccount, WritableAccount,
        },
        account_utils::StateMut,
        bpf_loader, bpf_loader_deprecated,
        bpf_loader_upgradeable::{self, UpgradeableLoaderState},
        client::SyncClient,
        clock::{
            BankId, Epoch, Slot, UnixTimestamp, DEFAULT_HASHES_PER_TICK, DEFAULT_SLOTS_PER_EPOCH,
            DEFAULT_TICKS_PER_SLOT, INITIAL_RENT_EPOCH, MAX_PROCESSING_AGE, MAX_RECENT_BLOCKHASHES,
        },
        compute_budget::ComputeBudgetInstruction,
        entrypoint::MAX_PERMITTED_DATA_INCREASE,
        epoch_schedule::{EpochSchedule, MINIMUM_SLOTS_PER_EPOCH},
        feature::{self, Feature},
        feature_set::{self, reject_callx_r10, FeatureSet},
        fee::FeeStructure,
        fee_calculator::FeeRateGovernor,
        genesis_config::{create_genesis_config, ClusterType, GenesisConfig},
        hash::{self, hash, Hash},
        incinerator,
        instruction::{AccountMeta, CompiledInstruction, Instruction, InstructionError},
        loader_upgradeable_instruction::UpgradeableLoaderInstruction,
        message::{Message, MessageHeader, SanitizedMessage},
        native_loader,
        native_token::{sol_to_lamports, LAMPORTS_PER_SOL},
        nonce::{self, state::DurableNonce},
        packet::PACKET_DATA_SIZE,
        poh_config::PohConfig,
        program::MAX_RETURN_DATA,
        pubkey::Pubkey,
        rent::Rent,
        reward_type::RewardType,
        secp256k1_program,
        signature::{keypair_from_seed, Keypair, Signature, Signer},
        stake::{
            instruction as stake_instruction,
            state::{Authorized, Delegation, Lockup, Stake},
        },
        system_instruction::{
            self, SystemError, MAX_PERMITTED_ACCOUNTS_DATA_ALLOCATIONS_PER_TRANSACTION,
            MAX_PERMITTED_DATA_LENGTH,
        },
        system_program, system_transaction, sysvar,
        timing::{duration_as_s, years_as_slots},
        transaction::{
            Result, SanitizedTransaction, Transaction, TransactionError,
            TransactionVerificationMode,
        },
        transaction_context::{TransactionAccount, TransactionContext},
    },
    solana_stake_program::stake_state::{self, StakeState},
    solana_vote_program::{
        vote_instruction,
        vote_state::{
            self, BlockTimestamp, Vote, VoteInit, VoteState, VoteStateVersions, MAX_LOCKOUT_HISTORY,
        },
        vote_transaction,
    },
    std::{
        cell::RefCell,
        collections::{HashMap, HashSet},
        convert::{TryFrom, TryInto},
        fs::File,
        io::Read,
        rc::Rc,
        str::FromStr,
        sync::{
            atomic::{
                AtomicBool, AtomicU64,
                Ordering::{Relaxed, Release},
            },
            Arc,
        },
        thread::Builder,
        time::{Duration, Instant},
    },
    test_case::test_case,
};

impl StakeReward {
    #[cfg(test)]
    pub fn random() -> Self {
        let mut rng = rand::thread_rng();

        let rent = Rent::free();

        let validator_pubkey = solana_sdk::pubkey::new_rand();
        let validator_stake_lamports = 20;
        let validator_staking_keypair = Keypair::new();
        let validator_voting_keypair = Keypair::new();

        let validator_vote_account = vote_state::create_account(
            &validator_voting_keypair.pubkey(),
            &validator_pubkey,
            10,
            validator_stake_lamports,
        );

        let validator_stake_account = stake_state::create_account(
            &validator_staking_keypair.pubkey(),
            &validator_voting_keypair.pubkey(),
            &validator_vote_account,
            &rent,
            validator_stake_lamports,
        );

        Self {
            stake_pubkey: Pubkey::new_unique(),
            stake_reward_info: RewardInfo {
                reward_type: RewardType::Staking,
                lamports: rng.gen_range(1, 200),
                post_balance: rng.gen_range(1, 2000),
                commission: Some(rng.gen_range(1, 10)),
            },

            stake_account: validator_stake_account,
        }
    }

    #[cfg(test)]
    pub fn credit(&mut self, amount: u64) {
        self.stake_reward_info.lamports = amount as i64;
        self.stake_reward_info.post_balance += amount;
        self.stake_account.checked_add_lamports(amount).unwrap();
    }
}

#[test]
fn test_race_register_tick_freeze() {
    solana_logger::setup();

    let (mut genesis_config, _) = create_genesis_config(50);
    genesis_config.ticks_per_slot = 1;
    let p = solana_sdk::pubkey::new_rand();
    let hash = hash(p.as_ref());

    for _ in 0..1000 {
        let bank0 = Arc::new(Bank::new_for_tests(&genesis_config));
        let bank0_ = bank0.clone();
        let freeze_thread = Builder::new()
            .name("freeze".to_string())
            .spawn(move || loop {
                if bank0_.is_complete() {
                    assert_eq!(bank0_.last_blockhash(), hash);
                    break;
                }
            })
            .unwrap();

        let bank0_ = bank0.clone();
        let register_tick_thread = Builder::new()
            .name("register_tick".to_string())
            .spawn(move || {
                bank0_.register_tick(&hash);
            })
            .unwrap();

        register_tick_thread.join().unwrap();
        freeze_thread.join().unwrap();
    }
}

fn new_sanitized_message(instructions: &[Instruction], payer: Option<&Pubkey>) -> SanitizedMessage {
    Message::new(instructions, payer).try_into().unwrap()
}

fn new_execution_result(
    status: Result<()>,
    nonce: Option<&NonceFull>,
) -> TransactionExecutionResult {
    TransactionExecutionResult::Executed {
        details: TransactionExecutionDetails {
            status,
            log_messages: None,
            inner_instructions: None,
            durable_nonce_fee: nonce.map(DurableNonceFee::from),
            return_data: None,
            executed_units: 0,
            accounts_data_len_delta: 0,
        },
        tx_executor_cache: Rc::new(RefCell::new(TransactionExecutorCache::default())),
    }
}

impl Bank {
    fn clean_accounts_for_tests(&self) {
        self.rc.accounts.accounts_db.clean_accounts_for_tests()
    }
}

#[test]
fn test_nonce_info() {
    let lamports_per_signature = 42;

    let nonce_authority = keypair_from_seed(&[0; 32]).unwrap();
    let nonce_address = nonce_authority.pubkey();
    let from = keypair_from_seed(&[1; 32]).unwrap();
    let from_address = from.pubkey();
    let to_address = Pubkey::new_unique();

    let durable_nonce = DurableNonce::from_blockhash(&Hash::new_unique());
    let nonce_account = AccountSharedData::new_data(
        43,
        &nonce::state::Versions::new(nonce::State::Initialized(nonce::state::Data::new(
            Pubkey::default(),
            durable_nonce,
            lamports_per_signature,
        ))),
        &system_program::id(),
    )
    .unwrap();
    let from_account = AccountSharedData::new(44, 0, &Pubkey::default());
    let to_account = AccountSharedData::new(45, 0, &Pubkey::default());
    let recent_blockhashes_sysvar_account = AccountSharedData::new(4, 0, &Pubkey::default());

    const TEST_RENT_DEBIT: u64 = 1;
    let rent_collected_nonce_account = {
        let mut account = nonce_account.clone();
        account.set_lamports(nonce_account.lamports() - TEST_RENT_DEBIT);
        account
    };
    let rent_collected_from_account = {
        let mut account = from_account.clone();
        account.set_lamports(from_account.lamports() - TEST_RENT_DEBIT);
        account
    };

    let instructions = vec![
        system_instruction::advance_nonce_account(&nonce_address, &nonce_authority.pubkey()),
        system_instruction::transfer(&from_address, &to_address, 42),
    ];

    // NoncePartial create + NonceInfo impl
    let partial = NoncePartial::new(nonce_address, rent_collected_nonce_account.clone());
    assert_eq!(*partial.address(), nonce_address);
    assert_eq!(*partial.account(), rent_collected_nonce_account);
    assert_eq!(
        partial.lamports_per_signature(),
        Some(lamports_per_signature)
    );
    assert_eq!(partial.fee_payer_account(), None);

    // Add rent debits to ensure the rollback captures accounts without rent fees
    let mut rent_debits = RentDebits::default();
    rent_debits.insert(
        &from_address,
        TEST_RENT_DEBIT,
        rent_collected_from_account.lamports(),
    );
    rent_debits.insert(
        &nonce_address,
        TEST_RENT_DEBIT,
        rent_collected_nonce_account.lamports(),
    );

    // NonceFull create + NonceInfo impl
    {
        let message = new_sanitized_message(&instructions, Some(&from_address));
        let accounts = [
            (
                *message.account_keys().get(0).unwrap(),
                rent_collected_from_account.clone(),
            ),
            (
                *message.account_keys().get(1).unwrap(),
                rent_collected_nonce_account.clone(),
            ),
            (*message.account_keys().get(2).unwrap(), to_account.clone()),
            (
                *message.account_keys().get(3).unwrap(),
                recent_blockhashes_sysvar_account.clone(),
            ),
        ];

        let full =
            NonceFull::from_partial(partial.clone(), &message, &accounts, &rent_debits).unwrap();
        assert_eq!(*full.address(), nonce_address);
        assert_eq!(*full.account(), rent_collected_nonce_account);
        assert_eq!(full.lamports_per_signature(), Some(lamports_per_signature));
        assert_eq!(
            full.fee_payer_account(),
            Some(&from_account),
            "rent debit should be refunded in captured fee account"
        );
    }

    // Nonce account is fee-payer
    {
        let message = new_sanitized_message(&instructions, Some(&nonce_address));
        let accounts = [
            (
                *message.account_keys().get(0).unwrap(),
                rent_collected_nonce_account,
            ),
            (
                *message.account_keys().get(1).unwrap(),
                rent_collected_from_account,
            ),
            (*message.account_keys().get(2).unwrap(), to_account),
            (
                *message.account_keys().get(3).unwrap(),
                recent_blockhashes_sysvar_account,
            ),
        ];

        let full =
            NonceFull::from_partial(partial.clone(), &message, &accounts, &rent_debits).unwrap();
        assert_eq!(*full.address(), nonce_address);
        assert_eq!(*full.account(), nonce_account);
        assert_eq!(full.lamports_per_signature(), Some(lamports_per_signature));
        assert_eq!(full.fee_payer_account(), None);
    }

    // NonceFull create, fee-payer not in account_keys fails
    {
        let message = new_sanitized_message(&instructions, Some(&nonce_address));
        assert_eq!(
            NonceFull::from_partial(partial, &message, &[], &RentDebits::default()).unwrap_err(),
            TransactionError::AccountNotFound,
        );
    }
}

#[test]
fn test_bank_unix_timestamp_from_genesis() {
    let (genesis_config, _mint_keypair) = create_genesis_config(1);
    let mut bank = Arc::new(Bank::new_for_tests(&genesis_config));

    assert_eq!(
        genesis_config.creation_time,
        bank.unix_timestamp_from_genesis()
    );
    let slots_per_sec = 1.0
        / (duration_as_s(&genesis_config.poh_config.target_tick_duration)
            * genesis_config.ticks_per_slot as f32);

    for _i in 0..slots_per_sec as usize + 1 {
        bank = Arc::new(new_from_parent(&bank));
    }

    assert!(bank.unix_timestamp_from_genesis() - genesis_config.creation_time >= 1);
}

#[test]
#[allow(clippy::float_cmp)]
fn test_bank_new() {
    let dummy_leader_pubkey = solana_sdk::pubkey::new_rand();
    let dummy_leader_stake_lamports = bootstrap_validator_stake_lamports();
    let mint_lamports = 10_000;
    let GenesisConfigInfo {
        mut genesis_config,
        mint_keypair,
        voting_keypair,
        ..
    } = create_genesis_config_with_leader(
        mint_lamports,
        &dummy_leader_pubkey,
        dummy_leader_stake_lamports,
    );

    genesis_config.rent = Rent {
        lamports_per_byte_year: 5,
        exemption_threshold: 1.2,
        burn_percent: 5,
    };

    let bank = Bank::new_for_tests(&genesis_config);
    assert_eq!(bank.get_balance(&mint_keypair.pubkey()), mint_lamports);
    assert_eq!(
        bank.get_balance(&voting_keypair.pubkey()),
        dummy_leader_stake_lamports /* 1 token goes to the vote account associated with dummy_leader_lamports */
    );

    let rent_account = bank.get_account(&sysvar::rent::id()).unwrap();
    let rent = from_account::<sysvar::rent::Rent, _>(&rent_account).unwrap();

    assert_eq!(rent.burn_percent, 5);
    assert_eq!(rent.exemption_threshold, 1.2);
    assert_eq!(rent.lamports_per_byte_year, 5);
}

fn create_simple_test_bank(lamports: u64) -> Bank {
    let (genesis_config, _mint_keypair) = create_genesis_config(lamports);
    Bank::new_for_tests(&genesis_config)
}

fn create_simple_test_arc_bank(lamports: u64) -> Arc<Bank> {
    Arc::new(create_simple_test_bank(lamports))
}

#[test]
fn test_bank_block_height() {
    let bank0 = create_simple_test_arc_bank(1);
    assert_eq!(bank0.block_height(), 0);
    let bank1 = Arc::new(new_from_parent(&bank0));
    assert_eq!(bank1.block_height(), 1);
}

#[test]
fn test_bank_update_epoch_stakes() {
    impl Bank {
        fn epoch_stake_keys(&self) -> Vec<Epoch> {
            let mut keys: Vec<Epoch> = self.epoch_stakes.keys().copied().collect();
            keys.sort_unstable();
            keys
        }

        fn epoch_stake_key_info(&self) -> (Epoch, Epoch, usize) {
            let mut keys: Vec<Epoch> = self.epoch_stakes.keys().copied().collect();
            keys.sort_unstable();
            (*keys.first().unwrap(), *keys.last().unwrap(), keys.len())
        }
    }

    let mut bank = create_simple_test_bank(100_000);

    let initial_epochs = bank.epoch_stake_keys();
    assert_eq!(initial_epochs, vec![0, 1]);

    for existing_epoch in &initial_epochs {
        bank.update_epoch_stakes(*existing_epoch);
        assert_eq!(bank.epoch_stake_keys(), initial_epochs);
    }

    for epoch in (initial_epochs.len() as Epoch)..MAX_LEADER_SCHEDULE_STAKES {
        bank.update_epoch_stakes(epoch);
        assert_eq!(bank.epoch_stakes.len() as Epoch, epoch + 1);
    }

    assert_eq!(
        bank.epoch_stake_key_info(),
        (
            0,
            MAX_LEADER_SCHEDULE_STAKES - 1,
            MAX_LEADER_SCHEDULE_STAKES as usize
        )
    );

    bank.update_epoch_stakes(MAX_LEADER_SCHEDULE_STAKES);
    assert_eq!(
        bank.epoch_stake_key_info(),
        (
            0,
            MAX_LEADER_SCHEDULE_STAKES,
            MAX_LEADER_SCHEDULE_STAKES as usize + 1
        )
    );

    bank.update_epoch_stakes(MAX_LEADER_SCHEDULE_STAKES + 1);
    assert_eq!(
        bank.epoch_stake_key_info(),
        (
            1,
            MAX_LEADER_SCHEDULE_STAKES + 1,
            MAX_LEADER_SCHEDULE_STAKES as usize + 1
        )
    );
}

fn bank0_sysvar_delta() -> u64 {
    const SLOT_HISTORY_SYSVAR_MIN_BALANCE: u64 = 913_326_000;
    SLOT_HISTORY_SYSVAR_MIN_BALANCE
}

fn bank1_sysvar_delta() -> u64 {
    const SLOT_HASHES_SYSVAR_MIN_BALANCE: u64 = 143_487_360;
    SLOT_HASHES_SYSVAR_MIN_BALANCE
}

#[test]
fn test_bank_capitalization() {
    let bank0 = Arc::new(Bank::new_for_tests(&GenesisConfig {
        accounts: (0..42)
            .map(|_| {
                (
                    solana_sdk::pubkey::new_rand(),
                    Account::new(42, 0, &Pubkey::default()),
                )
            })
            .collect(),
        cluster_type: ClusterType::MainnetBeta,
        ..GenesisConfig::default()
    }));

    assert_eq!(
        bank0.capitalization(),
        42 * 42 + genesis_sysvar_and_builtin_program_lamports(),
    );

    bank0.freeze();

    assert_eq!(
        bank0.capitalization(),
        42 * 42 + genesis_sysvar_and_builtin_program_lamports() + bank0_sysvar_delta(),
    );

    let bank1 = Bank::new_from_parent(&bank0, &Pubkey::default(), 1);
    assert_eq!(
        bank1.capitalization(),
        42 * 42
            + genesis_sysvar_and_builtin_program_lamports()
            + bank0_sysvar_delta()
            + bank1_sysvar_delta(),
    );
}

fn rent_with_exemption_threshold(exemption_threshold: f64) -> Rent {
    Rent {
        lamports_per_byte_year: 1,
        exemption_threshold,
        burn_percent: 10,
    }
}

#[test]
/// one thing being tested here is that a failed tx (due to rent collection using up all lamports) followed by rent collection
/// results in the same state as if just rent collection ran (and emptied the accounts that have too few lamports)
fn test_credit_debit_rent_no_side_effect_on_hash() {
    for set_exempt_rent_epoch_max in [false, true] {
        solana_logger::setup();

        let (mut genesis_config, _mint_keypair) = create_genesis_config(10);

        genesis_config.rent = rent_with_exemption_threshold(21.0);

        let slot = years_as_slots(
            2.0,
            &genesis_config.poh_config.target_tick_duration,
            genesis_config.ticks_per_slot,
        ) as u64;
        let root_bank = Arc::new(Bank::new_for_tests(&genesis_config));
        let bank = Bank::new_from_parent(&root_bank, &Pubkey::default(), slot);

        let root_bank_2 = Arc::new(Bank::new_for_tests(&genesis_config));
        let bank_with_success_txs = Bank::new_from_parent(&root_bank_2, &Pubkey::default(), slot);

        assert_eq!(bank.last_blockhash(), genesis_config.hash());

        let plenty_of_lamports = 264;
        let too_few_lamports = 10;
        // Initialize credit-debit and credit only accounts
        let accounts = [
            AccountSharedData::new(plenty_of_lamports, 0, &Pubkey::default()),
            AccountSharedData::new(plenty_of_lamports, 1, &Pubkey::default()),
            AccountSharedData::new(plenty_of_lamports, 0, &Pubkey::default()),
            AccountSharedData::new(plenty_of_lamports, 1, &Pubkey::default()),
            // Transaction between these two accounts will fail
            AccountSharedData::new(too_few_lamports, 0, &Pubkey::default()),
            AccountSharedData::new(too_few_lamports, 1, &Pubkey::default()),
        ];

        let keypairs = accounts.iter().map(|_| Keypair::new()).collect::<Vec<_>>();
        {
            // make sure rent and epoch change are such that we collect all lamports in accounts 4 & 5
            let mut account_copy = accounts[4].clone();
            let expected_rent = bank.rent_collector().collect_from_existing_account(
                &keypairs[4].pubkey(),
                &mut account_copy,
                None,
                set_exempt_rent_epoch_max,
            );
            assert_eq!(expected_rent.rent_amount, too_few_lamports);
            assert_eq!(account_copy.lamports(), 0);
        }

        for i in 0..accounts.len() {
            let account = &accounts[i];
            bank.store_account(&keypairs[i].pubkey(), account);
            bank_with_success_txs.store_account(&keypairs[i].pubkey(), account);
        }

        // Make builtin instruction loader rent exempt
        let system_program_id = system_program::id();
        let mut system_program_account = bank.get_account(&system_program_id).unwrap();
        system_program_account.set_lamports(
            bank.get_minimum_balance_for_rent_exemption(system_program_account.data().len()),
        );
        bank.store_account(&system_program_id, &system_program_account);
        bank_with_success_txs.store_account(&system_program_id, &system_program_account);

        let t1 = system_transaction::transfer(
            &keypairs[0],
            &keypairs[1].pubkey(),
            1,
            genesis_config.hash(),
        );
        let t2 = system_transaction::transfer(
            &keypairs[2],
            &keypairs[3].pubkey(),
            1,
            genesis_config.hash(),
        );
        // the idea is this transaction will result in both accounts being drained of all lamports due to rent collection
        let t3 = system_transaction::transfer(
            &keypairs[4],
            &keypairs[5].pubkey(),
            1,
            genesis_config.hash(),
        );

        let txs = vec![t1.clone(), t2.clone(), t3];
        let res = bank.process_transactions(txs.iter());

        assert_eq!(res.len(), 3);
        assert_eq!(res[0], Ok(()));
        assert_eq!(res[1], Ok(()));
        assert_eq!(res[2], Err(TransactionError::AccountNotFound));

        bank.freeze();

        let rwlockguard_bank_hash = bank.hash.read().unwrap();
        let bank_hash = rwlockguard_bank_hash.as_ref();

        let txs = vec![t2, t1];
        let res = bank_with_success_txs.process_transactions(txs.iter());

        assert_eq!(res.len(), 2);
        assert_eq!(res[0], Ok(()));
        assert_eq!(res[1], Ok(()));

        bank_with_success_txs.freeze();

        let rwlockguard_bank_with_success_txs_hash = bank_with_success_txs.hash.read().unwrap();
        let bank_with_success_txs_hash = rwlockguard_bank_with_success_txs_hash.as_ref();

        assert_eq!(bank_with_success_txs_hash, bank_hash);
    }
}

fn store_accounts_for_rent_test(
    bank: &Bank,
    keypairs: &mut [Keypair],
    mock_program_id: Pubkey,
    generic_rent_due_for_system_account: u64,
) {
    let mut account_pairs: Vec<TransactionAccount> = Vec::with_capacity(keypairs.len() - 1);
    account_pairs.push((
        keypairs[0].pubkey(),
        AccountSharedData::new(
            generic_rent_due_for_system_account + 2,
            0,
            &Pubkey::default(),
        ),
    ));
    account_pairs.push((
        keypairs[1].pubkey(),
        AccountSharedData::new(
            generic_rent_due_for_system_account + 2,
            0,
            &Pubkey::default(),
        ),
    ));
    account_pairs.push((
        keypairs[2].pubkey(),
        AccountSharedData::new(
            generic_rent_due_for_system_account + 2,
            0,
            &Pubkey::default(),
        ),
    ));
    account_pairs.push((
        keypairs[3].pubkey(),
        AccountSharedData::new(
            generic_rent_due_for_system_account + 2,
            0,
            &Pubkey::default(),
        ),
    ));
    account_pairs.push((
        keypairs[4].pubkey(),
        AccountSharedData::new(10, 0, &Pubkey::default()),
    ));
    account_pairs.push((
        keypairs[5].pubkey(),
        AccountSharedData::new(10, 0, &Pubkey::default()),
    ));
    account_pairs.push((
        keypairs[6].pubkey(),
        AccountSharedData::new(
            (2 * generic_rent_due_for_system_account) + 24,
            0,
            &Pubkey::default(),
        ),
    ));

    account_pairs.push((
        keypairs[8].pubkey(),
        AccountSharedData::new(
            generic_rent_due_for_system_account + 2 + 929,
            0,
            &Pubkey::default(),
        ),
    ));
    account_pairs.push((
        keypairs[9].pubkey(),
        AccountSharedData::new(10, 0, &Pubkey::default()),
    ));

    // Feeding to MockProgram to test read only rent behaviour
    account_pairs.push((
        keypairs[10].pubkey(),
        AccountSharedData::new(
            generic_rent_due_for_system_account + 3,
            0,
            &Pubkey::default(),
        ),
    ));
    account_pairs.push((
        keypairs[11].pubkey(),
        AccountSharedData::new(generic_rent_due_for_system_account + 3, 0, &mock_program_id),
    ));
    account_pairs.push((
        keypairs[12].pubkey(),
        AccountSharedData::new(generic_rent_due_for_system_account + 3, 0, &mock_program_id),
    ));
    account_pairs.push((
        keypairs[13].pubkey(),
        AccountSharedData::new(14, 22, &mock_program_id),
    ));

    for account_pair in account_pairs.iter() {
        bank.store_account(&account_pair.0, &account_pair.1);
    }
}

fn create_child_bank_for_rent_test(root_bank: &Arc<Bank>, genesis_config: &GenesisConfig) -> Bank {
    let mut bank = Bank::new_from_parent(
        root_bank,
        &Pubkey::default(),
        years_as_slots(
            2.0,
            &genesis_config.poh_config.target_tick_duration,
            genesis_config.ticks_per_slot,
        ) as u64,
    );
    bank.rent_collector.slots_per_year = 421_812.0;
    bank
}

/// if asserter returns true, check the capitalization
/// Checking the capitalization requires that the bank be a root and the slot be flushed.
/// All tests are getting converted to use the write cache, so over time, each caller will be visited to throttle this input.
/// Flushing the cache has a side effects on the test, so often the test has to be restarted to continue to function correctly.
fn assert_capitalization_diff(
    bank: &Bank,
    updater: impl Fn(),
    asserter: impl Fn(u64, u64) -> bool,
) {
    let old = bank.capitalization();
    updater();
    let new = bank.capitalization();
    if asserter(old, new) {
        add_root_and_flush_write_cache(bank);
        assert_eq!(bank.capitalization(), bank.calculate_capitalization(true));
    }
}

declare_process_instruction!(process_instruction, 1, |_invoke_context| {
    // Default for all tests which don't bring their own processor
    Ok(())
});

#[test]
fn test_store_account_and_update_capitalization_missing() {
    let bank = create_simple_test_bank(0);
    let pubkey = solana_sdk::pubkey::new_rand();

    let some_lamports = 400;
    let account = AccountSharedData::new(some_lamports, 0, &system_program::id());

    assert_capitalization_diff(
        &bank,
        || bank.store_account_and_update_capitalization(&pubkey, &account),
        |old, new| {
            assert_eq!(old + some_lamports, new);
            true
        },
    );
    assert_eq!(account, bank.get_account(&pubkey).unwrap());
}

#[test]
fn test_store_account_and_update_capitalization_increased() {
    let old_lamports = 400;
    let (genesis_config, mint_keypair) = create_genesis_config(old_lamports);
    let bank = Bank::new_for_tests(&genesis_config);
    let pubkey = mint_keypair.pubkey();

    let new_lamports = 500;
    let account = AccountSharedData::new(new_lamports, 0, &system_program::id());

    assert_capitalization_diff(
        &bank,
        || bank.store_account_and_update_capitalization(&pubkey, &account),
        |old, new| {
            assert_eq!(old + 100, new);
            true
        },
    );
    assert_eq!(account, bank.get_account(&pubkey).unwrap());
}

#[test]
fn test_store_account_and_update_capitalization_decreased() {
    let old_lamports = 400;
    let (genesis_config, mint_keypair) = create_genesis_config(old_lamports);
    let bank = Bank::new_for_tests(&genesis_config);
    let pubkey = mint_keypair.pubkey();

    let new_lamports = 100;
    let account = AccountSharedData::new(new_lamports, 0, &system_program::id());

    assert_capitalization_diff(
        &bank,
        || bank.store_account_and_update_capitalization(&pubkey, &account),
        |old, new| {
            assert_eq!(old - 300, new);
            true
        },
    );
    assert_eq!(account, bank.get_account(&pubkey).unwrap());
}

#[test]
fn test_store_account_and_update_capitalization_unchanged() {
    let lamports = 400;
    let (genesis_config, mint_keypair) = create_genesis_config(lamports);
    let bank = Bank::new_for_tests(&genesis_config);
    let pubkey = mint_keypair.pubkey();

    let account = AccountSharedData::new(lamports, 1, &system_program::id());

    assert_capitalization_diff(
        &bank,
        || bank.store_account_and_update_capitalization(&pubkey, &account),
        |old, new| {
            assert_eq!(old, new);
            true
        },
    );
    assert_eq!(account, bank.get_account(&pubkey).unwrap());
}

#[test]
#[ignore]
fn test_rent_distribution() {
    solana_logger::setup();

    let bootstrap_validator_pubkey = solana_sdk::pubkey::new_rand();
    let bootstrap_validator_stake_lamports = 30;
    let mut genesis_config = create_genesis_config_with_leader(
        10,
        &bootstrap_validator_pubkey,
        bootstrap_validator_stake_lamports,
    )
    .genesis_config;
    // While we are preventing new accounts left in a rent-paying state, not quite ready to rip
    // out all the rent assessment tests. Just deactivate the feature for now.
    genesis_config
        .accounts
        .remove(&feature_set::require_rent_exempt_accounts::id())
        .unwrap();

    genesis_config.epoch_schedule = EpochSchedule::custom(
        MINIMUM_SLOTS_PER_EPOCH,
        genesis_config.epoch_schedule.leader_schedule_slot_offset,
        false,
    );

    genesis_config.rent = rent_with_exemption_threshold(2.0);

    let rent = Rent::free();

    let validator_1_pubkey = solana_sdk::pubkey::new_rand();
    let validator_1_stake_lamports = 20;
    let validator_1_staking_keypair = Keypair::new();
    let validator_1_voting_keypair = Keypair::new();

    let validator_1_vote_account = vote_state::create_account(
        &validator_1_voting_keypair.pubkey(),
        &validator_1_pubkey,
        0,
        validator_1_stake_lamports,
    );

    let validator_1_stake_account = stake_state::create_account(
        &validator_1_staking_keypair.pubkey(),
        &validator_1_voting_keypair.pubkey(),
        &validator_1_vote_account,
        &rent,
        validator_1_stake_lamports,
    );

    genesis_config.accounts.insert(
        validator_1_pubkey,
        Account::new(42, 0, &system_program::id()),
    );
    genesis_config.accounts.insert(
        validator_1_staking_keypair.pubkey(),
        Account::from(validator_1_stake_account),
    );
    genesis_config.accounts.insert(
        validator_1_voting_keypair.pubkey(),
        Account::from(validator_1_vote_account),
    );

    let validator_2_pubkey = solana_sdk::pubkey::new_rand();
    let validator_2_stake_lamports = 20;
    let validator_2_staking_keypair = Keypair::new();
    let validator_2_voting_keypair = Keypair::new();

    let validator_2_vote_account = vote_state::create_account(
        &validator_2_voting_keypair.pubkey(),
        &validator_2_pubkey,
        0,
        validator_2_stake_lamports,
    );

    let validator_2_stake_account = stake_state::create_account(
        &validator_2_staking_keypair.pubkey(),
        &validator_2_voting_keypair.pubkey(),
        &validator_2_vote_account,
        &rent,
        validator_2_stake_lamports,
    );

    genesis_config.accounts.insert(
        validator_2_pubkey,
        Account::new(42, 0, &system_program::id()),
    );
    genesis_config.accounts.insert(
        validator_2_staking_keypair.pubkey(),
        Account::from(validator_2_stake_account),
    );
    genesis_config.accounts.insert(
        validator_2_voting_keypair.pubkey(),
        Account::from(validator_2_vote_account),
    );

    let validator_3_pubkey = solana_sdk::pubkey::new_rand();
    let validator_3_stake_lamports = 30;
    let validator_3_staking_keypair = Keypair::new();
    let validator_3_voting_keypair = Keypair::new();

    let validator_3_vote_account = vote_state::create_account(
        &validator_3_voting_keypair.pubkey(),
        &validator_3_pubkey,
        0,
        validator_3_stake_lamports,
    );

    let validator_3_stake_account = stake_state::create_account(
        &validator_3_staking_keypair.pubkey(),
        &validator_3_voting_keypair.pubkey(),
        &validator_3_vote_account,
        &rent,
        validator_3_stake_lamports,
    );

    genesis_config.accounts.insert(
        validator_3_pubkey,
        Account::new(42, 0, &system_program::id()),
    );
    genesis_config.accounts.insert(
        validator_3_staking_keypair.pubkey(),
        Account::from(validator_3_stake_account),
    );
    genesis_config.accounts.insert(
        validator_3_voting_keypair.pubkey(),
        Account::from(validator_3_vote_account),
    );

    genesis_config.rent = rent_with_exemption_threshold(10.0);

    let mut bank = Bank::new_for_tests(&genesis_config);
    // Enable rent collection
    bank.rent_collector.epoch = 5;
    bank.rent_collector.slots_per_year = 192.0;

    let payer = Keypair::new();
    let payer_account = AccountSharedData::new(400, 0, &system_program::id());
    bank.store_account_and_update_capitalization(&payer.pubkey(), &payer_account);

    let payee = Keypair::new();
    let payee_account = AccountSharedData::new(70, 1, &system_program::id());
    bank.store_account_and_update_capitalization(&payee.pubkey(), &payee_account);

    let bootstrap_validator_initial_balance = bank.get_balance(&bootstrap_validator_pubkey);

    let tx = system_transaction::transfer(&payer, &payee.pubkey(), 180, genesis_config.hash());

    let result = bank.process_transaction(&tx);
    assert_eq!(result, Ok(()));

    let mut total_rent_deducted = 0;

    // 400 - 128(Rent) - 180(Transfer)
    assert_eq!(bank.get_balance(&payer.pubkey()), 92);
    total_rent_deducted += 128;

    // 70 - 70(Rent) + 180(Transfer) - 21(Rent)
    assert_eq!(bank.get_balance(&payee.pubkey()), 159);
    total_rent_deducted += 70 + 21;

    let previous_capitalization = bank.capitalization.load(Relaxed);

    bank.freeze();

    assert_eq!(bank.collected_rent.load(Relaxed), total_rent_deducted);

    let burned_portion =
        total_rent_deducted * u64::from(bank.rent_collector.rent.burn_percent) / 100;
    let rent_to_be_distributed = total_rent_deducted - burned_portion;

    let bootstrap_validator_portion =
        ((bootstrap_validator_stake_lamports * rent_to_be_distributed) as f64 / 100.0) as u64 + 1; // Leftover lamport
    assert_eq!(
        bank.get_balance(&bootstrap_validator_pubkey),
        bootstrap_validator_portion + bootstrap_validator_initial_balance
    );

    // Since, validator 1 and validator 2 has equal smallest stake, it comes down to comparison
    // between their pubkey.
    let tweak_1 = u64::from(validator_1_pubkey > validator_2_pubkey);
    let validator_1_portion =
        ((validator_1_stake_lamports * rent_to_be_distributed) as f64 / 100.0) as u64 + tweak_1;
    assert_eq!(
        bank.get_balance(&validator_1_pubkey),
        validator_1_portion + 42 - tweak_1,
    );

    // Since, validator 1 and validator 2 has equal smallest stake, it comes down to comparison
    // between their pubkey.
    let tweak_2 = u64::from(validator_2_pubkey > validator_1_pubkey);
    let validator_2_portion =
        ((validator_2_stake_lamports * rent_to_be_distributed) as f64 / 100.0) as u64 + tweak_2;
    assert_eq!(
        bank.get_balance(&validator_2_pubkey),
        validator_2_portion + 42 - tweak_2,
    );

    let validator_3_portion =
        ((validator_3_stake_lamports * rent_to_be_distributed) as f64 / 100.0) as u64 + 1;
    assert_eq!(
        bank.get_balance(&validator_3_pubkey),
        validator_3_portion + 42
    );

    let current_capitalization = bank.capitalization.load(Relaxed);

    // only slot history is newly created
    let sysvar_and_builtin_program_delta =
        min_rent_exempt_balance_for_sysvars(&bank, &[sysvar::slot_history::id()]);
    assert_eq!(
        previous_capitalization - (current_capitalization - sysvar_and_builtin_program_delta),
        burned_portion
    );

    assert!(bank.calculate_and_verify_capitalization(true));

    assert_eq!(
        rent_to_be_distributed,
        bank.rewards
            .read()
            .unwrap()
            .iter()
            .map(|(address, reward)| {
                if reward.lamports > 0 {
                    assert_eq!(reward.reward_type, RewardType::Rent);
                    if *address == validator_2_pubkey {
                        assert_eq!(reward.post_balance, validator_2_portion + 42 - tweak_2);
                    } else if *address == validator_3_pubkey {
                        assert_eq!(reward.post_balance, validator_3_portion + 42);
                    }
                    reward.lamports as u64
                } else {
                    0
                }
            })
            .sum::<u64>()
    );
}

#[test]
fn test_distribute_rent_to_validators_overflow() {
    solana_logger::setup();

    // These values are taken from the real cluster (testnet)
    const RENT_TO_BE_DISTRIBUTED: u64 = 120_525;
    const VALIDATOR_STAKE: u64 = 374_999_998_287_840;

    let validator_pubkey = solana_sdk::pubkey::new_rand();
    let mut genesis_config =
        create_genesis_config_with_leader(10, &validator_pubkey, VALIDATOR_STAKE).genesis_config;

    let bank = Bank::new_for_tests(&genesis_config);
    let old_validator_lamports = bank.get_balance(&validator_pubkey);
    bank.distribute_rent_to_validators(&bank.vote_accounts(), RENT_TO_BE_DISTRIBUTED);
    let new_validator_lamports = bank.get_balance(&validator_pubkey);
    assert_eq!(
        new_validator_lamports,
        old_validator_lamports + RENT_TO_BE_DISTRIBUTED
    );

    genesis_config
        .accounts
        .remove(&feature_set::no_overflow_rent_distribution::id())
        .unwrap();
    let bank = std::panic::AssertUnwindSafe(Bank::new_for_tests(&genesis_config));
    let old_validator_lamports = bank.get_balance(&validator_pubkey);
    let new_validator_lamports = std::panic::catch_unwind(|| {
        bank.distribute_rent_to_validators(&bank.vote_accounts(), RENT_TO_BE_DISTRIBUTED);
        bank.get_balance(&validator_pubkey)
    });

    if let Ok(new_validator_lamports) = new_validator_lamports {
        info!("asserting overflowing incorrect rent distribution");
        assert_ne!(
            new_validator_lamports,
            old_validator_lamports + RENT_TO_BE_DISTRIBUTED
        );
    } else {
        info!("NOT-asserting overflowing incorrect rent distribution");
    }
}

#[test]
fn test_distribute_rent_to_validators_rent_paying() {
    solana_logger::setup();

    const RENT_PER_VALIDATOR: u64 = 55;
    const TOTAL_RENT: u64 = RENT_PER_VALIDATOR * 4;

    let empty_validator = ValidatorVoteKeypairs::new_rand();
    let rent_paying_validator = ValidatorVoteKeypairs::new_rand();
    let becomes_rent_exempt_validator = ValidatorVoteKeypairs::new_rand();
    let rent_exempt_validator = ValidatorVoteKeypairs::new_rand();
    let keypairs = vec![
        &empty_validator,
        &rent_paying_validator,
        &becomes_rent_exempt_validator,
        &rent_exempt_validator,
    ];
    let genesis_config_info = create_genesis_config_with_vote_accounts(
        sol_to_lamports(1000.),
        &keypairs,
        vec![sol_to_lamports(1000.); 4],
    );
    let mut genesis_config = genesis_config_info.genesis_config;
    genesis_config.rent = Rent::default(); // Ensure rent is non-zero, as genesis_utils sets Rent::free by default

    for deactivate_feature in [false, true] {
        if deactivate_feature {
            genesis_config
                .accounts
                .remove(&feature_set::prevent_rent_paying_rent_recipients::id())
                .unwrap();
        }
        let bank = Bank::new_for_tests(&genesis_config);
        let rent = bank.rent_collector().rent;
        let rent_exempt_minimum = rent.minimum_balance(0);

        // Make one validator have an empty identity account
        let mut empty_validator_account = bank
            .get_account_with_fixed_root(&empty_validator.node_keypair.pubkey())
            .unwrap();
        empty_validator_account.set_lamports(0);
        bank.store_account(
            &empty_validator.node_keypair.pubkey(),
            &empty_validator_account,
        );

        // Make one validator almost rent-exempt, less RENT_PER_VALIDATOR
        let mut becomes_rent_exempt_validator_account = bank
            .get_account_with_fixed_root(&becomes_rent_exempt_validator.node_keypair.pubkey())
            .unwrap();
        becomes_rent_exempt_validator_account
            .set_lamports(rent_exempt_minimum - RENT_PER_VALIDATOR);
        bank.store_account(
            &becomes_rent_exempt_validator.node_keypair.pubkey(),
            &becomes_rent_exempt_validator_account,
        );

        // Make one validator rent-exempt
        let mut rent_exempt_validator_account = bank
            .get_account_with_fixed_root(&rent_exempt_validator.node_keypair.pubkey())
            .unwrap();
        rent_exempt_validator_account.set_lamports(rent_exempt_minimum);
        bank.store_account(
            &rent_exempt_validator.node_keypair.pubkey(),
            &rent_exempt_validator_account,
        );

        let get_rent_state = |bank: &Bank, address: &Pubkey| -> RentState {
            let account = bank
                .get_account_with_fixed_root(address)
                .unwrap_or_default();
            RentState::from_account(&account, &rent)
        };

        // Assert starting RentStates
        assert_eq!(
            get_rent_state(&bank, &empty_validator.node_keypair.pubkey()),
            RentState::Uninitialized
        );
        assert_eq!(
            get_rent_state(&bank, &rent_paying_validator.node_keypair.pubkey()),
            RentState::RentPaying {
                lamports: 42,
                data_size: 0,
            }
        );
        assert_eq!(
            get_rent_state(&bank, &becomes_rent_exempt_validator.node_keypair.pubkey()),
            RentState::RentPaying {
                lamports: rent_exempt_minimum - RENT_PER_VALIDATOR,
                data_size: 0,
            }
        );
        assert_eq!(
            get_rent_state(&bank, &rent_exempt_validator.node_keypair.pubkey()),
            RentState::RentExempt
        );

        let old_empty_validator_lamports = bank.get_balance(&empty_validator.node_keypair.pubkey());
        let old_rent_paying_validator_lamports =
            bank.get_balance(&rent_paying_validator.node_keypair.pubkey());
        let old_becomes_rent_exempt_validator_lamports =
            bank.get_balance(&becomes_rent_exempt_validator.node_keypair.pubkey());
        let old_rent_exempt_validator_lamports =
            bank.get_balance(&rent_exempt_validator.node_keypair.pubkey());

        bank.distribute_rent_to_validators(&bank.vote_accounts(), TOTAL_RENT);

        let new_empty_validator_lamports = bank.get_balance(&empty_validator.node_keypair.pubkey());
        let new_rent_paying_validator_lamports =
            bank.get_balance(&rent_paying_validator.node_keypair.pubkey());
        let new_becomes_rent_exempt_validator_lamports =
            bank.get_balance(&becomes_rent_exempt_validator.node_keypair.pubkey());
        let new_rent_exempt_validator_lamports =
            bank.get_balance(&rent_exempt_validator.node_keypair.pubkey());

        // Assert ending balances; rent should be withheld if test is active and ending RentState
        // is RentPaying, ie. empty_validator and rent_paying_validator
        assert_eq!(
            if deactivate_feature {
                old_empty_validator_lamports + RENT_PER_VALIDATOR
            } else {
                old_empty_validator_lamports
            },
            new_empty_validator_lamports
        );

        assert_eq!(
            if deactivate_feature {
                old_rent_paying_validator_lamports + RENT_PER_VALIDATOR
            } else {
                old_rent_paying_validator_lamports
            },
            new_rent_paying_validator_lamports
        );

        assert_eq!(
            old_becomes_rent_exempt_validator_lamports + RENT_PER_VALIDATOR,
            new_becomes_rent_exempt_validator_lamports
        );

        assert_eq!(
            old_rent_exempt_validator_lamports + RENT_PER_VALIDATOR,
            new_rent_exempt_validator_lamports
        );

        // Assert ending RentStates
        assert_eq!(
            if deactivate_feature {
                RentState::RentPaying {
                    lamports: RENT_PER_VALIDATOR,
                    data_size: 0,
                }
            } else {
                RentState::Uninitialized
            },
            get_rent_state(&bank, &empty_validator.node_keypair.pubkey()),
        );
        assert_eq!(
            if deactivate_feature {
                RentState::RentPaying {
                    lamports: old_rent_paying_validator_lamports + RENT_PER_VALIDATOR,
                    data_size: 0,
                }
            } else {
                RentState::RentPaying {
                    lamports: old_rent_paying_validator_lamports,
                    data_size: 0,
                }
            },
            get_rent_state(&bank, &rent_paying_validator.node_keypair.pubkey()),
        );
        assert_eq!(
            RentState::RentExempt,
            get_rent_state(&bank, &becomes_rent_exempt_validator.node_keypair.pubkey()),
        );
        assert_eq!(
            RentState::RentExempt,
            get_rent_state(&bank, &rent_exempt_validator.node_keypair.pubkey()),
        );
    }
}

#[test]
fn test_rent_exempt_executable_account() {
    let (mut genesis_config, mint_keypair) = create_genesis_config(100_000);
    genesis_config.rent = rent_with_exemption_threshold(1000.0);

    let root_bank = Arc::new(Bank::new_for_tests(&genesis_config));
    let bank = create_child_bank_for_rent_test(&root_bank, &genesis_config);

    let account_pubkey = solana_sdk::pubkey::new_rand();
    let account_balance = 1;
    let mut account = AccountSharedData::new(account_balance, 0, &solana_sdk::pubkey::new_rand());
    account.set_executable(true);
    bank.store_account(&account_pubkey, &account);

    let transfer_lamports = 1;
    let tx = system_transaction::transfer(
        &mint_keypair,
        &account_pubkey,
        transfer_lamports,
        genesis_config.hash(),
    );

    assert_eq!(
        bank.process_transaction(&tx),
        Err(TransactionError::InvalidWritableAccount)
    );
    assert_eq!(bank.get_balance(&account_pubkey), account_balance);
}

#[test]
#[ignore]
#[allow(clippy::cognitive_complexity)]
fn test_rent_complex() {
    solana_logger::setup();
    let mock_program_id = Pubkey::from([2u8; 32]);

    #[derive(Serialize, Deserialize)]
    enum MockInstruction {
        Deduction,
    }

    declare_process_instruction!(process_instruction, 1, |invoke_context| {
        let transaction_context = &invoke_context.transaction_context;
        let instruction_context = transaction_context.get_current_instruction_context()?;
        let instruction_data = instruction_context.get_instruction_data();
        if let Ok(instruction) = bincode::deserialize(instruction_data) {
            match instruction {
                MockInstruction::Deduction => {
                    instruction_context
                        .try_borrow_instruction_account(transaction_context, 1)?
                        .checked_add_lamports(1)?;
                    instruction_context
                        .try_borrow_instruction_account(transaction_context, 2)?
                        .checked_sub_lamports(1)?;
                    Ok(())
                }
            }
        } else {
            Err(InstructionError::InvalidInstructionData)
        }
    });

    let (mut genesis_config, _mint_keypair) = create_genesis_config(10);
    let mut keypairs: Vec<Keypair> = Vec::with_capacity(14);
    for _i in 0..14 {
        keypairs.push(Keypair::new());
    }

    genesis_config.rent = rent_with_exemption_threshold(1000.0);

    let root_bank = Bank::new_for_tests(&genesis_config);
    // until we completely transition to the eager rent collection,
    // we must ensure lazy rent collection doens't get broken!
    root_bank.restore_old_behavior_for_fragile_tests();
    let root_bank = Arc::new(root_bank);
    let mut bank = create_child_bank_for_rent_test(&root_bank, &genesis_config);
    bank.add_builtin(
        mock_program_id,
        create_builtin("mockup".to_string(), process_instruction),
    );

    assert_eq!(bank.last_blockhash(), genesis_config.hash());

    let slots_elapsed: u64 = (0..=bank.epoch)
        .map(|epoch| {
            bank.rent_collector
                .epoch_schedule
                .get_slots_in_epoch(epoch + 1)
        })
        .sum();
    let generic_rent_due_for_system_account = bank
        .rent_collector
        .rent
        .due(
            bank.get_minimum_balance_for_rent_exemption(0) - 1,
            0,
            slots_elapsed as f64 / bank.rent_collector.slots_per_year,
        )
        .lamports();

    store_accounts_for_rent_test(
        &bank,
        &mut keypairs,
        mock_program_id,
        generic_rent_due_for_system_account,
    );

    let magic_rent_number = 131; // yuck, derive this value programmatically one day

    let t1 = system_transaction::transfer(
        &keypairs[0],
        &keypairs[1].pubkey(),
        1,
        genesis_config.hash(),
    );
    let t2 = system_transaction::transfer(
        &keypairs[2],
        &keypairs[3].pubkey(),
        1,
        genesis_config.hash(),
    );
    let t3 = system_transaction::transfer(
        &keypairs[4],
        &keypairs[5].pubkey(),
        1,
        genesis_config.hash(),
    );
    let t4 = system_transaction::transfer(
        &keypairs[6],
        &keypairs[7].pubkey(),
        generic_rent_due_for_system_account + 1,
        genesis_config.hash(),
    );
    let t5 = system_transaction::transfer(
        &keypairs[8],
        &keypairs[9].pubkey(),
        929,
        genesis_config.hash(),
    );

    let account_metas = vec![
        AccountMeta::new(keypairs[10].pubkey(), true),
        AccountMeta::new(keypairs[11].pubkey(), true),
        AccountMeta::new(keypairs[12].pubkey(), true),
        AccountMeta::new_readonly(keypairs[13].pubkey(), false),
    ];
    let deduct_instruction =
        Instruction::new_with_bincode(mock_program_id, &MockInstruction::Deduction, account_metas);
    let t6 = Transaction::new_signed_with_payer(
        &[deduct_instruction],
        Some(&keypairs[10].pubkey()),
        &[&keypairs[10], &keypairs[11], &keypairs[12]],
        genesis_config.hash(),
    );

    let txs = vec![t6, t5, t1, t2, t3, t4];
    let res = bank.process_transactions(txs.iter());

    assert_eq!(res.len(), 6);
    assert_eq!(res[0], Ok(()));
    assert_eq!(res[1], Ok(()));
    assert_eq!(res[2], Ok(()));
    assert_eq!(res[3], Ok(()));
    assert_eq!(res[4], Err(TransactionError::AccountNotFound));
    assert_eq!(res[5], Ok(()));

    bank.freeze();

    let mut rent_collected = 0;

    // 48992 - generic_rent_due_for_system_account(Rent) - 1(transfer)
    assert_eq!(bank.get_balance(&keypairs[0].pubkey()), 1);
    rent_collected += generic_rent_due_for_system_account;

    // 48992 - generic_rent_due_for_system_account(Rent) + 1(transfer)
    assert_eq!(bank.get_balance(&keypairs[1].pubkey()), 3);
    rent_collected += generic_rent_due_for_system_account;

    // 48992 - generic_rent_due_for_system_account(Rent) - 1(transfer)
    assert_eq!(bank.get_balance(&keypairs[2].pubkey()), 1);
    rent_collected += generic_rent_due_for_system_account;

    // 48992 - generic_rent_due_for_system_account(Rent) + 1(transfer)
    assert_eq!(bank.get_balance(&keypairs[3].pubkey()), 3);
    rent_collected += generic_rent_due_for_system_account;

    // No rent deducted
    assert_eq!(bank.get_balance(&keypairs[4].pubkey()), 10);
    assert_eq!(bank.get_balance(&keypairs[5].pubkey()), 10);

    // 98004 - generic_rent_due_for_system_account(Rent) - 48991(transfer)
    assert_eq!(bank.get_balance(&keypairs[6].pubkey()), 23);
    rent_collected += generic_rent_due_for_system_account;

    // 0 + 48990(transfer) - magic_rent_number(Rent)
    assert_eq!(
        bank.get_balance(&keypairs[7].pubkey()),
        generic_rent_due_for_system_account + 1 - magic_rent_number
    );

    // Epoch should be updated
    // Rent deducted on store side
    let account8 = bank.get_account(&keypairs[7].pubkey()).unwrap();
    // Epoch should be set correctly.
    assert_eq!(account8.rent_epoch(), bank.epoch + 1);
    rent_collected += magic_rent_number;

    // 49921 - generic_rent_due_for_system_account(Rent) - 929(Transfer)
    assert_eq!(bank.get_balance(&keypairs[8].pubkey()), 2);
    rent_collected += generic_rent_due_for_system_account;

    let account10 = bank.get_account(&keypairs[9].pubkey()).unwrap();
    // Account was overwritten at load time, since it didn't have sufficient balance to pay rent
    // Then, at store time we deducted `magic_rent_number` rent for the current epoch, once it has balance
    assert_eq!(account10.rent_epoch(), bank.epoch + 1);
    // account data is blank now
    assert_eq!(account10.data().len(), 0);
    // 10 - 10(Rent) + 929(Transfer) - magic_rent_number(Rent)
    assert_eq!(account10.lamports(), 929 - magic_rent_number);
    rent_collected += magic_rent_number + 10;

    // 48993 - generic_rent_due_for_system_account(Rent)
    assert_eq!(bank.get_balance(&keypairs[10].pubkey()), 3);
    rent_collected += generic_rent_due_for_system_account;

    // 48993 - generic_rent_due_for_system_account(Rent) + 1(Addition by program)
    assert_eq!(bank.get_balance(&keypairs[11].pubkey()), 4);
    rent_collected += generic_rent_due_for_system_account;

    // 48993 - generic_rent_due_for_system_account(Rent) - 1(Deduction by program)
    assert_eq!(bank.get_balance(&keypairs[12].pubkey()), 2);
    rent_collected += generic_rent_due_for_system_account;

    // No rent for read-only account
    assert_eq!(bank.get_balance(&keypairs[13].pubkey()), 14);

    // Bank's collected rent should be sum of rent collected from all accounts
    assert_eq!(bank.collected_rent.load(Relaxed), rent_collected);
}

fn test_rent_collection_partitions(bank: &Bank) -> Vec<Partition> {
    let partitions = bank.rent_collection_partitions();
    let slot = bank.slot();
    if slot.saturating_sub(1) == bank.parent_slot() {
        let partition = accounts_partition::variable_cycle_partition_from_previous_slot(
            bank.epoch_schedule(),
            bank.slot(),
        );
        assert_eq!(
            partitions.last().unwrap(),
            &partition,
            "slot: {}, slots per epoch: {}, partitions: {:?}",
            bank.slot(),
            bank.epoch_schedule().slots_per_epoch,
            partitions
        );
    }
    partitions
}

#[test]
fn test_rent_eager_across_epoch_without_gap() {
    let mut bank = create_simple_test_arc_bank(1);
    assert_eq!(bank.rent_collection_partitions(), vec![(0, 0, 32)]);

    bank = Arc::new(new_from_parent(&bank));
    assert_eq!(bank.rent_collection_partitions(), vec![(0, 1, 32)]);
    for _ in 2..32 {
        bank = Arc::new(new_from_parent(&bank));
    }
    assert_eq!(bank.rent_collection_partitions(), vec![(30, 31, 32)]);
    bank = Arc::new(new_from_parent(&bank));
    assert_eq!(bank.rent_collection_partitions(), vec![(0, 0, 64)]);
}

#[test]
fn test_rent_eager_across_epoch_without_gap_mnb() {
    solana_logger::setup();
    let (mut genesis_config, _mint_keypair) = create_genesis_config(1);
    genesis_config.cluster_type = ClusterType::MainnetBeta;

    let mut bank = Arc::new(Bank::new_for_tests(&genesis_config));
    assert_eq!(test_rent_collection_partitions(&bank), vec![(0, 0, 32)]);

    bank = Arc::new(new_from_parent(&bank));
    assert_eq!(test_rent_collection_partitions(&bank), vec![(0, 1, 32)]);
    for _ in 2..32 {
        bank = Arc::new(new_from_parent(&bank));
    }
    assert_eq!(test_rent_collection_partitions(&bank), vec![(30, 31, 32)]);
    bank = Arc::new(new_from_parent(&bank));
    assert_eq!(test_rent_collection_partitions(&bank), vec![(0, 0, 64)]);
}

#[test]
fn test_rent_eager_across_epoch_with_full_gap() {
    let (mut genesis_config, _mint_keypair) = create_genesis_config(1);
    activate_all_features(&mut genesis_config);

    let mut bank = Arc::new(Bank::new_for_tests(&genesis_config));
    assert_eq!(bank.rent_collection_partitions(), vec![(0, 0, 32)]);

    bank = Arc::new(new_from_parent(&bank));
    assert_eq!(bank.rent_collection_partitions(), vec![(0, 1, 32)]);
    for _ in 2..15 {
        bank = Arc::new(new_from_parent(&bank));
    }
    assert_eq!(bank.rent_collection_partitions(), vec![(13, 14, 32)]);
    bank = Arc::new(Bank::new_from_parent(&bank, &Pubkey::default(), 49));
    assert_eq!(
        bank.rent_collection_partitions(),
        vec![(14, 31, 32), (0, 0, 64), (0, 17, 64)]
    );
    bank = Arc::new(new_from_parent(&bank));
    assert_eq!(bank.rent_collection_partitions(), vec![(17, 18, 64)]);
}

#[test]
fn test_rent_eager_across_epoch_with_half_gap() {
    let (mut genesis_config, _mint_keypair) = create_genesis_config(1);
    activate_all_features(&mut genesis_config);

    let mut bank = Arc::new(Bank::new_for_tests(&genesis_config));
    assert_eq!(bank.rent_collection_partitions(), vec![(0, 0, 32)]);

    bank = Arc::new(new_from_parent(&bank));
    assert_eq!(bank.rent_collection_partitions(), vec![(0, 1, 32)]);
    for _ in 2..15 {
        bank = Arc::new(new_from_parent(&bank));
    }
    assert_eq!(bank.rent_collection_partitions(), vec![(13, 14, 32)]);
    bank = Arc::new(Bank::new_from_parent(&bank, &Pubkey::default(), 32));
    assert_eq!(
        bank.rent_collection_partitions(),
        vec![(14, 31, 32), (0, 0, 64)]
    );
    bank = Arc::new(new_from_parent(&bank));
    assert_eq!(bank.rent_collection_partitions(), vec![(0, 1, 64)]);
}

#[test]
#[allow(clippy::cognitive_complexity)]
fn test_rent_eager_across_epoch_without_gap_under_multi_epoch_cycle() {
    let leader_pubkey = solana_sdk::pubkey::new_rand();
    let leader_lamports = 3;
    let mut genesis_config =
        create_genesis_config_with_leader(5, &leader_pubkey, leader_lamports).genesis_config;
    genesis_config.cluster_type = ClusterType::MainnetBeta;

    const SLOTS_PER_EPOCH: u64 = MINIMUM_SLOTS_PER_EPOCH;
    const LEADER_SCHEDULE_SLOT_OFFSET: u64 = SLOTS_PER_EPOCH * 3 - 3;
    genesis_config.epoch_schedule =
        EpochSchedule::custom(SLOTS_PER_EPOCH, LEADER_SCHEDULE_SLOT_OFFSET, false);

    let mut bank = Arc::new(Bank::new_for_tests(&genesis_config));
    assert_eq!(DEFAULT_SLOTS_PER_EPOCH, 432_000);
    assert_eq!(bank.get_slots_in_epoch(bank.epoch()), 32);
    assert_eq!(bank.get_epoch_and_slot_index(bank.slot()), (0, 0));
    assert_eq!(bank.rent_collection_partitions(), vec![(0, 0, 432_000)]);

    bank = Arc::new(new_from_parent(&bank));
    assert_eq!(bank.get_slots_in_epoch(bank.epoch()), 32);
    assert_eq!(bank.get_epoch_and_slot_index(bank.slot()), (0, 1));
    assert_eq!(bank.rent_collection_partitions(), vec![(0, 1, 432_000)]);

    for _ in 2..32 {
        bank = Arc::new(new_from_parent(&bank));
    }
    assert_eq!(bank.get_slots_in_epoch(bank.epoch()), 32);
    assert_eq!(bank.get_epoch_and_slot_index(bank.slot()), (0, 31));
    assert_eq!(bank.rent_collection_partitions(), vec![(30, 31, 432_000)]);

    bank = Arc::new(new_from_parent(&bank));
    assert_eq!(bank.get_slots_in_epoch(bank.epoch()), 32);
    assert_eq!(bank.get_epoch_and_slot_index(bank.slot()), (1, 0));
    assert_eq!(bank.rent_collection_partitions(), vec![(31, 32, 432_000)]);

    bank = Arc::new(new_from_parent(&bank));
    assert_eq!(bank.get_slots_in_epoch(bank.epoch()), 32);
    assert_eq!(bank.get_epoch_and_slot_index(bank.slot()), (1, 1));
    assert_eq!(bank.rent_collection_partitions(), vec![(32, 33, 432_000)]);

    bank = Arc::new(Bank::new_from_parent(&bank, &Pubkey::default(), 1000));
    bank = Arc::new(Bank::new_from_parent(&bank, &Pubkey::default(), 1001));
    assert_eq!(bank.get_slots_in_epoch(bank.epoch()), 32);
    assert_eq!(bank.get_epoch_and_slot_index(bank.slot()), (31, 9));
    assert_eq!(
        bank.rent_collection_partitions(),
        vec![(1000, 1001, 432_000)]
    );

    bank = Arc::new(Bank::new_from_parent(&bank, &Pubkey::default(), 431_998));
    bank = Arc::new(Bank::new_from_parent(&bank, &Pubkey::default(), 431_999));
    assert_eq!(bank.get_slots_in_epoch(bank.epoch()), 32);
    assert_eq!(bank.get_epoch_and_slot_index(bank.slot()), (13499, 31));
    assert_eq!(
        bank.rent_collection_partitions(),
        vec![(431_998, 431_999, 432_000)]
    );

    bank = Arc::new(new_from_parent(&bank));
    assert_eq!(bank.get_slots_in_epoch(bank.epoch()), 32);
    assert_eq!(bank.get_epoch_and_slot_index(bank.slot()), (13500, 0));
    assert_eq!(bank.rent_collection_partitions(), vec![(0, 0, 432_000)]);

    bank = Arc::new(new_from_parent(&bank));
    assert_eq!(bank.get_slots_in_epoch(bank.epoch()), 32);
    assert_eq!(bank.get_epoch_and_slot_index(bank.slot()), (13500, 1));
    assert_eq!(bank.rent_collection_partitions(), vec![(0, 1, 432_000)]);
}

#[test]
fn test_rent_eager_across_epoch_with_gap_under_multi_epoch_cycle() {
    let leader_pubkey = solana_sdk::pubkey::new_rand();
    let leader_lamports = 3;
    let mut genesis_config =
        create_genesis_config_with_leader(5, &leader_pubkey, leader_lamports).genesis_config;
    genesis_config.cluster_type = ClusterType::MainnetBeta;

    const SLOTS_PER_EPOCH: u64 = MINIMUM_SLOTS_PER_EPOCH;
    const LEADER_SCHEDULE_SLOT_OFFSET: u64 = SLOTS_PER_EPOCH * 3 - 3;
    genesis_config.epoch_schedule =
        EpochSchedule::custom(SLOTS_PER_EPOCH, LEADER_SCHEDULE_SLOT_OFFSET, false);

    let mut bank = Arc::new(Bank::new_for_tests(&genesis_config));
    assert_eq!(DEFAULT_SLOTS_PER_EPOCH, 432_000);
    assert_eq!(bank.get_slots_in_epoch(bank.epoch()), 32);
    assert_eq!(bank.get_epoch_and_slot_index(bank.slot()), (0, 0));
    assert_eq!(bank.rent_collection_partitions(), vec![(0, 0, 432_000)]);

    bank = Arc::new(new_from_parent(&bank));
    assert_eq!(bank.get_slots_in_epoch(bank.epoch()), 32);
    assert_eq!(bank.get_epoch_and_slot_index(bank.slot()), (0, 1));
    assert_eq!(bank.rent_collection_partitions(), vec![(0, 1, 432_000)]);

    for _ in 2..19 {
        bank = Arc::new(new_from_parent(&bank));
    }
    assert_eq!(bank.get_slots_in_epoch(bank.epoch()), 32);
    assert_eq!(bank.get_epoch_and_slot_index(bank.slot()), (0, 18));
    assert_eq!(bank.rent_collection_partitions(), vec![(17, 18, 432_000)]);

    bank = Arc::new(Bank::new_from_parent(&bank, &Pubkey::default(), 44));
    assert_eq!(bank.get_slots_in_epoch(bank.epoch()), 32);
    assert_eq!(bank.get_epoch_and_slot_index(bank.slot()), (1, 12));
    assert_eq!(
        bank.rent_collection_partitions(),
        vec![(18, 31, 432_000), (31, 31, 432_000), (31, 44, 432_000)]
    );

    bank = Arc::new(new_from_parent(&bank));
    assert_eq!(bank.get_slots_in_epoch(bank.epoch()), 32);
    assert_eq!(bank.get_epoch_and_slot_index(bank.slot()), (1, 13));
    assert_eq!(bank.rent_collection_partitions(), vec![(44, 45, 432_000)]);

    bank = Arc::new(Bank::new_from_parent(&bank, &Pubkey::default(), 431_993));
    bank = Arc::new(Bank::new_from_parent(&bank, &Pubkey::default(), 432_011));
    assert_eq!(bank.get_slots_in_epoch(bank.epoch()), 32);
    assert_eq!(bank.get_epoch_and_slot_index(bank.slot()), (13500, 11));
    assert_eq!(
        bank.rent_collection_partitions(),
        vec![
            (431_993, 431_999, 432_000),
            (0, 0, 432_000),
            (0, 11, 432_000)
        ]
    );
}

#[test]
fn test_rent_eager_with_warmup_epochs_under_multi_epoch_cycle() {
    let leader_pubkey = solana_sdk::pubkey::new_rand();
    let leader_lamports = 3;
    let mut genesis_config =
        create_genesis_config_with_leader(5, &leader_pubkey, leader_lamports).genesis_config;
    genesis_config.cluster_type = ClusterType::MainnetBeta;

    const SLOTS_PER_EPOCH: u64 = MINIMUM_SLOTS_PER_EPOCH * 8;
    const LEADER_SCHEDULE_SLOT_OFFSET: u64 = SLOTS_PER_EPOCH * 3 - 3;
    genesis_config.epoch_schedule =
        EpochSchedule::custom(SLOTS_PER_EPOCH, LEADER_SCHEDULE_SLOT_OFFSET, true);

    let mut bank = Arc::new(Bank::new_for_tests(&genesis_config));
    assert_eq!(DEFAULT_SLOTS_PER_EPOCH, 432_000);
    assert_eq!(bank.get_slots_in_epoch(bank.epoch()), 32);
    assert_eq!(bank.first_normal_epoch(), 3);
    assert_eq!(bank.get_epoch_and_slot_index(bank.slot()), (0, 0));
    assert_eq!(bank.rent_collection_partitions(), vec![(0, 0, 32)]);

    bank = Arc::new(Bank::new_from_parent(&bank, &Pubkey::default(), 222));
    bank = Arc::new(new_from_parent(&bank));
    assert_eq!(bank.get_slots_in_epoch(bank.epoch()), 128);
    assert_eq!(bank.get_epoch_and_slot_index(bank.slot()), (2, 127));
    assert_eq!(bank.rent_collection_partitions(), vec![(126, 127, 128)]);

    bank = Arc::new(new_from_parent(&bank));
    assert_eq!(bank.get_slots_in_epoch(bank.epoch()), 256);
    assert_eq!(bank.get_epoch_and_slot_index(bank.slot()), (3, 0));
    assert_eq!(bank.rent_collection_partitions(), vec![(0, 0, 431_872)]);
    assert_eq!(431_872 % bank.get_slots_in_epoch(bank.epoch()), 0);

    bank = Arc::new(new_from_parent(&bank));
    assert_eq!(bank.get_slots_in_epoch(bank.epoch()), 256);
    assert_eq!(bank.get_epoch_and_slot_index(bank.slot()), (3, 1));
    assert_eq!(bank.rent_collection_partitions(), vec![(0, 1, 431_872)]);

    bank = Arc::new(Bank::new_from_parent(
        &bank,
        &Pubkey::default(),
        431_872 + 223 - 1,
    ));
    bank = Arc::new(new_from_parent(&bank));
    assert_eq!(bank.get_slots_in_epoch(bank.epoch()), 256);
    assert_eq!(bank.get_epoch_and_slot_index(bank.slot()), (1689, 255));
    assert_eq!(
        bank.rent_collection_partitions(),
        vec![(431_870, 431_871, 431_872)]
    );

    bank = Arc::new(new_from_parent(&bank));
    assert_eq!(bank.get_slots_in_epoch(bank.epoch()), 256);
    assert_eq!(bank.get_epoch_and_slot_index(bank.slot()), (1690, 0));
    assert_eq!(bank.rent_collection_partitions(), vec![(0, 0, 431_872)]);
}

#[test]
fn test_rent_eager_under_fixed_cycle_for_development() {
    solana_logger::setup();
    let leader_pubkey = solana_sdk::pubkey::new_rand();
    let leader_lamports = 3;
    let mut genesis_config =
        create_genesis_config_with_leader(5, &leader_pubkey, leader_lamports).genesis_config;

    const SLOTS_PER_EPOCH: u64 = MINIMUM_SLOTS_PER_EPOCH * 8;
    const LEADER_SCHEDULE_SLOT_OFFSET: u64 = SLOTS_PER_EPOCH * 3 - 3;
    genesis_config.epoch_schedule =
        EpochSchedule::custom(SLOTS_PER_EPOCH, LEADER_SCHEDULE_SLOT_OFFSET, true);

    let mut bank = Arc::new(Bank::new_for_tests(&genesis_config));
    assert_eq!(bank.get_slots_in_epoch(bank.epoch()), 32);
    assert_eq!(bank.first_normal_epoch(), 3);
    assert_eq!(bank.get_epoch_and_slot_index(bank.slot()), (0, 0));
    assert_eq!(bank.rent_collection_partitions(), vec![(0, 0, 432_000)]);

    bank = Arc::new(Bank::new_from_parent(&bank, &Pubkey::default(), 222));
    bank = Arc::new(new_from_parent(&bank));
    assert_eq!(bank.get_slots_in_epoch(bank.epoch()), 128);
    assert_eq!(bank.get_epoch_and_slot_index(bank.slot()), (2, 127));
    assert_eq!(bank.rent_collection_partitions(), vec![(222, 223, 432_000)]);

    bank = Arc::new(new_from_parent(&bank));
    assert_eq!(bank.get_slots_in_epoch(bank.epoch()), 256);
    assert_eq!(bank.get_epoch_and_slot_index(bank.slot()), (3, 0));
    assert_eq!(bank.rent_collection_partitions(), vec![(223, 224, 432_000)]);

    bank = Arc::new(new_from_parent(&bank));
    assert_eq!(bank.get_slots_in_epoch(bank.epoch()), 256);
    assert_eq!(bank.get_epoch_and_slot_index(bank.slot()), (3, 1));
    assert_eq!(bank.rent_collection_partitions(), vec![(224, 225, 432_000)]);

    bank = Arc::new(Bank::new_from_parent(
        &bank,
        &Pubkey::default(),
        432_000 - 2,
    ));
    bank = Arc::new(new_from_parent(&bank));
    assert_eq!(
        bank.rent_collection_partitions(),
        vec![(431_998, 431_999, 432_000)]
    );
    bank = Arc::new(new_from_parent(&bank));
    assert_eq!(bank.rent_collection_partitions(), vec![(0, 0, 432_000)]);
    bank = Arc::new(new_from_parent(&bank));
    assert_eq!(bank.rent_collection_partitions(), vec![(0, 1, 432_000)]);

    bank = Arc::new(Bank::new_from_parent(
        &bank,
        &Pubkey::default(),
        864_000 - 20,
    ));
    bank = Arc::new(Bank::new_from_parent(
        &bank,
        &Pubkey::default(),
        864_000 + 39,
    ));
    assert_eq!(
        bank.rent_collection_partitions(),
        vec![
            (431_980, 431_999, 432_000),
            (0, 0, 432_000),
            (0, 39, 432_000)
        ]
    );
}

impl Bank {
    fn slots_by_pubkey(&self, pubkey: &Pubkey, ancestors: &Ancestors) -> Vec<Slot> {
        let (locked_entry, _) = self
            .rc
            .accounts
            .accounts_db
            .accounts_index
            .get(pubkey, Some(ancestors), None)
            .unwrap();
        locked_entry
            .slot_list()
            .iter()
            .map(|(slot, _)| *slot)
            .collect::<Vec<Slot>>()
    }
}

#[test]
fn test_rent_eager_collect_rent_in_partition() {
    solana_logger::setup();

    let (mut genesis_config, _mint_keypair) = create_genesis_config(1_000_000);
    for feature_id in FeatureSet::default().inactive {
        if feature_id != solana_sdk::feature_set::set_exempt_rent_epoch_max::id() {
            activate_feature(&mut genesis_config, feature_id);
        }
    }

    let zero_lamport_pubkey = solana_sdk::pubkey::new_rand();
    let rent_due_pubkey = solana_sdk::pubkey::new_rand();
    let rent_exempt_pubkey = solana_sdk::pubkey::new_rand();
    let mut bank = Arc::new(Bank::new_for_tests(&genesis_config));
    let zero_lamports = 0;
    let little_lamports = 1234;
    let large_lamports = 123_456_789;
    // genesis_config.epoch_schedule.slots_per_epoch == 432_000 and is unsuitable for this test
    let some_slot = MINIMUM_SLOTS_PER_EPOCH; // chosen to cause epoch to be +1
    let rent_collected = 1; // this is a function of 'some_slot'

    bank.store_account(
        &zero_lamport_pubkey,
        &AccountSharedData::new(zero_lamports, 0, &Pubkey::default()),
    );
    bank.store_account(
        &rent_due_pubkey,
        &AccountSharedData::new(little_lamports, 0, &Pubkey::default()),
    );
    bank.store_account(
        &rent_exempt_pubkey,
        &AccountSharedData::new(large_lamports, 0, &Pubkey::default()),
    );

    let genesis_slot = 0;
    let ancestors = vec![(some_slot, 0), (0, 1)].into_iter().collect();

    let previous_epoch = bank.epoch();
    bank = Arc::new(Bank::new_from_parent(&bank, &Pubkey::default(), some_slot));
    let current_epoch = bank.epoch();
    assert_eq!(previous_epoch + 1, current_epoch);

    assert_eq!(bank.collected_rent.load(Relaxed), 0);
    assert_eq!(
        bank.get_account(&rent_due_pubkey).unwrap().lamports(),
        little_lamports
    );
    assert_eq!(bank.get_account(&rent_due_pubkey).unwrap().rent_epoch(), 0);
    assert_eq!(
        bank.slots_by_pubkey(&rent_due_pubkey, &ancestors),
        vec![genesis_slot]
    );
    assert_eq!(
        bank.slots_by_pubkey(&rent_exempt_pubkey, &ancestors),
        vec![genesis_slot]
    );
    assert_eq!(
        bank.slots_by_pubkey(&zero_lamport_pubkey, &ancestors),
        vec![genesis_slot]
    );

    assert_eq!(bank.collected_rent.load(Relaxed), 0);
    bank.collect_rent_in_partition((0, 0, 1), &RentMetrics::default()); // all range

    assert_eq!(bank.collected_rent.load(Relaxed), rent_collected);
    assert_eq!(
        bank.get_account(&rent_due_pubkey).unwrap().lamports(),
        little_lamports - rent_collected
    );
    assert_eq!(
        bank.get_account(&rent_due_pubkey).unwrap().rent_epoch(),
        current_epoch + 1
    );
    assert_eq!(
        bank.get_account(&rent_exempt_pubkey).unwrap().lamports(),
        large_lamports
    );
    // Once preserve_rent_epoch_for_rent_exempt_accounts is activated,
    // rent_epoch of rent-exempt accounts will no longer advance.
    assert_eq!(
        bank.get_account(&rent_exempt_pubkey).unwrap().rent_epoch(),
        0
    );
    assert_eq!(
        bank.slots_by_pubkey(&rent_due_pubkey, &ancestors),
        vec![genesis_slot, some_slot]
    );
    assert_eq!(
        bank.slots_by_pubkey(&rent_exempt_pubkey, &ancestors),
        vec![genesis_slot, some_slot]
    );
    assert_eq!(
        bank.slots_by_pubkey(&zero_lamport_pubkey, &ancestors),
        vec![genesis_slot]
    );
}

fn new_from_parent_next_epoch(parent: &Arc<Bank>, epochs: Epoch) -> Bank {
    let mut slot = parent.slot();
    let mut epoch = parent.epoch();
    for _ in 0..epochs {
        slot += parent.epoch_schedule().get_slots_in_epoch(epoch);
        epoch = parent.epoch_schedule().get_epoch(slot);
    }

    Bank::new_from_parent(parent, &Pubkey::default(), slot)
}

#[test]
/// tests that an account which has already had rent collected IN this slot does not skip rewrites
fn test_collect_rent_from_accounts() {
    solana_logger::setup();

    for skip_rewrites in [false, true] {
        let zero_lamport_pubkey = Pubkey::from([0; 32]);

        let genesis_bank = create_simple_test_arc_bank(100000);
        let mut first_bank = new_from_parent(&genesis_bank);
        if skip_rewrites {
            first_bank.activate_feature(&feature_set::skip_rent_rewrites::id());
        }
        let first_bank = Arc::new(first_bank);

        let first_slot = 1;
        assert_eq!(first_slot, first_bank.slot());
        let epoch_delta = 4;
        let later_bank = Arc::new(new_from_parent_next_epoch(&first_bank, epoch_delta)); // a bank a few epochs in the future
        let later_slot = later_bank.slot();
        assert!(later_bank.epoch() == genesis_bank.epoch() + epoch_delta);

        let data_size = 0; // make sure we're rent exempt
        let lamports = later_bank.get_minimum_balance_for_rent_exemption(data_size); // cannot be 0 or we zero out rent_epoch in rent collection and we need to be rent exempt
        let mut account = AccountSharedData::new(lamports, data_size, &Pubkey::default());
        account.set_rent_epoch(later_bank.epoch() - 1); // non-zero, but less than later_bank's epoch

        // loaded from previous slot, so we skip rent collection on it
        let _result = later_bank.collect_rent_from_accounts(
            vec![(zero_lamport_pubkey, account, later_slot - 1)],
            None,
            PartitionIndex::default(),
        );

        let deltas = later_bank
            .rc
            .accounts
            .accounts_db
            .get_pubkey_hash_for_slot(later_slot)
            .0;
        assert_eq!(
            !deltas
                .iter()
                .any(|(pubkey, _)| pubkey == &zero_lamport_pubkey),
            skip_rewrites
        );
    }
}

#[test]
fn test_rent_eager_collect_rent_zero_lamport_deterministic() {
    solana_logger::setup();

    let (genesis_config, _mint_keypair) = create_genesis_config(1);

    let zero_lamport_pubkey = solana_sdk::pubkey::new_rand();

    let genesis_bank1 = Arc::new(Bank::new_for_tests(&genesis_config));
    let genesis_bank2 = Arc::new(Bank::new_for_tests(&genesis_config));
    let bank1_with_zero = Arc::new(new_from_parent(&genesis_bank1));
    let bank1_without_zero = Arc::new(new_from_parent(&genesis_bank2));

    let zero_lamports = 0;
    let data_size = 12345; // use non-zero data size to also test accounts_data_size
    let account = AccountSharedData::new(zero_lamports, data_size, &Pubkey::default());
    bank1_with_zero.store_account(&zero_lamport_pubkey, &account);
    bank1_without_zero.store_account(&zero_lamport_pubkey, &account);

    bank1_without_zero
        .rc
        .accounts
        .accounts_db
        .accounts_index
        .add_root(genesis_bank1.slot() + 1);
    bank1_without_zero
        .rc
        .accounts
        .accounts_db
        .accounts_index
        .purge_roots(&zero_lamport_pubkey);

    // genesis_config.epoch_schedule.slots_per_epoch == 432_000 and is unsuitable for this test
    let some_slot = MINIMUM_SLOTS_PER_EPOCH; // 1 epoch
    let bank2_with_zero = Arc::new(Bank::new_from_parent(
        &bank1_with_zero,
        &Pubkey::default(),
        some_slot,
    ));
    assert_eq!(bank1_with_zero.epoch() + 1, bank2_with_zero.epoch());
    let bank2_without_zero = Arc::new(Bank::new_from_parent(
        &bank1_without_zero,
        &Pubkey::default(),
        some_slot,
    ));
    let hash1_with_zero = bank1_with_zero.hash();
    let hash1_without_zero = bank1_without_zero.hash();
    assert_eq!(hash1_with_zero, hash1_without_zero);
    assert_ne!(hash1_with_zero, Hash::default());

    bank2_with_zero.collect_rent_in_partition((0, 0, 1), &RentMetrics::default()); // all
    bank2_without_zero.collect_rent_in_partition((0, 0, 1), &RentMetrics::default()); // all

    bank2_with_zero.freeze();
    let hash2_with_zero = bank2_with_zero.hash();
    bank2_without_zero.freeze();
    let hash2_without_zero = bank2_without_zero.hash();

    assert_eq!(hash2_with_zero, hash2_without_zero);
    assert_ne!(hash2_with_zero, Hash::default());
}

#[test]
fn test_bank_update_vote_stake_rewards() {
    let thread_pool = ThreadPoolBuilder::new().num_threads(1).build().unwrap();
    check_bank_update_vote_stake_rewards(|bank: &Bank| {
        bank._load_vote_and_stake_accounts_with_thread_pool(&thread_pool, null_tracer())
    });
    check_bank_update_vote_stake_rewards(|bank: &Bank| {
        bank._load_vote_and_stake_accounts(&thread_pool, null_tracer())
    });
}
#[cfg(test)]
fn check_bank_update_vote_stake_rewards<F>(load_vote_and_stake_accounts: F)
where
    F: Fn(&Bank) -> LoadVoteAndStakeAccountsResult,
{
    solana_logger::setup();

    // create a bank that ticks really slowly...
    let bank0 = Arc::new(Bank::new_for_tests(&GenesisConfig {
        accounts: (0..42)
            .map(|_| {
                (
                    solana_sdk::pubkey::new_rand(),
                    Account::new(1_000_000_000, 0, &Pubkey::default()),
                )
            })
            .collect(),
        // set it up so the first epoch is a full year long
        poh_config: PohConfig {
            target_tick_duration: Duration::from_secs(
                SECONDS_PER_YEAR as u64 / MINIMUM_SLOTS_PER_EPOCH / DEFAULT_TICKS_PER_SLOT,
            ),
            hashes_per_tick: None,
            target_tick_count: None,
        },
        cluster_type: ClusterType::MainnetBeta,

        ..GenesisConfig::default()
    }));

    // enable lazy rent collection because this test depends on rent-due accounts
    // not being eagerly-collected for exact rewards calculation
    bank0.restore_old_behavior_for_fragile_tests();

    assert_eq!(
        bank0.capitalization(),
        42 * 1_000_000_000 + genesis_sysvar_and_builtin_program_lamports(),
    );

    let ((vote_id, mut vote_account), (stake_id, stake_account)) =
        crate::stakes::tests::create_staked_node_accounts(10_000);
    let starting_vote_and_stake_balance = 10_000 + 1;

    // set up accounts
    bank0.store_account_and_update_capitalization(&stake_id, &stake_account);

    // generate some rewards
    let mut vote_state = Some(vote_state::from(&vote_account).unwrap());
    for i in 0..MAX_LOCKOUT_HISTORY + 42 {
        if let Some(v) = vote_state.as_mut() {
            vote_state::process_slot_vote_unchecked(v, i as u64)
        }
        let versioned = VoteStateVersions::Current(Box::new(vote_state.take().unwrap()));
        vote_state::to(&versioned, &mut vote_account).unwrap();
        bank0.store_account_and_update_capitalization(&vote_id, &vote_account);
        match versioned {
            VoteStateVersions::Current(v) => {
                vote_state = Some(*v);
            }
            _ => panic!("Has to be of type Current"),
        };
    }
    bank0.store_account_and_update_capitalization(&vote_id, &vote_account);
    bank0.freeze();

    assert_eq!(
        bank0.capitalization(),
        42 * 1_000_000_000
            + genesis_sysvar_and_builtin_program_lamports()
            + starting_vote_and_stake_balance
            + bank0_sysvar_delta(),
    );
    assert!(bank0.rewards.read().unwrap().is_empty());

    load_vote_and_stake_accounts(&bank0);

    // put a child bank in epoch 1, which calls update_rewards()...
    let bank1 = Bank::new_from_parent(
        &bank0,
        &Pubkey::default(),
        bank0.get_slots_in_epoch(bank0.epoch()) + 1,
    );
    // verify that there's inflation
    assert_ne!(bank1.capitalization(), bank0.capitalization());

    // verify the inflation is represented in validator_points
    let paid_rewards = bank1.capitalization() - bank0.capitalization() - bank1_sysvar_delta();

    // this assumes that no new builtins or precompiles were activated in bank1
    let PrevEpochInflationRewards {
        validator_rewards, ..
    } = bank1.calculate_previous_epoch_inflation_rewards(bank0.capitalization(), bank0.epoch());

    // verify the stake and vote accounts are the right size
    assert!(
        ((bank1.get_balance(&stake_id) - stake_account.lamports() + bank1.get_balance(&vote_id)
            - vote_account.lamports()) as f64
            - validator_rewards as f64)
            .abs()
            < 1.0
    );

    // verify the rewards are the right size
    assert!((validator_rewards as f64 - paid_rewards as f64).abs() < 1.0); // rounding, truncating

    // verify validator rewards show up in bank1.rewards vector
    assert_eq!(
        *bank1.rewards.read().unwrap(),
        vec![
            (
                vote_id,
                RewardInfo {
                    reward_type: RewardType::Voting,
                    lamports: 0,
                    post_balance: bank1.get_balance(&vote_id),
                    commission: Some(0),
                }
            ),
            (
                stake_id,
                RewardInfo {
                    reward_type: RewardType::Staking,
                    lamports: validator_rewards as i64,
                    post_balance: bank1.get_balance(&stake_id),
                    commission: Some(0),
                }
            )
        ]
    );
    bank1.freeze();
    add_root_and_flush_write_cache(&bank0);
    add_root_and_flush_write_cache(&bank1);
    assert!(bank1.calculate_and_verify_capitalization(true));
}

fn do_test_bank_update_rewards_determinism() -> u64 {
    // create a bank that ticks really slowly...
    let bank = Arc::new(Bank::new_for_tests(&GenesisConfig {
        accounts: (0..42)
            .map(|_| {
                (
                    solana_sdk::pubkey::new_rand(),
                    Account::new(1_000_000_000, 0, &Pubkey::default()),
                )
            })
            .collect(),
        // set it up so the first epoch is a full year long
        poh_config: PohConfig {
            target_tick_duration: Duration::from_secs(
                SECONDS_PER_YEAR as u64 / MINIMUM_SLOTS_PER_EPOCH / DEFAULT_TICKS_PER_SLOT,
            ),
            hashes_per_tick: None,
            target_tick_count: None,
        },
        cluster_type: ClusterType::MainnetBeta,

        ..GenesisConfig::default()
    }));

    // enable lazy rent collection because this test depends on rent-due accounts
    // not being eagerly-collected for exact rewards calculation
    bank.restore_old_behavior_for_fragile_tests();

    assert_eq!(
        bank.capitalization(),
        42 * 1_000_000_000 + genesis_sysvar_and_builtin_program_lamports()
    );

    let vote_id = solana_sdk::pubkey::new_rand();
    let mut vote_account =
        vote_state::create_account(&vote_id, &solana_sdk::pubkey::new_rand(), 0, 100);
    let stake_id1 = solana_sdk::pubkey::new_rand();
    let stake_account1 = crate::stakes::tests::create_stake_account(123, &vote_id, &stake_id1);
    let stake_id2 = solana_sdk::pubkey::new_rand();
    let stake_account2 = crate::stakes::tests::create_stake_account(456, &vote_id, &stake_id2);

    // set up accounts
    bank.store_account_and_update_capitalization(&stake_id1, &stake_account1);
    bank.store_account_and_update_capitalization(&stake_id2, &stake_account2);

    // generate some rewards
    let mut vote_state = Some(vote_state::from(&vote_account).unwrap());
    for i in 0..MAX_LOCKOUT_HISTORY + 42 {
        if let Some(v) = vote_state.as_mut() {
            vote_state::process_slot_vote_unchecked(v, i as u64)
        }
        let versioned = VoteStateVersions::Current(Box::new(vote_state.take().unwrap()));
        vote_state::to(&versioned, &mut vote_account).unwrap();
        bank.store_account_and_update_capitalization(&vote_id, &vote_account);
        match versioned {
            VoteStateVersions::Current(v) => {
                vote_state = Some(*v);
            }
            _ => panic!("Has to be of type Current"),
        };
    }
    bank.store_account_and_update_capitalization(&vote_id, &vote_account);

    // put a child bank in epoch 1, which calls update_rewards()...
    let bank1 = Bank::new_from_parent(
        &bank,
        &Pubkey::default(),
        bank.get_slots_in_epoch(bank.epoch()) + 1,
    );
    // verify that there's inflation
    assert_ne!(bank1.capitalization(), bank.capitalization());

    bank1.freeze();
    add_root_and_flush_write_cache(&bank);
    add_root_and_flush_write_cache(&bank1);
    assert!(bank1.calculate_and_verify_capitalization(true));

    // verify voting and staking rewards are recorded
    let rewards = bank1.rewards.read().unwrap();
    rewards
        .iter()
        .find(|(_address, reward)| reward.reward_type == RewardType::Voting)
        .unwrap();
    rewards
        .iter()
        .find(|(_address, reward)| reward.reward_type == RewardType::Staking)
        .unwrap();

    bank1.capitalization()
}

#[test]
fn test_bank_update_rewards_determinism() {
    solana_logger::setup();

    // The same reward should be distributed given same credits
    let expected_capitalization = do_test_bank_update_rewards_determinism();
    // Repeat somewhat large number of iterations to expose possible different behavior
    // depending on the randomly-seeded HashMap ordering
    for _ in 0..30 {
        let actual_capitalization = do_test_bank_update_rewards_determinism();
        assert_eq!(actual_capitalization, expected_capitalization);
    }
}

impl VerifyAccountsHashConfig {
    fn default_for_test() -> Self {
        Self {
            test_hash_calculation: true,
            ignore_mismatch: false,
            require_rooted_bank: false,
            run_in_background: false,
            store_hash_raw_data_for_debug: false,
        }
    }
}

// Test that purging 0 lamports accounts works.
#[test]
fn test_purge_empty_accounts() {
    // When using the write cache, flushing is destructive/cannot be undone
    //  so we have to stop at various points and restart to actively test.
    for pass in 0..3 {
        solana_logger::setup();
        let (genesis_config, mint_keypair) = create_genesis_config(sol_to_lamports(1.));
        let amount = genesis_config.rent.minimum_balance(0);
        let parent = Arc::new(Bank::new_for_tests_with_config(
            &genesis_config,
            BankTestConfig::default(),
        ));
        let mut bank = parent;
        for _ in 0..10 {
            let blockhash = bank.last_blockhash();
            let pubkey = solana_sdk::pubkey::new_rand();
            let tx = system_transaction::transfer(&mint_keypair, &pubkey, 0, blockhash);
            bank.process_transaction(&tx).unwrap();
            bank.freeze();
            bank.squash();
            bank = Arc::new(new_from_parent(&bank));
        }

        bank.freeze();
        bank.squash();
        bank.force_flush_accounts_cache();
        let hash = bank.update_accounts_hash_for_tests();
        bank.clean_accounts_for_tests();
        assert_eq!(bank.update_accounts_hash_for_tests(), hash);

        let bank0 = Arc::new(new_from_parent(&bank));
        let blockhash = bank.last_blockhash();
        let keypair = Keypair::new();
        let tx = system_transaction::transfer(&mint_keypair, &keypair.pubkey(), amount, blockhash);
        bank0.process_transaction(&tx).unwrap();

        let bank1 = Arc::new(new_from_parent(&bank0));
        let pubkey = solana_sdk::pubkey::new_rand();
        let blockhash = bank.last_blockhash();
        let tx = system_transaction::transfer(&keypair, &pubkey, amount, blockhash);
        bank1.process_transaction(&tx).unwrap();

        assert_eq!(
            bank0.get_account(&keypair.pubkey()).unwrap().lamports(),
            amount
        );
        assert_eq!(bank1.get_account(&keypair.pubkey()), None);

        info!("bank0 purge");
        let hash = bank0.update_accounts_hash_for_tests();
        bank0.clean_accounts_for_tests();
        assert_eq!(bank0.update_accounts_hash_for_tests(), hash);

        assert_eq!(
            bank0.get_account(&keypair.pubkey()).unwrap().lamports(),
            amount
        );
        assert_eq!(bank1.get_account(&keypair.pubkey()), None);

        info!("bank1 purge");
        bank1.clean_accounts_for_tests();

        assert_eq!(
            bank0.get_account(&keypair.pubkey()).unwrap().lamports(),
            amount
        );
        assert_eq!(bank1.get_account(&keypair.pubkey()), None);

        if pass == 0 {
            add_root_and_flush_write_cache(&bank0);
            assert!(bank0.verify_accounts_hash(None, VerifyAccountsHashConfig::default_for_test()));
            continue;
        }

        // Squash and then verify hash_internal value
        bank0.freeze();
        bank0.squash();
        add_root_and_flush_write_cache(&bank0);
        if pass == 1 {
            assert!(bank0.verify_accounts_hash(None, VerifyAccountsHashConfig::default_for_test()));
            continue;
        }

        bank1.freeze();
        bank1.squash();
        add_root_and_flush_write_cache(&bank1);
        bank1.update_accounts_hash_for_tests();
        assert!(bank1.verify_accounts_hash(None, VerifyAccountsHashConfig::default_for_test()));

        // keypair should have 0 tokens on both forks
        assert_eq!(bank0.get_account(&keypair.pubkey()), None);
        assert_eq!(bank1.get_account(&keypair.pubkey()), None);

        bank1.clean_accounts_for_tests();

        assert!(bank1.verify_accounts_hash(None, VerifyAccountsHashConfig::default_for_test()));
    }
}

#[test]
fn test_two_payments_to_one_party() {
    let (genesis_config, mint_keypair) = create_genesis_config(sol_to_lamports(1.));
    let pubkey = solana_sdk::pubkey::new_rand();
    let bank = Bank::new_for_tests(&genesis_config);
    let amount = genesis_config.rent.minimum_balance(0);
    assert_eq!(bank.last_blockhash(), genesis_config.hash());

    bank.transfer(amount, &mint_keypair, &pubkey).unwrap();
    assert_eq!(bank.get_balance(&pubkey), amount);

    bank.transfer(amount * 2, &mint_keypair, &pubkey).unwrap();
    assert_eq!(bank.get_balance(&pubkey), amount * 3);
    assert_eq!(bank.transaction_count(), 2);
    assert_eq!(bank.non_vote_transaction_count_since_restart(), 2);
}

#[test]
fn test_one_source_two_tx_one_batch() {
    let (genesis_config, mint_keypair) = create_genesis_config(sol_to_lamports(1.));
    let key1 = solana_sdk::pubkey::new_rand();
    let key2 = solana_sdk::pubkey::new_rand();
    let bank = Bank::new_for_tests(&genesis_config);
    let amount = genesis_config.rent.minimum_balance(0);
    assert_eq!(bank.last_blockhash(), genesis_config.hash());

    let t1 = system_transaction::transfer(&mint_keypair, &key1, amount, genesis_config.hash());
    let t2 = system_transaction::transfer(&mint_keypair, &key2, amount, genesis_config.hash());
    let txs = vec![t1.clone(), t2.clone()];
    let res = bank.process_transactions(txs.iter());

    assert_eq!(res.len(), 2);
    assert_eq!(res[0], Ok(()));
    assert_eq!(res[1], Err(TransactionError::AccountInUse));
    assert_eq!(
        bank.get_balance(&mint_keypair.pubkey()),
        sol_to_lamports(1.) - amount
    );
    assert_eq!(bank.get_balance(&key1), amount);
    assert_eq!(bank.get_balance(&key2), 0);
    assert_eq!(bank.get_signature_status(&t1.signatures[0]), Some(Ok(())));
    // TODO: Transactions that fail to pay a fee could be dropped silently.
    // Non-instruction errors don't get logged in the signature cache
    assert_eq!(bank.get_signature_status(&t2.signatures[0]), None);
}

#[test]
fn test_one_tx_two_out_atomic_fail() {
    let amount = sol_to_lamports(1.);
    let (genesis_config, mint_keypair) = create_genesis_config(amount);
    let key1 = solana_sdk::pubkey::new_rand();
    let key2 = solana_sdk::pubkey::new_rand();
    let bank = Bank::new_for_tests(&genesis_config);
    let instructions = system_instruction::transfer_many(
        &mint_keypair.pubkey(),
        &[(key1, amount), (key2, amount)],
    );
    let message = Message::new(&instructions, Some(&mint_keypair.pubkey()));
    let tx = Transaction::new(&[&mint_keypair], message, genesis_config.hash());
    assert_eq!(
        bank.process_transaction(&tx).unwrap_err(),
        TransactionError::InstructionError(1, SystemError::ResultWithNegativeLamports.into())
    );
    assert_eq!(bank.get_balance(&mint_keypair.pubkey()), amount);
    assert_eq!(bank.get_balance(&key1), 0);
    assert_eq!(bank.get_balance(&key2), 0);
}

#[test]
fn test_one_tx_two_out_atomic_pass() {
    let (genesis_config, mint_keypair) = create_genesis_config(sol_to_lamports(1.));
    let key1 = solana_sdk::pubkey::new_rand();
    let key2 = solana_sdk::pubkey::new_rand();
    let bank = Bank::new_for_tests(&genesis_config);
    let amount = genesis_config.rent.minimum_balance(0);
    let instructions = system_instruction::transfer_many(
        &mint_keypair.pubkey(),
        &[(key1, amount), (key2, amount)],
    );
    let message = Message::new(&instructions, Some(&mint_keypair.pubkey()));
    let tx = Transaction::new(&[&mint_keypair], message, genesis_config.hash());
    bank.process_transaction(&tx).unwrap();
    assert_eq!(
        bank.get_balance(&mint_keypair.pubkey()),
        sol_to_lamports(1.) - (2 * amount)
    );
    assert_eq!(bank.get_balance(&key1), amount);
    assert_eq!(bank.get_balance(&key2), amount);
}

// This test demonstrates that fees are paid even when a program fails.
#[test]
fn test_detect_failed_duplicate_transactions() {
    let (mut genesis_config, mint_keypair) = create_genesis_config(10_000);
    genesis_config.fee_rate_governor = FeeRateGovernor::new(5_000, 0);
    let bank = Bank::new_for_tests(&genesis_config);

    let dest = Keypair::new();

    // source with 0 program context
    let tx =
        system_transaction::transfer(&mint_keypair, &dest.pubkey(), 10_000, genesis_config.hash());
    let signature = tx.signatures[0];
    assert!(!bank.has_signature(&signature));

    assert_eq!(
        bank.process_transaction(&tx),
        Err(TransactionError::InstructionError(
            0,
            SystemError::ResultWithNegativeLamports.into(),
        ))
    );

    // The lamports didn't move, but the from address paid the transaction fee.
    assert_eq!(bank.get_balance(&dest.pubkey()), 0);

    // This should be the original balance minus the transaction fee.
    assert_eq!(bank.get_balance(&mint_keypair.pubkey()), 5000);
}

#[test]
fn test_account_not_found() {
    solana_logger::setup();
    let (genesis_config, mint_keypair) = create_genesis_config(0);
    let bank = Bank::new_for_tests(&genesis_config);
    let keypair = Keypair::new();
    assert_eq!(
        bank.transfer(
            genesis_config.rent.minimum_balance(0),
            &keypair,
            &mint_keypair.pubkey()
        ),
        Err(TransactionError::AccountNotFound)
    );
    assert_eq!(bank.transaction_count(), 0);
    assert_eq!(bank.non_vote_transaction_count_since_restart(), 0);
}

#[test]
fn test_insufficient_funds() {
    let mint_amount = sol_to_lamports(1.);
    let (genesis_config, mint_keypair) = create_genesis_config(mint_amount);
    let bank = Bank::new_for_tests(&genesis_config);
    let pubkey = solana_sdk::pubkey::new_rand();
    let amount = genesis_config.rent.minimum_balance(0);
    bank.transfer(amount, &mint_keypair, &pubkey).unwrap();
    assert_eq!(bank.transaction_count(), 1);
    assert_eq!(bank.non_vote_transaction_count_since_restart(), 1);
    assert_eq!(bank.get_balance(&pubkey), amount);
    assert_eq!(
        bank.transfer((mint_amount - amount) + 1, &mint_keypair, &pubkey),
        Err(TransactionError::InstructionError(
            0,
            SystemError::ResultWithNegativeLamports.into(),
        ))
    );
    // transaction_count returns the count of all committed transactions since
    // bank_transaction_count_fix was activated, regardless of success
    assert_eq!(bank.transaction_count(), 2);
    assert_eq!(bank.non_vote_transaction_count_since_restart(), 1);

    let mint_pubkey = mint_keypair.pubkey();
    assert_eq!(bank.get_balance(&mint_pubkey), mint_amount - amount);
    assert_eq!(bank.get_balance(&pubkey), amount);
}

#[test]
fn test_executed_transaction_count_post_bank_transaction_count_fix() {
    let mint_amount = sol_to_lamports(1.);
    let (genesis_config, mint_keypair) = create_genesis_config(mint_amount);
    let mut bank = Bank::new_for_tests(&genesis_config);
    bank.activate_feature(&feature_set::bank_transaction_count_fix::id());
    let pubkey = solana_sdk::pubkey::new_rand();
    let amount = genesis_config.rent.minimum_balance(0);
    bank.transfer(amount, &mint_keypair, &pubkey).unwrap();
    assert_eq!(
        bank.transfer((mint_amount - amount) + 1, &mint_keypair, &pubkey),
        Err(TransactionError::InstructionError(
            0,
            SystemError::ResultWithNegativeLamports.into(),
        ))
    );

    // With bank_transaction_count_fix, transaction_count should include both the successful and
    // failed transactions.
    assert_eq!(bank.transaction_count(), 2);
    assert_eq!(bank.executed_transaction_count(), 2);
    assert_eq!(bank.transaction_error_count(), 1);

    let bank = Arc::new(bank);
    let bank2 = Bank::new_from_parent(
        &bank,
        &Pubkey::default(),
        genesis_config.epoch_schedule.first_normal_slot,
    );

    assert_eq!(
        bank2.transfer((mint_amount - amount) + 2, &mint_keypair, &pubkey),
        Err(TransactionError::InstructionError(
            0,
            SystemError::ResultWithNegativeLamports.into(),
        ))
    );

    // The transaction_count inherited from parent bank is 3: 2 from the parent bank and 1 at this bank2
    assert_eq!(bank2.transaction_count(), 3);
    assert_eq!(bank2.executed_transaction_count(), 1);
    assert_eq!(bank2.transaction_error_count(), 1);
}

#[test]
fn test_transfer_to_newb() {
    solana_logger::setup();
    let (genesis_config, mint_keypair) = create_genesis_config(sol_to_lamports(1.));
    let bank = Bank::new_for_tests(&genesis_config);
    let amount = genesis_config.rent.minimum_balance(0);
    let pubkey = solana_sdk::pubkey::new_rand();
    bank.transfer(amount, &mint_keypair, &pubkey).unwrap();
    assert_eq!(bank.get_balance(&pubkey), amount);
}

#[test]
fn test_transfer_to_sysvar() {
    solana_logger::setup();
    let (genesis_config, mint_keypair) = create_genesis_config(sol_to_lamports(1.));
    let bank = Arc::new(Bank::new_for_tests(&genesis_config));
    let amount = genesis_config.rent.minimum_balance(0);

    let normal_pubkey = solana_sdk::pubkey::new_rand();
    let sysvar_pubkey = sysvar::clock::id();
    assert_eq!(bank.get_balance(&normal_pubkey), 0);
    assert_eq!(bank.get_balance(&sysvar_pubkey), 1_169_280);

    bank.transfer(amount, &mint_keypair, &normal_pubkey)
        .unwrap();
    bank.transfer(amount, &mint_keypair, &sysvar_pubkey)
        .unwrap_err();
    assert_eq!(bank.get_balance(&normal_pubkey), amount);
    assert_eq!(bank.get_balance(&sysvar_pubkey), 1_169_280);

    let bank = Arc::new(new_from_parent(&bank));
    assert_eq!(bank.get_balance(&normal_pubkey), amount);
    assert_eq!(bank.get_balance(&sysvar_pubkey), 1_169_280);
}

#[test]
fn test_bank_deposit() {
    let bank = create_simple_test_bank(100);

    // Test new account
    let key = solana_sdk::pubkey::new_rand();
    let new_balance = bank.deposit(&key, 10).unwrap();
    assert_eq!(new_balance, 10);
    assert_eq!(bank.get_balance(&key), 10);

    // Existing account
    let new_balance = bank.deposit(&key, 3).unwrap();
    assert_eq!(new_balance, 13);
    assert_eq!(bank.get_balance(&key), 13);
}

#[test]
fn test_bank_withdraw() {
    let bank = create_simple_test_bank(100);

    // Test no account
    let key = solana_sdk::pubkey::new_rand();
    assert_eq!(
        bank.withdraw(&key, 10),
        Err(TransactionError::AccountNotFound)
    );

    bank.deposit(&key, 3).unwrap();
    assert_eq!(bank.get_balance(&key), 3);

    // Low balance
    assert_eq!(
        bank.withdraw(&key, 10),
        Err(TransactionError::InsufficientFundsForFee)
    );

    // Enough balance
    assert_eq!(bank.withdraw(&key, 2), Ok(()));
    assert_eq!(bank.get_balance(&key), 1);
}

#[test]
fn test_bank_withdraw_from_nonce_account() {
    let (mut genesis_config, _mint_keypair) = create_genesis_config(100_000);
    genesis_config.rent.lamports_per_byte_year = 42;
    let bank = Bank::new_for_tests(&genesis_config);

    let min_balance = bank.get_minimum_balance_for_rent_exemption(nonce::State::size());
    let nonce = Keypair::new();
    let nonce_account = AccountSharedData::new_data(
        min_balance + 42,
        &nonce::state::Versions::new(nonce::State::Initialized(nonce::state::Data::default())),
        &system_program::id(),
    )
    .unwrap();
    bank.store_account(&nonce.pubkey(), &nonce_account);
    assert_eq!(bank.get_balance(&nonce.pubkey()), min_balance + 42);

    // Resulting in non-zero, but sub-min_balance balance fails
    assert_eq!(
        bank.withdraw(&nonce.pubkey(), min_balance / 2),
        Err(TransactionError::InsufficientFundsForFee)
    );
    assert_eq!(bank.get_balance(&nonce.pubkey()), min_balance + 42);

    // Resulting in exactly rent-exempt balance succeeds
    bank.withdraw(&nonce.pubkey(), 42).unwrap();
    assert_eq!(bank.get_balance(&nonce.pubkey()), min_balance);

    // Account closure fails
    assert_eq!(
        bank.withdraw(&nonce.pubkey(), min_balance),
        Err(TransactionError::InsufficientFundsForFee),
    );
}

#[test]
fn test_bank_tx_fee() {
    solana_logger::setup();

    let arbitrary_transfer_amount = 42_000;
    let mint = arbitrary_transfer_amount * 100;
    let leader = solana_sdk::pubkey::new_rand();
    let GenesisConfigInfo {
        mut genesis_config,
        mint_keypair,
        ..
    } = create_genesis_config_with_leader(mint, &leader, 3);
    genesis_config.fee_rate_governor = FeeRateGovernor::new(5000, 0); // something divisible by 2

    let expected_fee_paid = genesis_config
        .fee_rate_governor
        .create_fee_calculator()
        .lamports_per_signature;
    let (expected_fee_collected, expected_fee_burned) =
        genesis_config.fee_rate_governor.burn(expected_fee_paid);

    let mut bank = Bank::new_for_tests(&genesis_config);

    let capitalization = bank.capitalization();

    let key = solana_sdk::pubkey::new_rand();
    let tx = system_transaction::transfer(
        &mint_keypair,
        &key,
        arbitrary_transfer_amount,
        bank.last_blockhash(),
    );

    let initial_balance = bank.get_balance(&leader);
    assert_eq!(bank.process_transaction(&tx), Ok(()));
    assert_eq!(bank.get_balance(&key), arbitrary_transfer_amount);
    assert_eq!(
        bank.get_balance(&mint_keypair.pubkey()),
        mint - arbitrary_transfer_amount - expected_fee_paid
    );

    assert_eq!(bank.get_balance(&leader), initial_balance);
    goto_end_of_slot(&mut bank);
    assert_eq!(bank.signature_count(), 1);
    assert_eq!(
        bank.get_balance(&leader),
        initial_balance + expected_fee_collected
    ); // Leader collects fee after the bank is frozen

    // verify capitalization
    let sysvar_and_builtin_program_delta = 1;
    assert_eq!(
        capitalization - expected_fee_burned + sysvar_and_builtin_program_delta,
        bank.capitalization()
    );

    assert_eq!(
        *bank.rewards.read().unwrap(),
        vec![(
            leader,
            RewardInfo {
                reward_type: RewardType::Fee,
                lamports: expected_fee_collected as i64,
                post_balance: initial_balance + expected_fee_collected,
                commission: None,
            }
        )]
    );

    // Verify that an InstructionError collects fees, too
    let mut bank = Bank::new_from_parent(&Arc::new(bank), &leader, 1);
    let mut tx = system_transaction::transfer(&mint_keypair, &key, 1, bank.last_blockhash());
    // Create a bogus instruction to system_program to cause an instruction error
    tx.message.instructions[0].data[0] = 40;

    bank.process_transaction(&tx)
        .expect_err("instruction error");
    assert_eq!(bank.get_balance(&key), arbitrary_transfer_amount); // no change
    assert_eq!(
        bank.get_balance(&mint_keypair.pubkey()),
        mint - arbitrary_transfer_amount - 2 * expected_fee_paid
    ); // mint_keypair still pays a fee
    goto_end_of_slot(&mut bank);
    assert_eq!(bank.signature_count(), 1);

    // Profit! 2 transaction signatures processed at 3 lamports each
    assert_eq!(
        bank.get_balance(&leader),
        initial_balance + 2 * expected_fee_collected
    );

    assert_eq!(
        *bank.rewards.read().unwrap(),
        vec![(
            leader,
            RewardInfo {
                reward_type: RewardType::Fee,
                lamports: expected_fee_collected as i64,
                post_balance: initial_balance + 2 * expected_fee_collected,
                commission: None,
            }
        )]
    );
}

#[test]
fn test_bank_tx_compute_unit_fee() {
    solana_logger::setup();

    let key = solana_sdk::pubkey::new_rand();
    let arbitrary_transfer_amount = 42;
    let mint = arbitrary_transfer_amount * 10_000_000;
    let leader = solana_sdk::pubkey::new_rand();
    let GenesisConfigInfo {
        mut genesis_config,
        mint_keypair,
        ..
    } = create_genesis_config_with_leader(mint, &leader, 3);
    genesis_config.fee_rate_governor = FeeRateGovernor::new(4, 0); // something divisible by 2

    let expected_fee_paid = Bank::calculate_fee(
        &SanitizedMessage::try_from(Message::new(&[], Some(&Pubkey::new_unique()))).unwrap(),
        genesis_config
            .fee_rate_governor
            .create_fee_calculator()
            .lamports_per_signature,
        &FeeStructure::default(),
        true,
        false,
        true,
        true,
        true,
        false,
    );

    let (expected_fee_collected, expected_fee_burned) =
        genesis_config.fee_rate_governor.burn(expected_fee_paid);

    let mut bank = Bank::new_for_tests(&genesis_config);

    let capitalization = bank.capitalization();

    let tx = system_transaction::transfer(
        &mint_keypair,
        &key,
        arbitrary_transfer_amount,
        bank.last_blockhash(),
    );

    let initial_balance = bank.get_balance(&leader);
    assert_eq!(bank.process_transaction(&tx), Ok(()));
    assert_eq!(bank.get_balance(&key), arbitrary_transfer_amount);
    assert_eq!(
        bank.get_balance(&mint_keypair.pubkey()),
        mint - arbitrary_transfer_amount - expected_fee_paid
    );

    assert_eq!(bank.get_balance(&leader), initial_balance);
    goto_end_of_slot(&mut bank);
    assert_eq!(bank.signature_count(), 1);
    assert_eq!(
        bank.get_balance(&leader),
        initial_balance + expected_fee_collected
    ); // Leader collects fee after the bank is frozen

    // verify capitalization
    let sysvar_and_builtin_program_delta = 1;
    assert_eq!(
        capitalization - expected_fee_burned + sysvar_and_builtin_program_delta,
        bank.capitalization()
    );

    assert_eq!(
        *bank.rewards.read().unwrap(),
        vec![(
            leader,
            RewardInfo {
                reward_type: RewardType::Fee,
                lamports: expected_fee_collected as i64,
                post_balance: initial_balance + expected_fee_collected,
                commission: None,
            }
        )]
    );

    // Verify that an InstructionError collects fees, too
    let mut bank = Bank::new_from_parent(&Arc::new(bank), &leader, 1);
    let mut tx = system_transaction::transfer(&mint_keypair, &key, 1, bank.last_blockhash());
    // Create a bogus instruction to system_program to cause an instruction error
    tx.message.instructions[0].data[0] = 40;

    bank.process_transaction(&tx)
        .expect_err("instruction error");
    assert_eq!(bank.get_balance(&key), arbitrary_transfer_amount); // no change
    assert_eq!(
        bank.get_balance(&mint_keypair.pubkey()),
        mint - arbitrary_transfer_amount - 2 * expected_fee_paid
    ); // mint_keypair still pays a fee
    goto_end_of_slot(&mut bank);
    assert_eq!(bank.signature_count(), 1);

    // Profit! 2 transaction signatures processed at 3 lamports each
    assert_eq!(
        bank.get_balance(&leader),
        initial_balance + 2 * expected_fee_collected
    );

    assert_eq!(
        *bank.rewards.read().unwrap(),
        vec![(
            leader,
            RewardInfo {
                reward_type: RewardType::Fee,
                lamports: expected_fee_collected as i64,
                post_balance: initial_balance + 2 * expected_fee_collected,
                commission: None,
            }
        )]
    );
}

#[test]
fn test_bank_blockhash_fee_structure() {
    //solana_logger::setup();

    let leader = solana_sdk::pubkey::new_rand();
    let GenesisConfigInfo {
        mut genesis_config,
        mint_keypair,
        ..
    } = create_genesis_config_with_leader(1_000_000, &leader, 3);
    genesis_config
        .fee_rate_governor
        .target_lamports_per_signature = 5000;
    genesis_config.fee_rate_governor.target_signatures_per_slot = 0;

    let mut bank = Bank::new_for_tests(&genesis_config);
    goto_end_of_slot(&mut bank);
    let cheap_blockhash = bank.last_blockhash();
    let cheap_lamports_per_signature = bank.get_lamports_per_signature();
    assert_eq!(cheap_lamports_per_signature, 0);

    let mut bank = Bank::new_from_parent(&Arc::new(bank), &leader, 1);
    goto_end_of_slot(&mut bank);
    let expensive_blockhash = bank.last_blockhash();
    let expensive_lamports_per_signature = bank.get_lamports_per_signature();
    assert!(cheap_lamports_per_signature < expensive_lamports_per_signature);

    let bank = Bank::new_from_parent(&Arc::new(bank), &leader, 2);

    // Send a transfer using cheap_blockhash
    let key = solana_sdk::pubkey::new_rand();
    let initial_mint_balance = bank.get_balance(&mint_keypair.pubkey());
    let tx = system_transaction::transfer(&mint_keypair, &key, 1, cheap_blockhash);
    assert_eq!(bank.process_transaction(&tx), Ok(()));
    assert_eq!(bank.get_balance(&key), 1);
    assert_eq!(
        bank.get_balance(&mint_keypair.pubkey()),
        initial_mint_balance - 1 - cheap_lamports_per_signature
    );

    // Send a transfer using expensive_blockhash
    let key = solana_sdk::pubkey::new_rand();
    let initial_mint_balance = bank.get_balance(&mint_keypair.pubkey());
    let tx = system_transaction::transfer(&mint_keypair, &key, 1, expensive_blockhash);
    assert_eq!(bank.process_transaction(&tx), Ok(()));
    assert_eq!(bank.get_balance(&key), 1);
    assert_eq!(
        bank.get_balance(&mint_keypair.pubkey()),
        initial_mint_balance - 1 - expensive_lamports_per_signature
    );
}

#[test]
fn test_bank_blockhash_compute_unit_fee_structure() {
    //solana_logger::setup();

    let leader = solana_sdk::pubkey::new_rand();
    let GenesisConfigInfo {
        mut genesis_config,
        mint_keypair,
        ..
    } = create_genesis_config_with_leader(1_000_000_000, &leader, 3);
    genesis_config
        .fee_rate_governor
        .target_lamports_per_signature = 1000;
    genesis_config.fee_rate_governor.target_signatures_per_slot = 1;

    let mut bank = Bank::new_for_tests(&genesis_config);
    goto_end_of_slot(&mut bank);
    let cheap_blockhash = bank.last_blockhash();
    let cheap_lamports_per_signature = bank.get_lamports_per_signature();
    assert_eq!(cheap_lamports_per_signature, 0);

    let mut bank = Bank::new_from_parent(&Arc::new(bank), &leader, 1);
    goto_end_of_slot(&mut bank);
    let expensive_blockhash = bank.last_blockhash();
    let expensive_lamports_per_signature = bank.get_lamports_per_signature();
    assert!(cheap_lamports_per_signature < expensive_lamports_per_signature);

    let bank = Bank::new_from_parent(&Arc::new(bank), &leader, 2);

    // Send a transfer using cheap_blockhash
    let key = solana_sdk::pubkey::new_rand();
    let initial_mint_balance = bank.get_balance(&mint_keypair.pubkey());
    let tx = system_transaction::transfer(&mint_keypair, &key, 1, cheap_blockhash);
    assert_eq!(bank.process_transaction(&tx), Ok(()));
    assert_eq!(bank.get_balance(&key), 1);
    let cheap_fee = Bank::calculate_fee(
        &SanitizedMessage::try_from(Message::new(&[], Some(&Pubkey::new_unique()))).unwrap(),
        cheap_lamports_per_signature,
        &FeeStructure::default(),
        true,
        false,
        true,
        true,
        true,
        false,
    );
    assert_eq!(
        bank.get_balance(&mint_keypair.pubkey()),
        initial_mint_balance - 1 - cheap_fee
    );

    // Send a transfer using expensive_blockhash
    let key = solana_sdk::pubkey::new_rand();
    let initial_mint_balance = bank.get_balance(&mint_keypair.pubkey());
    let tx = system_transaction::transfer(&mint_keypair, &key, 1, expensive_blockhash);
    assert_eq!(bank.process_transaction(&tx), Ok(()));
    assert_eq!(bank.get_balance(&key), 1);
    let expensive_fee = Bank::calculate_fee(
        &SanitizedMessage::try_from(Message::new(&[], Some(&Pubkey::new_unique()))).unwrap(),
        expensive_lamports_per_signature,
        &FeeStructure::default(),
        true,
        false,
        true,
        true,
        true,
        false,
    );
    assert_eq!(
        bank.get_balance(&mint_keypair.pubkey()),
        initial_mint_balance - 1 - expensive_fee
    );
}

#[test]
fn test_filter_program_errors_and_collect_fee() {
    let leader = solana_sdk::pubkey::new_rand();
    let GenesisConfigInfo {
        mut genesis_config,
        mint_keypair,
        ..
    } = create_genesis_config_with_leader(100_000, &leader, 3);
    genesis_config.fee_rate_governor = FeeRateGovernor::new(5000, 0);
    let bank = Bank::new_for_tests(&genesis_config);

    let key = solana_sdk::pubkey::new_rand();
    let tx1 = SanitizedTransaction::from_transaction_for_tests(system_transaction::transfer(
        &mint_keypair,
        &key,
        2,
        genesis_config.hash(),
    ));
    let tx2 = SanitizedTransaction::from_transaction_for_tests(system_transaction::transfer(
        &mint_keypair,
        &key,
        5,
        genesis_config.hash(),
    ));

    let results = vec![
        new_execution_result(Ok(()), None),
        new_execution_result(
            Err(TransactionError::InstructionError(
                1,
                SystemError::ResultWithNegativeLamports.into(),
            )),
            None,
        ),
    ];
    let initial_balance = bank.get_balance(&leader);

    let results = bank.filter_program_errors_and_collect_fee(&[tx1, tx2], &results);
    bank.freeze();
    assert_eq!(
        bank.get_balance(&leader),
        initial_balance
            + bank
                .fee_rate_governor
                .burn(bank.fee_rate_governor.lamports_per_signature * 2)
                .0
    );
    assert_eq!(results[0], Ok(()));
    assert_eq!(results[1], Ok(()));
}

#[test]
fn test_filter_program_errors_and_collect_compute_unit_fee() {
    let leader = solana_sdk::pubkey::new_rand();
    let GenesisConfigInfo {
        mut genesis_config,
        mint_keypair,
        ..
    } = create_genesis_config_with_leader(1000000, &leader, 3);
    genesis_config.fee_rate_governor = FeeRateGovernor::new(2, 0);
    let bank = Bank::new_for_tests(&genesis_config);

    let key = solana_sdk::pubkey::new_rand();
    let tx1 = SanitizedTransaction::from_transaction_for_tests(system_transaction::transfer(
        &mint_keypair,
        &key,
        2,
        genesis_config.hash(),
    ));
    let tx2 = SanitizedTransaction::from_transaction_for_tests(system_transaction::transfer(
        &mint_keypair,
        &key,
        5,
        genesis_config.hash(),
    ));

    let results = vec![
        new_execution_result(Ok(()), None),
        new_execution_result(
            Err(TransactionError::InstructionError(
                1,
                SystemError::ResultWithNegativeLamports.into(),
            )),
            None,
        ),
    ];
    let initial_balance = bank.get_balance(&leader);

    let results = bank.filter_program_errors_and_collect_fee(&[tx1, tx2], &results);
    bank.freeze();
    assert_eq!(
        bank.get_balance(&leader),
        initial_balance
            + bank
                .fee_rate_governor
                .burn(
                    Bank::calculate_fee(
                        &SanitizedMessage::try_from(Message::new(&[], Some(&Pubkey::new_unique())))
                            .unwrap(),
                        genesis_config
                            .fee_rate_governor
                            .create_fee_calculator()
                            .lamports_per_signature,
                        &FeeStructure::default(),
                        true,
                        false,
                        true,
                        true,
                        true,
                        false,
                    ) * 2
                )
                .0
    );
    assert_eq!(results[0], Ok(()));
    assert_eq!(results[1], Ok(()));
}

#[test]
fn test_debits_before_credits() {
    let (genesis_config, mint_keypair) = create_genesis_config(sol_to_lamports(2.));
    let bank = Bank::new_for_tests(&genesis_config);
    let keypair = Keypair::new();
    let tx0 = system_transaction::transfer(
        &mint_keypair,
        &keypair.pubkey(),
        sol_to_lamports(2.),
        genesis_config.hash(),
    );
    let tx1 = system_transaction::transfer(
        &keypair,
        &mint_keypair.pubkey(),
        sol_to_lamports(1.),
        genesis_config.hash(),
    );
    let txs = vec![tx0, tx1];
    let results = bank.process_transactions(txs.iter());
    assert!(results[1].is_err());

    // Assert bad transactions aren't counted.
    assert_eq!(bank.transaction_count(), 1);
    assert_eq!(bank.non_vote_transaction_count_since_restart(), 1);
}

#[test]
fn test_readonly_accounts() {
    let GenesisConfigInfo {
        genesis_config,
        mint_keypair,
        ..
    } = create_genesis_config_with_leader(500, &solana_sdk::pubkey::new_rand(), 0);
    let bank = Bank::new_for_tests(&genesis_config);

    let vote_pubkey0 = solana_sdk::pubkey::new_rand();
    let vote_pubkey1 = solana_sdk::pubkey::new_rand();
    let vote_pubkey2 = solana_sdk::pubkey::new_rand();
    let authorized_voter = Keypair::new();
    let payer0 = Keypair::new();
    let payer1 = Keypair::new();

    // Create vote accounts
    let vote_account0 =
        vote_state::create_account(&vote_pubkey0, &authorized_voter.pubkey(), 0, 100);
    let vote_account1 =
        vote_state::create_account(&vote_pubkey1, &authorized_voter.pubkey(), 0, 100);
    let vote_account2 =
        vote_state::create_account(&vote_pubkey2, &authorized_voter.pubkey(), 0, 100);
    bank.store_account(&vote_pubkey0, &vote_account0);
    bank.store_account(&vote_pubkey1, &vote_account1);
    bank.store_account(&vote_pubkey2, &vote_account2);

    // Fund payers
    bank.transfer(10, &mint_keypair, &payer0.pubkey()).unwrap();
    bank.transfer(10, &mint_keypair, &payer1.pubkey()).unwrap();
    bank.transfer(1, &mint_keypair, &authorized_voter.pubkey())
        .unwrap();

    let vote = Vote::new(vec![1], Hash::default());
    let ix0 = vote_instruction::vote(&vote_pubkey0, &authorized_voter.pubkey(), vote.clone());
    let tx0 = Transaction::new_signed_with_payer(
        &[ix0],
        Some(&payer0.pubkey()),
        &[&payer0, &authorized_voter],
        bank.last_blockhash(),
    );
    let ix1 = vote_instruction::vote(&vote_pubkey1, &authorized_voter.pubkey(), vote.clone());
    let tx1 = Transaction::new_signed_with_payer(
        &[ix1],
        Some(&payer1.pubkey()),
        &[&payer1, &authorized_voter],
        bank.last_blockhash(),
    );
    let txs = vec![tx0, tx1];
    let results = bank.process_transactions(txs.iter());

    // If multiple transactions attempt to read the same account, they should succeed.
    // Vote authorized_voter and sysvar accounts are given read-only handling
    assert_eq!(results[0], Ok(()));
    assert_eq!(results[1], Ok(()));

    let ix0 = vote_instruction::vote(&vote_pubkey2, &authorized_voter.pubkey(), vote);
    let tx0 = Transaction::new_signed_with_payer(
        &[ix0],
        Some(&payer0.pubkey()),
        &[&payer0, &authorized_voter],
        bank.last_blockhash(),
    );
    let tx1 = system_transaction::transfer(
        &authorized_voter,
        &solana_sdk::pubkey::new_rand(),
        1,
        bank.last_blockhash(),
    );
    let txs = vec![tx0, tx1];
    let results = bank.process_transactions(txs.iter());
    // However, an account may not be locked as read-only and writable at the same time.
    assert_eq!(results[0], Ok(()));
    assert_eq!(results[1], Err(TransactionError::AccountInUse));
}

#[test]
fn test_interleaving_locks() {
    let (genesis_config, mint_keypair) = create_genesis_config(sol_to_lamports(1.));
    let bank = Bank::new_for_tests(&genesis_config);
    let alice = Keypair::new();
    let bob = Keypair::new();
    let amount = genesis_config.rent.minimum_balance(0);

    let tx1 = system_transaction::transfer(
        &mint_keypair,
        &alice.pubkey(),
        amount,
        genesis_config.hash(),
    );
    let pay_alice = vec![tx1];

    let lock_result = bank.prepare_batch_for_tests(pay_alice);
    let results_alice = bank
        .load_execute_and_commit_transactions(
            &lock_result,
            MAX_PROCESSING_AGE,
            false,
            false,
            false,
            false,
            &mut ExecuteTimings::default(),
            None,
        )
        .0
        .fee_collection_results;
    assert_eq!(results_alice[0], Ok(()));

    // try executing an interleaved transfer twice
    assert_eq!(
        bank.transfer(amount, &mint_keypair, &bob.pubkey()),
        Err(TransactionError::AccountInUse)
    );
    // the second time should fail as well
    // this verifies that `unlock_accounts` doesn't unlock `AccountInUse` accounts
    assert_eq!(
        bank.transfer(amount, &mint_keypair, &bob.pubkey()),
        Err(TransactionError::AccountInUse)
    );

    drop(lock_result);

    assert!(bank
        .transfer(2 * amount, &mint_keypair, &bob.pubkey())
        .is_ok());
}

#[test]
fn test_readonly_relaxed_locks() {
    let (genesis_config, _) = create_genesis_config(3);
    let bank = Bank::new_for_tests(&genesis_config);
    let key0 = Keypair::new();
    let key1 = Keypair::new();
    let key2 = Keypair::new();
    let key3 = solana_sdk::pubkey::new_rand();

    let message = Message {
        header: MessageHeader {
            num_required_signatures: 1,
            num_readonly_signed_accounts: 0,
            num_readonly_unsigned_accounts: 1,
        },
        account_keys: vec![key0.pubkey(), key3],
        recent_blockhash: Hash::default(),
        instructions: vec![],
    };
    let tx = Transaction::new(&[&key0], message, genesis_config.hash());
    let txs = vec![tx];

    let batch0 = bank.prepare_batch_for_tests(txs);
    assert!(batch0.lock_results()[0].is_ok());

    // Try locking accounts, locking a previously read-only account as writable
    // should fail
    let message = Message {
        header: MessageHeader {
            num_required_signatures: 1,
            num_readonly_signed_accounts: 0,
            num_readonly_unsigned_accounts: 0,
        },
        account_keys: vec![key1.pubkey(), key3],
        recent_blockhash: Hash::default(),
        instructions: vec![],
    };
    let tx = Transaction::new(&[&key1], message, genesis_config.hash());
    let txs = vec![tx];

    let batch1 = bank.prepare_batch_for_tests(txs);
    assert!(batch1.lock_results()[0].is_err());

    // Try locking a previously read-only account a 2nd time; should succeed
    let message = Message {
        header: MessageHeader {
            num_required_signatures: 1,
            num_readonly_signed_accounts: 0,
            num_readonly_unsigned_accounts: 1,
        },
        account_keys: vec![key2.pubkey(), key3],
        recent_blockhash: Hash::default(),
        instructions: vec![],
    };
    let tx = Transaction::new(&[&key2], message, genesis_config.hash());
    let txs = vec![tx];

    let batch2 = bank.prepare_batch_for_tests(txs);
    assert!(batch2.lock_results()[0].is_ok());
}

#[test]
fn test_bank_invalid_account_index() {
    let (genesis_config, mint_keypair) = create_genesis_config(1);
    let keypair = Keypair::new();
    let bank = Bank::new_for_tests(&genesis_config);

    let tx =
        system_transaction::transfer(&mint_keypair, &keypair.pubkey(), 1, genesis_config.hash());

    let mut tx_invalid_program_index = tx.clone();
    tx_invalid_program_index.message.instructions[0].program_id_index = 42;
    assert_eq!(
        bank.process_transaction(&tx_invalid_program_index),
        Err(TransactionError::SanitizeFailure)
    );

    let mut tx_invalid_account_index = tx;
    tx_invalid_account_index.message.instructions[0].accounts[0] = 42;
    assert_eq!(
        bank.process_transaction(&tx_invalid_account_index),
        Err(TransactionError::SanitizeFailure)
    );
}

#[test]
fn test_bank_pay_to_self() {
    let (genesis_config, mint_keypair) = create_genesis_config(sol_to_lamports(1.));
    let key1 = Keypair::new();
    let bank = Bank::new_for_tests(&genesis_config);
    let amount = genesis_config.rent.minimum_balance(0);

    bank.transfer(amount, &mint_keypair, &key1.pubkey())
        .unwrap();
    assert_eq!(bank.get_balance(&key1.pubkey()), amount);
    let tx = system_transaction::transfer(&key1, &key1.pubkey(), amount, genesis_config.hash());
    let _res = bank.process_transaction(&tx);

    assert_eq!(bank.get_balance(&key1.pubkey()), amount);
    bank.get_signature_status(&tx.signatures[0])
        .unwrap()
        .unwrap();
}

fn new_from_parent(parent: &Arc<Bank>) -> Bank {
    Bank::new_from_parent(parent, &Pubkey::default(), parent.slot() + 1)
}

/// Verify that the parent's vector is computed correctly
#[test]
fn test_bank_parents() {
    let (genesis_config, _) = create_genesis_config(1);
    let parent = Arc::new(Bank::new_for_tests(&genesis_config));

    let bank = new_from_parent(&parent);
    assert!(Arc::ptr_eq(&bank.parents()[0], &parent));
}

/// Verifies that transactions are dropped if they have already been processed
#[test]
fn test_tx_already_processed() {
    let (genesis_config, mint_keypair) = create_genesis_config(sol_to_lamports(1.));
    let bank = Bank::new_for_tests(&genesis_config);

    let key1 = Keypair::new();
    let mut tx = system_transaction::transfer(
        &mint_keypair,
        &key1.pubkey(),
        genesis_config.rent.minimum_balance(0),
        genesis_config.hash(),
    );

    // First process `tx` so that the status cache is updated
    assert_eq!(bank.process_transaction(&tx), Ok(()));

    // Ensure that signature check works
    assert_eq!(
        bank.process_transaction(&tx),
        Err(TransactionError::AlreadyProcessed)
    );

    // Change transaction signature to simulate processing a transaction with a different signature
    // for the same message.
    tx.signatures[0] = Signature::default();

    // Ensure that message hash check works
    assert_eq!(
        bank.process_transaction(&tx),
        Err(TransactionError::AlreadyProcessed)
    );
}

/// Verifies that last ids and status cache are correctly referenced from parent
#[test]
fn test_bank_parent_already_processed() {
    let (genesis_config, mint_keypair) = create_genesis_config(sol_to_lamports(1.));
    let key1 = Keypair::new();
    let parent = Arc::new(Bank::new_for_tests(&genesis_config));
    let amount = genesis_config.rent.minimum_balance(0);

    let tx =
        system_transaction::transfer(&mint_keypair, &key1.pubkey(), amount, genesis_config.hash());
    assert_eq!(parent.process_transaction(&tx), Ok(()));
    let bank = new_from_parent(&parent);
    assert_eq!(
        bank.process_transaction(&tx),
        Err(TransactionError::AlreadyProcessed)
    );
}

/// Verifies that last ids and accounts are correctly referenced from parent
#[test]
fn test_bank_parent_account_spend() {
    let (genesis_config, mint_keypair) = create_genesis_config(sol_to_lamports(1.0));
    let key1 = Keypair::new();
    let key2 = Keypair::new();
    let parent = Arc::new(Bank::new_for_tests(&genesis_config));
    let amount = genesis_config.rent.minimum_balance(0);

    let tx =
        system_transaction::transfer(&mint_keypair, &key1.pubkey(), amount, genesis_config.hash());
    assert_eq!(parent.process_transaction(&tx), Ok(()));
    let bank = new_from_parent(&parent);
    let tx = system_transaction::transfer(&key1, &key2.pubkey(), amount, genesis_config.hash());
    assert_eq!(bank.process_transaction(&tx), Ok(()));
    assert_eq!(parent.get_signature_status(&tx.signatures[0]), None);
}

#[test]
fn test_bank_hash_internal_state() {
    let (genesis_config, mint_keypair) = create_genesis_config(sol_to_lamports(1.));
    let bank0 = Bank::new_for_tests(&genesis_config);
    let bank1 = Bank::new_for_tests(&genesis_config);
    let amount = genesis_config.rent.minimum_balance(0);
    let initial_state = bank0.hash_internal_state();
    assert_eq!(bank1.hash_internal_state(), initial_state);

    let pubkey = solana_sdk::pubkey::new_rand();
    bank0.transfer(amount, &mint_keypair, &pubkey).unwrap();
    assert_ne!(bank0.hash_internal_state(), initial_state);
    bank1.transfer(amount, &mint_keypair, &pubkey).unwrap();
    assert_eq!(bank0.hash_internal_state(), bank1.hash_internal_state());

    // Checkpointing should always result in a new state
    let bank1 = Arc::new(bank1);
    let bank2 = new_from_parent(&bank1);
    assert_ne!(bank0.hash_internal_state(), bank2.hash_internal_state());

    let pubkey2 = solana_sdk::pubkey::new_rand();
    info!("transfer 2 {}", pubkey2);
    bank2.transfer(amount, &mint_keypair, &pubkey2).unwrap();
    add_root_and_flush_write_cache(&bank0);
    add_root_and_flush_write_cache(&bank1);
    add_root_and_flush_write_cache(&bank2);
    bank2.update_accounts_hash_for_tests();
    assert!(bank2.verify_accounts_hash(None, VerifyAccountsHashConfig::default_for_test()));
}

#[test]
fn test_bank_hash_internal_state_verify() {
    for pass in 0..3 {
        solana_logger::setup();
        let (genesis_config, mint_keypair) = create_genesis_config(sol_to_lamports(1.));
        let bank0 = Bank::new_for_tests(&genesis_config);
        let amount = genesis_config.rent.minimum_balance(0);

        let pubkey = solana_sdk::pubkey::new_rand();
        info!("transfer 0 {} mint: {}", pubkey, mint_keypair.pubkey());
        bank0.transfer(amount, &mint_keypair, &pubkey).unwrap();

        let bank0_state = bank0.hash_internal_state();
        let bank0 = Arc::new(bank0);
        // Checkpointing should result in a new state while freezing the parent
        let bank2 = Bank::new_from_parent(&bank0, &solana_sdk::pubkey::new_rand(), 1);
        assert_ne!(bank0_state, bank2.hash_internal_state());
        // Checkpointing should modify the checkpoint's state when freezed
        assert_ne!(bank0_state, bank0.hash_internal_state());

        // Checkpointing should never modify the checkpoint's state once frozen
        add_root_and_flush_write_cache(&bank0);
        let bank0_state = bank0.hash_internal_state();
        if pass == 0 {
            // we later modify bank 2, so this flush is destructive to the test
            add_root_and_flush_write_cache(&bank2);
            bank2.update_accounts_hash_for_tests();
            assert!(bank2.verify_accounts_hash(None, VerifyAccountsHashConfig::default_for_test()));
        }
        let bank3 = Bank::new_from_parent(&bank0, &solana_sdk::pubkey::new_rand(), 2);
        assert_eq!(bank0_state, bank0.hash_internal_state());
        if pass == 0 {
            // this relies on us having set the bank hash in the pass==0 if above
            assert!(bank2.verify_accounts_hash(None, VerifyAccountsHashConfig::default_for_test()));
            continue;
        }
        if pass == 1 {
            // flushing slot 3 here causes us to mark it as a root. Marking it as a root
            // prevents us from marking slot 2 as a root later since slot 2 is < slot 3.
            // Doing so throws an assert. So, we can't flush 3 until 2 is flushed.
            add_root_and_flush_write_cache(&bank3);
            bank3.update_accounts_hash_for_tests();
            assert!(bank3.verify_accounts_hash(None, VerifyAccountsHashConfig::default_for_test()));
            continue;
        }

        let pubkey2 = solana_sdk::pubkey::new_rand();
        info!("transfer 2 {}", pubkey2);
        bank2.transfer(amount, &mint_keypair, &pubkey2).unwrap();
        add_root_and_flush_write_cache(&bank2);
        bank2.update_accounts_hash_for_tests();
        assert!(bank2.verify_accounts_hash(None, VerifyAccountsHashConfig::default_for_test()));
        add_root_and_flush_write_cache(&bank3);
        bank3.update_accounts_hash_for_tests();
        assert!(bank3.verify_accounts_hash(None, VerifyAccountsHashConfig::default_for_test()));
    }
}

#[test]
#[should_panic(expected = "assertion failed: self.is_frozen()")]
fn test_verify_hash_unfrozen() {
    let bank = create_simple_test_bank(2_000);
    assert!(bank.verify_hash());
}

#[test]
fn test_verify_snapshot_bank() {
    solana_logger::setup();
    let pubkey = solana_sdk::pubkey::new_rand();
    let (genesis_config, mint_keypair) = create_genesis_config(sol_to_lamports(1.));
    let bank = Bank::new_for_tests(&genesis_config);
    bank.transfer(
        genesis_config.rent.minimum_balance(0),
        &mint_keypair,
        &pubkey,
    )
    .unwrap();
    bank.freeze();
    add_root_and_flush_write_cache(&bank);
    bank.update_accounts_hash_for_tests();
    assert!(bank.verify_snapshot_bank(true, false, bank.slot(), None));

    // tamper the bank after freeze!
    bank.increment_signature_count(1);
    assert!(!bank.verify_snapshot_bank(true, false, bank.slot(), None));
}

// Test that two bank forks with the same accounts should not hash to the same value.
#[test]
fn test_bank_hash_internal_state_same_account_different_fork() {
    solana_logger::setup();
    let (genesis_config, mint_keypair) = create_genesis_config(sol_to_lamports(1.));
    let amount = genesis_config.rent.minimum_balance(0);
    let bank0 = Arc::new(Bank::new_for_tests(&genesis_config));
    let initial_state = bank0.hash_internal_state();
    let bank1 = Bank::new_from_parent(&bank0, &Pubkey::default(), 1);
    assert_ne!(bank1.hash_internal_state(), initial_state);

    info!("transfer bank1");
    let pubkey = solana_sdk::pubkey::new_rand();
    bank1.transfer(amount, &mint_keypair, &pubkey).unwrap();
    assert_ne!(bank1.hash_internal_state(), initial_state);

    info!("transfer bank2");
    // bank2 should not hash the same as bank1
    let bank2 = Bank::new_from_parent(&bank0, &Pubkey::default(), 2);
    bank2.transfer(amount, &mint_keypair, &pubkey).unwrap();
    assert_ne!(bank2.hash_internal_state(), initial_state);
    assert_ne!(bank1.hash_internal_state(), bank2.hash_internal_state());
}

#[test]
fn test_hash_internal_state_genesis() {
    let bank0 = Bank::new_for_tests(&create_genesis_config(10).0);
    let bank1 = Bank::new_for_tests(&create_genesis_config(20).0);
    assert_ne!(bank0.hash_internal_state(), bank1.hash_internal_state());
}

// See that the order of two transfers does not affect the result
// of hash_internal_state
#[test]
fn test_hash_internal_state_order() {
    let (genesis_config, mint_keypair) = create_genesis_config(sol_to_lamports(1.));
    let amount = genesis_config.rent.minimum_balance(0);
    let bank0 = Bank::new_for_tests(&genesis_config);
    let bank1 = Bank::new_for_tests(&genesis_config);
    assert_eq!(bank0.hash_internal_state(), bank1.hash_internal_state());
    let key0 = solana_sdk::pubkey::new_rand();
    let key1 = solana_sdk::pubkey::new_rand();
    bank0.transfer(amount, &mint_keypair, &key0).unwrap();
    bank0.transfer(amount * 2, &mint_keypair, &key1).unwrap();

    bank1.transfer(amount * 2, &mint_keypair, &key1).unwrap();
    bank1.transfer(amount, &mint_keypair, &key0).unwrap();

    assert_eq!(bank0.hash_internal_state(), bank1.hash_internal_state());
}

#[test]
fn test_hash_internal_state_error() {
    solana_logger::setup();
    let (genesis_config, mint_keypair) = create_genesis_config(sol_to_lamports(1.));
    let amount = genesis_config.rent.minimum_balance(0);
    let bank = Bank::new_for_tests(&genesis_config);
    let key0 = solana_sdk::pubkey::new_rand();
    bank.transfer(amount, &mint_keypair, &key0).unwrap();
    let orig = bank.hash_internal_state();

    // Transfer will error but still take a fee
    assert!(bank
        .transfer(sol_to_lamports(1.), &mint_keypair, &key0)
        .is_err());
    assert_ne!(orig, bank.hash_internal_state());

    let orig = bank.hash_internal_state();
    let empty_keypair = Keypair::new();
    assert!(bank.transfer(amount, &empty_keypair, &key0).is_err());
    assert_eq!(orig, bank.hash_internal_state());
}

#[test]
fn test_bank_hash_internal_state_squash() {
    let collector_id = Pubkey::default();
    let bank0 = Arc::new(Bank::new_for_tests(&create_genesis_config(10).0));
    let hash0 = bank0.hash_internal_state();
    // save hash0 because new_from_parent
    // updates sysvar entries

    let bank1 = Bank::new_from_parent(&bank0, &collector_id, 1);

    // no delta in bank1, hashes should always update
    assert_ne!(hash0, bank1.hash_internal_state());

    // remove parent
    bank1.squash();
    assert!(bank1.parents().is_empty());
}

/// Verifies that last ids and accounts are correctly referenced from parent
#[test]
fn test_bank_squash() {
    solana_logger::setup();
    let (genesis_config, mint_keypair) = create_genesis_config(sol_to_lamports(2.));
    let key1 = Keypair::new();
    let key2 = Keypair::new();
    let parent = Arc::new(Bank::new_for_tests(&genesis_config));
    let amount = genesis_config.rent.minimum_balance(0);

    let tx_transfer_mint_to_1 =
        system_transaction::transfer(&mint_keypair, &key1.pubkey(), amount, genesis_config.hash());
    trace!("parent process tx ");
    assert_eq!(parent.process_transaction(&tx_transfer_mint_to_1), Ok(()));
    trace!("done parent process tx ");
    assert_eq!(parent.transaction_count(), 1);
    assert_eq!(parent.non_vote_transaction_count_since_restart(), 1);
    assert_eq!(
        parent.get_signature_status(&tx_transfer_mint_to_1.signatures[0]),
        Some(Ok(()))
    );

    trace!("new from parent");
    let bank = new_from_parent(&parent);
    trace!("done new from parent");
    assert_eq!(
        bank.get_signature_status(&tx_transfer_mint_to_1.signatures[0]),
        Some(Ok(()))
    );

    assert_eq!(bank.transaction_count(), parent.transaction_count());
    assert_eq!(
        bank.non_vote_transaction_count_since_restart(),
        parent.non_vote_transaction_count_since_restart()
    );
    let tx_transfer_1_to_2 =
        system_transaction::transfer(&key1, &key2.pubkey(), amount, genesis_config.hash());
    assert_eq!(bank.process_transaction(&tx_transfer_1_to_2), Ok(()));
    assert_eq!(bank.transaction_count(), 2);
    assert_eq!(bank.non_vote_transaction_count_since_restart(), 2);
    assert_eq!(parent.transaction_count(), 1);
    assert_eq!(parent.non_vote_transaction_count_since_restart(), 1);
    assert_eq!(
        parent.get_signature_status(&tx_transfer_1_to_2.signatures[0]),
        None
    );

    for _ in 0..3 {
        // first time these should match what happened above, assert that parents are ok
        assert_eq!(bank.get_balance(&key1.pubkey()), 0);
        assert_eq!(bank.get_account(&key1.pubkey()), None);
        assert_eq!(bank.get_balance(&key2.pubkey()), amount);
        trace!("start");
        assert_eq!(
            bank.get_signature_status(&tx_transfer_mint_to_1.signatures[0]),
            Some(Ok(()))
        );
        assert_eq!(
            bank.get_signature_status(&tx_transfer_1_to_2.signatures[0]),
            Some(Ok(()))
        );

        // works iteration 0, no-ops on iteration 1 and 2
        trace!("SQUASH");
        bank.squash();

        assert_eq!(parent.transaction_count(), 1);
        assert_eq!(parent.non_vote_transaction_count_since_restart(), 1);
        assert_eq!(bank.transaction_count(), 2);
        assert_eq!(bank.non_vote_transaction_count_since_restart(), 2);
    }
}

#[test]
fn test_bank_get_account_in_parent_after_squash() {
    let (genesis_config, mint_keypair) = create_genesis_config(sol_to_lamports(1.));
    let parent = Arc::new(Bank::new_for_tests(&genesis_config));
    let amount = genesis_config.rent.minimum_balance(0);

    let key1 = Keypair::new();

    parent
        .transfer(amount, &mint_keypair, &key1.pubkey())
        .unwrap();
    assert_eq!(parent.get_balance(&key1.pubkey()), amount);
    let bank = new_from_parent(&parent);
    bank.squash();
    assert_eq!(parent.get_balance(&key1.pubkey()), amount);
}

#[test]
fn test_bank_get_account_in_parent_after_squash2() {
    solana_logger::setup();
    let (genesis_config, mint_keypair) = create_genesis_config(sol_to_lamports(1.));
    let bank0 = Arc::new(Bank::new_for_tests(&genesis_config));
    let amount = genesis_config.rent.minimum_balance(0);

    let key1 = Keypair::new();

    bank0
        .transfer(amount, &mint_keypair, &key1.pubkey())
        .unwrap();
    assert_eq!(bank0.get_balance(&key1.pubkey()), amount);

    let bank1 = Arc::new(Bank::new_from_parent(&bank0, &Pubkey::default(), 1));
    bank1
        .transfer(3 * amount, &mint_keypair, &key1.pubkey())
        .unwrap();
    let bank2 = Arc::new(Bank::new_from_parent(&bank0, &Pubkey::default(), 2));
    bank2
        .transfer(2 * amount, &mint_keypair, &key1.pubkey())
        .unwrap();
    let bank3 = Arc::new(Bank::new_from_parent(&bank1, &Pubkey::default(), 3));
    bank1.squash();

    // This picks up the values from 1 which is the highest root:
    // TODO: if we need to access rooted banks older than this,
    // need to fix the lookup.
    assert_eq!(bank0.get_balance(&key1.pubkey()), 4 * amount);
    assert_eq!(bank3.get_balance(&key1.pubkey()), 4 * amount);
    assert_eq!(bank2.get_balance(&key1.pubkey()), 3 * amount);
    bank3.squash();
    assert_eq!(bank1.get_balance(&key1.pubkey()), 4 * amount);

    let bank4 = Arc::new(Bank::new_from_parent(&bank3, &Pubkey::default(), 4));
    bank4
        .transfer(4 * amount, &mint_keypair, &key1.pubkey())
        .unwrap();
    assert_eq!(bank4.get_balance(&key1.pubkey()), 8 * amount);
    assert_eq!(bank3.get_balance(&key1.pubkey()), 4 * amount);
    bank4.squash();
    let bank5 = Arc::new(Bank::new_from_parent(&bank4, &Pubkey::default(), 5));
    bank5.squash();
    let bank6 = Arc::new(Bank::new_from_parent(&bank5, &Pubkey::default(), 6));
    bank6.squash();

    // This picks up the values from 4 which is the highest root:
    // TODO: if we need to access rooted banks older than this,
    // need to fix the lookup.
    assert_eq!(bank3.get_balance(&key1.pubkey()), 8 * amount);
    assert_eq!(bank2.get_balance(&key1.pubkey()), 8 * amount);

    assert_eq!(bank4.get_balance(&key1.pubkey()), 8 * amount);
}

#[test]
fn test_bank_get_account_modified_since_parent_with_fixed_root() {
    let pubkey = solana_sdk::pubkey::new_rand();

    let (genesis_config, mint_keypair) = create_genesis_config(sol_to_lamports(1.));
    let amount = genesis_config.rent.minimum_balance(0);
    let bank1 = Arc::new(Bank::new_for_tests(&genesis_config));
    bank1.transfer(amount, &mint_keypair, &pubkey).unwrap();
    let result = bank1.get_account_modified_since_parent_with_fixed_root(&pubkey);
    assert!(result.is_some());
    let (account, slot) = result.unwrap();
    assert_eq!(account.lamports(), amount);
    assert_eq!(slot, 0);

    let bank2 = Arc::new(Bank::new_from_parent(&bank1, &Pubkey::default(), 1));
    assert!(bank2
        .get_account_modified_since_parent_with_fixed_root(&pubkey)
        .is_none());
    bank2.transfer(2 * amount, &mint_keypair, &pubkey).unwrap();
    let result = bank1.get_account_modified_since_parent_with_fixed_root(&pubkey);
    assert!(result.is_some());
    let (account, slot) = result.unwrap();
    assert_eq!(account.lamports(), amount);
    assert_eq!(slot, 0);
    let result = bank2.get_account_modified_since_parent_with_fixed_root(&pubkey);
    assert!(result.is_some());
    let (account, slot) = result.unwrap();
    assert_eq!(account.lamports(), 3 * amount);
    assert_eq!(slot, 1);

    bank1.squash();

    let bank3 = Bank::new_from_parent(&bank2, &Pubkey::default(), 3);
    assert_eq!(
        None,
        bank3.get_account_modified_since_parent_with_fixed_root(&pubkey)
    );
}

#[test]
fn test_bank_update_sysvar_account() {
    solana_logger::setup();
    // flushing the write cache is destructive, so test has to restart each time we flush and want to do 'illegal' operations once flushed
    for pass in 0..5 {
        use sysvar::clock::Clock;

        let dummy_clock_id = solana_sdk::pubkey::new_rand();
        let dummy_rent_epoch = 44;
        let (mut genesis_config, _mint_keypair) = create_genesis_config(500);

        let expected_previous_slot = 3;
        let mut expected_next_slot = expected_previous_slot + 1;

        // First, initialize the clock sysvar
        for feature_id in FeatureSet::default().inactive {
            activate_feature(&mut genesis_config, feature_id);
        }
        let bank1 = Arc::new(Bank::new_for_tests_with_config(
            &genesis_config,
            BankTestConfig::default(),
        ));
        if pass == 0 {
            add_root_and_flush_write_cache(&bank1);
            assert_eq!(bank1.calculate_capitalization(true), bank1.capitalization());
            continue;
        }

        assert_capitalization_diff(
            &bank1,
            || {
                bank1.update_sysvar_account(&dummy_clock_id, |optional_account| {
                    assert!(optional_account.is_none());

                    let mut account = create_account(
                        &Clock {
                            slot: expected_previous_slot,
                            ..Clock::default()
                        },
                        bank1.inherit_specially_retained_account_fields(optional_account),
                    );
                    account.set_rent_epoch(dummy_rent_epoch);
                    account
                });
                let current_account = bank1.get_account(&dummy_clock_id).unwrap();
                assert_eq!(
                    expected_previous_slot,
                    from_account::<Clock, _>(&current_account).unwrap().slot
                );
                assert_eq!(dummy_rent_epoch, current_account.rent_epoch());
            },
            |old, new| {
                assert_eq!(
                    old + min_rent_exempt_balance_for_sysvars(&bank1, &[sysvar::clock::id()]),
                    new
                );
                pass == 1
            },
        );
        if pass == 1 {
            continue;
        }

        assert_capitalization_diff(
            &bank1,
            || {
                bank1.update_sysvar_account(&dummy_clock_id, |optional_account| {
                    assert!(optional_account.is_some());

                    create_account(
                        &Clock {
                            slot: expected_previous_slot,
                            ..Clock::default()
                        },
                        bank1.inherit_specially_retained_account_fields(optional_account),
                    )
                })
            },
            |old, new| {
                // creating new sysvar twice in a slot shouldn't increment capitalization twice
                assert_eq!(old, new);
                pass == 2
            },
        );
        if pass == 2 {
            continue;
        }

        // Updating should increment the clock's slot
        let bank2 = Arc::new(Bank::new_from_parent(&bank1, &Pubkey::default(), 1));
        add_root_and_flush_write_cache(&bank1);
        assert_capitalization_diff(
            &bank2,
            || {
                bank2.update_sysvar_account(&dummy_clock_id, |optional_account| {
                    let slot = from_account::<Clock, _>(optional_account.as_ref().unwrap())
                        .unwrap()
                        .slot
                        + 1;

                    create_account(
                        &Clock {
                            slot,
                            ..Clock::default()
                        },
                        bank2.inherit_specially_retained_account_fields(optional_account),
                    )
                });
                let current_account = bank2.get_account(&dummy_clock_id).unwrap();
                assert_eq!(
                    expected_next_slot,
                    from_account::<Clock, _>(&current_account).unwrap().slot
                );
                assert_eq!(dummy_rent_epoch, current_account.rent_epoch());
            },
            |old, new| {
                // if existing, capitalization shouldn't change
                assert_eq!(old, new);
                pass == 3
            },
        );
        if pass == 3 {
            continue;
        }

        // Updating again should give bank2's sysvar to the closure not bank1's.
        // Thus, increment expected_next_slot accordingly
        expected_next_slot += 1;
        assert_capitalization_diff(
            &bank2,
            || {
                bank2.update_sysvar_account(&dummy_clock_id, |optional_account| {
                    let slot = from_account::<Clock, _>(optional_account.as_ref().unwrap())
                        .unwrap()
                        .slot
                        + 1;

                    create_account(
                        &Clock {
                            slot,
                            ..Clock::default()
                        },
                        bank2.inherit_specially_retained_account_fields(optional_account),
                    )
                });
                let current_account = bank2.get_account(&dummy_clock_id).unwrap();
                assert_eq!(
                    expected_next_slot,
                    from_account::<Clock, _>(&current_account).unwrap().slot
                );
            },
            |old, new| {
                // updating twice in a slot shouldn't increment capitalization twice
                assert_eq!(old, new);
                true
            },
        );
    }
}

#[test]
fn test_bank_epoch_vote_accounts() {
    let leader_pubkey = solana_sdk::pubkey::new_rand();
    let leader_lamports = 3;
    let mut genesis_config =
        create_genesis_config_with_leader(5, &leader_pubkey, leader_lamports).genesis_config;

    // set this up weird, forces future generation, odd mod(), etc.
    //  this says: "vote_accounts for epoch X should be generated at slot index 3 in epoch X-2...
    const SLOTS_PER_EPOCH: u64 = MINIMUM_SLOTS_PER_EPOCH;
    const LEADER_SCHEDULE_SLOT_OFFSET: u64 = SLOTS_PER_EPOCH * 3 - 3;
    // no warmup allows me to do the normal division stuff below
    genesis_config.epoch_schedule =
        EpochSchedule::custom(SLOTS_PER_EPOCH, LEADER_SCHEDULE_SLOT_OFFSET, false);

    let parent = Arc::new(Bank::new_for_tests(&genesis_config));
    let mut leader_vote_stake: Vec<_> = parent
        .epoch_vote_accounts(0)
        .map(|accounts| {
            accounts
                .iter()
                .filter_map(|(pubkey, (stake, account))| {
                    if let Ok(vote_state) = account.vote_state().as_ref() {
                        if vote_state.node_pubkey == leader_pubkey {
                            Some((*pubkey, *stake))
                        } else {
                            None
                        }
                    } else {
                        None
                    }
                })
                .collect()
        })
        .unwrap();
    assert_eq!(leader_vote_stake.len(), 1);
    let (leader_vote_account, leader_stake) = leader_vote_stake.pop().unwrap();
    assert!(leader_stake > 0);

    let leader_stake = Stake {
        delegation: Delegation {
            stake: leader_lamports,
            activation_epoch: std::u64::MAX, // bootstrap
            ..Delegation::default()
        },
        ..Stake::default()
    };

    let mut epoch = 1;
    loop {
        if epoch > LEADER_SCHEDULE_SLOT_OFFSET / SLOTS_PER_EPOCH {
            break;
        }
        let vote_accounts = parent.epoch_vote_accounts(epoch);
        assert!(vote_accounts.is_some());

        // epoch_stakes are a snapshot at the leader_schedule_slot_offset boundary
        //   in the prior epoch (0 in this case)
        assert_eq!(
            leader_stake.stake(0, None),
            vote_accounts.unwrap().get(&leader_vote_account).unwrap().0
        );

        epoch += 1;
    }

    // child crosses epoch boundary and is the first slot in the epoch
    let child = Bank::new_from_parent(
        &parent,
        &leader_pubkey,
        SLOTS_PER_EPOCH - (LEADER_SCHEDULE_SLOT_OFFSET % SLOTS_PER_EPOCH),
    );

    assert!(child.epoch_vote_accounts(epoch).is_some());
    assert_eq!(
        leader_stake.stake(child.epoch(), None),
        child
            .epoch_vote_accounts(epoch)
            .unwrap()
            .get(&leader_vote_account)
            .unwrap()
            .0
    );

    // child crosses epoch boundary but isn't the first slot in the epoch, still
    //  makes an epoch stakes snapshot at 1
    let child = Bank::new_from_parent(
        &parent,
        &leader_pubkey,
        SLOTS_PER_EPOCH - (LEADER_SCHEDULE_SLOT_OFFSET % SLOTS_PER_EPOCH) + 1,
    );
    assert!(child.epoch_vote_accounts(epoch).is_some());
    assert_eq!(
        leader_stake.stake(child.epoch(), None),
        child
            .epoch_vote_accounts(epoch)
            .unwrap()
            .get(&leader_vote_account)
            .unwrap()
            .0
    );
}

#[test]
fn test_zero_signatures() {
    solana_logger::setup();
    let (genesis_config, mint_keypair) = create_genesis_config(500);
    let mut bank = Bank::new_for_tests(&genesis_config);
    bank.fee_rate_governor.lamports_per_signature = 2;
    let key = solana_sdk::pubkey::new_rand();

    let mut transfer_instruction = system_instruction::transfer(&mint_keypair.pubkey(), &key, 0);
    transfer_instruction.accounts[0].is_signer = false;
    let message = Message::new(&[transfer_instruction], None);
    let tx = Transaction::new(&[&Keypair::new(); 0], message, bank.last_blockhash());

    assert_eq!(
        bank.process_transaction(&tx),
        Err(TransactionError::SanitizeFailure)
    );
    assert_eq!(bank.get_balance(&key), 0);
}

#[test]
fn test_bank_get_slots_in_epoch() {
    let (genesis_config, _) = create_genesis_config(500);

    let bank = Bank::new_for_tests(&genesis_config);

    assert_eq!(bank.get_slots_in_epoch(0), MINIMUM_SLOTS_PER_EPOCH);
    assert_eq!(bank.get_slots_in_epoch(2), (MINIMUM_SLOTS_PER_EPOCH * 4));
    assert_eq!(
        bank.get_slots_in_epoch(5000),
        genesis_config.epoch_schedule.slots_per_epoch
    );
}

#[test]
fn test_is_delta_true() {
    let (genesis_config, mint_keypair) = create_genesis_config(sol_to_lamports(1.0));
    let bank = Arc::new(Bank::new_for_tests(&genesis_config));
    let key1 = Keypair::new();
    let tx_transfer_mint_to_1 = system_transaction::transfer(
        &mint_keypair,
        &key1.pubkey(),
        genesis_config.rent.minimum_balance(0),
        genesis_config.hash(),
    );
    assert_eq!(bank.process_transaction(&tx_transfer_mint_to_1), Ok(()));
    assert!(bank.is_delta.load(Relaxed));

    let bank1 = new_from_parent(&bank);
    let hash1 = bank1.hash_internal_state();
    assert!(!bank1.is_delta.load(Relaxed));
    assert_ne!(hash1, bank.hash());
    // ticks don't make a bank into a delta or change its state unless a block boundary is crossed
    bank1.register_tick(&Hash::default());
    assert!(!bank1.is_delta.load(Relaxed));
    assert_eq!(bank1.hash_internal_state(), hash1);
}

#[test]
fn test_is_empty() {
    let (genesis_config, mint_keypair) = create_genesis_config(sol_to_lamports(1.0));
    let bank0 = Arc::new(Bank::new_for_tests(&genesis_config));
    let key1 = Keypair::new();

    // The zeroth bank is empty becasue there are no transactions
    assert!(bank0.is_empty());

    // Set is_delta to true, bank is no longer empty
    let tx_transfer_mint_to_1 = system_transaction::transfer(
        &mint_keypair,
        &key1.pubkey(),
        genesis_config.rent.minimum_balance(0),
        genesis_config.hash(),
    );
    assert_eq!(bank0.process_transaction(&tx_transfer_mint_to_1), Ok(()));
    assert!(!bank0.is_empty());
}

#[test]
fn test_bank_inherit_tx_count() {
    let (genesis_config, mint_keypair) = create_genesis_config(sol_to_lamports(1.0));
    let bank0 = Arc::new(Bank::new_for_tests(&genesis_config));

    // Bank 1
    let bank1 = Arc::new(Bank::new_from_parent(
        &bank0,
        &solana_sdk::pubkey::new_rand(),
        1,
    ));
    // Bank 2
    let bank2 = Bank::new_from_parent(&bank0, &solana_sdk::pubkey::new_rand(), 2);

    // transfer a token
    assert_eq!(
        bank1.process_transaction(&system_transaction::transfer(
            &mint_keypair,
            &Keypair::new().pubkey(),
            genesis_config.rent.minimum_balance(0),
            genesis_config.hash(),
        )),
        Ok(())
    );

    assert_eq!(bank0.transaction_count(), 0);
    assert_eq!(bank0.non_vote_transaction_count_since_restart(), 0);
    assert_eq!(bank2.transaction_count(), 0);
    assert_eq!(bank2.non_vote_transaction_count_since_restart(), 0);
    assert_eq!(bank1.transaction_count(), 1);
    assert_eq!(bank1.non_vote_transaction_count_since_restart(), 1);

    bank1.squash();

    assert_eq!(bank0.transaction_count(), 0);
    assert_eq!(bank0.non_vote_transaction_count_since_restart(), 0);
    assert_eq!(bank2.transaction_count(), 0);
    assert_eq!(bank2.non_vote_transaction_count_since_restart(), 0);
    assert_eq!(bank1.transaction_count(), 1);
    assert_eq!(bank1.non_vote_transaction_count_since_restart(), 1);

    let bank6 = Bank::new_from_parent(&bank1, &solana_sdk::pubkey::new_rand(), 3);
    assert_eq!(bank1.transaction_count(), 1);
    assert_eq!(bank1.non_vote_transaction_count_since_restart(), 1);
    assert_eq!(bank6.transaction_count(), 1);
    assert_eq!(bank6.non_vote_transaction_count_since_restart(), 1);

    bank6.squash();
    assert_eq!(bank6.transaction_count(), 1);
    assert_eq!(bank6.non_vote_transaction_count_since_restart(), 1);
}

#[test]
fn test_bank_inherit_fee_rate_governor() {
    let (mut genesis_config, _mint_keypair) = create_genesis_config(500);
    genesis_config
        .fee_rate_governor
        .target_lamports_per_signature = 123;

    let bank0 = Arc::new(Bank::new_for_tests(&genesis_config));
    let bank1 = Arc::new(new_from_parent(&bank0));
    assert_eq!(
        bank0.fee_rate_governor.target_lamports_per_signature / 2,
        bank1
            .fee_rate_governor
            .create_fee_calculator()
            .lamports_per_signature
    );
}

#[test]
fn test_bank_vote_accounts() {
    let GenesisConfigInfo {
        genesis_config,
        mint_keypair,
        ..
    } = create_genesis_config_with_leader(500, &solana_sdk::pubkey::new_rand(), 1);
    let bank = Arc::new(Bank::new_for_tests(&genesis_config));

    let vote_accounts = bank.vote_accounts();
    assert_eq!(vote_accounts.len(), 1); // bootstrap validator has
                                        // to have a vote account

    let vote_keypair = Keypair::new();
    let instructions = vote_instruction::create_account_with_config(
        &mint_keypair.pubkey(),
        &vote_keypair.pubkey(),
        &VoteInit {
            node_pubkey: mint_keypair.pubkey(),
            authorized_voter: vote_keypair.pubkey(),
            authorized_withdrawer: vote_keypair.pubkey(),
            commission: 0,
        },
        10,
        vote_instruction::CreateVoteAccountConfig {
            space: VoteStateVersions::vote_state_size_of(true) as u64,
            ..vote_instruction::CreateVoteAccountConfig::default()
        },
    );

    let message = Message::new(&instructions, Some(&mint_keypair.pubkey()));
    let transaction = Transaction::new(
        &[&mint_keypair, &vote_keypair],
        message,
        bank.last_blockhash(),
    );

    bank.process_transaction(&transaction).unwrap();

    let vote_accounts = bank.vote_accounts();

    assert_eq!(vote_accounts.len(), 2);

    assert!(vote_accounts.get(&vote_keypair.pubkey()).is_some());

    assert!(bank.withdraw(&vote_keypair.pubkey(), 10).is_ok());

    let vote_accounts = bank.vote_accounts();

    assert_eq!(vote_accounts.len(), 1);
}

#[test]
fn test_bank_cloned_stake_delegations() {
    let GenesisConfigInfo {
        mut genesis_config,
        mint_keypair,
        ..
    } = create_genesis_config_with_leader(
        123_456_000_000_000,
        &solana_sdk::pubkey::new_rand(),
        123_000_000_000,
    );
    genesis_config.rent = Rent::default();
    let bank = Arc::new(Bank::new_for_tests(&genesis_config));

    let stake_delegations = bank.stakes_cache.stakes().stake_delegations().clone();
    assert_eq!(stake_delegations.len(), 1); // bootstrap validator has
                                            // to have a stake delegation

    let (vote_balance, stake_balance) = {
        let rent = &bank.rent_collector().rent;
        let vote_rent_exempt_reserve = rent.minimum_balance(VoteState::size_of());
        let stake_rent_exempt_reserve = rent.minimum_balance(StakeState::size_of());
        let minimum_delegation = solana_stake_program::get_minimum_delegation(&bank.feature_set);
        (
            vote_rent_exempt_reserve,
            stake_rent_exempt_reserve + minimum_delegation,
        )
    };

    let vote_keypair = Keypair::new();
    let mut instructions = vote_instruction::create_account_with_config(
        &mint_keypair.pubkey(),
        &vote_keypair.pubkey(),
        &VoteInit {
            node_pubkey: mint_keypair.pubkey(),
            authorized_voter: vote_keypair.pubkey(),
            authorized_withdrawer: vote_keypair.pubkey(),
            commission: 0,
        },
        vote_balance,
        vote_instruction::CreateVoteAccountConfig {
            space: VoteStateVersions::vote_state_size_of(true) as u64,
            ..vote_instruction::CreateVoteAccountConfig::default()
        },
    );

    let stake_keypair = Keypair::new();
    instructions.extend(stake_instruction::create_account_and_delegate_stake(
        &mint_keypair.pubkey(),
        &stake_keypair.pubkey(),
        &vote_keypair.pubkey(),
        &Authorized::auto(&stake_keypair.pubkey()),
        &Lockup::default(),
        stake_balance,
    ));

    let message = Message::new(&instructions, Some(&mint_keypair.pubkey()));
    let transaction = Transaction::new(
        &[&mint_keypair, &vote_keypair, &stake_keypair],
        message,
        bank.last_blockhash(),
    );

    bank.process_transaction(&transaction).unwrap();

    let stake_delegations = bank.stakes_cache.stakes().stake_delegations().clone();
    assert_eq!(stake_delegations.len(), 2);
    assert!(stake_delegations.get(&stake_keypair.pubkey()).is_some());
}

#[allow(deprecated)]
#[test]
fn test_bank_fees_account() {
    let (mut genesis_config, _) = create_genesis_config(500);
    genesis_config.fee_rate_governor = FeeRateGovernor::new(12345, 0);
    let bank = Arc::new(Bank::new_for_tests(&genesis_config));

    let fees_account = bank.get_account(&sysvar::fees::id()).unwrap();
    let fees = from_account::<Fees, _>(&fees_account).unwrap();
    assert_eq!(
        bank.fee_rate_governor.lamports_per_signature,
        fees.fee_calculator.lamports_per_signature
    );
    assert_eq!(fees.fee_calculator.lamports_per_signature, 12345);
}

#[test]
fn test_is_delta_with_no_committables() {
    let (genesis_config, mint_keypair) = create_genesis_config(8000);
    let bank = Bank::new_for_tests(&genesis_config);
    bank.is_delta.store(false, Relaxed);

    let keypair1 = Keypair::new();
    let keypair2 = Keypair::new();
    let fail_tx =
        system_transaction::transfer(&keypair1, &keypair2.pubkey(), 1, bank.last_blockhash());

    // Should fail with TransactionError::AccountNotFound, which means
    // the account which this tx operated on will not be committed. Thus
    // the bank is_delta should still be false
    assert_eq!(
        bank.process_transaction(&fail_tx),
        Err(TransactionError::AccountNotFound)
    );

    // Check the bank is_delta is still false
    assert!(!bank.is_delta.load(Relaxed));

    // Should fail with InstructionError, but InstructionErrors are committable,
    // so is_delta should be true
    assert_eq!(
        bank.transfer(10_001, &mint_keypair, &solana_sdk::pubkey::new_rand()),
        Err(TransactionError::InstructionError(
            0,
            SystemError::ResultWithNegativeLamports.into(),
        ))
    );

    assert!(bank.is_delta.load(Relaxed));
}

#[test]
fn test_bank_get_program_accounts() {
    let (genesis_config, mint_keypair) = create_genesis_config(500);
    let parent = Arc::new(Bank::new_for_tests(&genesis_config));
    parent.restore_old_behavior_for_fragile_tests();

    let genesis_accounts: Vec<_> = parent.get_all_accounts_with_modified_slots().unwrap();
    assert!(
        genesis_accounts
            .iter()
            .any(|(pubkey, _, _)| *pubkey == mint_keypair.pubkey()),
        "mint pubkey not found"
    );
    assert!(
        genesis_accounts
            .iter()
            .any(|(pubkey, _, _)| solana_sdk::sysvar::is_sysvar_id(pubkey)),
        "no sysvars found"
    );

    let bank0 = Arc::new(new_from_parent(&parent));
    let pubkey0 = solana_sdk::pubkey::new_rand();
    let program_id = Pubkey::from([2; 32]);
    let account0 = AccountSharedData::new(1, 0, &program_id);
    bank0.store_account(&pubkey0, &account0);

    assert_eq!(
        bank0.get_program_accounts_modified_since_parent(&program_id),
        vec![(pubkey0, account0.clone())]
    );

    let bank1 = Arc::new(new_from_parent(&bank0));
    bank1.squash();
    assert_eq!(
        bank0
            .get_program_accounts(&program_id, &ScanConfig::default(),)
            .unwrap(),
        vec![(pubkey0, account0.clone())]
    );
    assert_eq!(
        bank1
            .get_program_accounts(&program_id, &ScanConfig::default(),)
            .unwrap(),
        vec![(pubkey0, account0)]
    );
    assert_eq!(
        bank1.get_program_accounts_modified_since_parent(&program_id),
        vec![]
    );

    let bank2 = Arc::new(new_from_parent(&bank1));
    let pubkey1 = solana_sdk::pubkey::new_rand();
    let account1 = AccountSharedData::new(3, 0, &program_id);
    bank2.store_account(&pubkey1, &account1);
    // Accounts with 0 lamports should be filtered out by Accounts::load_by_program()
    let pubkey2 = solana_sdk::pubkey::new_rand();
    let account2 = AccountSharedData::new(0, 0, &program_id);
    bank2.store_account(&pubkey2, &account2);

    let bank3 = Arc::new(new_from_parent(&bank2));
    bank3.squash();
    assert_eq!(
        bank1
            .get_program_accounts(&program_id, &ScanConfig::default(),)
            .unwrap()
            .len(),
        2
    );
    assert_eq!(
        bank3
            .get_program_accounts(&program_id, &ScanConfig::default(),)
            .unwrap()
            .len(),
        2
    );
}

#[test]
fn test_get_filtered_indexed_accounts_limit_exceeded() {
    let (genesis_config, _mint_keypair) = create_genesis_config(500);
    let mut account_indexes = AccountSecondaryIndexes::default();
    account_indexes.indexes.insert(AccountIndex::ProgramId);
    let bank = Arc::new(Bank::new_with_config_for_tests(
        &genesis_config,
        account_indexes,
        AccountShrinkThreshold::default(),
    ));

    let address = Pubkey::new_unique();
    let program_id = Pubkey::new_unique();
    let limit = 100;
    let account = AccountSharedData::new(1, limit, &program_id);
    bank.store_account(&address, &account);

    assert!(bank
        .get_filtered_indexed_accounts(
            &IndexKey::ProgramId(program_id),
            |_| true,
            &ScanConfig::default(),
            Some(limit), // limit here will be exceeded, resulting in aborted scan
        )
        .is_err());
}

#[test]
fn test_get_filtered_indexed_accounts() {
    let (genesis_config, _mint_keypair) = create_genesis_config(500);
    let mut account_indexes = AccountSecondaryIndexes::default();
    account_indexes.indexes.insert(AccountIndex::ProgramId);
    let bank = Arc::new(Bank::new_with_config_for_tests(
        &genesis_config,
        account_indexes,
        AccountShrinkThreshold::default(),
    ));

    let address = Pubkey::new_unique();
    let program_id = Pubkey::new_unique();
    let account = AccountSharedData::new(1, 0, &program_id);
    bank.store_account(&address, &account);

    let indexed_accounts = bank
        .get_filtered_indexed_accounts(
            &IndexKey::ProgramId(program_id),
            |_| true,
            &ScanConfig::default(),
            None,
        )
        .unwrap();
    assert_eq!(indexed_accounts.len(), 1);
    assert_eq!(indexed_accounts[0], (address, account));

    // Even though the account is re-stored in the bank (and the index) under a new program id,
    // it is still present in the index under the original program id as well. This
    // demonstrates the need for a redundant post-processing filter.
    let another_program_id = Pubkey::new_unique();
    let new_account = AccountSharedData::new(1, 0, &another_program_id);
    let bank = Arc::new(new_from_parent(&bank));
    bank.store_account(&address, &new_account);
    let indexed_accounts = bank
        .get_filtered_indexed_accounts(
            &IndexKey::ProgramId(program_id),
            |_| true,
            &ScanConfig::default(),
            None,
        )
        .unwrap();
    assert_eq!(indexed_accounts.len(), 1);
    assert_eq!(indexed_accounts[0], (address, new_account.clone()));
    let indexed_accounts = bank
        .get_filtered_indexed_accounts(
            &IndexKey::ProgramId(another_program_id),
            |_| true,
            &ScanConfig::default(),
            None,
        )
        .unwrap();
    assert_eq!(indexed_accounts.len(), 1);
    assert_eq!(indexed_accounts[0], (address, new_account.clone()));

    // Post-processing filter
    let indexed_accounts = bank
        .get_filtered_indexed_accounts(
            &IndexKey::ProgramId(program_id),
            |account| account.owner() == &program_id,
            &ScanConfig::default(),
            None,
        )
        .unwrap();
    assert!(indexed_accounts.is_empty());
    let indexed_accounts = bank
        .get_filtered_indexed_accounts(
            &IndexKey::ProgramId(another_program_id),
            |account| account.owner() == &another_program_id,
            &ScanConfig::default(),
            None,
        )
        .unwrap();
    assert_eq!(indexed_accounts.len(), 1);
    assert_eq!(indexed_accounts[0], (address, new_account));
}

#[test]
fn test_status_cache_ancestors() {
    solana_logger::setup();
    let parent = create_simple_test_arc_bank(500);
    let bank1 = Arc::new(new_from_parent(&parent));
    let mut bank = bank1;
    for _ in 0..MAX_CACHE_ENTRIES * 2 {
        bank = Arc::new(new_from_parent(&bank));
        bank.squash();
    }

    let bank = new_from_parent(&bank);
    assert_eq!(
        bank.status_cache_ancestors(),
        (bank.slot() - MAX_CACHE_ENTRIES as u64..=bank.slot()).collect::<Vec<_>>()
    );
}

#[test]
fn test_add_builtin() {
    let (genesis_config, mint_keypair) = create_genesis_config(500);
    let mut bank = Bank::new_for_tests(&genesis_config);

    fn mock_vote_program_id() -> Pubkey {
        Pubkey::from([42u8; 32])
    }
    declare_process_instruction!(process_instruction, 1, |invoke_context| {
        let transaction_context = &invoke_context.transaction_context;
        let instruction_context = transaction_context.get_current_instruction_context()?;
        let program_id = instruction_context.get_last_program_key(transaction_context)?;
        if mock_vote_program_id() != *program_id {
            return Err(InstructionError::IncorrectProgramId);
        }
        Err(InstructionError::Custom(42))
    });

    assert!(bank.get_account(&mock_vote_program_id()).is_none());
    bank.add_builtin(
        mock_vote_program_id(),
        create_builtin("mockup".to_string(), process_instruction),
    );
    assert!(bank.get_account(&mock_vote_program_id()).is_some());

    let mock_account = Keypair::new();
    let mock_validator_identity = Keypair::new();
    let mut instructions = vote_instruction::create_account_with_config(
        &mint_keypair.pubkey(),
        &mock_account.pubkey(),
        &VoteInit {
            node_pubkey: mock_validator_identity.pubkey(),
            ..VoteInit::default()
        },
        1,
        vote_instruction::CreateVoteAccountConfig {
            space: VoteStateVersions::vote_state_size_of(true) as u64,
            ..vote_instruction::CreateVoteAccountConfig::default()
        },
    );
    instructions[1].program_id = mock_vote_program_id();

    let message = Message::new(&instructions, Some(&mint_keypair.pubkey()));
    let transaction = Transaction::new(
        &[&mint_keypair, &mock_account, &mock_validator_identity],
        message,
        bank.last_blockhash(),
    );

    assert_eq!(
        bank.process_transaction(&transaction),
        Err(TransactionError::InstructionError(
            1,
            InstructionError::Custom(42)
        ))
    );
}

#[test]
fn test_add_duplicate_static_program() {
    let GenesisConfigInfo {
        genesis_config,
        mint_keypair,
        ..
    } = create_genesis_config_with_leader(500, &solana_sdk::pubkey::new_rand(), 0);
    let mut bank = Bank::new_for_tests(&genesis_config);

    declare_process_instruction!(process_instruction, 1, |_invoke_context| {
        Err(InstructionError::Custom(42))
    });

    let mock_account = Keypair::new();
    let mock_validator_identity = Keypair::new();
    let instructions = vote_instruction::create_account_with_config(
        &mint_keypair.pubkey(),
        &mock_account.pubkey(),
        &VoteInit {
            node_pubkey: mock_validator_identity.pubkey(),
            ..VoteInit::default()
        },
        1,
        vote_instruction::CreateVoteAccountConfig {
            space: VoteStateVersions::vote_state_size_of(true) as u64,
            ..vote_instruction::CreateVoteAccountConfig::default()
        },
    );

    let message = Message::new(&instructions, Some(&mint_keypair.pubkey()));
    let transaction = Transaction::new(
        &[&mint_keypair, &mock_account, &mock_validator_identity],
        message,
        bank.last_blockhash(),
    );

    let vote_loader_account = bank.get_account(&solana_vote_program::id()).unwrap();
    bank.add_builtin(
        solana_vote_program::id(),
        create_builtin("mockup".to_string(), process_instruction),
    );
    let new_vote_loader_account = bank.get_account(&solana_vote_program::id()).unwrap();
    // Vote loader account should not be updated since it was included in the genesis config.
    assert_eq!(vote_loader_account.data(), new_vote_loader_account.data());
    assert_eq!(
        bank.process_transaction(&transaction),
        Err(TransactionError::InstructionError(
            1,
            InstructionError::Custom(42)
        ))
    );
}

#[test]
fn test_add_instruction_processor_for_existing_unrelated_accounts() {
    for pass in 0..5 {
        let mut bank = create_simple_test_bank(500);

        declare_process_instruction!(process_instruction, 1, |_invoke_context| {
            Err(InstructionError::Custom(42))
        });

        // Non-builtin loader accounts can not be used for instruction processing
        {
            let stakes = bank.stakes_cache.stakes();
            assert!(stakes.vote_accounts().as_ref().is_empty());
        }
        assert!(bank.stakes_cache.stakes().stake_delegations().is_empty());
        if pass == 0 {
            add_root_and_flush_write_cache(&bank);
            assert_eq!(bank.calculate_capitalization(true), bank.capitalization());
            continue;
        }

        let ((vote_id, vote_account), (stake_id, stake_account)) =
            crate::stakes::tests::create_staked_node_accounts(1_0000);
        bank.capitalization
            .fetch_add(vote_account.lamports() + stake_account.lamports(), Relaxed);
        bank.store_account(&vote_id, &vote_account);
        bank.store_account(&stake_id, &stake_account);
        {
            let stakes = bank.stakes_cache.stakes();
            assert!(!stakes.vote_accounts().as_ref().is_empty());
        }
        assert!(!bank.stakes_cache.stakes().stake_delegations().is_empty());
        if pass == 1 {
            add_root_and_flush_write_cache(&bank);
            assert_eq!(bank.calculate_capitalization(true), bank.capitalization());
            continue;
        }

        bank.add_builtin(
            vote_id,
            create_builtin("mock_program1".to_string(), process_instruction),
        );
        bank.add_builtin(
            stake_id,
            create_builtin("mock_program2".to_string(), process_instruction),
        );
        {
            let stakes = bank.stakes_cache.stakes();
            assert!(stakes.vote_accounts().as_ref().is_empty());
        }
        assert!(bank.stakes_cache.stakes().stake_delegations().is_empty());
        if pass == 2 {
            add_root_and_flush_write_cache(&bank);
            assert_eq!(bank.calculate_capitalization(true), bank.capitalization());
            continue;
        }
        assert_eq!(
            "mock_program1",
            String::from_utf8_lossy(bank.get_account(&vote_id).unwrap_or_default().data())
        );
        assert_eq!(
            "mock_program2",
            String::from_utf8_lossy(bank.get_account(&stake_id).unwrap_or_default().data())
        );

        // Re-adding builtin programs should be no-op
        bank.update_accounts_hash_for_tests();
        let old_hash = bank.get_accounts_hash().unwrap();
        bank.add_builtin(
            vote_id,
            create_builtin("mockup".to_string(), process_instruction),
        );
        bank.add_builtin(
            stake_id,
            create_builtin("mockup".to_string(), process_instruction),
        );
        add_root_and_flush_write_cache(&bank);
        bank.update_accounts_hash_for_tests();
        let new_hash = bank.get_accounts_hash().unwrap();
        assert_eq!(old_hash, new_hash);
        {
            let stakes = bank.stakes_cache.stakes();
            assert!(stakes.vote_accounts().as_ref().is_empty());
        }
        assert!(bank.stakes_cache.stakes().stake_delegations().is_empty());
        assert_eq!(bank.calculate_capitalization(true), bank.capitalization());
        assert_eq!(
            "mock_program1",
            String::from_utf8_lossy(bank.get_account(&vote_id).unwrap_or_default().data())
        );
        assert_eq!(
            "mock_program2",
            String::from_utf8_lossy(bank.get_account(&stake_id).unwrap_or_default().data())
        );
    }
}

#[allow(deprecated)]
#[test]
fn test_recent_blockhashes_sysvar() {
    let mut bank = create_simple_test_arc_bank(500);
    for i in 1..5 {
        let bhq_account = bank.get_account(&sysvar::recent_blockhashes::id()).unwrap();
        let recent_blockhashes =
            from_account::<sysvar::recent_blockhashes::RecentBlockhashes, _>(&bhq_account).unwrap();
        // Check length
        assert_eq!(recent_blockhashes.len(), i);
        let most_recent_hash = recent_blockhashes.iter().next().unwrap().blockhash;
        // Check order
        assert!(bank.is_hash_valid_for_age(&most_recent_hash, 0));
        goto_end_of_slot(Arc::get_mut(&mut bank).unwrap());
        bank = Arc::new(new_from_parent(&bank));
    }
}

#[allow(deprecated)]
#[test]
fn test_blockhash_queue_sysvar_consistency() {
    let mut bank = create_simple_test_arc_bank(100_000);
    goto_end_of_slot(Arc::get_mut(&mut bank).unwrap());

    let bhq_account = bank.get_account(&sysvar::recent_blockhashes::id()).unwrap();
    let recent_blockhashes =
        from_account::<sysvar::recent_blockhashes::RecentBlockhashes, _>(&bhq_account).unwrap();

    let sysvar_recent_blockhash = recent_blockhashes[0].blockhash;
    let bank_last_blockhash = bank.last_blockhash();
    assert_eq!(sysvar_recent_blockhash, bank_last_blockhash);
}

#[test]
fn test_hash_internal_state_unchanged() {
    let (genesis_config, _) = create_genesis_config(500);
    let bank0 = Arc::new(Bank::new_for_tests(&genesis_config));
    bank0.freeze();
    let bank0_hash = bank0.hash();
    let bank1 = Bank::new_from_parent(&bank0, &Pubkey::default(), 1);
    bank1.freeze();
    let bank1_hash = bank1.hash();
    // Checkpointing should always result in a new state
    assert_ne!(bank0_hash, bank1_hash);
}

#[test]
fn test_ticks_change_state() {
    let (genesis_config, _) = create_genesis_config(500);
    let bank = Arc::new(Bank::new_for_tests(&genesis_config));
    let bank1 = new_from_parent(&bank);
    let hash1 = bank1.hash_internal_state();
    // ticks don't change its state unless a block boundary is crossed
    for _ in 0..genesis_config.ticks_per_slot {
        assert_eq!(bank1.hash_internal_state(), hash1);
        bank1.register_tick(&Hash::default());
    }
    assert_ne!(bank1.hash_internal_state(), hash1);
}

#[ignore]
#[test]
fn test_banks_leak() {
    fn add_lotsa_stake_accounts(genesis_config: &mut GenesisConfig) {
        const LOTSA: usize = 4_096;

        (0..LOTSA).for_each(|_| {
            let pubkey = solana_sdk::pubkey::new_rand();
            genesis_config.add_account(
                pubkey,
                stake_state::create_lockup_stake_account(
                    &Authorized::auto(&pubkey),
                    &Lockup::default(),
                    &Rent::default(),
                    50_000_000,
                ),
            );
        });
    }
    solana_logger::setup();
    let (mut genesis_config, _) = create_genesis_config(100_000_000_000_000);
    add_lotsa_stake_accounts(&mut genesis_config);
    let mut bank = std::sync::Arc::new(Bank::new_for_tests(&genesis_config));
    let mut num_banks = 0;
    let pid = std::process::id();
    #[cfg(not(target_os = "linux"))]
    error!(
        "\nYou can run this to watch RAM:\n   while read -p 'banks: '; do echo $(( $(ps -o vsize= -p {})/$REPLY));done", pid
    );
    loop {
        num_banks += 1;
        bank = std::sync::Arc::new(new_from_parent(&bank));
        if num_banks % 100 == 0 {
            #[cfg(target_os = "linux")]
            {
                let pages_consumed = std::fs::read_to_string(format!("/proc/{pid}/statm"))
                    .unwrap()
                    .split_whitespace()
                    .next()
                    .unwrap()
                    .parse::<usize>()
                    .unwrap();
                error!(
                    "at {} banks: {} mem or {}kB/bank",
                    num_banks,
                    pages_consumed * 4096,
                    (pages_consumed * 4) / num_banks
                );
            }
            #[cfg(not(target_os = "linux"))]
            {
                error!("{} banks, sleeping for 5 sec", num_banks);
                std::thread::sleep(Duration::from_secs(5));
            }
        }
    }
}

fn get_nonce_blockhash(bank: &Bank, nonce_pubkey: &Pubkey) -> Option<Hash> {
    let account = bank.get_account(nonce_pubkey)?;
    let nonce_versions = StateMut::<nonce::state::Versions>::state(&account);
    match nonce_versions.ok()?.state() {
        nonce::State::Initialized(ref data) => Some(data.blockhash()),
        _ => None,
    }
}

fn nonce_setup(
    bank: &mut Arc<Bank>,
    mint_keypair: &Keypair,
    custodian_lamports: u64,
    nonce_lamports: u64,
    nonce_authority: Option<Pubkey>,
) -> Result<(Keypair, Keypair)> {
    let custodian_keypair = Keypair::new();
    let nonce_keypair = Keypair::new();
    /* Setup accounts */
    let mut setup_ixs = vec![system_instruction::transfer(
        &mint_keypair.pubkey(),
        &custodian_keypair.pubkey(),
        custodian_lamports,
    )];
    let nonce_authority = nonce_authority.unwrap_or_else(|| nonce_keypair.pubkey());
    setup_ixs.extend_from_slice(&system_instruction::create_nonce_account(
        &custodian_keypair.pubkey(),
        &nonce_keypair.pubkey(),
        &nonce_authority,
        nonce_lamports,
    ));
    let message = Message::new(&setup_ixs, Some(&mint_keypair.pubkey()));
    let setup_tx = Transaction::new(
        &[mint_keypair, &custodian_keypair, &nonce_keypair],
        message,
        bank.last_blockhash(),
    );
    bank.process_transaction(&setup_tx)?;
    Ok((custodian_keypair, nonce_keypair))
}

fn setup_nonce_with_bank<F>(
    supply_lamports: u64,
    mut genesis_cfg_fn: F,
    custodian_lamports: u64,
    nonce_lamports: u64,
    nonce_authority: Option<Pubkey>,
    feature_set: FeatureSet,
) -> Result<(Arc<Bank>, Keypair, Keypair, Keypair)>
where
    F: FnMut(&mut GenesisConfig),
{
    let (mut genesis_config, mint_keypair) = create_genesis_config(supply_lamports);
    genesis_config.rent.lamports_per_byte_year = 0;
    genesis_cfg_fn(&mut genesis_config);
    let mut bank = Bank::new_for_tests(&genesis_config);
    bank.feature_set = Arc::new(feature_set);
    let mut bank = Arc::new(bank);

    // Banks 0 and 1 have no fees, wait two blocks before
    // initializing our nonce accounts
    for _ in 0..2 {
        goto_end_of_slot(Arc::get_mut(&mut bank).unwrap());
        bank = Arc::new(new_from_parent(&bank));
    }

    let (custodian_keypair, nonce_keypair) = nonce_setup(
        &mut bank,
        &mint_keypair,
        custodian_lamports,
        nonce_lamports,
        nonce_authority,
    )?;

    // The setup nonce is not valid to be used until the next bank
    // so wait one more block
    goto_end_of_slot(Arc::get_mut(&mut bank).unwrap());
    bank = Arc::new(new_from_parent(&bank));

    Ok((bank, mint_keypair, custodian_keypair, nonce_keypair))
}

impl Bank {
    fn next_durable_nonce(&self) -> DurableNonce {
        let hash_queue = self.blockhash_queue.read().unwrap();
        let last_blockhash = hash_queue.last_hash();
        DurableNonce::from_blockhash(&last_blockhash)
    }
}

#[test]
fn test_check_transaction_for_nonce_ok() {
    let (bank, _mint_keypair, custodian_keypair, nonce_keypair) = setup_nonce_with_bank(
        10_000_000,
        |_| {},
        5_000_000,
        250_000,
        None,
        FeatureSet::all_enabled(),
    )
    .unwrap();
    let custodian_pubkey = custodian_keypair.pubkey();
    let nonce_pubkey = nonce_keypair.pubkey();

    let nonce_hash = get_nonce_blockhash(&bank, &nonce_pubkey).unwrap();
    let tx = Transaction::new_signed_with_payer(
        &[
            system_instruction::advance_nonce_account(&nonce_pubkey, &nonce_pubkey),
            system_instruction::transfer(&custodian_pubkey, &nonce_pubkey, 100_000),
        ],
        Some(&custodian_pubkey),
        &[&custodian_keypair, &nonce_keypair],
        nonce_hash,
    );
    let nonce_account = bank.get_account(&nonce_pubkey).unwrap();
    assert_eq!(
        bank.check_transaction_for_nonce(
            &SanitizedTransaction::from_transaction_for_tests(tx),
            &bank.next_durable_nonce(),
        ),
        Some((nonce_pubkey, nonce_account))
    );
}

#[test]
fn test_check_transaction_for_nonce_not_nonce_fail() {
    let (bank, _mint_keypair, custodian_keypair, nonce_keypair) = setup_nonce_with_bank(
        10_000_000,
        |_| {},
        5_000_000,
        250_000,
        None,
        FeatureSet::all_enabled(),
    )
    .unwrap();
    let custodian_pubkey = custodian_keypair.pubkey();
    let nonce_pubkey = nonce_keypair.pubkey();

    let nonce_hash = get_nonce_blockhash(&bank, &nonce_pubkey).unwrap();
    let tx = Transaction::new_signed_with_payer(
        &[
            system_instruction::transfer(&custodian_pubkey, &nonce_pubkey, 100_000),
            system_instruction::advance_nonce_account(&nonce_pubkey, &nonce_pubkey),
        ],
        Some(&custodian_pubkey),
        &[&custodian_keypair, &nonce_keypair],
        nonce_hash,
    );
    assert!(bank
        .check_transaction_for_nonce(
            &SanitizedTransaction::from_transaction_for_tests(tx,),
            &bank.next_durable_nonce(),
        )
        .is_none());
}

#[test]
fn test_check_transaction_for_nonce_missing_ix_pubkey_fail() {
    let (bank, _mint_keypair, custodian_keypair, nonce_keypair) = setup_nonce_with_bank(
        10_000_000,
        |_| {},
        5_000_000,
        250_000,
        None,
        FeatureSet::all_enabled(),
    )
    .unwrap();
    let custodian_pubkey = custodian_keypair.pubkey();
    let nonce_pubkey = nonce_keypair.pubkey();

    let nonce_hash = get_nonce_blockhash(&bank, &nonce_pubkey).unwrap();
    let mut tx = Transaction::new_signed_with_payer(
        &[
            system_instruction::advance_nonce_account(&nonce_pubkey, &nonce_pubkey),
            system_instruction::transfer(&custodian_pubkey, &nonce_pubkey, 100_000),
        ],
        Some(&custodian_pubkey),
        &[&custodian_keypair, &nonce_keypair],
        nonce_hash,
    );
    tx.message.instructions[0].accounts.clear();
    assert!(bank
        .check_transaction_for_nonce(
            &SanitizedTransaction::from_transaction_for_tests(tx),
            &bank.next_durable_nonce(),
        )
        .is_none());
}

#[test]
fn test_check_transaction_for_nonce_nonce_acc_does_not_exist_fail() {
    let (bank, _mint_keypair, custodian_keypair, nonce_keypair) = setup_nonce_with_bank(
        10_000_000,
        |_| {},
        5_000_000,
        250_000,
        None,
        FeatureSet::all_enabled(),
    )
    .unwrap();
    let custodian_pubkey = custodian_keypair.pubkey();
    let nonce_pubkey = nonce_keypair.pubkey();
    let missing_keypair = Keypair::new();
    let missing_pubkey = missing_keypair.pubkey();

    let nonce_hash = get_nonce_blockhash(&bank, &nonce_pubkey).unwrap();
    let tx = Transaction::new_signed_with_payer(
        &[
            system_instruction::advance_nonce_account(&missing_pubkey, &nonce_pubkey),
            system_instruction::transfer(&custodian_pubkey, &nonce_pubkey, 100_000),
        ],
        Some(&custodian_pubkey),
        &[&custodian_keypair, &nonce_keypair],
        nonce_hash,
    );
    assert!(bank
        .check_transaction_for_nonce(
            &SanitizedTransaction::from_transaction_for_tests(tx),
            &bank.next_durable_nonce(),
        )
        .is_none());
}

#[test]
fn test_check_transaction_for_nonce_bad_tx_hash_fail() {
    let (bank, _mint_keypair, custodian_keypair, nonce_keypair) = setup_nonce_with_bank(
        10_000_000,
        |_| {},
        5_000_000,
        250_000,
        None,
        FeatureSet::all_enabled(),
    )
    .unwrap();
    let custodian_pubkey = custodian_keypair.pubkey();
    let nonce_pubkey = nonce_keypair.pubkey();

    let tx = Transaction::new_signed_with_payer(
        &[
            system_instruction::advance_nonce_account(&nonce_pubkey, &nonce_pubkey),
            system_instruction::transfer(&custodian_pubkey, &nonce_pubkey, 100_000),
        ],
        Some(&custodian_pubkey),
        &[&custodian_keypair, &nonce_keypair],
        Hash::default(),
    );
    assert!(bank
        .check_transaction_for_nonce(
            &SanitizedTransaction::from_transaction_for_tests(tx),
            &bank.next_durable_nonce(),
        )
        .is_none());
}

#[test]
fn test_assign_from_nonce_account_fail() {
    let bank = create_simple_test_arc_bank(100_000_000);
    let nonce = Keypair::new();
    let nonce_account = AccountSharedData::new_data(
        42_424_242,
        &nonce::state::Versions::new(nonce::State::Initialized(nonce::state::Data::default())),
        &system_program::id(),
    )
    .unwrap();
    let blockhash = bank.last_blockhash();
    bank.store_account(&nonce.pubkey(), &nonce_account);

    let ix = system_instruction::assign(&nonce.pubkey(), &Pubkey::from([9u8; 32]));
    let message = Message::new(&[ix], Some(&nonce.pubkey()));
    let tx = Transaction::new(&[&nonce], message, blockhash);

    let expect = Err(TransactionError::InstructionError(
        0,
        InstructionError::ModifiedProgramId,
    ));
    assert_eq!(bank.process_transaction(&tx), expect);
}

#[test]
fn test_nonce_must_be_advanceable() {
    let mut bank = create_simple_test_bank(100_000_000);
    bank.feature_set = Arc::new(FeatureSet::all_enabled());
    let bank = Arc::new(bank);
    let nonce_keypair = Keypair::new();
    let nonce_authority = nonce_keypair.pubkey();
    let durable_nonce = DurableNonce::from_blockhash(&bank.last_blockhash());
    let nonce_account = AccountSharedData::new_data(
        42_424_242,
        &nonce::state::Versions::new(nonce::State::Initialized(nonce::state::Data::new(
            nonce_authority,
            durable_nonce,
            5000,
        ))),
        &system_program::id(),
    )
    .unwrap();
    bank.store_account(&nonce_keypair.pubkey(), &nonce_account);

    let ix = system_instruction::advance_nonce_account(&nonce_keypair.pubkey(), &nonce_authority);
    let message = Message::new(&[ix], Some(&nonce_keypair.pubkey()));
    let tx = Transaction::new(&[&nonce_keypair], message, *durable_nonce.as_hash());
    assert_eq!(
        bank.process_transaction(&tx),
        Err(TransactionError::BlockhashNotFound)
    );
}

#[test]
fn test_nonce_transaction() {
    let (mut bank, _mint_keypair, custodian_keypair, nonce_keypair) = setup_nonce_with_bank(
        10_000_000,
        |_| {},
        5_000_000,
        250_000,
        None,
        FeatureSet::all_enabled(),
    )
    .unwrap();
    let alice_keypair = Keypair::new();
    let alice_pubkey = alice_keypair.pubkey();
    let custodian_pubkey = custodian_keypair.pubkey();
    let nonce_pubkey = nonce_keypair.pubkey();

    assert_eq!(bank.get_balance(&custodian_pubkey), 4_750_000);
    assert_eq!(bank.get_balance(&nonce_pubkey), 250_000);

    /* Grab the hash stored in the nonce account */
    let nonce_hash = get_nonce_blockhash(&bank, &nonce_pubkey).unwrap();

    /* Kick nonce hash off the blockhash_queue */
    for _ in 0..MAX_RECENT_BLOCKHASHES + 1 {
        goto_end_of_slot(Arc::get_mut(&mut bank).unwrap());
        bank = Arc::new(new_from_parent(&bank));
    }

    /* Expect a non-Nonce transfer to fail */
    assert_eq!(
        bank.process_transaction(&system_transaction::transfer(
            &custodian_keypair,
            &alice_pubkey,
            100_000,
            nonce_hash
        ),),
        Err(TransactionError::BlockhashNotFound),
    );
    /* Check fee not charged */
    assert_eq!(bank.get_balance(&custodian_pubkey), 4_750_000);

    /* Nonce transfer */
    let nonce_tx = Transaction::new_signed_with_payer(
        &[
            system_instruction::advance_nonce_account(&nonce_pubkey, &nonce_pubkey),
            system_instruction::transfer(&custodian_pubkey, &alice_pubkey, 100_000),
        ],
        Some(&custodian_pubkey),
        &[&custodian_keypair, &nonce_keypair],
        nonce_hash,
    );
    assert_eq!(bank.process_transaction(&nonce_tx), Ok(()));

    /* Check balances */
    let mut recent_message = nonce_tx.message;
    recent_message.recent_blockhash = bank.last_blockhash();
    let mut expected_balance = 4_650_000
        - bank
            .get_fee_for_message(&recent_message.try_into().unwrap())
            .unwrap();
    assert_eq!(bank.get_balance(&custodian_pubkey), expected_balance);
    assert_eq!(bank.get_balance(&nonce_pubkey), 250_000);
    assert_eq!(bank.get_balance(&alice_pubkey), 100_000);

    /* Confirm stored nonce has advanced */
    let new_nonce = get_nonce_blockhash(&bank, &nonce_pubkey).unwrap();
    assert_ne!(nonce_hash, new_nonce);

    /* Nonce re-use fails */
    let nonce_tx = Transaction::new_signed_with_payer(
        &[
            system_instruction::advance_nonce_account(&nonce_pubkey, &nonce_pubkey),
            system_instruction::transfer(&custodian_pubkey, &alice_pubkey, 100_000),
        ],
        Some(&custodian_pubkey),
        &[&custodian_keypair, &nonce_keypair],
        nonce_hash,
    );
    assert_eq!(
        bank.process_transaction(&nonce_tx),
        Err(TransactionError::BlockhashNotFound)
    );
    /* Check fee not charged and nonce not advanced */
    assert_eq!(bank.get_balance(&custodian_pubkey), expected_balance);
    assert_eq!(
        new_nonce,
        get_nonce_blockhash(&bank, &nonce_pubkey).unwrap()
    );

    let nonce_hash = new_nonce;

    /* Kick nonce hash off the blockhash_queue */
    for _ in 0..MAX_RECENT_BLOCKHASHES + 1 {
        goto_end_of_slot(Arc::get_mut(&mut bank).unwrap());
        bank = Arc::new(new_from_parent(&bank));
    }

    let nonce_tx = Transaction::new_signed_with_payer(
        &[
            system_instruction::advance_nonce_account(&nonce_pubkey, &nonce_pubkey),
            system_instruction::transfer(&custodian_pubkey, &alice_pubkey, 100_000_000),
        ],
        Some(&custodian_pubkey),
        &[&custodian_keypair, &nonce_keypair],
        nonce_hash,
    );
    assert_eq!(
        bank.process_transaction(&nonce_tx),
        Err(TransactionError::InstructionError(
            1,
            system_instruction::SystemError::ResultWithNegativeLamports.into(),
        ))
    );
    /* Check fee charged and nonce has advanced */
    let mut recent_message = nonce_tx.message.clone();
    recent_message.recent_blockhash = bank.last_blockhash();
    expected_balance -= bank
        .get_fee_for_message(&SanitizedMessage::try_from(recent_message).unwrap())
        .unwrap();
    assert_eq!(bank.get_balance(&custodian_pubkey), expected_balance);
    assert_ne!(
        nonce_hash,
        get_nonce_blockhash(&bank, &nonce_pubkey).unwrap()
    );
    /* Confirm replaying a TX that failed with InstructionError::* now
     * fails with TransactionError::BlockhashNotFound
     */
    assert_eq!(
        bank.process_transaction(&nonce_tx),
        Err(TransactionError::BlockhashNotFound),
    );
}

#[test]
fn test_nonce_transaction_with_tx_wide_caps() {
    let feature_set = FeatureSet::all_enabled();
    let (mut bank, _mint_keypair, custodian_keypair, nonce_keypair) =
        setup_nonce_with_bank(10_000_000, |_| {}, 5_000_000, 250_000, None, feature_set).unwrap();
    let alice_keypair = Keypair::new();
    let alice_pubkey = alice_keypair.pubkey();
    let custodian_pubkey = custodian_keypair.pubkey();
    let nonce_pubkey = nonce_keypair.pubkey();

    assert_eq!(bank.get_balance(&custodian_pubkey), 4_750_000);
    assert_eq!(bank.get_balance(&nonce_pubkey), 250_000);

    /* Grab the hash stored in the nonce account */
    let nonce_hash = get_nonce_blockhash(&bank, &nonce_pubkey).unwrap();

    /* Kick nonce hash off the blockhash_queue */
    for _ in 0..MAX_RECENT_BLOCKHASHES + 1 {
        goto_end_of_slot(Arc::get_mut(&mut bank).unwrap());
        bank = Arc::new(new_from_parent(&bank));
    }

    /* Expect a non-Nonce transfer to fail */
    assert_eq!(
        bank.process_transaction(&system_transaction::transfer(
            &custodian_keypair,
            &alice_pubkey,
            100_000,
            nonce_hash
        ),),
        Err(TransactionError::BlockhashNotFound),
    );
    /* Check fee not charged */
    assert_eq!(bank.get_balance(&custodian_pubkey), 4_750_000);

    /* Nonce transfer */
    let nonce_tx = Transaction::new_signed_with_payer(
        &[
            system_instruction::advance_nonce_account(&nonce_pubkey, &nonce_pubkey),
            system_instruction::transfer(&custodian_pubkey, &alice_pubkey, 100_000),
        ],
        Some(&custodian_pubkey),
        &[&custodian_keypair, &nonce_keypair],
        nonce_hash,
    );
    assert_eq!(bank.process_transaction(&nonce_tx), Ok(()));

    /* Check balances */
    let mut recent_message = nonce_tx.message;
    recent_message.recent_blockhash = bank.last_blockhash();
    let mut expected_balance = 4_650_000
        - bank
            .get_fee_for_message(&recent_message.try_into().unwrap())
            .unwrap();
    assert_eq!(bank.get_balance(&custodian_pubkey), expected_balance);
    assert_eq!(bank.get_balance(&nonce_pubkey), 250_000);
    assert_eq!(bank.get_balance(&alice_pubkey), 100_000);

    /* Confirm stored nonce has advanced */
    let new_nonce = get_nonce_blockhash(&bank, &nonce_pubkey).unwrap();
    assert_ne!(nonce_hash, new_nonce);

    /* Nonce re-use fails */
    let nonce_tx = Transaction::new_signed_with_payer(
        &[
            system_instruction::advance_nonce_account(&nonce_pubkey, &nonce_pubkey),
            system_instruction::transfer(&custodian_pubkey, &alice_pubkey, 100_000),
        ],
        Some(&custodian_pubkey),
        &[&custodian_keypair, &nonce_keypair],
        nonce_hash,
    );
    assert_eq!(
        bank.process_transaction(&nonce_tx),
        Err(TransactionError::BlockhashNotFound)
    );
    /* Check fee not charged and nonce not advanced */
    assert_eq!(bank.get_balance(&custodian_pubkey), expected_balance);
    assert_eq!(
        new_nonce,
        get_nonce_blockhash(&bank, &nonce_pubkey).unwrap()
    );

    let nonce_hash = new_nonce;

    /* Kick nonce hash off the blockhash_queue */
    for _ in 0..MAX_RECENT_BLOCKHASHES + 1 {
        goto_end_of_slot(Arc::get_mut(&mut bank).unwrap());
        bank = Arc::new(new_from_parent(&bank));
    }

    let nonce_tx = Transaction::new_signed_with_payer(
        &[
            system_instruction::advance_nonce_account(&nonce_pubkey, &nonce_pubkey),
            system_instruction::transfer(&custodian_pubkey, &alice_pubkey, 100_000_000),
        ],
        Some(&custodian_pubkey),
        &[&custodian_keypair, &nonce_keypair],
        nonce_hash,
    );
    assert_eq!(
        bank.process_transaction(&nonce_tx),
        Err(TransactionError::InstructionError(
            1,
            system_instruction::SystemError::ResultWithNegativeLamports.into(),
        ))
    );
    /* Check fee charged and nonce has advanced */
    let mut recent_message = nonce_tx.message.clone();
    recent_message.recent_blockhash = bank.last_blockhash();
    expected_balance -= bank
        .get_fee_for_message(&SanitizedMessage::try_from(recent_message).unwrap())
        .unwrap();
    assert_eq!(bank.get_balance(&custodian_pubkey), expected_balance);
    assert_ne!(
        nonce_hash,
        get_nonce_blockhash(&bank, &nonce_pubkey).unwrap()
    );
    /* Confirm replaying a TX that failed with InstructionError::* now
     * fails with TransactionError::BlockhashNotFound
     */
    assert_eq!(
        bank.process_transaction(&nonce_tx),
        Err(TransactionError::BlockhashNotFound),
    );
}

#[test]
fn test_nonce_authority() {
    solana_logger::setup();
    let (mut bank, _mint_keypair, custodian_keypair, nonce_keypair) = setup_nonce_with_bank(
        10_000_000,
        |_| {},
        5_000_000,
        250_000,
        None,
        FeatureSet::all_enabled(),
    )
    .unwrap();
    let alice_keypair = Keypair::new();
    let alice_pubkey = alice_keypair.pubkey();
    let custodian_pubkey = custodian_keypair.pubkey();
    let nonce_pubkey = nonce_keypair.pubkey();
    let bad_nonce_authority_keypair = Keypair::new();
    let bad_nonce_authority = bad_nonce_authority_keypair.pubkey();
    let custodian_account = bank.get_account(&custodian_pubkey).unwrap();

    debug!("alice: {}", alice_pubkey);
    debug!("custodian: {}", custodian_pubkey);
    debug!("nonce: {}", nonce_pubkey);
    debug!("nonce account: {:?}", bank.get_account(&nonce_pubkey));
    debug!("cust: {:?}", custodian_account);
    let nonce_hash = get_nonce_blockhash(&bank, &nonce_pubkey).unwrap();

    for _ in 0..MAX_RECENT_BLOCKHASHES + 1 {
        goto_end_of_slot(Arc::get_mut(&mut bank).unwrap());
        bank = Arc::new(new_from_parent(&bank));
    }

    let nonce_tx = Transaction::new_signed_with_payer(
        &[
            system_instruction::advance_nonce_account(&nonce_pubkey, &bad_nonce_authority),
            system_instruction::transfer(&custodian_pubkey, &alice_pubkey, 42),
        ],
        Some(&custodian_pubkey),
        &[&custodian_keypair, &bad_nonce_authority_keypair],
        nonce_hash,
    );
    debug!("{:?}", nonce_tx);
    let initial_custodian_balance = custodian_account.lamports();
    assert_eq!(
        bank.process_transaction(&nonce_tx),
        Err(TransactionError::BlockhashNotFound),
    );
    /* Check fee was *not* charged and nonce has *not* advanced */
    let mut recent_message = nonce_tx.message;
    recent_message.recent_blockhash = bank.last_blockhash();
    assert_eq!(
        bank.get_balance(&custodian_pubkey),
        initial_custodian_balance
    );
    assert_eq!(
        nonce_hash,
        get_nonce_blockhash(&bank, &nonce_pubkey).unwrap()
    );
}

#[test]
fn test_nonce_payer() {
    solana_logger::setup();
    let nonce_starting_balance = 250_000;
    let (mut bank, _mint_keypair, custodian_keypair, nonce_keypair) = setup_nonce_with_bank(
        10_000_000,
        |_| {},
        5_000_000,
        nonce_starting_balance,
        None,
        FeatureSet::all_enabled(),
    )
    .unwrap();
    let alice_keypair = Keypair::new();
    let alice_pubkey = alice_keypair.pubkey();
    let custodian_pubkey = custodian_keypair.pubkey();
    let nonce_pubkey = nonce_keypair.pubkey();

    debug!("alice: {}", alice_pubkey);
    debug!("custodian: {}", custodian_pubkey);
    debug!("nonce: {}", nonce_pubkey);
    debug!("nonce account: {:?}", bank.get_account(&nonce_pubkey));
    debug!("cust: {:?}", bank.get_account(&custodian_pubkey));
    let nonce_hash = get_nonce_blockhash(&bank, &nonce_pubkey).unwrap();

    for _ in 0..MAX_RECENT_BLOCKHASHES + 1 {
        goto_end_of_slot(Arc::get_mut(&mut bank).unwrap());
        bank = Arc::new(new_from_parent(&bank));
    }

    let nonce_tx = Transaction::new_signed_with_payer(
        &[
            system_instruction::advance_nonce_account(&nonce_pubkey, &nonce_pubkey),
            system_instruction::transfer(&custodian_pubkey, &alice_pubkey, 100_000_000),
        ],
        Some(&nonce_pubkey),
        &[&custodian_keypair, &nonce_keypair],
        nonce_hash,
    );
    debug!("{:?}", nonce_tx);
    assert_eq!(
        bank.process_transaction(&nonce_tx),
        Err(TransactionError::InstructionError(
            1,
            system_instruction::SystemError::ResultWithNegativeLamports.into(),
        ))
    );
    /* Check fee charged and nonce has advanced */
    let mut recent_message = nonce_tx.message;
    recent_message.recent_blockhash = bank.last_blockhash();
    assert_eq!(
        bank.get_balance(&nonce_pubkey),
        nonce_starting_balance
            - bank
                .get_fee_for_message(&recent_message.try_into().unwrap())
                .unwrap()
    );
    assert_ne!(
        nonce_hash,
        get_nonce_blockhash(&bank, &nonce_pubkey).unwrap()
    );
}

#[test]
fn test_nonce_payer_tx_wide_cap() {
    solana_logger::setup();
    let nonce_starting_balance =
        250_000 + FeeStructure::default().compute_fee_bins.last().unwrap().fee;
    let feature_set = FeatureSet::all_enabled();
    let (mut bank, _mint_keypair, custodian_keypair, nonce_keypair) = setup_nonce_with_bank(
        10_000_000,
        |_| {},
        5_000_000,
        nonce_starting_balance,
        None,
        feature_set,
    )
    .unwrap();
    let alice_keypair = Keypair::new();
    let alice_pubkey = alice_keypair.pubkey();
    let custodian_pubkey = custodian_keypair.pubkey();
    let nonce_pubkey = nonce_keypair.pubkey();

    debug!("alice: {}", alice_pubkey);
    debug!("custodian: {}", custodian_pubkey);
    debug!("nonce: {}", nonce_pubkey);
    debug!("nonce account: {:?}", bank.get_account(&nonce_pubkey));
    debug!("cust: {:?}", bank.get_account(&custodian_pubkey));
    let nonce_hash = get_nonce_blockhash(&bank, &nonce_pubkey).unwrap();

    for _ in 0..MAX_RECENT_BLOCKHASHES + 1 {
        goto_end_of_slot(Arc::get_mut(&mut bank).unwrap());
        bank = Arc::new(new_from_parent(&bank));
    }

    let nonce_tx = Transaction::new_signed_with_payer(
        &[
            system_instruction::advance_nonce_account(&nonce_pubkey, &nonce_pubkey),
            system_instruction::transfer(&custodian_pubkey, &alice_pubkey, 100_000_000),
        ],
        Some(&nonce_pubkey),
        &[&custodian_keypair, &nonce_keypair],
        nonce_hash,
    );
    debug!("{:?}", nonce_tx);

    assert_eq!(
        bank.process_transaction(&nonce_tx),
        Err(TransactionError::InstructionError(
            1,
            system_instruction::SystemError::ResultWithNegativeLamports.into(),
        ))
    );
    /* Check fee charged and nonce has advanced */
    let mut recent_message = nonce_tx.message;
    recent_message.recent_blockhash = bank.last_blockhash();
    assert_eq!(
        bank.get_balance(&nonce_pubkey),
        nonce_starting_balance
            - bank
                .get_fee_for_message(&recent_message.try_into().unwrap())
                .unwrap()
    );
    assert_ne!(
        nonce_hash,
        get_nonce_blockhash(&bank, &nonce_pubkey).unwrap()
    );
}

#[test]
fn test_nonce_fee_calculator_updates() {
    let (mut genesis_config, mint_keypair) = create_genesis_config(1_000_000);
    genesis_config.rent.lamports_per_byte_year = 0;
    let mut bank = Bank::new_for_tests(&genesis_config);
    bank.feature_set = Arc::new(FeatureSet::all_enabled());
    let mut bank = Arc::new(bank);

    // Deliberately use bank 0 to initialize nonce account, so that nonce account fee_calculator indicates 0 fees
    let (custodian_keypair, nonce_keypair) =
        nonce_setup(&mut bank, &mint_keypair, 500_000, 100_000, None).unwrap();
    let custodian_pubkey = custodian_keypair.pubkey();
    let nonce_pubkey = nonce_keypair.pubkey();

    // Grab the hash and fee_calculator stored in the nonce account
    let (stored_nonce_hash, stored_fee_calculator) = bank
        .get_account(&nonce_pubkey)
        .and_then(|acc| {
            let nonce_versions = StateMut::<nonce::state::Versions>::state(&acc);
            match nonce_versions.ok()?.state() {
                nonce::State::Initialized(ref data) => {
                    Some((data.blockhash(), data.fee_calculator))
                }
                _ => None,
            }
        })
        .unwrap();

    // Kick nonce hash off the blockhash_queue
    for _ in 0..MAX_RECENT_BLOCKHASHES + 1 {
        goto_end_of_slot(Arc::get_mut(&mut bank).unwrap());
        bank = Arc::new(new_from_parent(&bank));
    }

    // Nonce transfer
    let nonce_tx = Transaction::new_signed_with_payer(
        &[
            system_instruction::advance_nonce_account(&nonce_pubkey, &nonce_pubkey),
            system_instruction::transfer(
                &custodian_pubkey,
                &solana_sdk::pubkey::new_rand(),
                100_000,
            ),
        ],
        Some(&custodian_pubkey),
        &[&custodian_keypair, &nonce_keypair],
        stored_nonce_hash,
    );
    bank.process_transaction(&nonce_tx).unwrap();

    // Grab the new hash and fee_calculator; both should be updated
    let (nonce_hash, fee_calculator) = bank
        .get_account(&nonce_pubkey)
        .and_then(|acc| {
            let nonce_versions = StateMut::<nonce::state::Versions>::state(&acc);
            match nonce_versions.ok()?.state() {
                nonce::State::Initialized(ref data) => {
                    Some((data.blockhash(), data.fee_calculator))
                }
                _ => None,
            }
        })
        .unwrap();

    assert_ne!(stored_nonce_hash, nonce_hash);
    assert_ne!(stored_fee_calculator, fee_calculator);
}

#[test]
fn test_nonce_fee_calculator_updates_tx_wide_cap() {
    let (mut genesis_config, mint_keypair) = create_genesis_config(1_000_000);
    genesis_config.rent.lamports_per_byte_year = 0;
    let mut bank = Bank::new_for_tests(&genesis_config);
    bank.feature_set = Arc::new(FeatureSet::all_enabled());
    let mut bank = Arc::new(bank);

    // Deliberately use bank 0 to initialize nonce account, so that nonce account fee_calculator indicates 0 fees
    let (custodian_keypair, nonce_keypair) =
        nonce_setup(&mut bank, &mint_keypair, 500_000, 100_000, None).unwrap();
    let custodian_pubkey = custodian_keypair.pubkey();
    let nonce_pubkey = nonce_keypair.pubkey();

    // Grab the hash and fee_calculator stored in the nonce account
    let (stored_nonce_hash, stored_fee_calculator) = bank
        .get_account(&nonce_pubkey)
        .and_then(|acc| {
            let nonce_versions = StateMut::<nonce::state::Versions>::state(&acc);
            match nonce_versions.ok()?.state() {
                nonce::State::Initialized(ref data) => {
                    Some((data.blockhash(), data.fee_calculator))
                }
                _ => None,
            }
        })
        .unwrap();

    // Kick nonce hash off the blockhash_queue
    for _ in 0..MAX_RECENT_BLOCKHASHES + 1 {
        goto_end_of_slot(Arc::get_mut(&mut bank).unwrap());
        bank = Arc::new(new_from_parent(&bank));
    }

    // Nonce transfer
    let nonce_tx = Transaction::new_signed_with_payer(
        &[
            system_instruction::advance_nonce_account(&nonce_pubkey, &nonce_pubkey),
            system_instruction::transfer(
                &custodian_pubkey,
                &solana_sdk::pubkey::new_rand(),
                100_000,
            ),
        ],
        Some(&custodian_pubkey),
        &[&custodian_keypair, &nonce_keypair],
        stored_nonce_hash,
    );
    bank.process_transaction(&nonce_tx).unwrap();

    // Grab the new hash and fee_calculator; both should be updated
    let (nonce_hash, fee_calculator) = bank
        .get_account(&nonce_pubkey)
        .and_then(|acc| {
            let nonce_versions = StateMut::<nonce::state::Versions>::state(&acc);
            match nonce_versions.ok()?.state() {
                nonce::State::Initialized(ref data) => {
                    Some((data.blockhash(), data.fee_calculator))
                }
                _ => None,
            }
        })
        .unwrap();

    assert_ne!(stored_nonce_hash, nonce_hash);
    assert_ne!(stored_fee_calculator, fee_calculator);
}

#[test]
fn test_check_ro_durable_nonce_fails() {
    let (mut bank, _mint_keypair, custodian_keypair, nonce_keypair) = setup_nonce_with_bank(
        10_000_000,
        |_| {},
        5_000_000,
        250_000,
        None,
        FeatureSet::all_enabled(),
    )
    .unwrap();
    let custodian_pubkey = custodian_keypair.pubkey();
    let nonce_pubkey = nonce_keypair.pubkey();

    let nonce_hash = get_nonce_blockhash(&bank, &nonce_pubkey).unwrap();
    let account_metas = vec![
        AccountMeta::new_readonly(nonce_pubkey, false),
        #[allow(deprecated)]
        AccountMeta::new_readonly(sysvar::recent_blockhashes::id(), false),
        AccountMeta::new_readonly(nonce_pubkey, true),
    ];
    let nonce_instruction = Instruction::new_with_bincode(
        system_program::id(),
        &system_instruction::SystemInstruction::AdvanceNonceAccount,
        account_metas,
    );
    let tx = Transaction::new_signed_with_payer(
        &[nonce_instruction],
        Some(&custodian_pubkey),
        &[&custodian_keypair, &nonce_keypair],
        nonce_hash,
    );
    // SanitizedMessage::get_durable_nonce returns None because nonce
    // account is not writable. Durable nonce and blockhash domains are
    // separate, so the recent_blockhash (== durable nonce) in the
    // transaction is not found in the hash queue.
    assert_eq!(
        bank.process_transaction(&tx),
        Err(TransactionError::BlockhashNotFound),
    );
    // Kick nonce hash off the blockhash_queue
    for _ in 0..MAX_RECENT_BLOCKHASHES + 1 {
        goto_end_of_slot(Arc::get_mut(&mut bank).unwrap());
        bank = Arc::new(new_from_parent(&bank));
    }
    // Caught by the runtime because it is a nonce transaction
    assert_eq!(
        bank.process_transaction(&tx),
        Err(TransactionError::BlockhashNotFound)
    );
    assert_eq!(
        bank.check_transaction_for_nonce(
            &SanitizedTransaction::from_transaction_for_tests(tx),
            &bank.next_durable_nonce(),
        ),
        None
    );
}

#[test]
fn test_collect_balances() {
    let parent = create_simple_test_arc_bank(500);
    let bank0 = Arc::new(new_from_parent(&parent));

    let keypair = Keypair::new();
    let pubkey0 = solana_sdk::pubkey::new_rand();
    let pubkey1 = solana_sdk::pubkey::new_rand();
    let program_id = Pubkey::from([2; 32]);
    let keypair_account = AccountSharedData::new(8, 0, &program_id);
    let account0 = AccountSharedData::new(11, 0, &program_id);
    let program_account = AccountSharedData::new(1, 10, &Pubkey::default());
    bank0.store_account(&keypair.pubkey(), &keypair_account);
    bank0.store_account(&pubkey0, &account0);
    bank0.store_account(&program_id, &program_account);

    let instructions = vec![CompiledInstruction::new(1, &(), vec![0])];
    let tx0 = Transaction::new_with_compiled_instructions(
        &[&keypair],
        &[pubkey0],
        Hash::default(),
        vec![program_id],
        instructions,
    );
    let instructions = vec![CompiledInstruction::new(1, &(), vec![0])];
    let tx1 = Transaction::new_with_compiled_instructions(
        &[&keypair],
        &[pubkey1],
        Hash::default(),
        vec![program_id],
        instructions,
    );
    let txs = vec![tx0, tx1];
    let batch = bank0.prepare_batch_for_tests(txs.clone());
    let balances = bank0.collect_balances(&batch);
    assert_eq!(balances.len(), 2);
    assert_eq!(balances[0], vec![8, 11, 1]);
    assert_eq!(balances[1], vec![8, 0, 1]);

    let txs: Vec<_> = txs.into_iter().rev().collect();
    let batch = bank0.prepare_batch_for_tests(txs);
    let balances = bank0.collect_balances(&batch);
    assert_eq!(balances.len(), 2);
    assert_eq!(balances[0], vec![8, 0, 1]);
    assert_eq!(balances[1], vec![8, 11, 1]);
}

#[test]
fn test_pre_post_transaction_balances() {
    let (mut genesis_config, _mint_keypair) = create_genesis_config(500_000);
    let fee_rate_governor = FeeRateGovernor::new(5000, 0);
    genesis_config.fee_rate_governor = fee_rate_governor;
    let parent = Arc::new(Bank::new_for_tests(&genesis_config));
    let bank0 = Arc::new(new_from_parent(&parent));

    let keypair0 = Keypair::new();
    let keypair1 = Keypair::new();
    let pubkey0 = solana_sdk::pubkey::new_rand();
    let pubkey1 = solana_sdk::pubkey::new_rand();
    let pubkey2 = solana_sdk::pubkey::new_rand();
    let keypair0_account = AccountSharedData::new(908_000, 0, &Pubkey::default());
    let keypair1_account = AccountSharedData::new(909_000, 0, &Pubkey::default());
    let account0 = AccountSharedData::new(911_000, 0, &Pubkey::default());
    bank0.store_account(&keypair0.pubkey(), &keypair0_account);
    bank0.store_account(&keypair1.pubkey(), &keypair1_account);
    bank0.store_account(&pubkey0, &account0);

    let blockhash = bank0.last_blockhash();

    let tx0 = system_transaction::transfer(&keypair0, &pubkey0, 2_000, blockhash);
    let tx1 = system_transaction::transfer(&Keypair::new(), &pubkey1, 2_000, blockhash);
    let tx2 = system_transaction::transfer(&keypair1, &pubkey2, 912_000, blockhash);
    let txs = vec![tx0, tx1, tx2];

    let lock_result = bank0.prepare_batch_for_tests(txs);
    let (transaction_results, transaction_balances_set) = bank0
        .load_execute_and_commit_transactions(
            &lock_result,
            MAX_PROCESSING_AGE,
            true,
            false,
            false,
            false,
            &mut ExecuteTimings::default(),
            None,
        );

    assert_eq!(transaction_balances_set.pre_balances.len(), 3);
    assert_eq!(transaction_balances_set.post_balances.len(), 3);

    assert!(transaction_results.execution_results[0].was_executed_successfully());
    assert_eq!(
        transaction_balances_set.pre_balances[0],
        vec![908_000, 911_000, 1]
    );
    assert_eq!(
        transaction_balances_set.post_balances[0],
        vec![901_000, 913_000, 1]
    );

    // Failed transactions still produce balance sets
    // This is a TransactionError - not possible to charge fees
    assert!(matches!(
        transaction_results.execution_results[1],
        TransactionExecutionResult::NotExecuted(TransactionError::AccountNotFound),
    ));
    assert_eq!(transaction_balances_set.pre_balances[1], vec![0, 0, 1]);
    assert_eq!(transaction_balances_set.post_balances[1], vec![0, 0, 1]);

    // Failed transactions still produce balance sets
    // This is an InstructionError - fees charged
    assert!(matches!(
        transaction_results.execution_results[2],
        TransactionExecutionResult::Executed {
            details: TransactionExecutionDetails {
                status: Err(TransactionError::InstructionError(
                    0,
                    InstructionError::Custom(1),
                )),
                ..
            },
            ..
        },
    ));
    assert_eq!(
        transaction_balances_set.pre_balances[2],
        vec![909_000, 0, 1]
    );
    assert_eq!(
        transaction_balances_set.post_balances[2],
        vec![904_000, 0, 1]
    );
}

#[test]
fn test_transaction_with_duplicate_accounts_in_instruction() {
    let (genesis_config, mint_keypair) = create_genesis_config(500);
    let mut bank = Bank::new_for_tests(&genesis_config);

    declare_process_instruction!(process_instruction, 1, |invoke_context| {
        let transaction_context = &invoke_context.transaction_context;
        let instruction_context = transaction_context.get_current_instruction_context()?;
        let instruction_data = instruction_context.get_instruction_data();
        let lamports = u64::from_le_bytes(instruction_data.try_into().unwrap());
        instruction_context
            .try_borrow_instruction_account(transaction_context, 2)?
            .checked_sub_lamports(lamports)?;
        instruction_context
            .try_borrow_instruction_account(transaction_context, 1)?
            .checked_add_lamports(lamports)?;
        instruction_context
            .try_borrow_instruction_account(transaction_context, 0)?
            .checked_sub_lamports(lamports)?;
        instruction_context
            .try_borrow_instruction_account(transaction_context, 1)?
            .checked_add_lamports(lamports)?;
        Ok(())
    });

    let mock_program_id = Pubkey::from([2u8; 32]);
    bank.add_builtin(
        mock_program_id,
        create_builtin("mockup".to_string(), process_instruction),
    );

    let from_pubkey = solana_sdk::pubkey::new_rand();
    let to_pubkey = solana_sdk::pubkey::new_rand();
    let dup_pubkey = from_pubkey;
    let from_account = AccountSharedData::new(sol_to_lamports(100.), 1, &mock_program_id);
    let to_account = AccountSharedData::new(0, 1, &mock_program_id);
    bank.store_account(&from_pubkey, &from_account);
    bank.store_account(&to_pubkey, &to_account);

    let account_metas = vec![
        AccountMeta::new(from_pubkey, false),
        AccountMeta::new(to_pubkey, false),
        AccountMeta::new(dup_pubkey, false),
    ];
    let instruction =
        Instruction::new_with_bincode(mock_program_id, &sol_to_lamports(10.), account_metas);
    let tx = Transaction::new_signed_with_payer(
        &[instruction],
        Some(&mint_keypair.pubkey()),
        &[&mint_keypair],
        bank.last_blockhash(),
    );

    let result = bank.process_transaction(&tx);
    assert_eq!(result, Ok(()));
    assert_eq!(bank.get_balance(&from_pubkey), sol_to_lamports(80.));
    assert_eq!(bank.get_balance(&to_pubkey), sol_to_lamports(20.));
}

#[test]
fn test_transaction_with_program_ids_passed_to_programs() {
    let (genesis_config, mint_keypair) = create_genesis_config(500);
    let mut bank = Bank::new_for_tests(&genesis_config);

    let mock_program_id = Pubkey::from([2u8; 32]);
    bank.add_builtin(
        mock_program_id,
        create_builtin("mockup".to_string(), process_instruction),
    );

    let from_pubkey = solana_sdk::pubkey::new_rand();
    let to_pubkey = solana_sdk::pubkey::new_rand();
    let dup_pubkey = from_pubkey;
    let from_account = AccountSharedData::new(100, 1, &mock_program_id);
    let to_account = AccountSharedData::new(0, 1, &mock_program_id);
    bank.store_account(&from_pubkey, &from_account);
    bank.store_account(&to_pubkey, &to_account);

    let account_metas = vec![
        AccountMeta::new(from_pubkey, false),
        AccountMeta::new(to_pubkey, false),
        AccountMeta::new(dup_pubkey, false),
        AccountMeta::new(mock_program_id, false),
    ];
    let instruction = Instruction::new_with_bincode(mock_program_id, &10, account_metas);
    let tx = Transaction::new_signed_with_payer(
        &[instruction],
        Some(&mint_keypair.pubkey()),
        &[&mint_keypair],
        bank.last_blockhash(),
    );

    let result = bank.process_transaction(&tx);
    assert_eq!(result, Ok(()));
}

#[test]
fn test_account_ids_after_program_ids() {
    solana_logger::setup();
    let (genesis_config, mint_keypair) = create_genesis_config(500);
    let mut bank = Bank::new_for_tests(&genesis_config);

    let from_pubkey = solana_sdk::pubkey::new_rand();
    let to_pubkey = solana_sdk::pubkey::new_rand();

    let account_metas = vec![
        AccountMeta::new(from_pubkey, false),
        AccountMeta::new(to_pubkey, false),
    ];

    let instruction = Instruction::new_with_bincode(solana_vote_program::id(), &10, account_metas);
    let mut tx = Transaction::new_signed_with_payer(
        &[instruction],
        Some(&mint_keypair.pubkey()),
        &[&mint_keypair],
        bank.last_blockhash(),
    );

    tx.message.account_keys.push(solana_sdk::pubkey::new_rand());

    bank.add_builtin(
        solana_vote_program::id(),
        create_builtin("mockup".to_string(), process_instruction),
    );
    let result = bank.process_transaction(&tx);
    assert_eq!(result, Ok(()));
    let account = bank.get_account(&solana_vote_program::id()).unwrap();
    info!("account: {:?}", account);
    assert!(account.executable());
}

#[test]
fn test_incinerator() {
    let (genesis_config, mint_keypair) = create_genesis_config(1_000_000_000_000);
    let bank0 = Arc::new(Bank::new_for_tests(&genesis_config));

    // Move to the first normal slot so normal rent behaviour applies
    let bank = Bank::new_from_parent(
        &bank0,
        &Pubkey::default(),
        genesis_config.epoch_schedule.first_normal_slot,
    );
    let pre_capitalization = bank.capitalization();

    // Burn a non-rent exempt amount
    let burn_amount = bank.get_minimum_balance_for_rent_exemption(0) - 1;

    assert_eq!(bank.get_balance(&incinerator::id()), 0);
    bank.transfer(burn_amount, &mint_keypair, &incinerator::id())
        .unwrap();
    assert_eq!(bank.get_balance(&incinerator::id()), burn_amount);
    bank.freeze();
    assert_eq!(bank.get_balance(&incinerator::id()), 0);

    // Ensure that no rent was collected, and the entire burn amount was removed from bank
    // capitalization
    assert_eq!(bank.capitalization(), pre_capitalization - burn_amount);
}

#[test]
fn test_duplicate_account_key() {
    solana_logger::setup();
    let (genesis_config, mint_keypair) = create_genesis_config(500);
    let mut bank = Bank::new_for_tests(&genesis_config);

    let from_pubkey = solana_sdk::pubkey::new_rand();
    let to_pubkey = solana_sdk::pubkey::new_rand();

    let account_metas = vec![
        AccountMeta::new(from_pubkey, false),
        AccountMeta::new(to_pubkey, false),
    ];

    bank.add_builtin(
        solana_vote_program::id(),
        create_builtin("mockup".to_string(), process_instruction),
    );

    let instruction = Instruction::new_with_bincode(solana_vote_program::id(), &10, account_metas);
    let mut tx = Transaction::new_signed_with_payer(
        &[instruction],
        Some(&mint_keypair.pubkey()),
        &[&mint_keypair],
        bank.last_blockhash(),
    );
    tx.message.account_keys.push(from_pubkey);

    let result = bank.process_transaction(&tx);
    assert_eq!(result, Err(TransactionError::AccountLoadedTwice));
}

#[test]
fn test_process_transaction_with_too_many_account_locks() {
    solana_logger::setup();
    let (genesis_config, mint_keypair) = create_genesis_config(500);
    let mut bank = Bank::new_for_tests(&genesis_config);

    let from_pubkey = solana_sdk::pubkey::new_rand();
    let to_pubkey = solana_sdk::pubkey::new_rand();

    let account_metas = vec![
        AccountMeta::new(from_pubkey, false),
        AccountMeta::new(to_pubkey, false),
    ];

    bank.add_builtin(
        solana_vote_program::id(),
        create_builtin("mockup".to_string(), process_instruction),
    );

    let instruction = Instruction::new_with_bincode(solana_vote_program::id(), &10, account_metas);
    let mut tx = Transaction::new_signed_with_payer(
        &[instruction],
        Some(&mint_keypair.pubkey()),
        &[&mint_keypair],
        bank.last_blockhash(),
    );

    let transaction_account_lock_limit = bank.get_transaction_account_lock_limit();
    while tx.message.account_keys.len() <= transaction_account_lock_limit {
        tx.message.account_keys.push(solana_sdk::pubkey::new_rand());
    }

    let result = bank.process_transaction(&tx);
    assert_eq!(result, Err(TransactionError::TooManyAccountLocks));
}

#[test]
fn test_program_id_as_payer() {
    solana_logger::setup();
    let (genesis_config, mint_keypair) = create_genesis_config(500);
    let mut bank = Bank::new_for_tests(&genesis_config);

    let from_pubkey = solana_sdk::pubkey::new_rand();
    let to_pubkey = solana_sdk::pubkey::new_rand();

    let account_metas = vec![
        AccountMeta::new(from_pubkey, false),
        AccountMeta::new(to_pubkey, false),
    ];

    bank.add_builtin(
        solana_vote_program::id(),
        create_builtin("mockup".to_string(), process_instruction),
    );

    let instruction = Instruction::new_with_bincode(solana_vote_program::id(), &10, account_metas);
    let mut tx = Transaction::new_signed_with_payer(
        &[instruction],
        Some(&mint_keypair.pubkey()),
        &[&mint_keypair],
        bank.last_blockhash(),
    );

    info!(
        "mint: {} account keys: {:?}",
        mint_keypair.pubkey(),
        tx.message.account_keys
    );
    assert_eq!(tx.message.account_keys.len(), 4);
    tx.message.account_keys.clear();
    tx.message.account_keys.push(solana_vote_program::id());
    tx.message.account_keys.push(mint_keypair.pubkey());
    tx.message.account_keys.push(from_pubkey);
    tx.message.account_keys.push(to_pubkey);
    tx.message.instructions[0].program_id_index = 0;
    tx.message.instructions[0].accounts.clear();
    tx.message.instructions[0].accounts.push(2);
    tx.message.instructions[0].accounts.push(3);

    let result = bank.process_transaction(&tx);
    assert_eq!(result, Err(TransactionError::SanitizeFailure));
}

#[test]
fn test_ref_account_key_after_program_id() {
    let (genesis_config, mint_keypair) = create_genesis_config(500);
    let mut bank = Bank::new_for_tests(&genesis_config);

    let from_pubkey = solana_sdk::pubkey::new_rand();
    let to_pubkey = solana_sdk::pubkey::new_rand();

    let account_metas = vec![
        AccountMeta::new(from_pubkey, false),
        AccountMeta::new(to_pubkey, false),
    ];

    bank.add_builtin(
        solana_vote_program::id(),
        create_builtin("mockup".to_string(), process_instruction),
    );

    let instruction = Instruction::new_with_bincode(solana_vote_program::id(), &10, account_metas);
    let mut tx = Transaction::new_signed_with_payer(
        &[instruction],
        Some(&mint_keypair.pubkey()),
        &[&mint_keypair],
        bank.last_blockhash(),
    );

    tx.message.account_keys.push(solana_sdk::pubkey::new_rand());
    assert_eq!(tx.message.account_keys.len(), 5);
    tx.message.instructions[0].accounts.remove(0);
    tx.message.instructions[0].accounts.push(4);

    let result = bank.process_transaction(&tx);
    assert_eq!(result, Ok(()));
}

#[test]
fn test_fuzz_instructions() {
    solana_logger::setup();
    use rand::{thread_rng, Rng};
    let mut bank = create_simple_test_bank(1_000_000_000);

    let max_programs = 5;
    let program_keys: Vec<_> = (0..max_programs)
        .enumerate()
        .map(|i| {
            let key = solana_sdk::pubkey::new_rand();
            let name = format!("program{i:?}");
            bank.add_builtin(key, create_builtin(name.clone(), process_instruction));
            (key, name.as_bytes().to_vec())
        })
        .collect();
    let max_keys = 100;
    let keys: Vec<_> = (0..max_keys)
        .enumerate()
        .map(|_| {
            let key = solana_sdk::pubkey::new_rand();
            let balance = if thread_rng().gen_ratio(9, 10) {
                let lamports = if thread_rng().gen_ratio(1, 5) {
                    thread_rng().gen_range(0, 10)
                } else {
                    thread_rng().gen_range(20, 100)
                };
                let space = thread_rng().gen_range(0, 10);
                let owner = Pubkey::default();
                let account = AccountSharedData::new(lamports, space, &owner);
                bank.store_account(&key, &account);
                lamports
            } else {
                0
            };
            (key, balance)
        })
        .collect();
    let mut results = HashMap::new();
    for _ in 0..2_000 {
        let num_keys = if thread_rng().gen_ratio(1, 5) {
            thread_rng().gen_range(0, max_keys)
        } else {
            thread_rng().gen_range(1, 4)
        };
        let num_instructions = thread_rng().gen_range(0, max_keys - num_keys);

        let mut account_keys: Vec<_> = if thread_rng().gen_ratio(1, 5) {
            (0..num_keys)
                .map(|_| {
                    let idx = thread_rng().gen_range(0, keys.len());
                    keys[idx].0
                })
                .collect()
        } else {
            let mut inserted = HashSet::new();
            (0..num_keys)
                .map(|_| {
                    let mut idx;
                    loop {
                        idx = thread_rng().gen_range(0, keys.len());
                        if !inserted.contains(&idx) {
                            break;
                        }
                    }
                    inserted.insert(idx);
                    keys[idx].0
                })
                .collect()
        };

        let instructions: Vec<_> = if num_keys > 0 {
            (0..num_instructions)
                .map(|_| {
                    let num_accounts_to_pass = thread_rng().gen_range(0, num_keys);
                    let account_indexes = (0..num_accounts_to_pass)
                        .map(|_| thread_rng().gen_range(0, num_keys))
                        .collect();
                    let program_index: u8 = thread_rng().gen_range(0, num_keys);
                    if thread_rng().gen_ratio(4, 5) {
                        let programs_index = thread_rng().gen_range(0, program_keys.len());
                        account_keys[program_index as usize] = program_keys[programs_index].0;
                    }
                    CompiledInstruction::new(program_index, &10, account_indexes)
                })
                .collect()
        } else {
            vec![]
        };

        let account_keys_len = std::cmp::max(account_keys.len(), 2);
        let num_signatures = if thread_rng().gen_ratio(1, 5) {
            thread_rng().gen_range(0, account_keys_len + 10)
        } else {
            thread_rng().gen_range(1, account_keys_len)
        };

        let num_required_signatures = if thread_rng().gen_ratio(1, 5) {
            thread_rng().gen_range(0, account_keys_len + 10) as u8
        } else {
            thread_rng().gen_range(1, std::cmp::max(2, num_signatures)) as u8
        };
        let num_readonly_signed_accounts = if thread_rng().gen_ratio(1, 5) {
            thread_rng().gen_range(0, account_keys_len) as u8
        } else {
            let max = if num_required_signatures > 1 {
                num_required_signatures - 1
            } else {
                1
            };
            thread_rng().gen_range(0, max)
        };

        let num_readonly_unsigned_accounts = if thread_rng().gen_ratio(1, 5)
            || (num_required_signatures as usize) >= account_keys_len
        {
            thread_rng().gen_range(0, account_keys_len) as u8
        } else {
            thread_rng().gen_range(0, account_keys_len - num_required_signatures as usize) as u8
        };

        let header = MessageHeader {
            num_required_signatures,
            num_readonly_signed_accounts,
            num_readonly_unsigned_accounts,
        };
        let message = Message {
            header,
            account_keys,
            recent_blockhash: bank.last_blockhash(),
            instructions,
        };

        let tx = Transaction {
            signatures: vec![Signature::default(); num_signatures],
            message,
        };

        let result = bank.process_transaction(&tx);
        for (key, balance) in &keys {
            assert_eq!(bank.get_balance(key), *balance);
        }
        for (key, name) in &program_keys {
            let account = bank.get_account(key).unwrap();
            assert!(account.executable());
            assert_eq!(account.data(), name);
        }
        info!("result: {:?}", result);
        let result_key = format!("{result:?}");
        *results.entry(result_key).or_insert(0) += 1;
    }
    info!("results: {:?}", results);
}

#[test]
fn test_bank_hash_consistency() {
    solana_logger::setup();

    let mut genesis_config = GenesisConfig::new(
        &[(
            Pubkey::from([42; 32]),
            AccountSharedData::new(1_000_000_000_000, 0, &system_program::id()),
        )],
        &[],
    );
    genesis_config.creation_time = 0;
    genesis_config.cluster_type = ClusterType::MainnetBeta;
    genesis_config.rent.burn_percent = 100;
    let mut bank = Arc::new(Bank::new_for_tests(&genesis_config));
    // Check a few slots, cross an epoch boundary
    assert_eq!(bank.get_slots_in_epoch(0), 32);
    loop {
        goto_end_of_slot(Arc::get_mut(&mut bank).unwrap());
        if bank.slot == 0 {
            assert_eq!(
                bank.hash().to_string(),
                "FVZwMQ5YJiivwGctYDvPcoQrTECbUaNcmTnJeFDdb1a3"
            );
        }
        if bank.slot == 32 {
            assert_eq!(
                bank.hash().to_string(),
                "5AMuFif3LzgsBV8JXGVwdJpHbpZpYKRtcvyrfZjhMGvx"
            );
        }
        if bank.slot == 64 {
            assert_eq!(
                bank.hash().to_string(),
                "GDmYzhnPdXoFLvbr88vPoVF5EYyUbCZJLMWBG9JJv8DQ"
            );
        }
        if bank.slot == 128 {
            assert_eq!(
                bank.hash().to_string(),
                "J6Q2ng27mQMyDF2g7CbKSQDwZAeeaNnkUUZifax3FR9Y"
            );
            break;
        }
        bank = Arc::new(new_from_parent(&bank));
    }
}

#[test]
fn test_same_program_id_uses_unqiue_executable_accounts() {
    declare_process_instruction!(process_instruction, 1, |invoke_context| {
        let transaction_context = &invoke_context.transaction_context;
        let instruction_context = transaction_context.get_current_instruction_context()?;
        let _ = instruction_context
            .try_borrow_program_account(transaction_context, 1)?
            .checked_add_lamports(1);
        Ok(())
    });

    let (genesis_config, mint_keypair) = create_genesis_config(50000);
    let mut bank = Bank::new_for_tests(&genesis_config);

    // Add a new program
    let program1_pubkey = solana_sdk::pubkey::new_rand();
    bank.add_builtin(
        program1_pubkey,
        create_builtin("mockup".to_string(), process_instruction),
    );

    // Add a new program owned by the first
    let program2_pubkey = solana_sdk::pubkey::new_rand();
    let mut program2_account = AccountSharedData::new(42, 1, &program1_pubkey);
    program2_account.set_executable(true);
    bank.store_account(&program2_pubkey, &program2_account);

    let instruction = Instruction::new_with_bincode(program2_pubkey, &10, vec![]);
    let tx = Transaction::new_signed_with_payer(
        &[instruction.clone(), instruction],
        Some(&mint_keypair.pubkey()),
        &[&mint_keypair],
        bank.last_blockhash(),
    );
    assert!(bank.process_transaction(&tx).is_ok());
    assert_eq!(1, bank.get_balance(&program1_pubkey));
    assert_eq!(42, bank.get_balance(&program2_pubkey));
}

fn get_shrink_account_size() -> usize {
    let (genesis_config, _mint_keypair) = create_genesis_config(1_000_000_000);

    // Set root for bank 0, with caching disabled so we can get the size
    // of the storage for this slot
    let mut bank0 = Arc::new(Bank::new_with_config_for_tests(
        &genesis_config,
        AccountSecondaryIndexes::default(),
        AccountShrinkThreshold::default(),
    ));
    bank0.restore_old_behavior_for_fragile_tests();
    goto_end_of_slot(Arc::<Bank>::get_mut(&mut bank0).unwrap());
    bank0.freeze();
    bank0.squash();
    add_root_and_flush_write_cache(&bank0);

    let sizes = bank0
        .rc
        .accounts
        .accounts_db
        .sizes_of_accounts_in_storage_for_tests(0);

    // Create an account such that it takes DEFAULT_ACCOUNTS_SHRINK_RATIO of the total account space for
    // the slot, so when it gets pruned, the storage entry will become a shrink candidate.
    let bank0_total_size: usize = sizes.into_iter().sum();
    let pubkey0_size = (bank0_total_size as f64 / (1.0 - DEFAULT_ACCOUNTS_SHRINK_RATIO)).ceil();
    assert!(
        pubkey0_size / (pubkey0_size + bank0_total_size as f64) > DEFAULT_ACCOUNTS_SHRINK_RATIO
    );
    pubkey0_size as usize
}

#[test]
fn test_clean_nonrooted() {
    solana_logger::setup();

    let (genesis_config, _mint_keypair) = create_genesis_config(1_000_000_000);
    let pubkey0 = Pubkey::from([0; 32]);
    let pubkey1 = Pubkey::from([1; 32]);

    info!("pubkey0: {}", pubkey0);
    info!("pubkey1: {}", pubkey1);

    // Set root for bank 0, with caching enabled
    let mut bank0 = Arc::new(Bank::new_with_config_for_tests(
        &genesis_config,
        AccountSecondaryIndexes::default(),
        AccountShrinkThreshold::default(),
    ));

    let account_zero = AccountSharedData::new(0, 0, &Pubkey::new_unique());

    goto_end_of_slot(Arc::<Bank>::get_mut(&mut bank0).unwrap());
    bank0.freeze();
    bank0.squash();
    // Flush now so that accounts cache cleaning doesn't clean up bank 0 when later
    // slots add updates to the cache
    bank0.force_flush_accounts_cache();

    // Store some lamports in bank 1
    let some_lamports = 123;
    let mut bank1 = Arc::new(Bank::new_from_parent(&bank0, &Pubkey::default(), 1));
    bank1.deposit(&pubkey0, some_lamports).unwrap();
    goto_end_of_slot(Arc::<Bank>::get_mut(&mut bank1).unwrap());
    bank1.freeze();
    bank1.flush_accounts_cache_slot_for_tests();

    bank1.print_accounts_stats();

    // Store some lamports for pubkey1 in bank 2, root bank 2
    // bank2's parent is bank0
    let mut bank2 = Arc::new(Bank::new_from_parent(&bank0, &Pubkey::default(), 2));
    bank2.deposit(&pubkey1, some_lamports).unwrap();
    bank2.store_account(&pubkey0, &account_zero);
    goto_end_of_slot(Arc::<Bank>::get_mut(&mut bank2).unwrap());
    bank2.freeze();
    bank2.squash();
    bank2.force_flush_accounts_cache();

    bank2.print_accounts_stats();
    drop(bank1);

    // Clean accounts, which should add earlier slots to the shrink
    // candidate set
    bank2.clean_accounts_for_tests();

    let mut bank3 = Arc::new(Bank::new_from_parent(&bank2, &Pubkey::default(), 3));
    bank3.deposit(&pubkey1, some_lamports + 1).unwrap();
    goto_end_of_slot(Arc::<Bank>::get_mut(&mut bank3).unwrap());
    bank3.freeze();
    bank3.squash();
    bank3.force_flush_accounts_cache();

    bank3.clean_accounts_for_tests();
    assert_eq!(
        bank3.rc.accounts.accounts_db.ref_count_for_pubkey(&pubkey0),
        2
    );
    assert!(bank3
        .rc
        .accounts
        .accounts_db
        .storage
        .get_slot_storage_entry(1)
        .is_none());

    bank3.print_accounts_stats();
}

#[test]
fn test_shrink_candidate_slots_cached() {
    solana_logger::setup();

    let (genesis_config, _mint_keypair) = create_genesis_config(1_000_000_000);
    let pubkey0 = solana_sdk::pubkey::new_rand();
    let pubkey1 = solana_sdk::pubkey::new_rand();
    let pubkey2 = solana_sdk::pubkey::new_rand();

    // Set root for bank 0, with caching enabled
    let mut bank0 = Arc::new(Bank::new_with_config_for_tests(
        &genesis_config,
        AccountSecondaryIndexes::default(),
        AccountShrinkThreshold::default(),
    ));
    bank0.restore_old_behavior_for_fragile_tests();

    let pubkey0_size = get_shrink_account_size();

    let account0 = AccountSharedData::new(1000, pubkey0_size, &Pubkey::new_unique());
    bank0.store_account(&pubkey0, &account0);

    goto_end_of_slot(Arc::<Bank>::get_mut(&mut bank0).unwrap());
    bank0.freeze();
    bank0.squash();
    // Flush now so that accounts cache cleaning doesn't clean up bank 0 when later
    // slots add updates to the cache
    bank0.force_flush_accounts_cache();

    // Store some lamports in bank 1
    let some_lamports = 123;
    let mut bank1 = Arc::new(new_from_parent(&bank0));
    bank1.deposit(&pubkey1, some_lamports).unwrap();
    bank1.deposit(&pubkey2, some_lamports).unwrap();
    goto_end_of_slot(Arc::<Bank>::get_mut(&mut bank1).unwrap());
    bank1.freeze();
    bank1.squash();
    // Flush now so that accounts cache cleaning doesn't clean up bank 0 when later
    // slots add updates to the cache
    bank1.force_flush_accounts_cache();

    // Store some lamports for pubkey1 in bank 2, root bank 2
    let mut bank2 = Arc::new(new_from_parent(&bank1));
    bank2.deposit(&pubkey1, some_lamports).unwrap();
    bank2.store_account(&pubkey0, &account0);
    goto_end_of_slot(Arc::<Bank>::get_mut(&mut bank2).unwrap());
    bank2.freeze();
    bank2.squash();
    bank2.force_flush_accounts_cache();

    // Clean accounts, which should add earlier slots to the shrink
    // candidate set
    bank2.clean_accounts_for_tests();

    // Slots 0 and 1 should be candidates for shrinking, but slot 2
    // shouldn't because none of its accounts are outdated by a later
    // root
    assert_eq!(bank2.shrink_candidate_slots(), 2);
    let alive_counts: Vec<usize> = (0..3)
        .map(|slot| {
            bank2
                .rc
                .accounts
                .accounts_db
                .alive_account_count_in_slot(slot)
        })
        .collect();

    // No more slots should be shrunk
    assert_eq!(bank2.shrink_candidate_slots(), 0);
    // alive_counts represents the count of alive accounts in the three slots 0,1,2
    assert_eq!(alive_counts, vec![14, 1, 7]);
}

#[test]
fn test_add_builtin_no_overwrite() {
    let slot = 123;
    let program_id = solana_sdk::pubkey::new_rand();

    let mut bank = Arc::new(Bank::new_from_parent(
        &create_simple_test_arc_bank(100_000),
        &Pubkey::default(),
        slot,
    ));
    assert_eq!(bank.get_account_modified_slot(&program_id), None);

    Arc::get_mut(&mut bank).unwrap().add_builtin(
        program_id,
        create_builtin("mockup".to_string(), process_instruction),
    );
    assert_eq!(bank.get_account_modified_slot(&program_id).unwrap().1, slot);

    let mut bank = Arc::new(new_from_parent(&bank));
    Arc::get_mut(&mut bank).unwrap().add_builtin(
        program_id,
        create_builtin("mockup".to_string(), process_instruction),
    );
    assert_eq!(bank.get_account_modified_slot(&program_id).unwrap().1, slot);
}

#[test]
fn test_add_builtin_loader_no_overwrite() {
    let slot = 123;
    let loader_id = solana_sdk::pubkey::new_rand();

    let mut bank = Arc::new(Bank::new_from_parent(
        &create_simple_test_arc_bank(100_000),
        &Pubkey::default(),
        slot,
    ));
    assert_eq!(bank.get_account_modified_slot(&loader_id), None);

    Arc::get_mut(&mut bank).unwrap().add_builtin(
        loader_id,
        create_builtin("mockup".to_string(), process_instruction),
    );
    assert_eq!(bank.get_account_modified_slot(&loader_id).unwrap().1, slot);

    let mut bank = Arc::new(new_from_parent(&bank));
    Arc::get_mut(&mut bank).unwrap().add_builtin(
        loader_id,
        create_builtin("mockup".to_string(), process_instruction),
    );
    assert_eq!(bank.get_account_modified_slot(&loader_id).unwrap().1, slot);
}

#[test]
fn test_add_builtin_account() {
    for pass in 0..5 {
        let (mut genesis_config, _mint_keypair) = create_genesis_config(100_000);
        activate_all_features(&mut genesis_config);

        let slot = 123;
        let program_id = solana_sdk::pubkey::new_rand();

        let bank = Arc::new(Bank::new_from_parent(
            &Arc::new(Bank::new_for_tests(&genesis_config)),
            &Pubkey::default(),
            slot,
        ));
        add_root_and_flush_write_cache(&bank.parent().unwrap());
        assert_eq!(bank.get_account_modified_slot(&program_id), None);

        assert_capitalization_diff(
            &bank,
            || bank.add_builtin_account("mock_program", &program_id, false),
            |old, new| {
                assert_eq!(old + 1, new);
                pass == 0
            },
        );
        if pass == 0 {
            continue;
        }

        assert_eq!(bank.get_account_modified_slot(&program_id).unwrap().1, slot);

        let bank = Arc::new(new_from_parent(&bank));
        add_root_and_flush_write_cache(&bank.parent().unwrap());
        assert_capitalization_diff(
            &bank,
            || bank.add_builtin_account("mock_program", &program_id, false),
            |old, new| {
                assert_eq!(old, new);
                pass == 1
            },
        );
        if pass == 1 {
            continue;
        }

        assert_eq!(bank.get_account_modified_slot(&program_id).unwrap().1, slot);

        let bank = Arc::new(new_from_parent(&bank));
        add_root_and_flush_write_cache(&bank.parent().unwrap());
        // When replacing builtin_program, name must change to disambiguate from repeated
        // invocations.
        assert_capitalization_diff(
            &bank,
            || bank.add_builtin_account("mock_program v2", &program_id, true),
            |old, new| {
                assert_eq!(old, new);
                pass == 2
            },
        );
        if pass == 2 {
            continue;
        }

        assert_eq!(
            bank.get_account_modified_slot(&program_id).unwrap().1,
            bank.slot()
        );

        let bank = Arc::new(new_from_parent(&bank));
        add_root_and_flush_write_cache(&bank.parent().unwrap());
        assert_capitalization_diff(
            &bank,
            || bank.add_builtin_account("mock_program v2", &program_id, true),
            |old, new| {
                assert_eq!(old, new);
                pass == 3
            },
        );
        if pass == 3 {
            continue;
        }

        // replacing with same name shouldn't update account
        assert_eq!(
            bank.get_account_modified_slot(&program_id).unwrap().1,
            bank.parent_slot()
        );
    }
}

/// useful to adapt tests written prior to introduction of the write cache
/// to use the write cache
fn add_root_and_flush_write_cache(bank: &Bank) {
    bank.rc.accounts.add_root(bank.slot());
    bank.flush_accounts_cache_slot_for_tests()
}

#[test]
fn test_add_builtin_account_inherited_cap_while_replacing() {
    for pass in 0..4 {
        let (genesis_config, mint_keypair) = create_genesis_config(100_000);
        let bank = Bank::new_for_tests(&genesis_config);
        let program_id = solana_sdk::pubkey::new_rand();

        bank.add_builtin_account("mock_program", &program_id, false);
        if pass == 0 {
            add_root_and_flush_write_cache(&bank);
            assert_eq!(bank.capitalization(), bank.calculate_capitalization(true));
            continue;
        }

        // someone mess with program_id's balance
        bank.withdraw(&mint_keypair.pubkey(), 10).unwrap();
        if pass == 1 {
            add_root_and_flush_write_cache(&bank);
            assert_ne!(bank.capitalization(), bank.calculate_capitalization(true));
            continue;
        }
        bank.deposit(&program_id, 10).unwrap();
        if pass == 2 {
            add_root_and_flush_write_cache(&bank);
            assert_eq!(bank.capitalization(), bank.calculate_capitalization(true));
            continue;
        }

        bank.add_builtin_account("mock_program v2", &program_id, true);
        add_root_and_flush_write_cache(&bank);
        assert_eq!(bank.capitalization(), bank.calculate_capitalization(true));
    }
}

#[test]
fn test_add_builtin_account_squatted_while_not_replacing() {
    for pass in 0..3 {
        let (genesis_config, mint_keypair) = create_genesis_config(100_000);
        let bank = Bank::new_for_tests(&genesis_config);
        let program_id = solana_sdk::pubkey::new_rand();

        // someone managed to squat at program_id!
        bank.withdraw(&mint_keypair.pubkey(), 10).unwrap();
        if pass == 0 {
            add_root_and_flush_write_cache(&bank);
            assert_ne!(bank.capitalization(), bank.calculate_capitalization(true));
            continue;
        }
        bank.deposit(&program_id, 10).unwrap();
        if pass == 1 {
            add_root_and_flush_write_cache(&bank);
            assert_eq!(bank.capitalization(), bank.calculate_capitalization(true));
            continue;
        }

        bank.add_builtin_account("mock_program", &program_id, false);
        add_root_and_flush_write_cache(&bank);
        assert_eq!(bank.capitalization(), bank.calculate_capitalization(true));
    }
}

#[test]
#[should_panic(
    expected = "Can't change frozen bank by adding not-existing new builtin \
                program (mock_program, CiXgo2KHKSDmDnV1F6B69eWFgNAPiSBjjYvfB4cvRNre). \
                Maybe, inconsistent program activation is detected on snapshot restore?"
)]
fn test_add_builtin_account_after_frozen() {
    let slot = 123;
    let program_id = Pubkey::from_str("CiXgo2KHKSDmDnV1F6B69eWFgNAPiSBjjYvfB4cvRNre").unwrap();

    let bank = Bank::new_from_parent(
        &create_simple_test_arc_bank(100_000),
        &Pubkey::default(),
        slot,
    );
    bank.freeze();

    bank.add_builtin_account("mock_program", &program_id, false);
}

#[test]
#[should_panic(
    expected = "There is no account to replace with builtin program (mock_program, \
                CiXgo2KHKSDmDnV1F6B69eWFgNAPiSBjjYvfB4cvRNre)."
)]
fn test_add_builtin_account_replace_none() {
    let slot = 123;
    let program_id = Pubkey::from_str("CiXgo2KHKSDmDnV1F6B69eWFgNAPiSBjjYvfB4cvRNre").unwrap();

    let bank = Bank::new_from_parent(
        &create_simple_test_arc_bank(100_000),
        &Pubkey::default(),
        slot,
    );

    bank.add_builtin_account("mock_program", &program_id, true);
}

#[test]
fn test_add_precompiled_account() {
    for pass in 0..2 {
        let (mut genesis_config, _mint_keypair) = create_genesis_config(100_000);
        activate_all_features(&mut genesis_config);

        let slot = 123;
        let program_id = solana_sdk::pubkey::new_rand();

        let bank = Arc::new(Bank::new_from_parent(
            &Arc::new(Bank::new_for_tests_with_config(
                &genesis_config,
                BankTestConfig::default(),
            )),
            &Pubkey::default(),
            slot,
        ));
        add_root_and_flush_write_cache(&bank.parent().unwrap());
        assert_eq!(bank.get_account_modified_slot(&program_id), None);

        assert_capitalization_diff(
            &bank,
            || bank.add_precompiled_account(&program_id),
            |old, new| {
                assert_eq!(old + 1, new);
                pass == 0
            },
        );
        if pass == 0 {
            continue;
        }

        assert_eq!(bank.get_account_modified_slot(&program_id).unwrap().1, slot);

        let bank = Arc::new(new_from_parent(&bank));
        add_root_and_flush_write_cache(&bank.parent().unwrap());
        assert_capitalization_diff(
            &bank,
            || bank.add_precompiled_account(&program_id),
            |old, new| {
                assert_eq!(old, new);
                true
            },
        );

        assert_eq!(bank.get_account_modified_slot(&program_id).unwrap().1, slot);
    }
}

#[test]
fn test_add_precompiled_account_inherited_cap_while_replacing() {
    // when we flush the cache, it has side effects, so we have to restart the test each time we flush the cache
    // and then want to continue modifying the bank
    for pass in 0..4 {
        let (genesis_config, mint_keypair) = create_genesis_config(100_000);
        let bank = Bank::new_for_tests_with_config(&genesis_config, BankTestConfig::default());
        let program_id = solana_sdk::pubkey::new_rand();

        bank.add_precompiled_account(&program_id);
        if pass == 0 {
            add_root_and_flush_write_cache(&bank);
            assert_eq!(bank.capitalization(), bank.calculate_capitalization(true));
            continue;
        }

        // someone mess with program_id's balance
        bank.withdraw(&mint_keypair.pubkey(), 10).unwrap();
        if pass == 1 {
            add_root_and_flush_write_cache(&bank);
            assert_ne!(bank.capitalization(), bank.calculate_capitalization(true));
            continue;
        }
        bank.deposit(&program_id, 10).unwrap();
        if pass == 2 {
            add_root_and_flush_write_cache(&bank);
            assert_eq!(bank.capitalization(), bank.calculate_capitalization(true));
            continue;
        }

        bank.add_precompiled_account(&program_id);
        add_root_and_flush_write_cache(&bank);
        assert_eq!(bank.capitalization(), bank.calculate_capitalization(true));
    }
}

#[test]
fn test_add_precompiled_account_squatted_while_not_replacing() {
    for pass in 0..3 {
        let (genesis_config, mint_keypair) = create_genesis_config(100_000);
        let bank = Bank::new_for_tests_with_config(&genesis_config, BankTestConfig::default());
        let program_id = solana_sdk::pubkey::new_rand();

        // someone managed to squat at program_id!
        bank.withdraw(&mint_keypair.pubkey(), 10).unwrap();
        if pass == 0 {
            add_root_and_flush_write_cache(&bank);

            assert_ne!(bank.capitalization(), bank.calculate_capitalization(true));
            continue;
        }
        bank.deposit(&program_id, 10).unwrap();
        if pass == 1 {
            add_root_and_flush_write_cache(&bank);
            assert_eq!(bank.capitalization(), bank.calculate_capitalization(true));
            continue;
        }

        bank.add_precompiled_account(&program_id);
        add_root_and_flush_write_cache(&bank);

        assert_eq!(bank.capitalization(), bank.calculate_capitalization(true));
    }
}

#[test]
#[should_panic(
    expected = "Can't change frozen bank by adding not-existing new precompiled \
                program (CiXgo2KHKSDmDnV1F6B69eWFgNAPiSBjjYvfB4cvRNre). \
                Maybe, inconsistent program activation is detected on snapshot restore?"
)]
fn test_add_precompiled_account_after_frozen() {
    let slot = 123;
    let program_id = Pubkey::from_str("CiXgo2KHKSDmDnV1F6B69eWFgNAPiSBjjYvfB4cvRNre").unwrap();

    let bank = Bank::new_from_parent(
        &create_simple_test_arc_bank(100_000),
        &Pubkey::default(),
        slot,
    );
    bank.freeze();

    bank.add_precompiled_account(&program_id);
}

#[test]
fn test_reconfigure_token2_native_mint() {
    solana_logger::setup();

    let mut genesis_config =
        create_genesis_config_with_leader(5, &solana_sdk::pubkey::new_rand(), 0).genesis_config;

    // ClusterType::Development - Native mint exists immediately
    assert_eq!(genesis_config.cluster_type, ClusterType::Development);
    let bank = Arc::new(Bank::new_for_tests(&genesis_config));
    assert_eq!(
        bank.get_balance(&inline_spl_token::native_mint::id()),
        1000000000
    );

    // Testnet - Native mint blinks into existence at epoch 93
    genesis_config.cluster_type = ClusterType::Testnet;
    let bank = Arc::new(Bank::new_for_tests(&genesis_config));
    assert_eq!(bank.get_balance(&inline_spl_token::native_mint::id()), 0);
    bank.deposit(&inline_spl_token::native_mint::id(), 4200000000)
        .unwrap();

    let bank = Bank::new_from_parent(
        &bank,
        &Pubkey::default(),
        genesis_config.epoch_schedule.get_first_slot_in_epoch(93),
    );

    let native_mint_account = bank
        .get_account(&inline_spl_token::native_mint::id())
        .unwrap();
    assert_eq!(native_mint_account.data().len(), 82);
    assert_eq!(
        bank.get_balance(&inline_spl_token::native_mint::id()),
        4200000000
    );
    assert_eq!(native_mint_account.owner(), &inline_spl_token::id());

    // MainnetBeta - Native mint blinks into existence at epoch 75
    genesis_config.cluster_type = ClusterType::MainnetBeta;
    let bank = Arc::new(Bank::new_for_tests(&genesis_config));
    assert_eq!(bank.get_balance(&inline_spl_token::native_mint::id()), 0);
    bank.deposit(&inline_spl_token::native_mint::id(), 4200000000)
        .unwrap();

    let bank = Bank::new_from_parent(
        &bank,
        &Pubkey::default(),
        genesis_config.epoch_schedule.get_first_slot_in_epoch(75),
    );

    let native_mint_account = bank
        .get_account(&inline_spl_token::native_mint::id())
        .unwrap();
    assert_eq!(native_mint_account.data().len(), 82);
    assert_eq!(
        bank.get_balance(&inline_spl_token::native_mint::id()),
        4200000000
    );
    assert_eq!(native_mint_account.owner(), &inline_spl_token::id());
}

#[test]
fn test_bank_executor_cache() {
    solana_logger::setup();

    let (genesis_config, _) = create_genesis_config(1);
    let bank = Bank::new_for_tests(&genesis_config);

    let key1 = solana_sdk::pubkey::new_rand();
    let key2 = solana_sdk::pubkey::new_rand();
    let key3 = solana_sdk::pubkey::new_rand();
    let key4 = solana_sdk::pubkey::new_rand();
    let key5 = solana_sdk::pubkey::new_rand();
    let executor = Arc::new(LoadedProgram::default());

    fn new_executable_account(owner: Pubkey) -> AccountSharedData {
        AccountSharedData::from(Account {
            owner,
            executable: true,
            ..Account::default()
        })
    }

    let accounts = &[
        (key1, new_executable_account(bpf_loader_upgradeable::id())),
        (key2, new_executable_account(bpf_loader::id())),
        (key3, new_executable_account(bpf_loader_deprecated::id())),
        (key4, new_executable_account(native_loader::id())),
        (key5, AccountSharedData::default()),
    ];

    // don't do any work if not dirty
    let executors =
        TransactionExecutorCache::new((0..4).map(|i| (accounts[i].0, executor.clone())));
    let executors = Rc::new(RefCell::new(executors));
    bank.store_executors_which_added_to_the_cache(&executors);
    bank.store_executors_which_were_deployed(&executors);
    let stored_executors = bank.get_tx_executor_cache(accounts);
    assert_eq!(stored_executors.borrow().visible.len(), 0);

    // do work
    let mut executors =
        TransactionExecutorCache::new((2..3).map(|i| (accounts[i].0, executor.clone())));
    executors.set(key1, executor.clone(), false, true, bank.slot());
    executors.set(key2, executor.clone(), false, true, bank.slot());
    executors.set(key3, executor.clone(), true, true, bank.slot());
    executors.set(key4, executor, false, true, bank.slot());
    let executors = Rc::new(RefCell::new(executors));

    // store Missing
    bank.store_executors_which_added_to_the_cache(&executors);
    let stored_executors = bank.get_tx_executor_cache(accounts);
    assert_eq!(stored_executors.borrow().visible.len(), 2);
    assert!(stored_executors.borrow().visible.contains_key(&key1));
    assert!(stored_executors.borrow().visible.contains_key(&key2));

    // store Updated
    bank.store_executors_which_were_deployed(&executors);
    let stored_executors = bank.get_tx_executor_cache(accounts);
    assert_eq!(stored_executors.borrow().visible.len(), 3);
    assert!(stored_executors.borrow().visible.contains_key(&key1));
    assert!(stored_executors.borrow().visible.contains_key(&key2));
    assert!(stored_executors.borrow().visible.contains_key(&key3));

    // Check inheritance
    let bank = Bank::new_from_parent(&Arc::new(bank), &solana_sdk::pubkey::new_rand(), 1);
    let stored_executors = bank.get_tx_executor_cache(accounts);
    assert_eq!(stored_executors.borrow().visible.len(), 3);
    assert!(stored_executors.borrow().visible.contains_key(&key1));
    assert!(stored_executors.borrow().visible.contains_key(&key2));
    assert!(stored_executors.borrow().visible.contains_key(&key3));

    // Force compilation of an executor
    let mut file = File::open("../programs/bpf_loader/test_elfs/out/noop_aligned.so").unwrap();
    let mut elf = Vec::new();
    file.read_to_end(&mut elf).unwrap();
    let programdata_key = solana_sdk::pubkey::new_rand();
    let mut program_account = AccountSharedData::new_data(
        40,
        &UpgradeableLoaderState::Program {
            programdata_address: programdata_key,
        },
        &bpf_loader_upgradeable::id(),
    )
    .unwrap();
    program_account.set_executable(true);
    program_account.set_rent_epoch(1);
    let programdata_data_offset = UpgradeableLoaderState::size_of_programdata_metadata();
    let mut programdata_account = AccountSharedData::new(
        40,
        programdata_data_offset + elf.len(),
        &bpf_loader_upgradeable::id(),
    );
    programdata_account
        .set_state(&UpgradeableLoaderState::ProgramData {
            slot: 42,
            upgrade_authority_address: None,
        })
        .unwrap();
    let mut data = programdata_account.data().to_vec();
    data[programdata_data_offset..].copy_from_slice(&elf);
    programdata_account.set_data_from_slice(&data);
    programdata_account.set_rent_epoch(1);
    bank.store_account_and_update_capitalization(&key1, &program_account);
    bank.store_account_and_update_capitalization(&programdata_key, &programdata_account);

    // Remove all
    bank.remove_executor(&key1);
    bank.remove_executor(&key2);
    bank.remove_executor(&key3);
    bank.remove_executor(&key4);
    let stored_executors = bank.get_tx_executor_cache(accounts);
    assert_eq!(stored_executors.borrow().visible.len(), 0);
}

#[test]
fn test_bank_load_program() {
    solana_logger::setup();

    let (genesis_config, _) = create_genesis_config(1);
    let bank = Bank::new_for_tests(&genesis_config);

    let key1 = solana_sdk::pubkey::new_rand();

    let mut file = File::open("../programs/bpf_loader/test_elfs/out/noop_aligned.so").unwrap();
    let mut elf = Vec::new();
    file.read_to_end(&mut elf).unwrap();
    let programdata_key = solana_sdk::pubkey::new_rand();
    let mut program_account = AccountSharedData::new_data(
        40,
        &UpgradeableLoaderState::Program {
            programdata_address: programdata_key,
        },
        &bpf_loader_upgradeable::id(),
    )
    .unwrap();
    program_account.set_executable(true);
    program_account.set_rent_epoch(1);
    let programdata_data_offset = UpgradeableLoaderState::size_of_programdata_metadata();
    let mut programdata_account = AccountSharedData::new(
        40,
        programdata_data_offset + elf.len(),
        &bpf_loader_upgradeable::id(),
    );
    programdata_account
        .set_state(&UpgradeableLoaderState::ProgramData {
            slot: 42,
            upgrade_authority_address: None,
        })
        .unwrap();
    programdata_account.data_as_mut_slice()[programdata_data_offset..].copy_from_slice(&elf);
    programdata_account.set_rent_epoch(1);
    bank.store_account_and_update_capitalization(&key1, &program_account);
    bank.store_account_and_update_capitalization(&programdata_key, &programdata_account);
    let program = bank.load_program(&key1, false);
    assert!(program.is_ok());
    let program = program.unwrap();
    assert!(matches!(program.program, LoadedProgramType::LegacyV1(_)));
    assert_eq!(
        program.account_size,
        program_account.data().len() + programdata_account.data().len()
    );
}

#[test]
fn test_bank_executor_cow() {
    solana_logger::setup();

    let (genesis_config, _) = create_genesis_config(1);
    let root = Arc::new(Bank::new_for_tests(&genesis_config));

    let key1 = solana_sdk::pubkey::new_rand();
    let key2 = solana_sdk::pubkey::new_rand();
    let executor = Arc::new(LoadedProgram::default());
    let executable_account = AccountSharedData::from(Account {
        owner: bpf_loader_upgradeable::id(),
        executable: true,
        ..Account::default()
    });

    let accounts = &[
        (key1, executable_account.clone()),
        (key2, executable_account),
    ];

    // add one to root bank
    let mut executors = TransactionExecutorCache::default();
    executors.set(key1, executor.clone(), false, true, root.slot());
    let executors = Rc::new(RefCell::new(executors));
    root.store_executors_which_added_to_the_cache(&executors);
    let executors = root.get_tx_executor_cache(accounts);
    assert_eq!(executors.borrow().visible.len(), 1);

    let fork1 = Bank::new_from_parent(&root, &Pubkey::default(), 1);
    let fork2 = Bank::new_from_parent(&root, &Pubkey::default(), 2);

    let executors = fork1.get_tx_executor_cache(accounts);
    assert_eq!(executors.borrow().visible.len(), 1);
    let executors = fork2.get_tx_executor_cache(accounts);
    assert_eq!(executors.borrow().visible.len(), 1);

    let mut executors = TransactionExecutorCache::default();
    executors.set(key2, executor, false, true, fork1.slot());
    let executors = Rc::new(RefCell::new(executors));
    fork1.store_executors_which_added_to_the_cache(&executors);

    let executors = fork1.get_tx_executor_cache(accounts);
    assert_eq!(executors.borrow().visible.len(), 2);
    let executors = fork2.get_tx_executor_cache(accounts);
    assert_eq!(executors.borrow().visible.len(), 1);

    fork1.remove_executor(&key1);

    let executors = fork1.get_tx_executor_cache(accounts);
    assert_eq!(executors.borrow().visible.len(), 1);
    let executors = fork2.get_tx_executor_cache(accounts);
    assert_eq!(executors.borrow().visible.len(), 1);
}

#[test]
fn test_bpf_loader_upgradeable_deploy_with_max_len() {
    let (genesis_config, mint_keypair) = create_genesis_config(1_000_000_000);
    let mut bank = Bank::new_for_tests(&genesis_config);
    bank.feature_set = Arc::new(FeatureSet::all_enabled());
    let bank = Arc::new(bank);
    let bank_client = BankClient::new_shared(&bank);

    // Setup keypairs and addresses
    let payer_keypair = Keypair::new();
    let program_keypair = Keypair::new();
    let buffer_address = Pubkey::new_unique();
    let (programdata_address, _) = Pubkey::find_program_address(
        &[program_keypair.pubkey().as_ref()],
        &bpf_loader_upgradeable::id(),
    );
    let upgrade_authority_keypair = Keypair::new();

    // Load program file
    let mut file = File::open("../programs/bpf_loader/test_elfs/out/noop_aligned.so")
        .expect("file open failed");
    let mut elf = Vec::new();
    file.read_to_end(&mut elf).unwrap();

    // Compute rent exempt balances
    let program_len = elf.len();
    let min_program_balance =
        bank.get_minimum_balance_for_rent_exemption(UpgradeableLoaderState::size_of_program());
    let min_buffer_balance = bank.get_minimum_balance_for_rent_exemption(
        UpgradeableLoaderState::size_of_buffer(program_len),
    );
    let min_programdata_balance = bank.get_minimum_balance_for_rent_exemption(
        UpgradeableLoaderState::size_of_programdata(program_len),
    );

    // Setup accounts
    let buffer_account = {
        let mut account = AccountSharedData::new(
            min_buffer_balance,
            UpgradeableLoaderState::size_of_buffer(elf.len()),
            &bpf_loader_upgradeable::id(),
        );
        account
            .set_state(&UpgradeableLoaderState::Buffer {
                authority_address: Some(upgrade_authority_keypair.pubkey()),
            })
            .unwrap();
        account
            .data_as_mut_slice()
            .get_mut(UpgradeableLoaderState::size_of_buffer_metadata()..)
            .unwrap()
            .copy_from_slice(&elf);
        account
    };
    let program_account = AccountSharedData::new(
        min_programdata_balance,
        UpgradeableLoaderState::size_of_program(),
        &bpf_loader_upgradeable::id(),
    );
    let programdata_account = AccountSharedData::new(
        1,
        UpgradeableLoaderState::size_of_programdata(elf.len()),
        &bpf_loader_upgradeable::id(),
    );

    // Test successful deploy
    let payer_base_balance = LAMPORTS_PER_SOL;
    let deploy_fees = {
        let fee_calculator = genesis_config.fee_rate_governor.create_fee_calculator();
        3 * fee_calculator.lamports_per_signature
    };
    let min_payer_balance = min_program_balance
        .saturating_add(min_programdata_balance)
        .saturating_sub(min_buffer_balance.saturating_add(deploy_fees));
    bank.store_account(
        &payer_keypair.pubkey(),
        &AccountSharedData::new(
            payer_base_balance.saturating_add(min_payer_balance),
            0,
            &system_program::id(),
        ),
    );
    bank.store_account(&buffer_address, &buffer_account);
    bank.store_account(&program_keypair.pubkey(), &AccountSharedData::default());
    bank.store_account(&programdata_address, &AccountSharedData::default());
    let message = Message::new(
        &bpf_loader_upgradeable::deploy_with_max_program_len(
            &payer_keypair.pubkey(),
            &program_keypair.pubkey(),
            &buffer_address,
            &upgrade_authority_keypair.pubkey(),
            min_program_balance,
            elf.len(),
        )
        .unwrap(),
        Some(&payer_keypair.pubkey()),
    );
    assert!(bank_client
        .send_and_confirm_message(
            &[&payer_keypair, &program_keypair, &upgrade_authority_keypair],
            message
        )
        .is_ok());
    assert_eq!(
        bank.get_balance(&payer_keypair.pubkey()),
        payer_base_balance
    );
    assert_eq!(bank.get_balance(&buffer_address), 0);
    assert_eq!(None, bank.get_account(&buffer_address));
    let post_program_account = bank.get_account(&program_keypair.pubkey()).unwrap();
    assert_eq!(post_program_account.lamports(), min_program_balance);
    assert_eq!(post_program_account.owner(), &bpf_loader_upgradeable::id());
    assert_eq!(
        post_program_account.data().len(),
        UpgradeableLoaderState::size_of_program()
    );
    let state: UpgradeableLoaderState = post_program_account.state().unwrap();
    assert_eq!(
        state,
        UpgradeableLoaderState::Program {
            programdata_address
        }
    );
    let post_programdata_account = bank.get_account(&programdata_address).unwrap();
    assert_eq!(post_programdata_account.lamports(), min_programdata_balance);
    assert_eq!(
        post_programdata_account.owner(),
        &bpf_loader_upgradeable::id()
    );
    let state: UpgradeableLoaderState = post_programdata_account.state().unwrap();
    assert_eq!(
        state,
        UpgradeableLoaderState::ProgramData {
            slot: bank_client.get_slot().unwrap(),
            upgrade_authority_address: Some(upgrade_authority_keypair.pubkey())
        }
    );
    for (i, byte) in post_programdata_account
        .data()
        .get(UpgradeableLoaderState::size_of_programdata_metadata()..)
        .unwrap()
        .iter()
        .enumerate()
    {
        assert_eq!(*elf.get(i).unwrap(), *byte);
    }

    let loaded_program = bank
        .load_program(&program_keypair.pubkey(), false)
        .expect("Failed to load the program");

    // Invoke deployed program
    mock_process_instruction(
        &bpf_loader_upgradeable::id(),
        vec![0, 1],
        &[],
        vec![
            (programdata_address, post_programdata_account),
            (program_keypair.pubkey(), post_program_account),
        ],
        Vec::new(),
        Ok(()),
        solana_bpf_loader_program::process_instruction,
        |invoke_context| {
            let mut cache = invoke_context.tx_executor_cache.borrow_mut();
            cache.set(
                program_keypair.pubkey(),
                loaded_program.clone(),
                true,
                false,
                0,
            );
        },
        |_invoke_context| {},
    );

    // Test initialized program account
    bank.clear_signatures();
    bank.store_account(&buffer_address, &buffer_account);
    let message = Message::new(
        &[Instruction::new_with_bincode(
            bpf_loader_upgradeable::id(),
            &UpgradeableLoaderInstruction::DeployWithMaxDataLen {
                max_data_len: elf.len(),
            },
            vec![
                AccountMeta::new(mint_keypair.pubkey(), true),
                AccountMeta::new(programdata_address, false),
                AccountMeta::new(program_keypair.pubkey(), false),
                AccountMeta::new(buffer_address, false),
                AccountMeta::new_readonly(sysvar::rent::id(), false),
                AccountMeta::new_readonly(sysvar::clock::id(), false),
                AccountMeta::new_readonly(system_program::id(), false),
                AccountMeta::new_readonly(upgrade_authority_keypair.pubkey(), true),
            ],
        )],
        Some(&mint_keypair.pubkey()),
    );
    assert_eq!(
        TransactionError::InstructionError(0, InstructionError::AccountAlreadyInitialized),
        bank_client
            .send_and_confirm_message(&[&mint_keypair, &upgrade_authority_keypair], message)
            .unwrap_err()
            .unwrap()
    );

    // Test initialized ProgramData account
    bank.clear_signatures();
    bank.store_account(&buffer_address, &buffer_account);
    bank.store_account(&program_keypair.pubkey(), &AccountSharedData::default());
    let message = Message::new(
        &bpf_loader_upgradeable::deploy_with_max_program_len(
            &mint_keypair.pubkey(),
            &program_keypair.pubkey(),
            &buffer_address,
            &upgrade_authority_keypair.pubkey(),
            min_program_balance,
            elf.len(),
        )
        .unwrap(),
        Some(&mint_keypair.pubkey()),
    );
    assert_eq!(
        TransactionError::InstructionError(1, InstructionError::Custom(0)),
        bank_client
            .send_and_confirm_message(
                &[&mint_keypair, &program_keypair, &upgrade_authority_keypair],
                message
            )
            .unwrap_err()
            .unwrap()
    );

    // Test deploy no authority
    bank.clear_signatures();
    bank.store_account(&buffer_address, &buffer_account);
    bank.store_account(&program_keypair.pubkey(), &program_account);
    bank.store_account(&programdata_address, &programdata_account);
    let message = Message::new(
        &[Instruction::new_with_bincode(
            bpf_loader_upgradeable::id(),
            &UpgradeableLoaderInstruction::DeployWithMaxDataLen {
                max_data_len: elf.len(),
            },
            vec![
                AccountMeta::new(mint_keypair.pubkey(), true),
                AccountMeta::new(programdata_address, false),
                AccountMeta::new(program_keypair.pubkey(), false),
                AccountMeta::new(buffer_address, false),
                AccountMeta::new_readonly(sysvar::rent::id(), false),
                AccountMeta::new_readonly(sysvar::clock::id(), false),
                AccountMeta::new_readonly(system_program::id(), false),
            ],
        )],
        Some(&mint_keypair.pubkey()),
    );
    assert_eq!(
        TransactionError::InstructionError(0, InstructionError::NotEnoughAccountKeys),
        bank_client
            .send_and_confirm_message(&[&mint_keypair], message)
            .unwrap_err()
            .unwrap()
    );

    // Test deploy authority not a signer
    bank.clear_signatures();
    bank.store_account(&buffer_address, &buffer_account);
    bank.store_account(&program_keypair.pubkey(), &program_account);
    bank.store_account(&programdata_address, &programdata_account);
    let message = Message::new(
        &[Instruction::new_with_bincode(
            bpf_loader_upgradeable::id(),
            &UpgradeableLoaderInstruction::DeployWithMaxDataLen {
                max_data_len: elf.len(),
            },
            vec![
                AccountMeta::new(mint_keypair.pubkey(), true),
                AccountMeta::new(programdata_address, false),
                AccountMeta::new(program_keypair.pubkey(), false),
                AccountMeta::new(buffer_address, false),
                AccountMeta::new_readonly(sysvar::rent::id(), false),
                AccountMeta::new_readonly(sysvar::clock::id(), false),
                AccountMeta::new_readonly(system_program::id(), false),
                AccountMeta::new_readonly(upgrade_authority_keypair.pubkey(), false),
            ],
        )],
        Some(&mint_keypair.pubkey()),
    );
    assert_eq!(
        TransactionError::InstructionError(0, InstructionError::MissingRequiredSignature),
        bank_client
            .send_and_confirm_message(&[&mint_keypair], message)
            .unwrap_err()
            .unwrap()
    );

    // Test invalid Buffer account state
    bank.clear_signatures();
    bank.store_account(&buffer_address, &AccountSharedData::default());
    bank.store_account(&program_keypair.pubkey(), &AccountSharedData::default());
    bank.store_account(&programdata_address, &AccountSharedData::default());
    let message = Message::new(
        &bpf_loader_upgradeable::deploy_with_max_program_len(
            &mint_keypair.pubkey(),
            &program_keypair.pubkey(),
            &buffer_address,
            &upgrade_authority_keypair.pubkey(),
            min_program_balance,
            elf.len(),
        )
        .unwrap(),
        Some(&mint_keypair.pubkey()),
    );
    assert_eq!(
        TransactionError::InstructionError(1, InstructionError::InvalidAccountData),
        bank_client
            .send_and_confirm_message(
                &[&mint_keypair, &program_keypair, &upgrade_authority_keypair],
                message
            )
            .unwrap_err()
            .unwrap()
    );

    // Test program account not rent exempt
    bank.clear_signatures();
    bank.store_account(&buffer_address, &buffer_account);
    bank.store_account(&program_keypair.pubkey(), &AccountSharedData::default());
    bank.store_account(&programdata_address, &AccountSharedData::default());
    let message = Message::new(
        &bpf_loader_upgradeable::deploy_with_max_program_len(
            &mint_keypair.pubkey(),
            &program_keypair.pubkey(),
            &buffer_address,
            &upgrade_authority_keypair.pubkey(),
            min_program_balance.saturating_sub(1),
            elf.len(),
        )
        .unwrap(),
        Some(&mint_keypair.pubkey()),
    );
    assert_eq!(
        TransactionError::InstructionError(1, InstructionError::ExecutableAccountNotRentExempt),
        bank_client
            .send_and_confirm_message(
                &[&mint_keypair, &program_keypair, &upgrade_authority_keypair],
                message
            )
            .unwrap_err()
            .unwrap()
    );

    // Test program account not rent exempt because data is larger than needed
    bank.clear_signatures();
    bank.store_account(&buffer_address, &buffer_account);
    bank.store_account(&program_keypair.pubkey(), &AccountSharedData::default());
    bank.store_account(&programdata_address, &AccountSharedData::default());
    let mut instructions = bpf_loader_upgradeable::deploy_with_max_program_len(
        &mint_keypair.pubkey(),
        &program_keypair.pubkey(),
        &buffer_address,
        &upgrade_authority_keypair.pubkey(),
        min_program_balance,
        elf.len(),
    )
    .unwrap();
    *instructions.get_mut(0).unwrap() = system_instruction::create_account(
        &mint_keypair.pubkey(),
        &program_keypair.pubkey(),
        min_program_balance,
        (UpgradeableLoaderState::size_of_program() as u64).saturating_add(1),
        &bpf_loader_upgradeable::id(),
    );
    let message = Message::new(&instructions, Some(&mint_keypair.pubkey()));
    assert_eq!(
        TransactionError::InstructionError(1, InstructionError::ExecutableAccountNotRentExempt),
        bank_client
            .send_and_confirm_message(
                &[&mint_keypair, &program_keypair, &upgrade_authority_keypair],
                message
            )
            .unwrap_err()
            .unwrap()
    );

    // Test program account too small
    bank.clear_signatures();
    bank.store_account(&buffer_address, &buffer_account);
    bank.store_account(&program_keypair.pubkey(), &AccountSharedData::default());
    bank.store_account(&programdata_address, &AccountSharedData::default());
    let mut instructions = bpf_loader_upgradeable::deploy_with_max_program_len(
        &mint_keypair.pubkey(),
        &program_keypair.pubkey(),
        &buffer_address,
        &upgrade_authority_keypair.pubkey(),
        min_program_balance,
        elf.len(),
    )
    .unwrap();
    *instructions.get_mut(0).unwrap() = system_instruction::create_account(
        &mint_keypair.pubkey(),
        &program_keypair.pubkey(),
        min_program_balance,
        (UpgradeableLoaderState::size_of_program() as u64).saturating_sub(1),
        &bpf_loader_upgradeable::id(),
    );
    let message = Message::new(&instructions, Some(&mint_keypair.pubkey()));
    assert_eq!(
        TransactionError::InstructionError(1, InstructionError::AccountDataTooSmall),
        bank_client
            .send_and_confirm_message(
                &[&mint_keypair, &program_keypair, &upgrade_authority_keypair],
                message
            )
            .unwrap_err()
            .unwrap()
    );

    // Test Insufficient payer funds (need more funds to cover the
    // difference between buffer lamports and programdata lamports)
    bank.clear_signatures();
    bank.store_account(
        &mint_keypair.pubkey(),
        &AccountSharedData::new(
            deploy_fees.saturating_add(min_program_balance),
            0,
            &system_program::id(),
        ),
    );
    bank.store_account(&buffer_address, &buffer_account);
    bank.store_account(&program_keypair.pubkey(), &AccountSharedData::default());
    bank.store_account(&programdata_address, &AccountSharedData::default());
    let message = Message::new(
        &bpf_loader_upgradeable::deploy_with_max_program_len(
            &mint_keypair.pubkey(),
            &program_keypair.pubkey(),
            &buffer_address,
            &upgrade_authority_keypair.pubkey(),
            min_program_balance,
            elf.len(),
        )
        .unwrap(),
        Some(&mint_keypair.pubkey()),
    );
    assert_eq!(
        TransactionError::InstructionError(1, InstructionError::Custom(1)),
        bank_client
            .send_and_confirm_message(
                &[&mint_keypair, &program_keypair, &upgrade_authority_keypair],
                message
            )
            .unwrap_err()
            .unwrap()
    );
    bank.store_account(
        &mint_keypair.pubkey(),
        &AccountSharedData::new(1_000_000_000, 0, &system_program::id()),
    );

    // Test max_data_len
    bank.clear_signatures();
    bank.store_account(&buffer_address, &buffer_account);
    bank.store_account(&program_keypair.pubkey(), &AccountSharedData::default());
    bank.store_account(&programdata_address, &AccountSharedData::default());
    let message = Message::new(
        &bpf_loader_upgradeable::deploy_with_max_program_len(
            &mint_keypair.pubkey(),
            &program_keypair.pubkey(),
            &buffer_address,
            &upgrade_authority_keypair.pubkey(),
            min_program_balance,
            elf.len().saturating_sub(1),
        )
        .unwrap(),
        Some(&mint_keypair.pubkey()),
    );
    assert_eq!(
        TransactionError::InstructionError(1, InstructionError::AccountDataTooSmall),
        bank_client
            .send_and_confirm_message(
                &[&mint_keypair, &program_keypair, &upgrade_authority_keypair],
                message
            )
            .unwrap_err()
            .unwrap()
    );

    // Test max_data_len too large
    bank.clear_signatures();
    bank.store_account(
        &mint_keypair.pubkey(),
        &AccountSharedData::new(u64::MAX / 2, 0, &system_program::id()),
    );
    let mut modified_buffer_account = buffer_account.clone();
    modified_buffer_account.set_lamports(u64::MAX / 2);
    bank.store_account(&buffer_address, &modified_buffer_account);
    bank.store_account(&program_keypair.pubkey(), &AccountSharedData::default());
    bank.store_account(&programdata_address, &AccountSharedData::default());
    let message = Message::new(
        &bpf_loader_upgradeable::deploy_with_max_program_len(
            &mint_keypair.pubkey(),
            &program_keypair.pubkey(),
            &buffer_address,
            &upgrade_authority_keypair.pubkey(),
            min_program_balance,
            usize::MAX,
        )
        .unwrap(),
        Some(&mint_keypair.pubkey()),
    );
    assert_eq!(
        TransactionError::InstructionError(1, InstructionError::InvalidArgument),
        bank_client
            .send_and_confirm_message(
                &[&mint_keypair, &program_keypair, &upgrade_authority_keypair],
                message
            )
            .unwrap_err()
            .unwrap()
    );

    // Test not the system account
    bank.clear_signatures();
    bank.store_account(&buffer_address, &buffer_account);
    bank.store_account(&program_keypair.pubkey(), &AccountSharedData::default());
    bank.store_account(&programdata_address, &AccountSharedData::default());
    let mut instructions = bpf_loader_upgradeable::deploy_with_max_program_len(
        &mint_keypair.pubkey(),
        &program_keypair.pubkey(),
        &buffer_address,
        &upgrade_authority_keypair.pubkey(),
        min_program_balance,
        elf.len(),
    )
    .unwrap();
    *instructions
        .get_mut(1)
        .unwrap()
        .accounts
        .get_mut(6)
        .unwrap() = AccountMeta::new_readonly(Pubkey::new_unique(), false);
    let message = Message::new(&instructions, Some(&mint_keypair.pubkey()));
    assert_eq!(
        TransactionError::InstructionError(1, InstructionError::MissingAccount),
        bank_client
            .send_and_confirm_message(
                &[&mint_keypair, &program_keypair, &upgrade_authority_keypair],
                message
            )
            .unwrap_err()
            .unwrap()
    );

    fn truncate_data(account: &mut AccountSharedData, len: usize) {
        let mut data = account.data().to_vec();
        data.truncate(len);
        account.set_data(data);
    }

    // Test Bad ELF data
    bank.clear_signatures();
    let mut modified_buffer_account = buffer_account;
    truncate_data(
        &mut modified_buffer_account,
        UpgradeableLoaderState::size_of_buffer(1),
    );
    bank.store_account(&buffer_address, &modified_buffer_account);
    bank.store_account(&program_keypair.pubkey(), &AccountSharedData::default());
    bank.store_account(&programdata_address, &AccountSharedData::default());
    let message = Message::new(
        &bpf_loader_upgradeable::deploy_with_max_program_len(
            &mint_keypair.pubkey(),
            &program_keypair.pubkey(),
            &buffer_address,
            &upgrade_authority_keypair.pubkey(),
            min_program_balance,
            elf.len(),
        )
        .unwrap(),
        Some(&mint_keypair.pubkey()),
    );
    assert_eq!(
        TransactionError::InstructionError(1, InstructionError::InvalidAccountData),
        bank_client
            .send_and_confirm_message(
                &[&mint_keypair, &program_keypair, &upgrade_authority_keypair],
                message
            )
            .unwrap_err()
            .unwrap()
    );

    // Test small buffer account
    bank.clear_signatures();
    let mut modified_buffer_account = AccountSharedData::new(
        min_programdata_balance,
        UpgradeableLoaderState::size_of_buffer(elf.len()),
        &bpf_loader_upgradeable::id(),
    );
    modified_buffer_account
        .set_state(&UpgradeableLoaderState::Buffer {
            authority_address: Some(upgrade_authority_keypair.pubkey()),
        })
        .unwrap();
    modified_buffer_account
        .data_as_mut_slice()
        .get_mut(UpgradeableLoaderState::size_of_buffer_metadata()..)
        .unwrap()
        .copy_from_slice(&elf);
    truncate_data(&mut modified_buffer_account, 5);
    bank.store_account(&buffer_address, &modified_buffer_account);
    bank.store_account(&program_keypair.pubkey(), &AccountSharedData::default());
    bank.store_account(&programdata_address, &AccountSharedData::default());
    let message = Message::new(
        &bpf_loader_upgradeable::deploy_with_max_program_len(
            &mint_keypair.pubkey(),
            &program_keypair.pubkey(),
            &buffer_address,
            &upgrade_authority_keypair.pubkey(),
            min_program_balance,
            elf.len(),
        )
        .unwrap(),
        Some(&mint_keypair.pubkey()),
    );
    assert_eq!(
        TransactionError::InstructionError(1, InstructionError::InvalidAccountData),
        bank_client
            .send_and_confirm_message(
                &[&mint_keypair, &program_keypair, &upgrade_authority_keypair],
                message
            )
            .unwrap_err()
            .unwrap()
    );

    // Mismatched buffer and program authority
    bank.clear_signatures();
    let mut modified_buffer_account = AccountSharedData::new(
        min_programdata_balance,
        UpgradeableLoaderState::size_of_buffer(elf.len()),
        &bpf_loader_upgradeable::id(),
    );
    modified_buffer_account
        .set_state(&UpgradeableLoaderState::Buffer {
            authority_address: Some(buffer_address),
        })
        .unwrap();
    modified_buffer_account
        .data_as_mut_slice()
        .get_mut(UpgradeableLoaderState::size_of_buffer_metadata()..)
        .unwrap()
        .copy_from_slice(&elf);
    bank.store_account(&buffer_address, &modified_buffer_account);
    bank.store_account(&program_keypair.pubkey(), &AccountSharedData::default());
    bank.store_account(&programdata_address, &AccountSharedData::default());
    let message = Message::new(
        &bpf_loader_upgradeable::deploy_with_max_program_len(
            &mint_keypair.pubkey(),
            &program_keypair.pubkey(),
            &buffer_address,
            &upgrade_authority_keypair.pubkey(),
            min_program_balance,
            elf.len(),
        )
        .unwrap(),
        Some(&mint_keypair.pubkey()),
    );
    assert_eq!(
        TransactionError::InstructionError(1, InstructionError::IncorrectAuthority),
        bank_client
            .send_and_confirm_message(
                &[&mint_keypair, &program_keypair, &upgrade_authority_keypair],
                message
            )
            .unwrap_err()
            .unwrap()
    );

    // Deploy buffer with mismatched None authority
    bank.clear_signatures();
    let mut modified_buffer_account = AccountSharedData::new(
        min_programdata_balance,
        UpgradeableLoaderState::size_of_buffer(elf.len()),
        &bpf_loader_upgradeable::id(),
    );
    modified_buffer_account
        .set_state(&UpgradeableLoaderState::Buffer {
            authority_address: None,
        })
        .unwrap();
    modified_buffer_account
        .data_as_mut_slice()
        .get_mut(UpgradeableLoaderState::size_of_buffer_metadata()..)
        .unwrap()
        .copy_from_slice(&elf);
    bank.store_account(&buffer_address, &modified_buffer_account);
    bank.store_account(&program_keypair.pubkey(), &AccountSharedData::default());
    bank.store_account(&programdata_address, &AccountSharedData::default());
    let message = Message::new(
        &bpf_loader_upgradeable::deploy_with_max_program_len(
            &mint_keypair.pubkey(),
            &program_keypair.pubkey(),
            &buffer_address,
            &upgrade_authority_keypair.pubkey(),
            min_program_balance,
            elf.len(),
        )
        .unwrap(),
        Some(&mint_keypair.pubkey()),
    );
    assert_eq!(
        TransactionError::InstructionError(1, InstructionError::IncorrectAuthority),
        bank_client
            .send_and_confirm_message(
                &[&mint_keypair, &program_keypair, &upgrade_authority_keypair],
                message
            )
            .unwrap_err()
            .unwrap()
    );
}

#[test]
fn test_compute_active_feature_set() {
    let bank0 = create_simple_test_arc_bank(100_000);
    let mut bank = Bank::new_from_parent(&bank0, &Pubkey::default(), 1);

    let test_feature = "TestFeature11111111111111111111111111111111"
        .parse::<Pubkey>()
        .unwrap();
    let mut feature_set = FeatureSet::default();
    feature_set.inactive.insert(test_feature);
    bank.feature_set = Arc::new(feature_set.clone());

    let new_activations = bank.compute_active_feature_set(true);
    assert!(new_activations.is_empty());
    assert!(!bank.feature_set.is_active(&test_feature));

    // Depositing into the `test_feature` account should do nothing
    bank.deposit(&test_feature, 42).unwrap();
    let new_activations = bank.compute_active_feature_set(true);
    assert!(new_activations.is_empty());
    assert!(!bank.feature_set.is_active(&test_feature));

    // Request `test_feature` activation
    let feature = Feature::default();
    assert_eq!(feature.activated_at, None);
    bank.store_account(&test_feature, &feature::create_account(&feature, 42));

    // Run `compute_active_feature_set` disallowing new activations
    let new_activations = bank.compute_active_feature_set(false);
    assert!(new_activations.is_empty());
    assert!(!bank.feature_set.is_active(&test_feature));
    let feature = feature::from_account(&bank.get_account(&test_feature).expect("get_account"))
        .expect("from_account");
    assert_eq!(feature.activated_at, None);

    // Run `compute_active_feature_set` allowing new activations
    let new_activations = bank.compute_active_feature_set(true);
    assert_eq!(new_activations.len(), 1);
    assert!(bank.feature_set.is_active(&test_feature));
    let feature = feature::from_account(&bank.get_account(&test_feature).expect("get_account"))
        .expect("from_account");
    assert_eq!(feature.activated_at, Some(1));

    // Reset the bank's feature set
    bank.feature_set = Arc::new(feature_set);
    assert!(!bank.feature_set.is_active(&test_feature));

    // Running `compute_active_feature_set` will not cause new activations, but
    // `test_feature` is now be active
    let new_activations = bank.compute_active_feature_set(true);
    assert!(new_activations.is_empty());
    assert!(bank.feature_set.is_active(&test_feature));
}

#[test]
fn test_program_replacement() {
    let mut bank = create_simple_test_bank(0);

    // Setup original program account
    let old_address = Pubkey::new_unique();
    let new_address = Pubkey::new_unique();
    bank.store_account_and_update_capitalization(
        &old_address,
        &AccountSharedData::from(Account {
            lamports: 100,
            ..Account::default()
        }),
    );
    assert_eq!(bank.get_balance(&old_address), 100);

    // Setup new program account
    let new_program_account = AccountSharedData::from(Account {
        lamports: 123,
        ..Account::default()
    });
    bank.store_account_and_update_capitalization(&new_address, &new_program_account);
    assert_eq!(bank.get_balance(&new_address), 123);

    let original_capitalization = bank.capitalization();

    bank.replace_program_account(&old_address, &new_address, "bank-apply_program_replacement");

    // New program account is now empty
    assert_eq!(bank.get_balance(&new_address), 0);

    // Old program account holds the new program account
    assert_eq!(bank.get_account(&old_address), Some(new_program_account));

    // Lamports in the old token account were burnt
    assert_eq!(bank.capitalization(), original_capitalization - 100);
}

fn min_rent_exempt_balance_for_sysvars(bank: &Bank, sysvar_ids: &[Pubkey]) -> u64 {
    sysvar_ids
        .iter()
        .map(|sysvar_id| {
            trace!("min_rent_excempt_balance_for_sysvars: {}", sysvar_id);
            bank.get_minimum_balance_for_rent_exemption(
                bank.get_account(sysvar_id).unwrap().data().len(),
            )
        })
        .sum()
}

#[test]
fn test_adjust_sysvar_balance_for_rent() {
    let bank = create_simple_test_bank(0);
    let mut smaller_sample_sysvar = AccountSharedData::new(1, 0, &Pubkey::default());
    assert_eq!(smaller_sample_sysvar.lamports(), 1);
    bank.adjust_sysvar_balance_for_rent(&mut smaller_sample_sysvar);
    assert_eq!(
        smaller_sample_sysvar.lamports(),
        bank.get_minimum_balance_for_rent_exemption(smaller_sample_sysvar.data().len()),
    );

    let mut bigger_sample_sysvar = AccountSharedData::new(
        1,
        smaller_sample_sysvar.data().len() + 1,
        &Pubkey::default(),
    );
    bank.adjust_sysvar_balance_for_rent(&mut bigger_sample_sysvar);
    assert!(smaller_sample_sysvar.lamports() < bigger_sample_sysvar.lamports());

    // excess lamports shouldn't be reduced by adjust_sysvar_balance_for_rent()
    let excess_lamports = smaller_sample_sysvar.lamports() + 999;
    smaller_sample_sysvar.set_lamports(excess_lamports);
    bank.adjust_sysvar_balance_for_rent(&mut smaller_sample_sysvar);
    assert_eq!(smaller_sample_sysvar.lamports(), excess_lamports);
}

#[test]
fn test_update_clock_timestamp() {
    let leader_pubkey = solana_sdk::pubkey::new_rand();
    let GenesisConfigInfo {
        genesis_config,
        voting_keypair,
        ..
    } = create_genesis_config_with_leader(5, &leader_pubkey, 3);
    let mut bank = Bank::new_for_tests(&genesis_config);
    // Advance past slot 0, which has special handling.
    bank = new_from_parent(&Arc::new(bank));
    bank = new_from_parent(&Arc::new(bank));
    assert_eq!(
        bank.clock().unix_timestamp,
        bank.unix_timestamp_from_genesis()
    );

    bank.update_clock(None);
    assert_eq!(
        bank.clock().unix_timestamp,
        bank.unix_timestamp_from_genesis()
    );

    update_vote_account_timestamp(
        BlockTimestamp {
            slot: bank.slot(),
            timestamp: bank.unix_timestamp_from_genesis() - 1,
        },
        &bank,
        &voting_keypair.pubkey(),
    );
    bank.update_clock(None);
    assert_eq!(
        bank.clock().unix_timestamp,
        bank.unix_timestamp_from_genesis()
    );

    update_vote_account_timestamp(
        BlockTimestamp {
            slot: bank.slot(),
            timestamp: bank.unix_timestamp_from_genesis(),
        },
        &bank,
        &voting_keypair.pubkey(),
    );
    bank.update_clock(None);
    assert_eq!(
        bank.clock().unix_timestamp,
        bank.unix_timestamp_from_genesis()
    );

    update_vote_account_timestamp(
        BlockTimestamp {
            slot: bank.slot(),
            timestamp: bank.unix_timestamp_from_genesis() + 1,
        },
        &bank,
        &voting_keypair.pubkey(),
    );
    bank.update_clock(None);
    assert_eq!(
        bank.clock().unix_timestamp,
        bank.unix_timestamp_from_genesis() + 1
    );

    // Timestamp cannot go backward from ancestor Bank to child
    bank = new_from_parent(&Arc::new(bank));
    update_vote_account_timestamp(
        BlockTimestamp {
            slot: bank.slot(),
            timestamp: bank.unix_timestamp_from_genesis() - 1,
        },
        &bank,
        &voting_keypair.pubkey(),
    );
    bank.update_clock(None);
    assert_eq!(
        bank.clock().unix_timestamp,
        bank.unix_timestamp_from_genesis()
    );
}

fn poh_estimate_offset(bank: &Bank) -> Duration {
    let mut epoch_start_slot = bank.epoch_schedule.get_first_slot_in_epoch(bank.epoch());
    if epoch_start_slot == bank.slot() {
        epoch_start_slot = bank
            .epoch_schedule
            .get_first_slot_in_epoch(bank.epoch() - 1);
    }
    bank.slot().saturating_sub(epoch_start_slot) as u32
        * Duration::from_nanos(bank.ns_per_slot as u64)
}

#[test]
fn test_timestamp_slow() {
    fn max_allowable_delta_since_epoch(bank: &Bank, max_allowable_drift: u32) -> i64 {
        let poh_estimate_offset = poh_estimate_offset(bank);
        (poh_estimate_offset.as_secs()
            + (poh_estimate_offset * max_allowable_drift / 100).as_secs()) as i64
    }

    let leader_pubkey = solana_sdk::pubkey::new_rand();
    let GenesisConfigInfo {
        mut genesis_config,
        voting_keypair,
        ..
    } = create_genesis_config_with_leader(5, &leader_pubkey, 3);
    let slots_in_epoch = 32;
    genesis_config.epoch_schedule = EpochSchedule::new(slots_in_epoch);
    let mut bank = Bank::new_for_tests(&genesis_config);
    let slot_duration = Duration::from_nanos(bank.ns_per_slot as u64);

    let recent_timestamp: UnixTimestamp = bank.unix_timestamp_from_genesis();
    let additional_secs =
        ((slot_duration * MAX_ALLOWABLE_DRIFT_PERCENTAGE_SLOW_V2 * 32) / 100).as_secs() as i64 + 1; // Greater than max_allowable_drift_slow_v2 for full epoch
    update_vote_account_timestamp(
        BlockTimestamp {
            slot: bank.slot(),
            timestamp: recent_timestamp + additional_secs,
        },
        &bank,
        &voting_keypair.pubkey(),
    );

    // additional_secs greater than MAX_ALLOWABLE_DRIFT_PERCENTAGE_SLOW_V2 for an epoch
    // timestamp bounded to 150% deviation
    for _ in 0..31 {
        bank = new_from_parent(&Arc::new(bank));
        assert_eq!(
            bank.clock().unix_timestamp,
            bank.clock().epoch_start_timestamp
                + max_allowable_delta_since_epoch(&bank, MAX_ALLOWABLE_DRIFT_PERCENTAGE_SLOW_V2),
        );
        assert_eq!(bank.clock().epoch_start_timestamp, recent_timestamp);
    }
}

#[test]
fn test_timestamp_fast() {
    fn max_allowable_delta_since_epoch(bank: &Bank, max_allowable_drift: u32) -> i64 {
        let poh_estimate_offset = poh_estimate_offset(bank);
        (poh_estimate_offset.as_secs()
            - (poh_estimate_offset * max_allowable_drift / 100).as_secs()) as i64
    }

    let leader_pubkey = solana_sdk::pubkey::new_rand();
    let GenesisConfigInfo {
        mut genesis_config,
        voting_keypair,
        ..
    } = create_genesis_config_with_leader(5, &leader_pubkey, 3);
    let slots_in_epoch = 32;
    genesis_config.epoch_schedule = EpochSchedule::new(slots_in_epoch);
    let mut bank = Bank::new_for_tests(&genesis_config);

    let recent_timestamp: UnixTimestamp = bank.unix_timestamp_from_genesis();
    let additional_secs = 5; // Greater than MAX_ALLOWABLE_DRIFT_PERCENTAGE_FAST for full epoch
    update_vote_account_timestamp(
        BlockTimestamp {
            slot: bank.slot(),
            timestamp: recent_timestamp - additional_secs,
        },
        &bank,
        &voting_keypair.pubkey(),
    );

    // additional_secs greater than MAX_ALLOWABLE_DRIFT_PERCENTAGE_FAST for an epoch
    // timestamp bounded to 25% deviation
    for _ in 0..31 {
        bank = new_from_parent(&Arc::new(bank));
        assert_eq!(
            bank.clock().unix_timestamp,
            bank.clock().epoch_start_timestamp
                + max_allowable_delta_since_epoch(&bank, MAX_ALLOWABLE_DRIFT_PERCENTAGE_FAST),
        );
        assert_eq!(bank.clock().epoch_start_timestamp, recent_timestamp);
    }
}

#[test]
fn test_program_is_native_loader() {
    let (genesis_config, mint_keypair) = create_genesis_config(50000);
    let bank = Bank::new_for_tests(&genesis_config);

    let tx = Transaction::new_signed_with_payer(
        &[Instruction::new_with_bincode(
            native_loader::id(),
            &(),
            vec![],
        )],
        Some(&mint_keypair.pubkey()),
        &[&mint_keypair],
        bank.last_blockhash(),
    );
    assert_eq!(
        bank.process_transaction(&tx),
        Err(TransactionError::InstructionError(
            0,
            InstructionError::UnsupportedProgramId
        ))
    );
}

#[test]
fn test_debug_bank() {
    let (genesis_config, _mint_keypair) = create_genesis_config(50000);
    let mut bank = Bank::new_for_tests(&genesis_config);
    bank.finish_init(&genesis_config, None, false);
    let debug = format!("{bank:#?}");
    assert!(!debug.is_empty());
}

#[derive(Debug)]
enum AcceptableScanResults {
    DroppedSlotError,
    NoFailure,
    Both,
}

fn test_store_scan_consistency<F: 'static>(
    update_f: F,
    drop_callback: Option<Box<dyn DropCallback + Send + Sync>>,
    acceptable_scan_results: AcceptableScanResults,
) where
    F: Fn(
            Arc<Bank>,
            crossbeam_channel::Sender<Arc<Bank>>,
            crossbeam_channel::Receiver<BankId>,
            Arc<HashSet<Pubkey>>,
            Pubkey,
            u64,
        ) + std::marker::Send,
{
    solana_logger::setup();
    // Set up initial bank
    let mut genesis_config =
        create_genesis_config_with_leader(10, &solana_sdk::pubkey::new_rand(), 374_999_998_287_840)
            .genesis_config;
    genesis_config.rent = Rent::free();
    let bank0 = Arc::new(Bank::new_with_config_for_tests(
        &genesis_config,
        AccountSecondaryIndexes::default(),
        AccountShrinkThreshold::default(),
    ));
    bank0.set_callback(drop_callback);

    // Set up pubkeys to write to
    let total_pubkeys = ITER_BATCH_SIZE * 10;
    let total_pubkeys_to_modify = 10;
    let all_pubkeys: Vec<Pubkey> = std::iter::repeat_with(solana_sdk::pubkey::new_rand)
        .take(total_pubkeys)
        .collect();
    let program_id = system_program::id();
    let starting_lamports = 1;
    let starting_account = AccountSharedData::new(starting_lamports, 0, &program_id);

    // Write accounts to the store
    for key in &all_pubkeys {
        bank0.store_account(key, &starting_account);
    }

    // Set aside a subset of accounts to modify
    let pubkeys_to_modify: Arc<HashSet<Pubkey>> = Arc::new(
        all_pubkeys
            .into_iter()
            .take(total_pubkeys_to_modify)
            .collect(),
    );
    let exit = Arc::new(AtomicBool::new(false));

    // Thread that runs scan and constantly checks for
    // consistency
    let pubkeys_to_modify_ = pubkeys_to_modify.clone();

    // Channel over which the bank to scan is sent
    let (bank_to_scan_sender, bank_to_scan_receiver): (
        crossbeam_channel::Sender<Arc<Bank>>,
        crossbeam_channel::Receiver<Arc<Bank>>,
    ) = bounded(1);

    let (scan_finished_sender, scan_finished_receiver): (
        crossbeam_channel::Sender<BankId>,
        crossbeam_channel::Receiver<BankId>,
    ) = unbounded();
    let num_banks_scanned = Arc::new(AtomicU64::new(0));
    let scan_thread = {
        let exit = exit.clone();
        let num_banks_scanned = num_banks_scanned.clone();
        Builder::new()
            .name("scan".to_string())
            .spawn(move || {
                loop {
                    info!("starting scan iteration");
                    if exit.load(Relaxed) {
                        info!("scan exiting");
                        return;
                    }
                    if let Ok(bank_to_scan) =
                        bank_to_scan_receiver.recv_timeout(Duration::from_millis(10))
                    {
                        info!("scanning program accounts for slot {}", bank_to_scan.slot());
                        let accounts_result =
                            bank_to_scan.get_program_accounts(&program_id, &ScanConfig::default());
                        let _ = scan_finished_sender.send(bank_to_scan.bank_id());
                        num_banks_scanned.fetch_add(1, Relaxed);
                        match (&acceptable_scan_results, accounts_result.is_err()) {
                            (AcceptableScanResults::DroppedSlotError, _)
                            | (AcceptableScanResults::Both, true) => {
                                assert_eq!(
                                    accounts_result,
                                    Err(ScanError::SlotRemoved {
                                        slot: bank_to_scan.slot(),
                                        bank_id: bank_to_scan.bank_id()
                                    })
                                );
                            }
                            (AcceptableScanResults::NoFailure, _)
                            | (AcceptableScanResults::Both, false) => {
                                assert!(accounts_result.is_ok())
                            }
                        }

                        // Should never see empty accounts because no slot ever deleted
                        // any of the original accounts, and the scan should reflect the
                        // account state at some frozen slot `X` (no partial updates).
                        if let Ok(accounts) = accounts_result {
                            assert!(!accounts.is_empty());
                            let mut expected_lamports = None;
                            let mut target_accounts_found = HashSet::new();
                            for (pubkey, account) in accounts {
                                let account_balance = account.lamports();
                                if pubkeys_to_modify_.contains(&pubkey) {
                                    target_accounts_found.insert(pubkey);
                                    if let Some(expected_lamports) = expected_lamports {
                                        assert_eq!(account_balance, expected_lamports);
                                    } else {
                                        // All pubkeys in the specified set should have the same balance
                                        expected_lamports = Some(account_balance);
                                    }
                                }
                            }

                            // Should've found all the accounts, i.e. no partial cleans should
                            // be detected
                            assert_eq!(target_accounts_found.len(), total_pubkeys_to_modify);
                        }
                    }
                }
            })
            .unwrap()
    };

    // Thread that constantly updates the accounts, sets
    // roots, and cleans
    let update_thread = Builder::new()
        .name("update".to_string())
        .spawn(move || {
            update_f(
                bank0,
                bank_to_scan_sender,
                scan_finished_receiver,
                pubkeys_to_modify,
                program_id,
                starting_lamports,
            );
        })
        .unwrap();

    // Let threads run for a while, check the scans didn't see any mixed slots
    let min_expected_number_of_scans = 5;
    std::thread::sleep(Duration::new(5, 0));
    // This can be reduced when you are running this test locally to deal with hangs
    // But, if it is too low, the ci fails intermittently.
    let mut remaining_loops = 2000;
    loop {
        if num_banks_scanned.load(Relaxed) > min_expected_number_of_scans {
            break;
        } else {
            std::thread::sleep(Duration::from_millis(100));
        }
        remaining_loops -= 1;
        if remaining_loops == 0 {
            break; // just quit and try to get the thread result (panic, etc.)
        }
    }
    exit.store(true, Relaxed);
    scan_thread.join().unwrap();
    update_thread.join().unwrap();
    assert!(remaining_loops > 0, "test timed out");
}

#[test]
fn test_store_scan_consistency_unrooted() {
    let (pruned_banks_sender, pruned_banks_receiver) = unbounded();
    let pruned_banks_request_handler = PrunedBanksRequestHandler {
        pruned_banks_receiver,
    };
    test_store_scan_consistency(
        move |bank0,
              bank_to_scan_sender,
              _scan_finished_receiver,
              pubkeys_to_modify,
              program_id,
              starting_lamports| {
            let mut current_major_fork_bank = bank0;
            loop {
                let mut current_minor_fork_bank = current_major_fork_bank.clone();
                let num_new_banks = 2;
                let lamports = current_minor_fork_bank.slot() + starting_lamports + 1;
                // Modify banks on the two banks on the minor fork
                for pubkeys_to_modify in &pubkeys_to_modify
                    .iter()
                    .chunks(pubkeys_to_modify.len() / num_new_banks)
                {
                    current_minor_fork_bank = Arc::new(Bank::new_from_parent(
                        &current_minor_fork_bank,
                        &solana_sdk::pubkey::new_rand(),
                        current_minor_fork_bank.slot() + 2,
                    ));
                    let account = AccountSharedData::new(lamports, 0, &program_id);
                    // Write partial updates to each of the banks in the minor fork so if any of them
                    // get cleaned up, there will be keys with the wrong account value/missing.
                    for key in pubkeys_to_modify {
                        current_minor_fork_bank.store_account(key, &account);
                    }
                    current_minor_fork_bank.freeze();
                }

                // All the parent banks made in this iteration of the loop
                // are currently discoverable, previous parents should have
                // been squashed
                assert_eq!(
                    current_minor_fork_bank.clone().parents_inclusive().len(),
                    num_new_banks + 1,
                );

                // `next_major_bank` needs to be sandwiched between the minor fork banks
                // That way, after the squash(), the minor fork has the potential to see a
                // *partial* clean of the banks < `next_major_bank`.
                current_major_fork_bank = Arc::new(Bank::new_from_parent(
                    &current_major_fork_bank,
                    &solana_sdk::pubkey::new_rand(),
                    current_minor_fork_bank.slot() - 1,
                ));
                let lamports = current_major_fork_bank.slot() + starting_lamports + 1;
                let account = AccountSharedData::new(lamports, 0, &program_id);
                for key in pubkeys_to_modify.iter() {
                    // Store rooted updates to these pubkeys such that the minor
                    // fork updates to the same keys will be deleted by clean
                    current_major_fork_bank.store_account(key, &account);
                }

                // Send the last new bank to the scan thread to perform the scan.
                // Meanwhile this thread will continually set roots on a separate fork
                // and squash/clean, purging the account entries from the minor forks
                /*
                            bank 0
                        /         \
                minor bank 1       \
                    /         current_major_fork_bank
                minor bank 2

                */
                // The capacity of the channel is 1 so that this thread will wait for the scan to finish before starting
                // the next iteration, allowing the scan to stay in sync with these updates
                // such that every scan will see this interruption.
                if bank_to_scan_sender.send(current_minor_fork_bank).is_err() {
                    // Channel was disconnected, exit
                    return;
                }
                current_major_fork_bank.freeze();
                current_major_fork_bank.squash();
                // Try to get cache flush/clean to overlap with the scan
                current_major_fork_bank.force_flush_accounts_cache();
                current_major_fork_bank.clean_accounts_for_tests();
                // Move purge here so that Bank::drop()->purge_slots() doesn't race
                // with clean. Simulates the call from AccountsBackgroundService
                pruned_banks_request_handler.handle_request(&current_major_fork_bank, true);
            }
        },
        Some(Box::new(SendDroppedBankCallback::new(pruned_banks_sender))),
        AcceptableScanResults::NoFailure,
    )
}

#[test]
fn test_store_scan_consistency_root() {
    test_store_scan_consistency(
        |bank0,
         bank_to_scan_sender,
         _scan_finished_receiver,
         pubkeys_to_modify,
         program_id,
         starting_lamports| {
            let mut current_bank = bank0.clone();
            let mut prev_bank = bank0;
            loop {
                let lamports_this_round = current_bank.slot() + starting_lamports + 1;
                let account = AccountSharedData::new(lamports_this_round, 0, &program_id);
                for key in pubkeys_to_modify.iter() {
                    current_bank.store_account(key, &account);
                }
                current_bank.freeze();
                // Send the previous bank to the scan thread to perform the scan.
                // Meanwhile this thread will squash and update roots immediately after
                // so the roots will update while scanning.
                //
                // The capacity of the channel is 1 so that this thread will wait for the scan to finish before starting
                // the next iteration, allowing the scan to stay in sync with these updates
                // such that every scan will see this interruption.
                if bank_to_scan_sender.send(prev_bank).is_err() {
                    // Channel was disconnected, exit
                    return;
                }
                current_bank.squash();
                if current_bank.slot() % 2 == 0 {
                    current_bank.force_flush_accounts_cache();
                    current_bank.clean_accounts(None);
                }
                prev_bank = current_bank.clone();
                current_bank = Arc::new(Bank::new_from_parent(
                    &current_bank,
                    &solana_sdk::pubkey::new_rand(),
                    current_bank.slot() + 1,
                ));
            }
        },
        None,
        AcceptableScanResults::NoFailure,
    );
}

fn setup_banks_on_fork_to_remove(
    bank0: Arc<Bank>,
    pubkeys_to_modify: Arc<HashSet<Pubkey>>,
    program_id: &Pubkey,
    starting_lamports: u64,
    num_banks_on_fork: usize,
    step_size: usize,
) -> (Arc<Bank>, Vec<(Slot, BankId)>, Ancestors) {
    // Need at least 2 keys to create inconsistency in account balances when deleting
    // slots
    assert!(pubkeys_to_modify.len() > 1);

    // Tracks the bank at the tip of the to be created fork
    let mut bank_at_fork_tip = bank0;

    // All the slots on the fork except slot 0
    let mut slots_on_fork = Vec::with_capacity(num_banks_on_fork);

    // All accounts in each set of `step_size` slots will have the same account balances.
    // The account balances of the accounts changes every `step_size` banks. Thus if you
    // delete any one of the latest `step_size` slots, then you will see varying account
    // balances when loading the accounts.
    assert!(num_banks_on_fork >= 2);
    assert!(step_size >= 2);
    let pubkeys_to_modify: Vec<Pubkey> = pubkeys_to_modify.iter().cloned().collect();
    let pubkeys_to_modify_per_slot = (pubkeys_to_modify.len() / step_size).max(1);
    for _ in (0..num_banks_on_fork).step_by(step_size) {
        let mut lamports_this_round = 0;
        for i in 0..step_size {
            bank_at_fork_tip = Arc::new(Bank::new_from_parent(
                &bank_at_fork_tip,
                &solana_sdk::pubkey::new_rand(),
                bank_at_fork_tip.slot() + 1,
            ));
            if lamports_this_round == 0 {
                lamports_this_round = bank_at_fork_tip.bank_id() + starting_lamports + 1;
            }
            let pubkey_to_modify_starting_index = i * pubkeys_to_modify_per_slot;
            let account = AccountSharedData::new(lamports_this_round, 0, program_id);
            for pubkey_index_to_modify in pubkey_to_modify_starting_index
                ..pubkey_to_modify_starting_index + pubkeys_to_modify_per_slot
            {
                let key = pubkeys_to_modify[pubkey_index_to_modify % pubkeys_to_modify.len()];
                bank_at_fork_tip.store_account(&key, &account);
            }
            bank_at_fork_tip.freeze();
            slots_on_fork.push((bank_at_fork_tip.slot(), bank_at_fork_tip.bank_id()));
        }
    }

    let ancestors: Vec<(Slot, usize)> = slots_on_fork.iter().map(|(s, _)| (*s, 0)).collect();
    let ancestors = Ancestors::from(ancestors);

    (bank_at_fork_tip, slots_on_fork, ancestors)
}

#[test]
fn test_remove_unrooted_before_scan() {
    test_store_scan_consistency(
        |bank0,
         bank_to_scan_sender,
         scan_finished_receiver,
         pubkeys_to_modify,
         program_id,
         starting_lamports| {
            loop {
                let (bank_at_fork_tip, slots_on_fork, ancestors) = setup_banks_on_fork_to_remove(
                    bank0.clone(),
                    pubkeys_to_modify.clone(),
                    &program_id,
                    starting_lamports,
                    10,
                    2,
                );
                // Test removing the slot before the scan starts, should cause
                // SlotRemoved error every time
                for k in pubkeys_to_modify.iter() {
                    assert!(bank_at_fork_tip.load_slow(&ancestors, k).is_some());
                }
                bank_at_fork_tip.remove_unrooted_slots(&slots_on_fork);

                // Accounts on this fork should not be found after removal
                for k in pubkeys_to_modify.iter() {
                    assert!(bank_at_fork_tip.load_slow(&ancestors, k).is_none());
                }
                if bank_to_scan_sender.send(bank_at_fork_tip.clone()).is_err() {
                    return;
                }

                // Wait for scan to finish before starting next iteration
                let finished_scan_bank_id = scan_finished_receiver.recv();
                if finished_scan_bank_id.is_err() {
                    return;
                }
                assert_eq!(finished_scan_bank_id.unwrap(), bank_at_fork_tip.bank_id());
            }
        },
        None,
        // Test removing the slot before the scan starts, should error every time
        AcceptableScanResults::DroppedSlotError,
    );
}

#[test]
fn test_remove_unrooted_scan_then_recreate_same_slot_before_scan() {
    test_store_scan_consistency(
        |bank0,
         bank_to_scan_sender,
         scan_finished_receiver,
         pubkeys_to_modify,
         program_id,
         starting_lamports| {
            let mut prev_bank = bank0.clone();
            loop {
                let start = Instant::now();
                let (bank_at_fork_tip, slots_on_fork, ancestors) = setup_banks_on_fork_to_remove(
                    bank0.clone(),
                    pubkeys_to_modify.clone(),
                    &program_id,
                    starting_lamports,
                    10,
                    2,
                );
                info!("setting up banks elapsed: {}", start.elapsed().as_millis());
                // Remove the fork. Then we'll recreate the slots and only after we've
                // recreated the slots, do we send this old bank for scanning.
                // Skip scanning bank 0 on first iteration of loop, since those accounts
                // aren't being removed
                if prev_bank.slot() != 0 {
                    info!(
                        "sending bank with slot: {:?}, elapsed: {}",
                        prev_bank.slot(),
                        start.elapsed().as_millis()
                    );
                    // Although we dumped the slots last iteration via `remove_unrooted_slots()`,
                    // we've recreated those slots this iteration, so they should be findable
                    // again
                    for k in pubkeys_to_modify.iter() {
                        assert!(bank_at_fork_tip.load_slow(&ancestors, k).is_some());
                    }

                    // Now after we've recreated the slots removed in the previous loop
                    // iteration, send the previous bank, should fail even though the
                    // same slots were recreated
                    if bank_to_scan_sender.send(prev_bank.clone()).is_err() {
                        return;
                    }

                    let finished_scan_bank_id = scan_finished_receiver.recv();
                    if finished_scan_bank_id.is_err() {
                        return;
                    }
                    // Wait for scan to finish before starting next iteration
                    assert_eq!(finished_scan_bank_id.unwrap(), prev_bank.bank_id());
                }
                bank_at_fork_tip.remove_unrooted_slots(&slots_on_fork);
                prev_bank = bank_at_fork_tip;
            }
        },
        None,
        // Test removing the slot before the scan starts, should error every time
        AcceptableScanResults::DroppedSlotError,
    );
}

#[test]
fn test_remove_unrooted_scan_interleaved_with_remove_unrooted_slots() {
    test_store_scan_consistency(
        |bank0,
         bank_to_scan_sender,
         scan_finished_receiver,
         pubkeys_to_modify,
         program_id,
         starting_lamports| {
            loop {
                let step_size = 2;
                let (bank_at_fork_tip, slots_on_fork, ancestors) = setup_banks_on_fork_to_remove(
                    bank0.clone(),
                    pubkeys_to_modify.clone(),
                    &program_id,
                    starting_lamports,
                    10,
                    step_size,
                );
                // Although we dumped the slots last iteration via `remove_unrooted_slots()`,
                // we've recreated those slots this iteration, so they should be findable
                // again
                for k in pubkeys_to_modify.iter() {
                    assert!(bank_at_fork_tip.load_slow(&ancestors, k).is_some());
                }

                // Now after we've recreated the slots removed in the previous loop
                // iteration, send the previous bank, should fail even though the
                // same slots were recreated
                if bank_to_scan_sender.send(bank_at_fork_tip.clone()).is_err() {
                    return;
                }

                // Remove 1 < `step_size` of the *latest* slots while the scan is happening.
                // This should create inconsistency between the account balances of accounts
                // stored in that slot, and the accounts stored in earlier slots
                let slot_to_remove = *slots_on_fork.last().unwrap();
                bank_at_fork_tip.remove_unrooted_slots(&[slot_to_remove]);

                // Wait for scan to finish before starting next iteration
                let finished_scan_bank_id = scan_finished_receiver.recv();
                if finished_scan_bank_id.is_err() {
                    return;
                }
                assert_eq!(finished_scan_bank_id.unwrap(), bank_at_fork_tip.bank_id());

                // Remove the rest of the slots before the next iteration
                for (slot, bank_id) in slots_on_fork {
                    bank_at_fork_tip.remove_unrooted_slots(&[(slot, bank_id)]);
                }
            }
        },
        None,
        // Test removing the slot before the scan starts, should error every time
        AcceptableScanResults::Both,
    );
}

#[test]
fn test_get_inflation_start_slot_devnet_testnet() {
    let GenesisConfigInfo {
        mut genesis_config, ..
    } = create_genesis_config_with_leader(42, &solana_sdk::pubkey::new_rand(), 42);
    genesis_config
        .accounts
        .remove(&feature_set::pico_inflation::id())
        .unwrap();
    genesis_config
        .accounts
        .remove(&feature_set::full_inflation::devnet_and_testnet::id())
        .unwrap();
    for pair in feature_set::FULL_INFLATION_FEATURE_PAIRS.iter() {
        genesis_config.accounts.remove(&pair.vote_id).unwrap();
        genesis_config.accounts.remove(&pair.enable_id).unwrap();
    }

    let bank = Bank::new_for_tests(&genesis_config);

    // Advance slot
    let mut bank = new_from_parent(&Arc::new(bank));
    bank = new_from_parent(&Arc::new(bank));
    assert_eq!(bank.get_inflation_start_slot(), 0);
    assert_eq!(bank.slot(), 2);

    // Request `pico_inflation` activation
    bank.store_account(
        &feature_set::pico_inflation::id(),
        &feature::create_account(
            &Feature {
                activated_at: Some(1),
            },
            42,
        ),
    );
    bank.compute_active_feature_set(true);
    assert_eq!(bank.get_inflation_start_slot(), 1);

    // Advance slot
    bank = new_from_parent(&Arc::new(bank));
    assert_eq!(bank.slot(), 3);

    // Request `full_inflation::devnet_and_testnet` activation,
    // which takes priority over pico_inflation
    bank.store_account(
        &feature_set::full_inflation::devnet_and_testnet::id(),
        &feature::create_account(
            &Feature {
                activated_at: Some(2),
            },
            42,
        ),
    );
    bank.compute_active_feature_set(true);
    assert_eq!(bank.get_inflation_start_slot(), 2);

    // Request `full_inflation::mainnet::certusone` activation,
    // which should have no effect on `get_inflation_start_slot`
    bank.store_account(
        &feature_set::full_inflation::mainnet::certusone::vote::id(),
        &feature::create_account(
            &Feature {
                activated_at: Some(3),
            },
            42,
        ),
    );
    bank.store_account(
        &feature_set::full_inflation::mainnet::certusone::enable::id(),
        &feature::create_account(
            &Feature {
                activated_at: Some(3),
            },
            42,
        ),
    );
    bank.compute_active_feature_set(true);
    assert_eq!(bank.get_inflation_start_slot(), 2);
}

#[test]
fn test_get_inflation_start_slot_mainnet() {
    let GenesisConfigInfo {
        mut genesis_config, ..
    } = create_genesis_config_with_leader(42, &solana_sdk::pubkey::new_rand(), 42);
    genesis_config
        .accounts
        .remove(&feature_set::pico_inflation::id())
        .unwrap();
    genesis_config
        .accounts
        .remove(&feature_set::full_inflation::devnet_and_testnet::id())
        .unwrap();
    for pair in feature_set::FULL_INFLATION_FEATURE_PAIRS.iter() {
        genesis_config.accounts.remove(&pair.vote_id).unwrap();
        genesis_config.accounts.remove(&pair.enable_id).unwrap();
    }

    let bank = Bank::new_for_tests(&genesis_config);

    // Advance slot
    let mut bank = new_from_parent(&Arc::new(bank));
    bank = new_from_parent(&Arc::new(bank));
    assert_eq!(bank.get_inflation_start_slot(), 0);
    assert_eq!(bank.slot(), 2);

    // Request `pico_inflation` activation
    bank.store_account(
        &feature_set::pico_inflation::id(),
        &feature::create_account(
            &Feature {
                activated_at: Some(1),
            },
            42,
        ),
    );
    bank.compute_active_feature_set(true);
    assert_eq!(bank.get_inflation_start_slot(), 1);

    // Advance slot
    bank = new_from_parent(&Arc::new(bank));
    assert_eq!(bank.slot(), 3);

    // Request `full_inflation::mainnet::certusone` activation,
    // which takes priority over pico_inflation
    bank.store_account(
        &feature_set::full_inflation::mainnet::certusone::vote::id(),
        &feature::create_account(
            &Feature {
                activated_at: Some(2),
            },
            42,
        ),
    );
    bank.store_account(
        &feature_set::full_inflation::mainnet::certusone::enable::id(),
        &feature::create_account(
            &Feature {
                activated_at: Some(2),
            },
            42,
        ),
    );
    bank.compute_active_feature_set(true);
    assert_eq!(bank.get_inflation_start_slot(), 2);

    // Advance slot
    bank = new_from_parent(&Arc::new(bank));
    assert_eq!(bank.slot(), 4);

    // Request `full_inflation::devnet_and_testnet` activation,
    // which should have no effect on `get_inflation_start_slot`
    bank.store_account(
        &feature_set::full_inflation::devnet_and_testnet::id(),
        &feature::create_account(
            &Feature {
                activated_at: Some(bank.slot()),
            },
            42,
        ),
    );
    bank.compute_active_feature_set(true);
    assert_eq!(bank.get_inflation_start_slot(), 2);
}

#[test]
fn test_get_inflation_num_slots_with_activations() {
    let GenesisConfigInfo {
        mut genesis_config, ..
    } = create_genesis_config_with_leader(42, &solana_sdk::pubkey::new_rand(), 42);
    let slots_per_epoch = 32;
    genesis_config.epoch_schedule = EpochSchedule::new(slots_per_epoch);
    genesis_config
        .accounts
        .remove(&feature_set::pico_inflation::id())
        .unwrap();
    genesis_config
        .accounts
        .remove(&feature_set::full_inflation::devnet_and_testnet::id())
        .unwrap();
    for pair in feature_set::FULL_INFLATION_FEATURE_PAIRS.iter() {
        genesis_config.accounts.remove(&pair.vote_id).unwrap();
        genesis_config.accounts.remove(&pair.enable_id).unwrap();
    }

    let mut bank = Bank::new_for_tests(&genesis_config);
    assert_eq!(bank.get_inflation_num_slots(), 0);
    for _ in 0..2 * slots_per_epoch {
        bank = new_from_parent(&Arc::new(bank));
    }
    assert_eq!(bank.get_inflation_num_slots(), 2 * slots_per_epoch);

    // Activate pico_inflation
    let pico_inflation_activation_slot = bank.slot();
    bank.store_account(
        &feature_set::pico_inflation::id(),
        &feature::create_account(
            &Feature {
                activated_at: Some(pico_inflation_activation_slot),
            },
            42,
        ),
    );
    bank.compute_active_feature_set(true);
    assert_eq!(bank.get_inflation_num_slots(), slots_per_epoch);
    for _ in 0..slots_per_epoch {
        bank = new_from_parent(&Arc::new(bank));
    }
    assert_eq!(bank.get_inflation_num_slots(), 2 * slots_per_epoch);

    // Activate full_inflation::devnet_and_testnet
    let full_inflation_activation_slot = bank.slot();
    bank.store_account(
        &feature_set::full_inflation::devnet_and_testnet::id(),
        &feature::create_account(
            &Feature {
                activated_at: Some(full_inflation_activation_slot),
            },
            42,
        ),
    );
    bank.compute_active_feature_set(true);
    assert_eq!(bank.get_inflation_num_slots(), slots_per_epoch);
    for _ in 0..slots_per_epoch {
        bank = new_from_parent(&Arc::new(bank));
    }
    assert_eq!(bank.get_inflation_num_slots(), 2 * slots_per_epoch);
}

#[test]
fn test_get_inflation_num_slots_already_activated() {
    let GenesisConfigInfo {
        mut genesis_config, ..
    } = create_genesis_config_with_leader(42, &solana_sdk::pubkey::new_rand(), 42);
    let slots_per_epoch = 32;
    genesis_config.epoch_schedule = EpochSchedule::new(slots_per_epoch);
    let mut bank = Bank::new_for_tests(&genesis_config);
    assert_eq!(bank.get_inflation_num_slots(), 0);
    for _ in 0..slots_per_epoch {
        bank = new_from_parent(&Arc::new(bank));
    }
    assert_eq!(bank.get_inflation_num_slots(), slots_per_epoch);
    for _ in 0..slots_per_epoch {
        bank = new_from_parent(&Arc::new(bank));
    }
    assert_eq!(bank.get_inflation_num_slots(), 2 * slots_per_epoch);
}

#[test]
fn test_stake_vote_account_validity() {
    let thread_pool = ThreadPoolBuilder::new().num_threads(1).build().unwrap();
    check_stake_vote_account_validity(
        true, // check owner change,
        |bank: &Bank| {
            bank._load_vote_and_stake_accounts_with_thread_pool(&thread_pool, null_tracer())
        },
    );
    // TODO: stakes cache should be hardened for the case when the account
    // owner is changed from vote/stake program to something else. see:
    // https://github.com/solana-labs/solana/pull/24200#discussion_r849935444
    check_stake_vote_account_validity(
        false, // check owner change
        |bank: &Bank| bank._load_vote_and_stake_accounts(&thread_pool, null_tracer()),
    );
}

fn check_stake_vote_account_validity<F>(check_owner_change: bool, load_vote_and_stake_accounts: F)
where
    F: Fn(&Bank) -> LoadVoteAndStakeAccountsResult,
{
    let validator_vote_keypairs0 = ValidatorVoteKeypairs::new_rand();
    let validator_vote_keypairs1 = ValidatorVoteKeypairs::new_rand();
    let validator_keypairs = vec![&validator_vote_keypairs0, &validator_vote_keypairs1];
    let GenesisConfigInfo { genesis_config, .. } = create_genesis_config_with_vote_accounts(
        1_000_000_000,
        &validator_keypairs,
        vec![LAMPORTS_PER_SOL; 2],
    );
    let bank = Arc::new(Bank::new_with_paths(
        &genesis_config,
        Arc::<RuntimeConfig>::default(),
        Vec::new(),
        None,
        None,
        AccountSecondaryIndexes::default(),
        AccountShrinkThreshold::default(),
        false,
        Some(AccountsDbConfig {
            // at least one tests hit this assert, so disable it
            assert_stakes_cache_consistency: false,
            ..ACCOUNTS_DB_CONFIG_FOR_TESTING
        }),
        None,
        &Arc::default(),
    ));
    let vote_and_stake_accounts =
        load_vote_and_stake_accounts(&bank).vote_with_stake_delegations_map;
    assert_eq!(vote_and_stake_accounts.len(), 2);

    let mut vote_account = bank
        .get_account(&validator_vote_keypairs0.vote_keypair.pubkey())
        .unwrap_or_default();
    let original_lamports = vote_account.lamports();
    vote_account.set_lamports(0);
    // Simulate vote account removal via full withdrawal
    bank.store_account(
        &validator_vote_keypairs0.vote_keypair.pubkey(),
        &vote_account,
    );

    // Modify staked vote account owner; a vote account owned by another program could be
    // freely modified with malicious data
    let bogus_vote_program = Pubkey::new_unique();
    vote_account.set_lamports(original_lamports);
    vote_account.set_owner(bogus_vote_program);
    bank.store_account(
        &validator_vote_keypairs0.vote_keypair.pubkey(),
        &vote_account,
    );

    assert_eq!(bank.vote_accounts().len(), 1);

    // Modify stake account owner; a stake account owned by another program could be freely
    // modified with malicious data
    let bogus_stake_program = Pubkey::new_unique();
    let mut stake_account = bank
        .get_account(&validator_vote_keypairs1.stake_keypair.pubkey())
        .unwrap_or_default();
    stake_account.set_owner(bogus_stake_program);
    bank.store_account(
        &validator_vote_keypairs1.stake_keypair.pubkey(),
        &stake_account,
    );

    // Accounts must be valid stake and vote accounts
    let vote_and_stake_accounts =
        load_vote_and_stake_accounts(&bank).vote_with_stake_delegations_map;
    assert_eq!(
        vote_and_stake_accounts.len(),
        usize::from(!check_owner_change)
    );
}

#[test]
fn test_vote_epoch_panic() {
    let GenesisConfigInfo {
        genesis_config,
        mint_keypair,
        ..
    } = create_genesis_config_with_leader(
        1_000_000_000_000_000,
        &Pubkey::new_unique(),
        bootstrap_validator_stake_lamports(),
    );
    let bank = Arc::new(Bank::new_for_tests(&genesis_config));

    let vote_keypair = keypair_from_seed(&[1u8; 32]).unwrap();
    let stake_keypair = keypair_from_seed(&[2u8; 32]).unwrap();

    let mut setup_ixs = Vec::new();
    setup_ixs.extend(
        vote_instruction::create_account_with_config(
            &mint_keypair.pubkey(),
            &vote_keypair.pubkey(),
            &VoteInit {
                node_pubkey: mint_keypair.pubkey(),
                authorized_voter: vote_keypair.pubkey(),
                authorized_withdrawer: mint_keypair.pubkey(),
                commission: 0,
            },
            1_000_000_000,
            vote_instruction::CreateVoteAccountConfig {
                space: VoteStateVersions::vote_state_size_of(true) as u64,
                ..vote_instruction::CreateVoteAccountConfig::default()
            },
        )
        .into_iter(),
    );
    setup_ixs.extend(
        stake_instruction::create_account_and_delegate_stake(
            &mint_keypair.pubkey(),
            &stake_keypair.pubkey(),
            &vote_keypair.pubkey(),
            &Authorized::auto(&mint_keypair.pubkey()),
            &Lockup::default(),
            1_000_000_000_000,
        )
        .into_iter(),
    );
    setup_ixs.push(vote_instruction::withdraw(
        &vote_keypair.pubkey(),
        &mint_keypair.pubkey(),
        1_000_000_000,
        &mint_keypair.pubkey(),
    ));
    setup_ixs.push(system_instruction::transfer(
        &mint_keypair.pubkey(),
        &vote_keypair.pubkey(),
        1_000_000_000,
    ));

    let result = bank.process_transaction(&Transaction::new(
        &[&mint_keypair, &vote_keypair, &stake_keypair],
        Message::new(&setup_ixs, Some(&mint_keypair.pubkey())),
        bank.last_blockhash(),
    ));
    assert!(result.is_ok());

    let _bank = Bank::new_from_parent(
        &bank,
        &mint_keypair.pubkey(),
        genesis_config.epoch_schedule.get_first_slot_in_epoch(1),
    );
}

#[test]
fn test_tx_log_order() {
    let GenesisConfigInfo {
        genesis_config,
        mint_keypair,
        ..
    } = create_genesis_config_with_leader(
        1_000_000_000_000_000,
        &Pubkey::new_unique(),
        bootstrap_validator_stake_lamports(),
    );
    let bank = Arc::new(Bank::new_for_tests(&genesis_config));
    *bank.transaction_log_collector_config.write().unwrap() = TransactionLogCollectorConfig {
        mentioned_addresses: HashSet::new(),
        filter: TransactionLogCollectorFilter::All,
    };
    let blockhash = bank.last_blockhash();

    let sender0 = Keypair::new();
    let sender1 = Keypair::new();
    bank.transfer(100, &mint_keypair, &sender0.pubkey())
        .unwrap();
    bank.transfer(100, &mint_keypair, &sender1.pubkey())
        .unwrap();

    let recipient0 = Pubkey::new_unique();
    let recipient1 = Pubkey::new_unique();
    let tx0 = system_transaction::transfer(&sender0, &recipient0, 10, blockhash);
    let success_sig = tx0.signatures[0];
    let tx1 = system_transaction::transfer(&sender1, &recipient1, 110, blockhash); // Should produce insufficient funds log
    let failure_sig = tx1.signatures[0];
    let tx2 = system_transaction::transfer(&sender0, &recipient0, 1, blockhash);
    let txs = vec![tx0, tx1, tx2];
    let batch = bank.prepare_batch_for_tests(txs);

    let execution_results = bank
        .load_execute_and_commit_transactions(
            &batch,
            MAX_PROCESSING_AGE,
            false,
            false,
            true,
            false,
            &mut ExecuteTimings::default(),
            None,
        )
        .0
        .execution_results;

    assert_eq!(execution_results.len(), 3);

    assert!(execution_results[0].details().is_some());
    assert!(execution_results[0]
        .details()
        .unwrap()
        .log_messages
        .as_ref()
        .unwrap()[1]
        .contains(&"success".to_string()));
    assert!(execution_results[1].details().is_some());
    assert!(execution_results[1]
        .details()
        .unwrap()
        .log_messages
        .as_ref()
        .unwrap()[2]
        .contains(&"failed".to_string()));
    assert!(!execution_results[2].was_executed());

    let stored_logs = &bank.transaction_log_collector.read().unwrap().logs;
    let success_log_info = stored_logs
        .iter()
        .find(|transaction_log_info| transaction_log_info.signature == success_sig)
        .unwrap();
    assert!(success_log_info.result.is_ok());
    let success_log = success_log_info.log_messages.clone().pop().unwrap();
    assert!(success_log.contains(&"success".to_string()));
    let failure_log_info = stored_logs
        .iter()
        .find(|transaction_log_info| transaction_log_info.signature == failure_sig)
        .unwrap();
    assert!(failure_log_info.result.is_err());
    let failure_log = failure_log_info.log_messages.clone().pop().unwrap();
    assert!(failure_log.contains(&"failed".to_string()));
}

#[test]
fn test_tx_return_data() {
    solana_logger::setup();
    let GenesisConfigInfo {
        genesis_config,
        mint_keypair,
        ..
    } = create_genesis_config_with_leader(
        1_000_000_000_000_000,
        &Pubkey::new_unique(),
        bootstrap_validator_stake_lamports(),
    );
    let mut bank = Bank::new_for_tests(&genesis_config);

    declare_process_instruction!(process_instruction, 1, |invoke_context| {
        let mock_program_id = Pubkey::from([2u8; 32]);
        let transaction_context = &mut invoke_context.transaction_context;
        let instruction_context = transaction_context.get_current_instruction_context()?;
        let instruction_data = instruction_context.get_instruction_data();
        let mut return_data = [0u8; MAX_RETURN_DATA];
        if !instruction_data.is_empty() {
            let index = usize::from_le_bytes(instruction_data.try_into().unwrap());
            return_data[index] = 1;
            transaction_context
                .set_return_data(mock_program_id, return_data.to_vec())
                .unwrap();
        }
        Ok(())
    });

    let mock_program_id = Pubkey::from([2u8; 32]);
    let blockhash = bank.last_blockhash();
    bank.add_builtin(
        mock_program_id,
        create_builtin("mockup".to_string(), process_instruction),
    );

    for index in [
        None,
        Some(0),
        Some(MAX_RETURN_DATA / 2),
        Some(MAX_RETURN_DATA - 1),
    ] {
        let data = if let Some(index) = index {
            usize::to_le_bytes(index).to_vec()
        } else {
            Vec::new()
        };
        let txs = vec![Transaction::new_signed_with_payer(
            &[Instruction {
                program_id: mock_program_id,
                data,
                accounts: vec![AccountMeta::new(Pubkey::new_unique(), false)],
            }],
            Some(&mint_keypair.pubkey()),
            &[&mint_keypair],
            blockhash,
        )];
        let batch = bank.prepare_batch_for_tests(txs);
        let return_data = bank
            .load_execute_and_commit_transactions(
                &batch,
                MAX_PROCESSING_AGE,
                false,
                false,
                false,
                true,
                &mut ExecuteTimings::default(),
                None,
            )
            .0
            .execution_results[0]
            .details()
            .unwrap()
            .return_data
            .clone();
        if let Some(index) = index {
            let return_data = return_data.unwrap();
            assert_eq!(return_data.program_id, mock_program_id);
            let mut expected_data = vec![0u8; index];
            expected_data.push(1u8);
            assert_eq!(return_data.data, expected_data);
        } else {
            assert!(return_data.is_none());
        }
    }
}

#[test]
fn test_get_largest_accounts() {
    let GenesisConfigInfo { genesis_config, .. } =
        create_genesis_config_with_leader(42, &solana_sdk::pubkey::new_rand(), 42);
    let bank = Bank::new_for_tests(&genesis_config);

    let pubkeys: Vec<_> = (0..5).map(|_| Pubkey::new_unique()).collect();
    let pubkeys_hashset: HashSet<_> = pubkeys.iter().cloned().collect();

    let pubkeys_balances: Vec<_> = pubkeys
        .iter()
        .cloned()
        .zip(vec![
            sol_to_lamports(2.0),
            sol_to_lamports(3.0),
            sol_to_lamports(3.0),
            sol_to_lamports(4.0),
            sol_to_lamports(5.0),
        ])
        .collect();

    // Initialize accounts; all have larger SOL balances than current Bank built-ins
    let account0 = AccountSharedData::new(pubkeys_balances[0].1, 0, &Pubkey::default());
    bank.store_account(&pubkeys_balances[0].0, &account0);
    let account1 = AccountSharedData::new(pubkeys_balances[1].1, 0, &Pubkey::default());
    bank.store_account(&pubkeys_balances[1].0, &account1);
    let account2 = AccountSharedData::new(pubkeys_balances[2].1, 0, &Pubkey::default());
    bank.store_account(&pubkeys_balances[2].0, &account2);
    let account3 = AccountSharedData::new(pubkeys_balances[3].1, 0, &Pubkey::default());
    bank.store_account(&pubkeys_balances[3].0, &account3);
    let account4 = AccountSharedData::new(pubkeys_balances[4].1, 0, &Pubkey::default());
    bank.store_account(&pubkeys_balances[4].0, &account4);

    // Create HashSet to exclude an account
    let exclude4: HashSet<_> = pubkeys[4..].iter().cloned().collect();

    let mut sorted_accounts = pubkeys_balances.clone();
    sorted_accounts.sort_by(|a, b| a.1.cmp(&b.1).reverse());

    // Return only one largest account
    assert_eq!(
        bank.get_largest_accounts(1, &pubkeys_hashset, AccountAddressFilter::Include)
            .unwrap(),
        vec![(pubkeys[4], sol_to_lamports(5.0))]
    );
    assert_eq!(
        bank.get_largest_accounts(1, &HashSet::new(), AccountAddressFilter::Exclude)
            .unwrap(),
        vec![(pubkeys[4], sol_to_lamports(5.0))]
    );
    assert_eq!(
        bank.get_largest_accounts(1, &exclude4, AccountAddressFilter::Exclude)
            .unwrap(),
        vec![(pubkeys[3], sol_to_lamports(4.0))]
    );

    // Return all added accounts
    let results = bank
        .get_largest_accounts(10, &pubkeys_hashset, AccountAddressFilter::Include)
        .unwrap();
    assert_eq!(results.len(), sorted_accounts.len());
    for pubkey_balance in sorted_accounts.iter() {
        assert!(results.contains(pubkey_balance));
    }
    let mut sorted_results = results.clone();
    sorted_results.sort_by(|a, b| a.1.cmp(&b.1).reverse());
    assert_eq!(sorted_results, results);

    let expected_accounts = sorted_accounts[1..].to_vec();
    let results = bank
        .get_largest_accounts(10, &exclude4, AccountAddressFilter::Exclude)
        .unwrap();
    // results include 5 Bank builtins
    assert_eq!(results.len(), 10);
    for pubkey_balance in expected_accounts.iter() {
        assert!(results.contains(pubkey_balance));
    }
    let mut sorted_results = results.clone();
    sorted_results.sort_by(|a, b| a.1.cmp(&b.1).reverse());
    assert_eq!(sorted_results, results);

    // Return 3 added accounts
    let expected_accounts = sorted_accounts[0..4].to_vec();
    let results = bank
        .get_largest_accounts(4, &pubkeys_hashset, AccountAddressFilter::Include)
        .unwrap();
    assert_eq!(results.len(), expected_accounts.len());
    for pubkey_balance in expected_accounts.iter() {
        assert!(results.contains(pubkey_balance));
    }

    let expected_accounts = expected_accounts[1..4].to_vec();
    let results = bank
        .get_largest_accounts(3, &exclude4, AccountAddressFilter::Exclude)
        .unwrap();
    assert_eq!(results.len(), expected_accounts.len());
    for pubkey_balance in expected_accounts.iter() {
        assert!(results.contains(pubkey_balance));
    }

    // Exclude more, and non-sequential, accounts
    let exclude: HashSet<_> = vec![pubkeys[0], pubkeys[2], pubkeys[4]]
        .iter()
        .cloned()
        .collect();
    assert_eq!(
        bank.get_largest_accounts(2, &exclude, AccountAddressFilter::Exclude)
            .unwrap(),
        vec![pubkeys_balances[3], pubkeys_balances[1]]
    );
}

#[test]
fn test_transfer_sysvar() {
    solana_logger::setup();
    let GenesisConfigInfo {
        genesis_config,
        mint_keypair,
        ..
    } = create_genesis_config_with_leader(
        1_000_000_000_000_000,
        &Pubkey::new_unique(),
        bootstrap_validator_stake_lamports(),
    );
    let mut bank = Bank::new_for_tests(&genesis_config);

    declare_process_instruction!(process_instruction, 1, |invoke_context| {
        let transaction_context = &invoke_context.transaction_context;
        let instruction_context = transaction_context.get_current_instruction_context()?;
        instruction_context
            .try_borrow_instruction_account(transaction_context, 1)?
            .set_data(vec![0; 40])?;
        Ok(())
    });

    let program_id = solana_sdk::pubkey::new_rand();
    bank.add_builtin(
        program_id,
        create_builtin("mockup".to_string(), process_instruction),
    );

    let blockhash = bank.last_blockhash();
    #[allow(deprecated)]
    let blockhash_sysvar = sysvar::clock::id();
    #[allow(deprecated)]
    let orig_lamports = bank.get_account(&sysvar::clock::id()).unwrap().lamports();
    let tx = system_transaction::transfer(&mint_keypair, &blockhash_sysvar, 10, blockhash);
    assert_eq!(
        bank.process_transaction(&tx),
        Err(TransactionError::InstructionError(
            0,
            InstructionError::ReadonlyLamportChange
        ))
    );
    assert_eq!(
        bank.get_account(&sysvar::clock::id()).unwrap().lamports(),
        orig_lamports
    );

    let accounts = vec![
        AccountMeta::new(mint_keypair.pubkey(), true),
        AccountMeta::new(blockhash_sysvar, false),
    ];
    let ix = Instruction::new_with_bincode(program_id, &0, accounts);
    let message = Message::new(&[ix], Some(&mint_keypair.pubkey()));
    let tx = Transaction::new(&[&mint_keypair], message, blockhash);
    assert_eq!(
        bank.process_transaction(&tx),
        Err(TransactionError::InstructionError(
            0,
            InstructionError::ReadonlyDataModified
        ))
    );
}

#[test]
fn test_clean_dropped_unrooted_frozen_banks() {
    solana_logger::setup();
    do_test_clean_dropped_unrooted_banks(FreezeBank1::Yes);
}

#[test]
fn test_clean_dropped_unrooted_unfrozen_banks() {
    solana_logger::setup();
    do_test_clean_dropped_unrooted_banks(FreezeBank1::No);
}

/// A simple enum to toggle freezing Bank1 or not.  Used in the clean_dropped_unrooted tests.
enum FreezeBank1 {
    No,
    Yes,
}

fn do_test_clean_dropped_unrooted_banks(freeze_bank1: FreezeBank1) {
    //! Test that dropped unrooted banks are cleaned up properly
    //!
    //! slot 0:       bank0 (rooted)
    //!               /   \
    //! slot 1:      /   bank1 (unrooted and dropped)
    //!             /
    //! slot 2:  bank2 (rooted)
    //!
    //! In the scenario above, when `clean_accounts()` is called on bank2, the keys that exist
    //! _only_ in bank1 should be cleaned up, since those keys are unreachable.
    //!
    //! The following scenarios are tested:
    //!
    //! 1. A key is written _only_ in an unrooted bank (key1)
    //!     - In this case, key1 should be cleaned up
    //! 2. A key is written in both an unrooted _and_ rooted bank (key3)
    //!     - In this case, key3's ref-count should be decremented correctly
    //! 3. A key with zero lamports is _only_ in an unrooted bank (key4)
    //!     - In this case, key4 should be cleaned up
    //! 4. A key with zero lamports is in both an unrooted _and_ rooted bank (key5)
    //!     - In this case, key5's ref-count should be decremented correctly

    let (genesis_config, mint_keypair) = create_genesis_config(sol_to_lamports(1.));
    let bank0 = Arc::new(Bank::new_for_tests(&genesis_config));
    let amount = genesis_config.rent.minimum_balance(0);

    let collector = Pubkey::new_unique();
    let owner = Pubkey::new_unique();

    let key1 = Keypair::new(); // only touched in bank1
    let key2 = Keypair::new(); // only touched in bank2
    let key3 = Keypair::new(); // touched in both bank1 and bank2
    let key4 = Keypair::new(); // in only bank1, and has zero lamports
    let key5 = Keypair::new(); // in both bank1 and bank2, and has zero lamports
    bank0
        .transfer(amount, &mint_keypair, &key2.pubkey())
        .unwrap();
    bank0.freeze();

    let slot = 1;
    let bank1 = Bank::new_from_parent(&bank0, &collector, slot);
    add_root_and_flush_write_cache(&bank0);
    bank1
        .transfer(amount, &mint_keypair, &key1.pubkey())
        .unwrap();
    bank1.store_account(&key4.pubkey(), &AccountSharedData::new(0, 0, &owner));
    bank1.store_account(&key5.pubkey(), &AccountSharedData::new(0, 0, &owner));

    if let FreezeBank1::Yes = freeze_bank1 {
        bank1.freeze();
    }

    let slot = slot + 1;
    let bank2 = Bank::new_from_parent(&bank0, &collector, slot);
    bank2
        .transfer(amount * 2, &mint_keypair, &key2.pubkey())
        .unwrap();
    bank2
        .transfer(amount, &mint_keypair, &key3.pubkey())
        .unwrap();
    bank2.store_account(&key5.pubkey(), &AccountSharedData::new(0, 0, &owner));

    bank2.freeze(); // the freeze here is not strictly necessary, but more for illustration
    bank2.squash();
    add_root_and_flush_write_cache(&bank2);

    drop(bank1);
    bank2.clean_accounts_for_tests();

    let expected_ref_count_for_cleaned_up_keys = 0;
    let expected_ref_count_for_keys_in_both_slot1_and_slot2 = 1;

    assert_eq!(
        bank2
            .rc
            .accounts
            .accounts_db
            .accounts_index
            .ref_count_from_storage(&key1.pubkey()),
        expected_ref_count_for_cleaned_up_keys
    );
    assert_ne!(
        bank2
            .rc
            .accounts
            .accounts_db
            .accounts_index
            .ref_count_from_storage(&key3.pubkey()),
        expected_ref_count_for_cleaned_up_keys
    );
    assert_eq!(
        bank2
            .rc
            .accounts
            .accounts_db
            .accounts_index
            .ref_count_from_storage(&key4.pubkey()),
        expected_ref_count_for_cleaned_up_keys
    );
    assert_eq!(
        bank2
            .rc
            .accounts
            .accounts_db
            .accounts_index
            .ref_count_from_storage(&key5.pubkey()),
        expected_ref_count_for_keys_in_both_slot1_and_slot2,
    );

    assert_eq!(
        bank2.rc.accounts.accounts_db.alive_account_count_in_slot(1),
        0
    );
}

#[test]
fn test_rent_debits() {
    let mut rent_debits = RentDebits::default();

    // No entry for 0 rewards
    rent_debits.insert(&Pubkey::new_unique(), 0, 0);
    assert_eq!(rent_debits.len(), 0);

    // Some that actually work
    rent_debits.insert(&Pubkey::new_unique(), 1, 0);
    assert_eq!(rent_debits.len(), 1);
    rent_debits.insert(&Pubkey::new_unique(), i64::MAX as u64, 0);
    assert_eq!(rent_debits.len(), 2);
}

#[test]
fn test_compute_budget_program_noop() {
    solana_logger::setup();
    let GenesisConfigInfo {
        genesis_config,
        mint_keypair,
        ..
    } = create_genesis_config_with_leader(
        1_000_000_000_000_000,
        &Pubkey::new_unique(),
        bootstrap_validator_stake_lamports(),
    );
    let mut bank = Bank::new_for_tests(&genesis_config);

    declare_process_instruction!(process_instruction, 1, |invoke_context| {
        let compute_budget = invoke_context.get_compute_budget();
        assert_eq!(
            *compute_budget,
            ComputeBudget {
                compute_unit_limit: compute_budget::DEFAULT_INSTRUCTION_COMPUTE_UNIT_LIMIT as u64,
                heap_size: Some(48 * 1024),
                ..ComputeBudget::default()
            }
        );
        Ok(())
    });
    let program_id = solana_sdk::pubkey::new_rand();
    bank.add_builtin(
        program_id,
        create_builtin("mockup".to_string(), process_instruction),
    );

    let message = Message::new(
        &[
            ComputeBudgetInstruction::set_compute_unit_limit(
                compute_budget::DEFAULT_INSTRUCTION_COMPUTE_UNIT_LIMIT,
            ),
            ComputeBudgetInstruction::request_heap_frame(48 * 1024),
            Instruction::new_with_bincode(program_id, &0, vec![]),
        ],
        Some(&mint_keypair.pubkey()),
    );
    let tx = Transaction::new(&[&mint_keypair], message, bank.last_blockhash());
    bank.process_transaction(&tx).unwrap();
}

#[test]
fn test_compute_request_instruction() {
    solana_logger::setup();
    let GenesisConfigInfo {
        genesis_config,
        mint_keypair,
        ..
    } = create_genesis_config_with_leader(
        1_000_000_000_000_000,
        &Pubkey::new_unique(),
        bootstrap_validator_stake_lamports(),
    );
    let mut bank = Bank::new_for_tests(&genesis_config);

    declare_process_instruction!(process_instruction, 1, |invoke_context| {
        let compute_budget = invoke_context.get_compute_budget();
        assert_eq!(
            *compute_budget,
            ComputeBudget {
                compute_unit_limit: compute_budget::DEFAULT_INSTRUCTION_COMPUTE_UNIT_LIMIT as u64,
                heap_size: Some(48 * 1024),
                ..ComputeBudget::default()
            }
        );
        Ok(())
    });
    let program_id = solana_sdk::pubkey::new_rand();
    bank.add_builtin(
        program_id,
        create_builtin("mockup".to_string(), process_instruction),
    );

    let message = Message::new(
        &[
            ComputeBudgetInstruction::set_compute_unit_limit(
                compute_budget::DEFAULT_INSTRUCTION_COMPUTE_UNIT_LIMIT,
            ),
            ComputeBudgetInstruction::request_heap_frame(48 * 1024),
            Instruction::new_with_bincode(program_id, &0, vec![]),
        ],
        Some(&mint_keypair.pubkey()),
    );
    let tx = Transaction::new(&[&mint_keypair], message, bank.last_blockhash());
    bank.process_transaction(&tx).unwrap();
}

#[test]
fn test_failed_compute_request_instruction() {
    solana_logger::setup();
    let GenesisConfigInfo {
        genesis_config,
        mint_keypair,
        ..
    } = create_genesis_config_with_leader(
        1_000_000_000_000_000,
        &Pubkey::new_unique(),
        bootstrap_validator_stake_lamports(),
    );
    let mut bank = Bank::new_for_tests(&genesis_config);

    let payer0_keypair = Keypair::new();
    let payer1_keypair = Keypair::new();
    bank.transfer(10, &mint_keypair, &payer0_keypair.pubkey())
        .unwrap();
    bank.transfer(10, &mint_keypair, &payer1_keypair.pubkey())
        .unwrap();

    declare_process_instruction!(process_instruction, 1, |invoke_context| {
        let compute_budget = invoke_context.get_compute_budget();
        assert_eq!(
            *compute_budget,
            ComputeBudget {
                compute_unit_limit: compute_budget::DEFAULT_INSTRUCTION_COMPUTE_UNIT_LIMIT as u64,
                heap_size: Some(48 * 1024),
                ..ComputeBudget::default()
            }
        );
        Ok(())
    });
    let program_id = solana_sdk::pubkey::new_rand();
    bank.add_builtin(
        program_id,
        create_builtin("mockup".to_string(), process_instruction),
    );

    // This message will not be executed because the compute budget request is invalid
    let message0 = Message::new(
        &[
            ComputeBudgetInstruction::request_heap_frame(1),
            Instruction::new_with_bincode(program_id, &0, vec![]),
        ],
        Some(&payer0_keypair.pubkey()),
    );
    // This message will be processed successfully
    let message1 = Message::new(
        &[
            ComputeBudgetInstruction::set_compute_unit_limit(1),
            ComputeBudgetInstruction::request_heap_frame(48 * 1024),
            Instruction::new_with_bincode(program_id, &0, vec![]),
        ],
        Some(&payer1_keypair.pubkey()),
    );
    let txs = vec![
        Transaction::new(&[&payer0_keypair], message0, bank.last_blockhash()),
        Transaction::new(&[&payer1_keypair], message1, bank.last_blockhash()),
    ];
    let results = bank.process_transactions(txs.iter());

    assert_eq!(
        results[0],
        Err(TransactionError::InstructionError(
            0,
            InstructionError::InvalidInstructionData
        ))
    );
    assert_eq!(results[1], Ok(()));
    // two transfers and the mock program
    assert_eq!(bank.signature_count(), 3);
}

#[test]
fn test_verify_and_hash_transaction_sig_len() {
    let GenesisConfigInfo {
        mut genesis_config, ..
    } = create_genesis_config_with_leader(42, &solana_sdk::pubkey::new_rand(), 42);

    // activate all features but verify_tx_signatures_len
    activate_all_features(&mut genesis_config);
    genesis_config
        .accounts
        .remove(&feature_set::verify_tx_signatures_len::id());
    let bank = Bank::new_for_tests(&genesis_config);

    let mut rng = rand::thread_rng();
    let recent_blockhash = hash::new_rand(&mut rng);
    let from_keypair = Keypair::new();
    let to_keypair = Keypair::new();
    let from_pubkey = from_keypair.pubkey();
    let to_pubkey = to_keypair.pubkey();

    enum TestCase {
        AddSignature,
        RemoveSignature,
    }

    let make_transaction = |case: TestCase| {
        let message = Message::new(
            &[system_instruction::transfer(&from_pubkey, &to_pubkey, 1)],
            Some(&from_pubkey),
        );
        let mut tx = Transaction::new(&[&from_keypair], message, recent_blockhash);
        assert_eq!(tx.message.header.num_required_signatures, 1);
        match case {
            TestCase::AddSignature => {
                let signature = to_keypair.sign_message(&tx.message.serialize());
                tx.signatures.push(signature);
            }
            TestCase::RemoveSignature => {
                tx.signatures.remove(0);
            }
        }
        tx
    };

    // Too few signatures: Sanitization failure
    {
        let tx = make_transaction(TestCase::RemoveSignature);
        assert_eq!(
            bank.verify_transaction(tx.into(), TransactionVerificationMode::FullVerification)
                .err(),
            Some(TransactionError::SanitizeFailure),
        );
    }
    // Too many signatures: Sanitization failure
    {
        let tx = make_transaction(TestCase::AddSignature);
        assert_eq!(
            bank.verify_transaction(tx.into(), TransactionVerificationMode::FullVerification)
                .err(),
            Some(TransactionError::SanitizeFailure),
        );
    }
}

#[test]
fn test_verify_transactions_packet_data_size() {
    let GenesisConfigInfo { genesis_config, .. } =
        create_genesis_config_with_leader(42, &solana_sdk::pubkey::new_rand(), 42);
    let bank = Bank::new_for_tests(&genesis_config);

    let mut rng = rand::thread_rng();
    let recent_blockhash = hash::new_rand(&mut rng);
    let keypair = Keypair::new();
    let pubkey = keypair.pubkey();
    let make_transaction = |size| {
        let ixs: Vec<_> = std::iter::repeat_with(|| {
            system_instruction::transfer(&pubkey, &Pubkey::new_unique(), 1)
        })
        .take(size)
        .collect();
        let message = Message::new(&ixs[..], Some(&pubkey));
        Transaction::new(&[&keypair], message, recent_blockhash)
    };
    // Small transaction.
    {
        let tx = make_transaction(5);
        assert!(bincode::serialized_size(&tx).unwrap() <= PACKET_DATA_SIZE as u64);
        assert!(bank
            .verify_transaction(tx.into(), TransactionVerificationMode::FullVerification)
            .is_ok(),);
    }
    // Big transaction.
    {
        let tx = make_transaction(25);
        assert!(bincode::serialized_size(&tx).unwrap() > PACKET_DATA_SIZE as u64);
        assert_eq!(
            bank.verify_transaction(tx.into(), TransactionVerificationMode::FullVerification)
                .err(),
            Some(TransactionError::SanitizeFailure),
        );
    }
    // Assert that verify fails as soon as serialized
    // size exceeds packet data size.
    for size in 1..30 {
        let tx = make_transaction(size);
        assert_eq!(
            bincode::serialized_size(&tx).unwrap() <= PACKET_DATA_SIZE as u64,
            bank.verify_transaction(tx.into(), TransactionVerificationMode::FullVerification)
                .is_ok(),
        );
    }
}

#[test]
fn test_call_precomiled_program() {
    let GenesisConfigInfo {
        mut genesis_config,
        mint_keypair,
        ..
    } = create_genesis_config_with_leader(42, &Pubkey::new_unique(), 42);
    activate_all_features(&mut genesis_config);
    let bank = Bank::new_for_tests(&genesis_config);

    // libsecp256k1
    let secp_privkey = libsecp256k1::SecretKey::random(&mut rand::thread_rng());
    let message_arr = b"hello";
    let instruction =
        solana_sdk::secp256k1_instruction::new_secp256k1_instruction(&secp_privkey, message_arr);
    let tx = Transaction::new_signed_with_payer(
        &[instruction],
        Some(&mint_keypair.pubkey()),
        &[&mint_keypair],
        bank.last_blockhash(),
    );
    // calling the program should be successful when called from the bank
    // even if the program itself is not called
    bank.process_transaction(&tx).unwrap();

    // ed25519
    let privkey = ed25519_dalek::Keypair::generate(&mut rand::thread_rng());
    let message_arr = b"hello";
    let instruction =
        solana_sdk::ed25519_instruction::new_ed25519_instruction(&privkey, message_arr);
    let tx = Transaction::new_signed_with_payer(
        &[instruction],
        Some(&mint_keypair.pubkey()),
        &[&mint_keypair],
        bank.last_blockhash(),
    );
    // calling the program should be successful when called from the bank
    // even if the program itself is not called
    bank.process_transaction(&tx).unwrap();
}

#[test]
fn test_calculate_fee() {
    // Default: no fee.
    let message =
        SanitizedMessage::try_from(Message::new(&[], Some(&Pubkey::new_unique()))).unwrap();
    for support_set_accounts_data_size_limit_ix in [true, false] {
        assert_eq!(
            Bank::calculate_fee(
                &message,
                0,
                &FeeStructure {
                    lamports_per_signature: 0,
                    ..FeeStructure::default()
                },
                true,
                false,
                true,
                true,
                support_set_accounts_data_size_limit_ix,
                false,
            ),
            0
        );
    }

    // One signature, a fee.
    for support_set_accounts_data_size_limit_ix in [true, false] {
        assert_eq!(
            Bank::calculate_fee(
                &message,
                1,
                &FeeStructure {
                    lamports_per_signature: 1,
                    ..FeeStructure::default()
                },
                true,
                false,
                true,
                true,
                support_set_accounts_data_size_limit_ix,
                false,
            ),
            1
        );
    }

    // Two signatures, double the fee.
    let key0 = Pubkey::new_unique();
    let key1 = Pubkey::new_unique();
    let ix0 = system_instruction::transfer(&key0, &key1, 1);
    let ix1 = system_instruction::transfer(&key1, &key0, 1);
    let message = SanitizedMessage::try_from(Message::new(&[ix0, ix1], Some(&key0))).unwrap();
    for support_set_accounts_data_size_limit_ix in [true, false] {
        assert_eq!(
            Bank::calculate_fee(
                &message,
                2,
                &FeeStructure {
                    lamports_per_signature: 2,
                    ..FeeStructure::default()
                },
                true,
                false,
                true,
                true,
                support_set_accounts_data_size_limit_ix,
                false,
            ),
            4
        );
    }
}

#[test]
fn test_calculate_fee_compute_units() {
    let fee_structure = FeeStructure {
        lamports_per_signature: 1,
        ..FeeStructure::default()
    };
    let max_fee = fee_structure.compute_fee_bins.last().unwrap().fee;
    let lamports_per_signature = fee_structure.lamports_per_signature;

    // One signature, no unit request

    let message =
        SanitizedMessage::try_from(Message::new(&[], Some(&Pubkey::new_unique()))).unwrap();
    for support_set_accounts_data_size_limit_ix in [true, false] {
        assert_eq!(
            Bank::calculate_fee(
                &message,
                1,
                &fee_structure,
                true,
                false,
                true,
                true,
                support_set_accounts_data_size_limit_ix,
                false,
            ),
            max_fee + lamports_per_signature
        );
    }

    // Three signatures, two instructions, no unit request

    let ix0 = system_instruction::transfer(&Pubkey::new_unique(), &Pubkey::new_unique(), 1);
    let ix1 = system_instruction::transfer(&Pubkey::new_unique(), &Pubkey::new_unique(), 1);
    let message =
        SanitizedMessage::try_from(Message::new(&[ix0, ix1], Some(&Pubkey::new_unique()))).unwrap();
    for support_set_accounts_data_size_limit_ix in [true, false] {
        assert_eq!(
            Bank::calculate_fee(
                &message,
                1,
                &fee_structure,
                true,
                false,
                true,
                true,
                support_set_accounts_data_size_limit_ix,
                false,
            ),
            max_fee + 3 * lamports_per_signature
        );
    }

    // Explicit fee schedule

    for requested_compute_units in [
        0,
        5_000,
        10_000,
        100_000,
        300_000,
        500_000,
        700_000,
        900_000,
        1_100_000,
        1_300_000,
        MAX_COMPUTE_UNIT_LIMIT,
    ] {
        const PRIORITIZATION_FEE_RATE: u64 = 42;
        let prioritization_fee_details = PrioritizationFeeDetails::new(
            PrioritizationFeeType::ComputeUnitPrice(PRIORITIZATION_FEE_RATE),
            requested_compute_units as u64,
        );
        let message = SanitizedMessage::try_from(Message::new(
            &[
                ComputeBudgetInstruction::set_compute_unit_limit(requested_compute_units),
                ComputeBudgetInstruction::set_compute_unit_price(PRIORITIZATION_FEE_RATE),
                Instruction::new_with_bincode(Pubkey::new_unique(), &0_u8, vec![]),
            ],
            Some(&Pubkey::new_unique()),
        ))
        .unwrap();
        for support_set_accounts_data_size_limit_ix in [true, false] {
            let fee = Bank::calculate_fee(
                &message,
                1,
                &fee_structure,
                true,
                false,
                true,
                true,
                support_set_accounts_data_size_limit_ix,
                false,
            );
            assert_eq!(
                fee,
                lamports_per_signature + prioritization_fee_details.get_fee()
            );
        }
    }
}

#[test]
fn test_calculate_prioritization_fee() {
    let fee_structure = FeeStructure {
        lamports_per_signature: 1,
        ..FeeStructure::default()
    };

    let request_units = 1_000_000_u32;
    let request_unit_price = 2_000_000_000_u64;
    let prioritization_fee_details = PrioritizationFeeDetails::new(
        PrioritizationFeeType::ComputeUnitPrice(request_unit_price),
        request_units as u64,
    );
    let prioritization_fee = prioritization_fee_details.get_fee();

    let message = SanitizedMessage::try_from(Message::new(
        &[
            ComputeBudgetInstruction::set_compute_unit_limit(request_units),
            ComputeBudgetInstruction::set_compute_unit_price(request_unit_price),
        ],
        Some(&Pubkey::new_unique()),
    ))
    .unwrap();

    let fee = Bank::calculate_fee(
        &message,
        fee_structure.lamports_per_signature,
        &fee_structure,
        true,  // use_default_units_per_instruction
        false, // not support_request_units_deprecated
        true,  // remove_congestion_multiplier
        true,  // enable_request_heap_frame_ix
        true,  // support_set_accounts_data_size_limit_ix,
        false, // include_loaded_account_data_size_in_fee
    );
    assert_eq!(
        fee,
        fee_structure.lamports_per_signature + prioritization_fee
    );
}

#[test]
fn test_calculate_fee_secp256k1() {
    let fee_structure = FeeStructure {
        lamports_per_signature: 1,
        ..FeeStructure::default()
    };
    let key0 = Pubkey::new_unique();
    let key1 = Pubkey::new_unique();
    let ix0 = system_instruction::transfer(&key0, &key1, 1);

    let mut secp_instruction1 = Instruction {
        program_id: secp256k1_program::id(),
        accounts: vec![],
        data: vec![],
    };
    let mut secp_instruction2 = Instruction {
        program_id: secp256k1_program::id(),
        accounts: vec![],
        data: vec![1],
    };

    let message = SanitizedMessage::try_from(Message::new(
        &[
            ix0.clone(),
            secp_instruction1.clone(),
            secp_instruction2.clone(),
        ],
        Some(&key0),
    ))
    .unwrap();
    for support_set_accounts_data_size_limit_ix in [true, false] {
        assert_eq!(
            Bank::calculate_fee(
                &message,
                1,
                &fee_structure,
                true,
                false,
                true,
                true,
                support_set_accounts_data_size_limit_ix,
                false,
            ),
            2
        );
    }

    secp_instruction1.data = vec![0];
    secp_instruction2.data = vec![10];
    let message = SanitizedMessage::try_from(Message::new(
        &[ix0, secp_instruction1, secp_instruction2],
        Some(&key0),
    ))
    .unwrap();
    for support_set_accounts_data_size_limit_ix in [true, false] {
        assert_eq!(
            Bank::calculate_fee(
                &message,
                1,
                &fee_structure,
                true,
                false,
                true,
                true,
                support_set_accounts_data_size_limit_ix,
                false,
            ),
            11
        );
    }
}

#[test]
fn test_an_empty_instruction_without_program() {
    let (genesis_config, mint_keypair) = create_genesis_config(1);
    let destination = solana_sdk::pubkey::new_rand();
    let mut ix = system_instruction::transfer(&mint_keypair.pubkey(), &destination, 0);
    ix.program_id = native_loader::id(); // Empty executable account chain
    let message = Message::new(&[ix], Some(&mint_keypair.pubkey()));
    let tx = Transaction::new(&[&mint_keypair], message, genesis_config.hash());

    let bank = Bank::new_for_tests(&genesis_config);
    assert_eq!(
        bank.process_transaction(&tx).unwrap_err(),
        TransactionError::InstructionError(0, InstructionError::UnsupportedProgramId),
    );
}

#[test]
fn test_transaction_log_collector_get_logs_for_address() {
    let address = Pubkey::new_unique();
    let mut mentioned_address_map = HashMap::new();
    mentioned_address_map.insert(address, vec![0]);
    let transaction_log_collector = TransactionLogCollector {
        mentioned_address_map,
        ..TransactionLogCollector::default()
    };
    assert_eq!(
        transaction_log_collector.get_logs_for_address(Some(&address)),
        Some(Vec::<TransactionLogInfo>::new()),
    );
}

/// Test processing a good transaction correctly modifies the accounts data size
#[test]
fn test_accounts_data_size_with_good_transaction() {
    const ACCOUNT_SIZE: u64 = MAX_PERMITTED_DATA_LENGTH;
    let (genesis_config, mint_keypair) = create_genesis_config(sol_to_lamports(1_000.));
    let mut bank = Bank::new_for_tests(&genesis_config);
    bank.activate_feature(&feature_set::cap_accounts_data_len::id());
    let transaction = system_transaction::create_account(
        &mint_keypair,
        &Keypair::new(),
        bank.last_blockhash(),
        genesis_config
            .rent
            .minimum_balance(ACCOUNT_SIZE.try_into().unwrap()),
        ACCOUNT_SIZE,
        &solana_sdk::system_program::id(),
    );

    let accounts_data_size_before = bank.load_accounts_data_size();
    let accounts_data_size_delta_before = bank.load_accounts_data_size_delta();
    let accounts_data_size_delta_on_chain_before = bank.load_accounts_data_size_delta_on_chain();
    let result = bank.process_transaction(&transaction);
    let accounts_data_size_after = bank.load_accounts_data_size();
    let accounts_data_size_delta_after = bank.load_accounts_data_size_delta();
    let accounts_data_size_delta_on_chain_after = bank.load_accounts_data_size_delta_on_chain();

    assert!(result.is_ok());
    assert_eq!(
        accounts_data_size_after - accounts_data_size_before,
        ACCOUNT_SIZE,
    );
    assert_eq!(
        accounts_data_size_delta_after - accounts_data_size_delta_before,
        ACCOUNT_SIZE as i64,
    );
    assert_eq!(
        accounts_data_size_delta_on_chain_after - accounts_data_size_delta_on_chain_before,
        ACCOUNT_SIZE as i64,
    );
}

/// Test processing a bad transaction correctly modifies the accounts data size
#[test]
fn test_accounts_data_size_with_bad_transaction() {
    const ACCOUNT_SIZE: u64 = MAX_PERMITTED_DATA_LENGTH;
    let mut bank = create_simple_test_bank(1_000_000_000_000);
    bank.activate_feature(&feature_set::cap_accounts_data_len::id());
    let transaction = system_transaction::create_account(
        &Keypair::new(),
        &Keypair::new(),
        bank.last_blockhash(),
        LAMPORTS_PER_SOL,
        ACCOUNT_SIZE,
        &solana_sdk::system_program::id(),
    );

    let accounts_data_size_before = bank.load_accounts_data_size();
    let accounts_data_size_delta_before = bank.load_accounts_data_size_delta();
    let accounts_data_size_delta_on_chain_before = bank.load_accounts_data_size_delta_on_chain();
    let result = bank.process_transaction(&transaction);
    let accounts_data_size_after = bank.load_accounts_data_size();
    let accounts_data_size_delta_after = bank.load_accounts_data_size_delta();
    let accounts_data_size_delta_on_chain_after = bank.load_accounts_data_size_delta_on_chain();

    assert!(result.is_err());
    assert_eq!(accounts_data_size_after, accounts_data_size_before,);
    assert_eq!(
        accounts_data_size_delta_after,
        accounts_data_size_delta_before,
    );
    assert_eq!(
        accounts_data_size_delta_on_chain_after,
        accounts_data_size_delta_on_chain_before,
    );
}

#[derive(Serialize, Deserialize)]
enum MockTransferInstruction {
    Transfer(u64),
}

declare_process_instruction!(mock_transfer_process_instruction, 1, |invoke_context| {
    let transaction_context = &invoke_context.transaction_context;
    let instruction_context = transaction_context.get_current_instruction_context()?;
    let instruction_data = instruction_context.get_instruction_data();
    if let Ok(instruction) = bincode::deserialize(instruction_data) {
        match instruction {
            MockTransferInstruction::Transfer(amount) => {
                instruction_context
                    .try_borrow_instruction_account(transaction_context, 1)?
                    .checked_sub_lamports(amount)?;
                instruction_context
                    .try_borrow_instruction_account(transaction_context, 2)?
                    .checked_add_lamports(amount)?;
                Ok(())
            }
        }
    } else {
        Err(InstructionError::InvalidInstructionData)
    }
});

fn create_mock_transfer(
    payer: &Keypair,
    from: &Keypair,
    to: &Keypair,
    amount: u64,
    mock_program_id: Pubkey,
    recent_blockhash: Hash,
) -> Transaction {
    let account_metas = vec![
        AccountMeta::new(payer.pubkey(), true),
        AccountMeta::new(from.pubkey(), true),
        AccountMeta::new(to.pubkey(), true),
    ];
    let transfer_instruction = Instruction::new_with_bincode(
        mock_program_id,
        &MockTransferInstruction::Transfer(amount),
        account_metas,
    );
    Transaction::new_signed_with_payer(
        &[transfer_instruction],
        Some(&payer.pubkey()),
        &[payer, from, to],
        recent_blockhash,
    )
}

#[test]
fn test_invalid_rent_state_changes_existing_accounts() {
    let GenesisConfigInfo {
        mut genesis_config,
        mint_keypair,
        ..
    } = create_genesis_config_with_leader(sol_to_lamports(100.), &Pubkey::new_unique(), 42);
    genesis_config.rent = Rent::default();

    let mock_program_id = Pubkey::new_unique();
    let account_data_size = 100;
    let rent_exempt_minimum = genesis_config.rent.minimum_balance(account_data_size);

    // Create legacy accounts of various kinds
    let rent_paying_account = Keypair::new();
    genesis_config.accounts.insert(
        rent_paying_account.pubkey(),
        Account::new_rent_epoch(
            rent_exempt_minimum - 1,
            account_data_size,
            &mock_program_id,
            INITIAL_RENT_EPOCH + 1,
        ),
    );
    let rent_exempt_account = Keypair::new();
    genesis_config.accounts.insert(
        rent_exempt_account.pubkey(),
        Account::new_rent_epoch(
            rent_exempt_minimum,
            account_data_size,
            &mock_program_id,
            INITIAL_RENT_EPOCH + 1,
        ),
    );

    let mut bank = Bank::new_for_tests(&genesis_config);
    bank.add_builtin(
        mock_program_id,
        create_builtin("mockup".to_string(), mock_transfer_process_instruction),
    );
    let recent_blockhash = bank.last_blockhash();

    let check_account_is_rent_exempt = |pubkey: &Pubkey| -> bool {
        let account = bank.get_account(pubkey).unwrap();
        Rent::default().is_exempt(account.lamports(), account.data().len())
    };

    // RentPaying account can be left as Uninitialized, in other RentPaying states, or RentExempt
    let tx = create_mock_transfer(
        &mint_keypair,        // payer
        &rent_paying_account, // from
        &mint_keypair,        // to
        1,
        mock_program_id,
        recent_blockhash,
    );
    let result = bank.process_transaction(&tx);
    assert!(result.is_ok());
    assert!(!check_account_is_rent_exempt(&rent_paying_account.pubkey()));
    let tx = create_mock_transfer(
        &mint_keypair,        // payer
        &rent_paying_account, // from
        &mint_keypair,        // to
        rent_exempt_minimum - 2,
        mock_program_id,
        recent_blockhash,
    );
    let result = bank.process_transaction(&tx);
    assert!(result.is_ok());
    assert!(bank.get_account(&rent_paying_account.pubkey()).is_none());

    bank.store_account(
        // restore program-owned account
        &rent_paying_account.pubkey(),
        &AccountSharedData::new(rent_exempt_minimum - 1, account_data_size, &mock_program_id),
    );
    let result = bank.transfer(1, &mint_keypair, &rent_paying_account.pubkey());
    assert!(result.is_ok());
    assert!(check_account_is_rent_exempt(&rent_paying_account.pubkey()));

    // RentExempt account can only remain RentExempt or be Uninitialized
    let tx = create_mock_transfer(
        &mint_keypair,        // payer
        &rent_exempt_account, // from
        &mint_keypair,        // to
        1,
        mock_program_id,
        recent_blockhash,
    );
    let result = bank.process_transaction(&tx);
    assert!(result.is_err());
    assert!(check_account_is_rent_exempt(&rent_exempt_account.pubkey()));
    let result = bank.transfer(1, &mint_keypair, &rent_exempt_account.pubkey());
    assert!(result.is_ok());
    assert!(check_account_is_rent_exempt(&rent_exempt_account.pubkey()));
    let tx = create_mock_transfer(
        &mint_keypair,        // payer
        &rent_exempt_account, // from
        &mint_keypair,        // to
        rent_exempt_minimum + 1,
        mock_program_id,
        recent_blockhash,
    );
    let result = bank.process_transaction(&tx);
    assert!(result.is_ok());
    assert!(bank.get_account(&rent_exempt_account.pubkey()).is_none());
}

#[test]
fn test_invalid_rent_state_changes_new_accounts() {
    let GenesisConfigInfo {
        mut genesis_config,
        mint_keypair,
        ..
    } = create_genesis_config_with_leader(sol_to_lamports(100.), &Pubkey::new_unique(), 42);
    genesis_config.rent = Rent::default();

    let mock_program_id = Pubkey::new_unique();
    let account_data_size = 100;
    let rent_exempt_minimum = genesis_config.rent.minimum_balance(account_data_size);

    let mut bank = Bank::new_for_tests(&genesis_config);
    bank.add_builtin(
        mock_program_id,
        create_builtin("mockup".to_string(), mock_transfer_process_instruction),
    );
    let recent_blockhash = bank.last_blockhash();

    let check_account_is_rent_exempt = |pubkey: &Pubkey| -> bool {
        let account = bank.get_account(pubkey).unwrap();
        Rent::default().is_exempt(account.lamports(), account.data().len())
    };

    // Try to create RentPaying account
    let rent_paying_account = Keypair::new();
    let tx = system_transaction::create_account(
        &mint_keypair,
        &rent_paying_account,
        recent_blockhash,
        rent_exempt_minimum - 1,
        account_data_size as u64,
        &mock_program_id,
    );
    let result = bank.process_transaction(&tx);
    assert!(result.is_err());
    assert!(bank.get_account(&rent_paying_account.pubkey()).is_none());

    // Try to create RentExempt account
    let rent_exempt_account = Keypair::new();
    let tx = system_transaction::create_account(
        &mint_keypair,
        &rent_exempt_account,
        recent_blockhash,
        rent_exempt_minimum,
        account_data_size as u64,
        &mock_program_id,
    );
    let result = bank.process_transaction(&tx);
    assert!(result.is_ok());
    assert!(check_account_is_rent_exempt(&rent_exempt_account.pubkey()));
}

#[test]
fn test_drained_created_account() {
    let GenesisConfigInfo {
        mut genesis_config,
        mint_keypair,
        ..
    } = create_genesis_config_with_leader(sol_to_lamports(100.), &Pubkey::new_unique(), 42);
    genesis_config.rent = Rent::default();
    activate_all_features(&mut genesis_config);

    let mock_program_id = Pubkey::new_unique();
    // small enough to not pay rent, thus bypassing the data clearing rent
    // mechanism
    let data_size_no_rent = 100;
    // large enough to pay rent, will have data cleared
    let data_size_rent = 10000;
    let lamports_to_transfer = 100;

    // Create legacy accounts of various kinds
    let created_keypair = Keypair::new();

    let mut bank = Bank::new_for_tests(&genesis_config);
    bank.add_builtin(
        mock_program_id,
        create_builtin("mockup".to_string(), mock_transfer_process_instruction),
    );
    let recent_blockhash = bank.last_blockhash();

    // Create and drain a small data size account
    let create_instruction = system_instruction::create_account(
        &mint_keypair.pubkey(),
        &created_keypair.pubkey(),
        lamports_to_transfer,
        data_size_no_rent,
        &mock_program_id,
    );
    let account_metas = vec![
        AccountMeta::new(mint_keypair.pubkey(), true),
        AccountMeta::new(created_keypair.pubkey(), true),
        AccountMeta::new(mint_keypair.pubkey(), false),
    ];
    let transfer_from_instruction = Instruction::new_with_bincode(
        mock_program_id,
        &MockTransferInstruction::Transfer(lamports_to_transfer),
        account_metas,
    );
    let tx = Transaction::new_signed_with_payer(
        &[create_instruction, transfer_from_instruction],
        Some(&mint_keypair.pubkey()),
        &[&mint_keypair, &created_keypair],
        recent_blockhash,
    );

    let result = bank.process_transaction(&tx);
    assert!(result.is_ok());
    // account data is not stored because of zero balance even though its
    // data wasn't cleared
    assert!(bank.get_account(&created_keypair.pubkey()).is_none());

    // Create and drain a large data size account
    let create_instruction = system_instruction::create_account(
        &mint_keypair.pubkey(),
        &created_keypair.pubkey(),
        lamports_to_transfer,
        data_size_rent,
        &mock_program_id,
    );
    let account_metas = vec![
        AccountMeta::new(mint_keypair.pubkey(), true),
        AccountMeta::new(created_keypair.pubkey(), true),
        AccountMeta::new(mint_keypair.pubkey(), false),
    ];
    let transfer_from_instruction = Instruction::new_with_bincode(
        mock_program_id,
        &MockTransferInstruction::Transfer(lamports_to_transfer),
        account_metas,
    );
    let tx = Transaction::new_signed_with_payer(
        &[create_instruction, transfer_from_instruction],
        Some(&mint_keypair.pubkey()),
        &[&mint_keypair, &created_keypair],
        recent_blockhash,
    );

    let result = bank.process_transaction(&tx);
    assert!(result.is_ok());
    // account data is not stored because of zero balance
    assert!(bank.get_account(&created_keypair.pubkey()).is_none());
}

#[test]
fn test_rent_state_changes_sysvars() {
    let GenesisConfigInfo {
        mut genesis_config,
        mint_keypair,
        ..
    } = create_genesis_config_with_leader(sol_to_lamports(100.), &Pubkey::new_unique(), 42);
    genesis_config.rent = Rent::default();

    let validator_pubkey = solana_sdk::pubkey::new_rand();
    let validator_stake_lamports = sol_to_lamports(1.);
    let validator_staking_keypair = Keypair::new();
    let validator_voting_keypair = Keypair::new();

    let validator_vote_account = vote_state::create_account(
        &validator_voting_keypair.pubkey(),
        &validator_pubkey,
        0,
        validator_stake_lamports,
    );

    let validator_stake_account = stake_state::create_account(
        &validator_staking_keypair.pubkey(),
        &validator_voting_keypair.pubkey(),
        &validator_vote_account,
        &genesis_config.rent,
        validator_stake_lamports,
    );

    genesis_config.accounts.insert(
        validator_pubkey,
        Account::new(
            genesis_config.rent.minimum_balance(0),
            0,
            &system_program::id(),
        ),
    );
    genesis_config.accounts.insert(
        validator_staking_keypair.pubkey(),
        Account::from(validator_stake_account),
    );
    genesis_config.accounts.insert(
        validator_voting_keypair.pubkey(),
        Account::from(validator_vote_account),
    );

    let bank = Bank::new_for_tests(&genesis_config);

    // Ensure transactions with sysvars succeed, even though sysvars appear RentPaying by balance
    let tx = Transaction::new_signed_with_payer(
        &[stake_instruction::deactivate_stake(
            &validator_staking_keypair.pubkey(),
            &validator_staking_keypair.pubkey(),
        )],
        Some(&mint_keypair.pubkey()),
        &[&mint_keypair, &validator_staking_keypair],
        bank.last_blockhash(),
    );
    let result = bank.process_transaction(&tx);
    assert!(result.is_ok());
}

#[test]
fn test_invalid_rent_state_changes_fee_payer() {
    let GenesisConfigInfo {
        mut genesis_config,
        mint_keypair,
        ..
    } = create_genesis_config_with_leader(sol_to_lamports(100.), &Pubkey::new_unique(), 42);
    genesis_config.rent = Rent::default();
    genesis_config.fee_rate_governor = FeeRateGovernor::new(
        solana_sdk::fee_calculator::DEFAULT_TARGET_LAMPORTS_PER_SIGNATURE,
        solana_sdk::fee_calculator::DEFAULT_TARGET_SIGNATURES_PER_SLOT,
    );
    let rent_exempt_minimum = genesis_config.rent.minimum_balance(0);

    // Create legacy rent-paying System account
    let rent_paying_fee_payer = Keypair::new();
    genesis_config.accounts.insert(
        rent_paying_fee_payer.pubkey(),
        Account::new(rent_exempt_minimum - 1, 0, &system_program::id()),
    );
    // Create RentExempt recipient account
    let recipient = Pubkey::new_unique();
    genesis_config.accounts.insert(
        recipient,
        Account::new(rent_exempt_minimum, 0, &system_program::id()),
    );

    let bank = Bank::new_for_tests(&genesis_config);
    let recent_blockhash = bank.last_blockhash();

    let check_account_is_rent_exempt = |pubkey: &Pubkey| -> bool {
        let account = bank.get_account(pubkey).unwrap();
        Rent::default().is_exempt(account.lamports(), account.data().len())
    };

    // Create just-rent-exempt fee-payer
    let rent_exempt_fee_payer = Keypair::new();
    bank.transfer(
        rent_exempt_minimum,
        &mint_keypair,
        &rent_exempt_fee_payer.pubkey(),
    )
    .unwrap();

    // Dummy message to determine fee amount
    let dummy_message = SanitizedMessage::try_from(Message::new_with_blockhash(
        &[system_instruction::transfer(
            &rent_exempt_fee_payer.pubkey(),
            &recipient,
            sol_to_lamports(1.),
        )],
        Some(&rent_exempt_fee_payer.pubkey()),
        &recent_blockhash,
    ))
    .unwrap();
    let fee = bank.get_fee_for_message(&dummy_message).unwrap();

    // RentPaying fee-payer can remain RentPaying
    let tx = Transaction::new(
        &[&rent_paying_fee_payer, &mint_keypair],
        Message::new(
            &[system_instruction::transfer(
                &mint_keypair.pubkey(),
                &recipient,
                rent_exempt_minimum,
            )],
            Some(&rent_paying_fee_payer.pubkey()),
        ),
        recent_blockhash,
    );
    let result = bank.process_transaction(&tx);
    assert!(result.is_ok());
    assert!(!check_account_is_rent_exempt(
        &rent_paying_fee_payer.pubkey()
    ));

    // RentPaying fee-payer can remain RentPaying on failed executed tx
    let sender = Keypair::new();
    let fee_payer_balance = bank.get_balance(&rent_paying_fee_payer.pubkey());
    let tx = Transaction::new(
        &[&rent_paying_fee_payer, &sender],
        Message::new(
            &[system_instruction::transfer(
                &sender.pubkey(),
                &recipient,
                rent_exempt_minimum,
            )],
            Some(&rent_paying_fee_payer.pubkey()),
        ),
        recent_blockhash,
    );
    let result = bank.process_transaction(&tx);
    assert_eq!(
        result.unwrap_err(),
        TransactionError::InstructionError(0, InstructionError::Custom(1))
    );
    assert_ne!(
        fee_payer_balance,
        bank.get_balance(&rent_paying_fee_payer.pubkey())
    );
    assert!(!check_account_is_rent_exempt(
        &rent_paying_fee_payer.pubkey()
    ));

    // RentPaying fee-payer can be emptied with fee and transaction
    let tx = Transaction::new(
        &[&rent_paying_fee_payer],
        Message::new(
            &[system_instruction::transfer(
                &rent_paying_fee_payer.pubkey(),
                &recipient,
                bank.get_balance(&rent_paying_fee_payer.pubkey()) - fee,
            )],
            Some(&rent_paying_fee_payer.pubkey()),
        ),
        recent_blockhash,
    );
    let result = bank.process_transaction(&tx);
    assert!(result.is_ok());
    assert_eq!(0, bank.get_balance(&rent_paying_fee_payer.pubkey()));

    // RentExempt fee-payer cannot become RentPaying from transaction fee
    let tx = Transaction::new(
        &[&rent_exempt_fee_payer, &mint_keypair],
        Message::new(
            &[system_instruction::transfer(
                &mint_keypair.pubkey(),
                &recipient,
                rent_exempt_minimum,
            )],
            Some(&rent_exempt_fee_payer.pubkey()),
        ),
        recent_blockhash,
    );
    let result = bank.process_transaction(&tx);
    assert_eq!(
        result.unwrap_err(),
        TransactionError::InsufficientFundsForRent { account_index: 0 }
    );
    assert!(check_account_is_rent_exempt(
        &rent_exempt_fee_payer.pubkey()
    ));

    // RentExempt fee-payer cannot become RentPaying via failed executed tx
    let tx = Transaction::new(
        &[&rent_exempt_fee_payer, &sender],
        Message::new(
            &[system_instruction::transfer(
                &sender.pubkey(),
                &recipient,
                rent_exempt_minimum,
            )],
            Some(&rent_exempt_fee_payer.pubkey()),
        ),
        recent_blockhash,
    );
    let result = bank.process_transaction(&tx);
    assert_eq!(
        result.unwrap_err(),
        TransactionError::InsufficientFundsForRent { account_index: 0 }
    );
    assert!(check_account_is_rent_exempt(
        &rent_exempt_fee_payer.pubkey()
    ));

    // For good measure, show that a RentExempt fee-payer that is also debited by a transaction
    // cannot become RentPaying by that debit, but can still be charged for the fee
    bank.transfer(fee, &mint_keypair, &rent_exempt_fee_payer.pubkey())
        .unwrap();
    let fee_payer_balance = bank.get_balance(&rent_exempt_fee_payer.pubkey());
    assert_eq!(fee_payer_balance, rent_exempt_minimum + fee);
    let tx = Transaction::new(
        &[&rent_exempt_fee_payer],
        Message::new(
            &[system_instruction::transfer(
                &rent_exempt_fee_payer.pubkey(),
                &recipient,
                fee,
            )],
            Some(&rent_exempt_fee_payer.pubkey()),
        ),
        recent_blockhash,
    );
    let result = bank.process_transaction(&tx);
    assert_eq!(
        result.unwrap_err(),
        TransactionError::InsufficientFundsForRent { account_index: 0 }
    );
    assert_eq!(
        fee_payer_balance - fee,
        bank.get_balance(&rent_exempt_fee_payer.pubkey())
    );
    assert!(check_account_is_rent_exempt(
        &rent_exempt_fee_payer.pubkey()
    ));

    // Also show that a RentExempt fee-payer can be completely emptied via fee and transaction
    bank.transfer(fee + 1, &mint_keypair, &rent_exempt_fee_payer.pubkey())
        .unwrap();
    assert!(bank.get_balance(&rent_exempt_fee_payer.pubkey()) > rent_exempt_minimum + fee);
    let tx = Transaction::new(
        &[&rent_exempt_fee_payer],
        Message::new(
            &[system_instruction::transfer(
                &rent_exempt_fee_payer.pubkey(),
                &recipient,
                bank.get_balance(&rent_exempt_fee_payer.pubkey()) - fee,
            )],
            Some(&rent_exempt_fee_payer.pubkey()),
        ),
        recent_blockhash,
    );
    let result = bank.process_transaction(&tx);
    assert!(result.is_ok());
    assert_eq!(0, bank.get_balance(&rent_exempt_fee_payer.pubkey()));

    // ... but not if the fee alone would make it RentPaying
    bank.transfer(
        rent_exempt_minimum + 1,
        &mint_keypair,
        &rent_exempt_fee_payer.pubkey(),
    )
    .unwrap();
    assert!(bank.get_balance(&rent_exempt_fee_payer.pubkey()) < rent_exempt_minimum + fee);
    let tx = Transaction::new(
        &[&rent_exempt_fee_payer],
        Message::new(
            &[system_instruction::transfer(
                &rent_exempt_fee_payer.pubkey(),
                &recipient,
                bank.get_balance(&rent_exempt_fee_payer.pubkey()) - fee,
            )],
            Some(&rent_exempt_fee_payer.pubkey()),
        ),
        recent_blockhash,
    );
    let result = bank.process_transaction(&tx);
    assert_eq!(
        result.unwrap_err(),
        TransactionError::InsufficientFundsForRent { account_index: 0 }
    );
    assert!(check_account_is_rent_exempt(
        &rent_exempt_fee_payer.pubkey()
    ));
}

// Ensure System transfers of any size can be made to the incinerator
#[test]
fn test_rent_state_incinerator() {
    let GenesisConfigInfo {
        mut genesis_config,
        mint_keypair,
        ..
    } = create_genesis_config_with_leader(sol_to_lamports(100.), &Pubkey::new_unique(), 42);
    genesis_config.rent = Rent::default();
    let rent_exempt_minimum = genesis_config.rent.minimum_balance(0);

    let bank = Bank::new_for_tests(&genesis_config);

    for amount in [rent_exempt_minimum - 1, rent_exempt_minimum] {
        bank.transfer(amount, &mint_keypair, &solana_sdk::incinerator::id())
            .unwrap();
    }
}

#[test]
fn test_rent_state_list_len() {
    let GenesisConfigInfo {
        mut genesis_config,
        mint_keypair,
        ..
    } = create_genesis_config_with_leader(sol_to_lamports(100.), &Pubkey::new_unique(), 42);
    genesis_config.rent = Rent::default();

    let bank = Bank::new_for_tests(&genesis_config);
    let recipient = Pubkey::new_unique();
    let tx = system_transaction::transfer(
        &mint_keypair,
        &recipient,
        sol_to_lamports(1.),
        bank.last_blockhash(),
    );
    let num_accounts = tx.message().account_keys.len();
    let sanitized_tx = SanitizedTransaction::try_from_legacy_transaction(tx).unwrap();
    let mut error_counters = TransactionErrorMetrics::default();
    let loaded_txs = bank.rc.accounts.load_accounts(
        &bank.ancestors,
        &[sanitized_tx.clone()],
        vec![(Ok(()), None)],
        &bank.blockhash_queue.read().unwrap(),
        &mut error_counters,
        &bank.rent_collector,
        &bank.feature_set,
        &FeeStructure::default(),
        None,
        false,
        &HashMap::new(),
        &HashMap::new(),
    );

    let compute_budget = bank.runtime_config.compute_budget.unwrap_or_else(|| {
        ComputeBudget::new(compute_budget::DEFAULT_INSTRUCTION_COMPUTE_UNIT_LIMIT as u64)
    });
    let transaction_context = TransactionContext::new(
        loaded_txs[0].0.as_ref().unwrap().accounts.clone(),
        Some(Rent::default()),
        compute_budget.max_invoke_stack_height,
        compute_budget.max_instruction_trace_length,
    );

    assert_eq!(
        bank.get_transaction_account_state_info(&transaction_context, sanitized_tx.message())
            .len(),
        num_accounts,
    );
}

#[test]
fn test_update_accounts_data_size() {
    // Test: Subtraction saturates at 0
    {
        let bank = create_simple_test_bank(100);
        let initial_data_size = bank.load_accounts_data_size() as i64;
        let data_size = 567;
        bank.accounts_data_size_delta_on_chain
            .store(data_size, Release);
        bank.update_accounts_data_size_delta_on_chain(
            (initial_data_size + data_size + 1).saturating_neg(),
        );
        assert_eq!(bank.load_accounts_data_size(), 0);
    }

    // Test: Addition saturates at u64::MAX
    {
        let mut bank = create_simple_test_bank(100);
        let data_size_remaining = 567;
        bank.accounts_data_size_initial = u64::MAX - data_size_remaining;
        bank.accounts_data_size_delta_off_chain
            .store((data_size_remaining + 1) as i64, Release);
        assert_eq!(bank.load_accounts_data_size(), u64::MAX);
    }

    // Test: Updates work as expected
    {
        // Set the accounts data size to be in the middle, then perform a bunch of small
        // updates, checking the results after each one.
        let mut bank = create_simple_test_bank(100);
        bank.accounts_data_size_initial = u32::MAX as u64;
        let mut rng = rand::thread_rng();
        for _ in 0..100 {
            let initial = bank.load_accounts_data_size() as i64;
            let delta1 = rng.gen_range(-500, 500);
            bank.update_accounts_data_size_delta_on_chain(delta1);
            let delta2 = rng.gen_range(-500, 500);
            bank.update_accounts_data_size_delta_off_chain(delta2);
            assert_eq!(
                bank.load_accounts_data_size() as i64,
                initial.saturating_add(delta1).saturating_add(delta2),
            );
        }
    }
}

#[test]
fn test_skip_rewrite() {
    solana_logger::setup();
    let mut account = AccountSharedData::default();
    let bank_slot = 10;
    for account_rent_epoch in 0..3 {
        account.set_rent_epoch(account_rent_epoch);
        for rent_amount in [0, 1] {
            for loaded_slot in (bank_slot - 1)..=bank_slot {
                for old_rent_epoch in account_rent_epoch.saturating_sub(1)..=account_rent_epoch {
                    let skip = Bank::skip_rewrite(rent_amount, &account);
                    let mut should_skip = true;
                    if rent_amount != 0 || account_rent_epoch == 0 {
                        should_skip = false;
                    }
                    assert_eq!(
                        skip,
                        should_skip,
                        "{:?}",
                        (
                            account_rent_epoch,
                            old_rent_epoch,
                            rent_amount,
                            loaded_slot,
                            old_rent_epoch
                        )
                    );
                }
            }
        }
    }
}

#[test]
fn test_inner_instructions_list_from_instruction_trace() {
    let instruction_trace = [1, 2, 1, 1, 2, 3, 2];
    let mut transaction_context = TransactionContext::new(vec![], None, 3, instruction_trace.len());
    for (index_in_trace, stack_height) in instruction_trace.into_iter().enumerate() {
        while stack_height <= transaction_context.get_instruction_context_stack_height() {
            transaction_context.pop().unwrap();
        }
        if stack_height > transaction_context.get_instruction_context_stack_height() {
            transaction_context
                .get_next_instruction_context()
                .unwrap()
                .configure(&[], &[], &[index_in_trace as u8]);
            transaction_context.push().unwrap();
        }
    }
    let inner_instructions = inner_instructions_list_from_instruction_trace(&transaction_context);

    assert_eq!(
        inner_instructions,
        vec![
            vec![InnerInstruction {
                instruction: CompiledInstruction::new_from_raw_parts(0, vec![1], vec![]),
                stack_height: 2,
            }],
            vec![],
            vec![
                InnerInstruction {
                    instruction: CompiledInstruction::new_from_raw_parts(0, vec![4], vec![]),
                    stack_height: 2,
                },
                InnerInstruction {
                    instruction: CompiledInstruction::new_from_raw_parts(0, vec![5], vec![]),
                    stack_height: 3,
                },
                InnerInstruction {
                    instruction: CompiledInstruction::new_from_raw_parts(0, vec![6], vec![]),
                    stack_height: 2,
                },
            ]
        ]
    );
}

#[derive(Serialize, Deserialize)]
enum MockReallocInstruction {
    Realloc(usize, u64, Pubkey),
}

declare_process_instruction!(mock_realloc_process_instruction, 1, |invoke_context| {
    let transaction_context = &invoke_context.transaction_context;
    let instruction_context = transaction_context.get_current_instruction_context()?;
    let instruction_data = instruction_context.get_instruction_data();
    if let Ok(instruction) = bincode::deserialize(instruction_data) {
        match instruction {
            MockReallocInstruction::Realloc(new_size, new_balance, _) => {
                // Set data length
                instruction_context
                    .try_borrow_instruction_account(transaction_context, 1)?
                    .set_data_length(new_size)?;

                // set balance
                let current_balance = instruction_context
                    .try_borrow_instruction_account(transaction_context, 1)?
                    .get_lamports();
                let diff_balance = (new_balance as i64).saturating_sub(current_balance as i64);
                let amount = diff_balance.unsigned_abs();
                if diff_balance.is_positive() {
                    instruction_context
                        .try_borrow_instruction_account(transaction_context, 0)?
                        .checked_sub_lamports(amount)?;
                    instruction_context
                        .try_borrow_instruction_account(transaction_context, 1)?
                        .set_lamports(new_balance)?;
                } else {
                    instruction_context
                        .try_borrow_instruction_account(transaction_context, 0)?
                        .checked_add_lamports(amount)?;
                    instruction_context
                        .try_borrow_instruction_account(transaction_context, 1)?
                        .set_lamports(new_balance)?;
                }
                Ok(())
            }
        }
    } else {
        Err(InstructionError::InvalidInstructionData)
    }
});

fn create_mock_realloc_tx(
    payer: &Keypair,
    funder: &Keypair,
    reallocd: &Pubkey,
    new_size: usize,
    new_balance: u64,
    mock_program_id: Pubkey,
    recent_blockhash: Hash,
) -> Transaction {
    let account_metas = vec![
        AccountMeta::new(funder.pubkey(), false),
        AccountMeta::new(*reallocd, false),
    ];
    let instruction = Instruction::new_with_bincode(
        mock_program_id,
        &MockReallocInstruction::Realloc(new_size, new_balance, Pubkey::new_unique()),
        account_metas,
    );
    Transaction::new_signed_with_payer(
        &[instruction],
        Some(&payer.pubkey()),
        &[payer],
        recent_blockhash,
    )
}

#[test]
fn test_resize_and_rent() {
    let GenesisConfigInfo {
        mut genesis_config,
        mint_keypair,
        ..
    } = create_genesis_config_with_leader(1_000_000_000, &Pubkey::new_unique(), 42);
    genesis_config.rent = Rent::default();
    activate_all_features(&mut genesis_config);

    let mut bank = Bank::new_for_tests(&genesis_config);

    let mock_program_id = Pubkey::new_unique();
    bank.add_builtin(
        mock_program_id,
        create_builtin("mockup".to_string(), mock_realloc_process_instruction),
    );
    let recent_blockhash = bank.last_blockhash();

    let account_data_size_small = 1024;
    let rent_exempt_minimum_small = genesis_config.rent.minimum_balance(account_data_size_small);
    let account_data_size_large = 2048;
    let rent_exempt_minimum_large = genesis_config.rent.minimum_balance(account_data_size_large);

    let funding_keypair = Keypair::new();
    bank.store_account(
        &funding_keypair.pubkey(),
        &AccountSharedData::new(1_000_000_000, 0, &mock_program_id),
    );

    let rent_paying_pubkey = solana_sdk::pubkey::new_rand();
    let mut rent_paying_account = AccountSharedData::new(
        rent_exempt_minimum_small - 1,
        account_data_size_small,
        &mock_program_id,
    );
    rent_paying_account.set_rent_epoch(1);

    // restore program-owned account
    bank.store_account(&rent_paying_pubkey, &rent_paying_account);

    // rent paying, realloc larger, fail because not rent exempt
    let tx = create_mock_realloc_tx(
        &mint_keypair,
        &funding_keypair,
        &rent_paying_pubkey,
        account_data_size_large,
        rent_exempt_minimum_small - 1,
        mock_program_id,
        recent_blockhash,
    );
    let expected_err = {
        let account_index = tx
            .message
            .account_keys
            .iter()
            .position(|key| key == &rent_paying_pubkey)
            .unwrap() as u8;
        TransactionError::InsufficientFundsForRent { account_index }
    };
    assert_eq!(bank.process_transaction(&tx).unwrap_err(), expected_err);
    assert_eq!(
        rent_exempt_minimum_small - 1,
        bank.get_account(&rent_paying_pubkey).unwrap().lamports()
    );

    // rent paying, realloc larger and rent exempt
    let tx = create_mock_realloc_tx(
        &mint_keypair,
        &funding_keypair,
        &rent_paying_pubkey,
        account_data_size_large,
        rent_exempt_minimum_large,
        mock_program_id,
        recent_blockhash,
    );
    let result = bank.process_transaction(&tx);
    assert!(result.is_ok());
    assert_eq!(
        rent_exempt_minimum_large,
        bank.get_account(&rent_paying_pubkey).unwrap().lamports()
    );

    // rent exempt, realloc small, fail because not rent exempt
    let tx = create_mock_realloc_tx(
        &mint_keypair,
        &funding_keypair,
        &rent_paying_pubkey,
        account_data_size_small,
        rent_exempt_minimum_small - 1,
        mock_program_id,
        recent_blockhash,
    );
    let expected_err = {
        let account_index = tx
            .message
            .account_keys
            .iter()
            .position(|key| key == &rent_paying_pubkey)
            .unwrap() as u8;
        TransactionError::InsufficientFundsForRent { account_index }
    };
    assert_eq!(bank.process_transaction(&tx).unwrap_err(), expected_err);
    assert_eq!(
        rent_exempt_minimum_large,
        bank.get_account(&rent_paying_pubkey).unwrap().lamports()
    );

    // rent exempt, realloc smaller and rent exempt
    let tx = create_mock_realloc_tx(
        &mint_keypair,
        &funding_keypair,
        &rent_paying_pubkey,
        account_data_size_small,
        rent_exempt_minimum_small,
        mock_program_id,
        recent_blockhash,
    );
    let result = bank.process_transaction(&tx);
    assert!(result.is_ok());
    assert_eq!(
        rent_exempt_minimum_small,
        bank.get_account(&rent_paying_pubkey).unwrap().lamports()
    );

    // rent exempt, realloc large, fail because not rent exempt
    let tx = create_mock_realloc_tx(
        &mint_keypair,
        &funding_keypair,
        &rent_paying_pubkey,
        account_data_size_large,
        rent_exempt_minimum_large - 1,
        mock_program_id,
        recent_blockhash,
    );
    let expected_err = {
        let account_index = tx
            .message
            .account_keys
            .iter()
            .position(|key| key == &rent_paying_pubkey)
            .unwrap() as u8;
        TransactionError::InsufficientFundsForRent { account_index }
    };
    assert_eq!(bank.process_transaction(&tx).unwrap_err(), expected_err);
    assert_eq!(
        rent_exempt_minimum_small,
        bank.get_account(&rent_paying_pubkey).unwrap().lamports()
    );

    // rent exempt, realloc large and rent exempt
    let tx = create_mock_realloc_tx(
        &mint_keypair,
        &funding_keypair,
        &rent_paying_pubkey,
        account_data_size_large,
        rent_exempt_minimum_large,
        mock_program_id,
        recent_blockhash,
    );
    let result = bank.process_transaction(&tx);
    assert!(result.is_ok());
    assert_eq!(
        rent_exempt_minimum_large,
        bank.get_account(&rent_paying_pubkey).unwrap().lamports()
    );

    let created_keypair = Keypair::new();

    // create account, not rent exempt
    let tx = system_transaction::create_account(
        &mint_keypair,
        &created_keypair,
        recent_blockhash,
        rent_exempt_minimum_small - 1,
        account_data_size_small as u64,
        &system_program::id(),
    );
    let expected_err = {
        let account_index = tx
            .message
            .account_keys
            .iter()
            .position(|key| key == &created_keypair.pubkey())
            .unwrap() as u8;
        TransactionError::InsufficientFundsForRent { account_index }
    };
    assert_eq!(bank.process_transaction(&tx).unwrap_err(), expected_err);

    // create account, rent exempt
    let tx = system_transaction::create_account(
        &mint_keypair,
        &created_keypair,
        recent_blockhash,
        rent_exempt_minimum_small,
        account_data_size_small as u64,
        &system_program::id(),
    );
    let result = bank.process_transaction(&tx);
    assert!(result.is_ok());
    assert_eq!(
        rent_exempt_minimum_small,
        bank.get_account(&created_keypair.pubkey())
            .unwrap()
            .lamports()
    );

    let created_keypair = Keypair::new();
    // create account, no data
    let tx = system_transaction::create_account(
        &mint_keypair,
        &created_keypair,
        recent_blockhash,
        rent_exempt_minimum_small - 1,
        0,
        &system_program::id(),
    );
    let result = bank.process_transaction(&tx);
    assert!(result.is_ok());
    assert_eq!(
        rent_exempt_minimum_small - 1,
        bank.get_account(&created_keypair.pubkey())
            .unwrap()
            .lamports()
    );

    // alloc but not rent exempt
    let tx = system_transaction::allocate(
        &mint_keypair,
        &created_keypair,
        recent_blockhash,
        (account_data_size_small + 1) as u64,
    );
    let expected_err = {
        let account_index = tx
            .message
            .account_keys
            .iter()
            .position(|key| key == &created_keypair.pubkey())
            .unwrap() as u8;
        TransactionError::InsufficientFundsForRent { account_index }
    };
    assert_eq!(bank.process_transaction(&tx).unwrap_err(), expected_err);

    // bring balance of account up to rent exemption
    let tx = system_transaction::transfer(
        &mint_keypair,
        &created_keypair.pubkey(),
        1,
        recent_blockhash,
    );
    let result = bank.process_transaction(&tx);
    assert!(result.is_ok());
    assert_eq!(
        rent_exempt_minimum_small,
        bank.get_account(&created_keypair.pubkey())
            .unwrap()
            .lamports()
    );

    // allocate as rent exempt
    let tx = system_transaction::allocate(
        &mint_keypair,
        &created_keypair,
        recent_blockhash,
        account_data_size_small as u64,
    );
    let result = bank.process_transaction(&tx);
    assert!(result.is_ok());
    assert_eq!(
        rent_exempt_minimum_small,
        bank.get_account(&created_keypair.pubkey())
            .unwrap()
            .lamports()
    );
}

/// Ensure that accounts data size is updated correctly on resize transactions
#[test]
fn test_accounts_data_size_and_resize_transactions() {
    let GenesisConfigInfo {
        genesis_config,
        mint_keypair,
        ..
    } = genesis_utils::create_genesis_config(100 * LAMPORTS_PER_SOL);
    let mut bank = Bank::new_for_tests(&genesis_config);
    let mock_program_id = Pubkey::new_unique();
    bank.add_builtin(
        mock_program_id,
        create_builtin("mockup".to_string(), mock_realloc_process_instruction),
    );

    let recent_blockhash = bank.last_blockhash();

    let funding_keypair = Keypair::new();
    bank.store_account(
        &funding_keypair.pubkey(),
        &AccountSharedData::new(10 * LAMPORTS_PER_SOL, 0, &mock_program_id),
    );

    let mut rng = rand::thread_rng();

    // Test case: Grow account
    {
        let account_pubkey = Pubkey::new_unique();
        let account_balance = LAMPORTS_PER_SOL;
        let account_size = rng.gen_range(
            1,
            MAX_PERMITTED_DATA_LENGTH as usize - MAX_PERMITTED_DATA_INCREASE,
        );
        let account_data = AccountSharedData::new(account_balance, account_size, &mock_program_id);
        bank.store_account(&account_pubkey, &account_data);

        let accounts_data_size_before = bank.load_accounts_data_size();
        let account_grow_size = rng.gen_range(1, MAX_PERMITTED_DATA_INCREASE);
        let transaction = create_mock_realloc_tx(
            &mint_keypair,
            &funding_keypair,
            &account_pubkey,
            account_size + account_grow_size,
            account_balance,
            mock_program_id,
            recent_blockhash,
        );
        let result = bank.process_transaction(&transaction);
        assert!(result.is_ok());
        let accounts_data_size_after = bank.load_accounts_data_size();
        assert_eq!(
            accounts_data_size_after,
            accounts_data_size_before.saturating_add(account_grow_size as u64),
        );
    }

    // Test case: Shrink account
    {
        let account_pubkey = Pubkey::new_unique();
        let account_balance = LAMPORTS_PER_SOL;
        let account_size =
            rng.gen_range(MAX_PERMITTED_DATA_LENGTH / 2, MAX_PERMITTED_DATA_LENGTH) as usize;
        let account_data = AccountSharedData::new(account_balance, account_size, &mock_program_id);
        bank.store_account(&account_pubkey, &account_data);

        let accounts_data_size_before = bank.load_accounts_data_size();
        let account_shrink_size = rng.gen_range(1, account_size);
        let transaction = create_mock_realloc_tx(
            &mint_keypair,
            &funding_keypair,
            &account_pubkey,
            account_size - account_shrink_size,
            account_balance,
            mock_program_id,
            recent_blockhash,
        );
        let result = bank.process_transaction(&transaction);
        assert!(result.is_ok());
        let accounts_data_size_after = bank.load_accounts_data_size();
        assert_eq!(
            accounts_data_size_after,
            accounts_data_size_before.saturating_sub(account_shrink_size as u64),
        );
    }
}

#[test]
fn test_get_rent_paying_pubkeys() {
    let lamports = 1;
    let bank = create_simple_test_bank(lamports);

    let n = 432_000;
    assert!(bank.get_rent_paying_pubkeys(&(0, 1, n)).is_none());
    assert!(bank.get_rent_paying_pubkeys(&(0, 2, n)).is_none());
    assert!(bank.get_rent_paying_pubkeys(&(0, 0, n)).is_none());

    let pk1 = Pubkey::from([2; 32]);
    let pk2 = Pubkey::from([3; 32]);
    let index1 = accounts_partition::partition_from_pubkey(&pk1, n);
    let index2 = accounts_partition::partition_from_pubkey(&pk2, n);
    assert!(index1 > 0, "{}", index1);
    assert!(index2 > index1, "{index2}, {index1}");

    let epoch_schedule = EpochSchedule::custom(n, 0, false);

    let mut rent_paying_accounts_by_partition = RentPayingAccountsByPartition::new(&epoch_schedule);
    rent_paying_accounts_by_partition.add_account(&pk1);
    rent_paying_accounts_by_partition.add_account(&pk2);

    bank.rc
        .accounts
        .accounts_db
        .accounts_index
        .rent_paying_accounts_by_partition
        .set(rent_paying_accounts_by_partition)
        .unwrap();

    assert_eq!(
        bank.get_rent_paying_pubkeys(&(0, 1, n)),
        Some(HashSet::default())
    );
    assert_eq!(
        bank.get_rent_paying_pubkeys(&(0, 2, n)),
        Some(HashSet::default())
    );
    assert_eq!(
        bank.get_rent_paying_pubkeys(&(index1.saturating_sub(1), index1, n)),
        Some(HashSet::from([pk1]))
    );
    assert_eq!(
        bank.get_rent_paying_pubkeys(&(index2.saturating_sub(1), index2, n)),
        Some(HashSet::from([pk2]))
    );
    assert_eq!(
        bank.get_rent_paying_pubkeys(&(index1.saturating_sub(1), index2, n)),
        Some(HashSet::from([pk2, pk1]))
    );
    assert_eq!(
        bank.get_rent_paying_pubkeys(&(0, 0, n)),
        Some(HashSet::default())
    );
}

/// Ensure that accounts data size is updated correctly by rent collection
#[test]
fn test_accounts_data_size_and_rent_collection() {
    for set_exempt_rent_epoch_max in [false, true] {
        let GenesisConfigInfo {
            mut genesis_config, ..
        } = genesis_utils::create_genesis_config(100 * LAMPORTS_PER_SOL);
        genesis_config.rent = Rent::default();
        activate_all_features(&mut genesis_config);
        let bank = Arc::new(Bank::new_for_tests(&genesis_config));
        let bank = Arc::new(Bank::new_from_parent(
            &bank,
            &Pubkey::default(),
            bank.slot() + bank.slot_count_per_normal_epoch(),
        ));

        // make another bank so that any reclaimed accounts from the previous bank do not impact
        // this test
        let bank = Arc::new(Bank::new_from_parent(
            &bank,
            &Pubkey::default(),
            bank.slot() + bank.slot_count_per_normal_epoch(),
        ));

        // Store an account into the bank that is rent-paying and has data
        let data_size = 123;
        let mut account = AccountSharedData::new(1, data_size, &Pubkey::default());
        let keypair = Keypair::new();
        bank.store_account(&keypair.pubkey(), &account);

        // Ensure if we collect rent from the account that it will be reclaimed
        {
            let info = bank.rent_collector.collect_from_existing_account(
                &keypair.pubkey(),
                &mut account,
                None,
                set_exempt_rent_epoch_max,
            );
            assert_eq!(info.account_data_len_reclaimed, data_size as u64);
        }

        // Collect rent for real
        let accounts_data_size_delta_before_collecting_rent = bank.load_accounts_data_size_delta();
        bank.collect_rent_eagerly();
        let accounts_data_size_delta_after_collecting_rent = bank.load_accounts_data_size_delta();

        let accounts_data_size_delta_delta = accounts_data_size_delta_after_collecting_rent
            - accounts_data_size_delta_before_collecting_rent;
        assert!(accounts_data_size_delta_delta < 0);
        let reclaimed_data_size = accounts_data_size_delta_delta.saturating_neg() as usize;

        // Ensure the account is reclaimed by rent collection
        assert_eq!(reclaimed_data_size, data_size,);
    }
}

#[test]
fn test_accounts_data_size_with_default_bank() {
    let bank = Bank::default_for_tests();
    assert_eq!(
        bank.load_accounts_data_size() as usize,
        bank.get_total_accounts_stats().unwrap().data_len
    );
}

#[test]
fn test_accounts_data_size_from_genesis() {
    let GenesisConfigInfo {
        mut genesis_config,
        mint_keypair,
        ..
    } = genesis_utils::create_genesis_config_with_leader(
        1_000_000 * LAMPORTS_PER_SOL,
        &Pubkey::new_unique(),
        100 * LAMPORTS_PER_SOL,
    );
    genesis_config.rent = Rent::default();
    genesis_config.ticks_per_slot = 3;

    let mut bank = Arc::new(Bank::new_for_tests(&genesis_config));
    assert_eq!(
        bank.load_accounts_data_size() as usize,
        bank.get_total_accounts_stats().unwrap().data_len
    );

    // Create accounts over a number of banks and ensure the accounts data size remains correct
    for _ in 0..10 {
        bank = Arc::new(Bank::new_from_parent(
            &bank,
            &Pubkey::default(),
            bank.slot() + 1,
        ));

        // Store an account into the bank that is rent-exempt and has data
        let data_size = rand::thread_rng().gen_range(3333, 4444);
        let transaction = system_transaction::create_account(
            &mint_keypair,
            &Keypair::new(),
            bank.last_blockhash(),
            genesis_config.rent.minimum_balance(data_size),
            data_size as u64,
            &solana_sdk::system_program::id(),
        );
        bank.process_transaction(&transaction).unwrap();
        bank.fill_bank_with_ticks_for_tests();

        assert_eq!(
            bank.load_accounts_data_size() as usize,
            bank.get_total_accounts_stats().unwrap().data_len,
        );
    }
}

/// Ensures that if a transaction exceeds the maximum allowed accounts data allocation size:
/// 1. The transaction fails
/// 2. The bank's accounts_data_size is unmodified
#[test]
fn test_cap_accounts_data_allocations_per_transaction() {
    const NUM_MAX_SIZE_ALLOCATIONS_PER_TRANSACTION: usize =
        MAX_PERMITTED_ACCOUNTS_DATA_ALLOCATIONS_PER_TRANSACTION as usize
            / MAX_PERMITTED_DATA_LENGTH as usize;

    let (genesis_config, mint_keypair) = create_genesis_config(1_000_000 * LAMPORTS_PER_SOL);
    let mut bank = Bank::new_for_tests(&genesis_config);
    bank.activate_feature(&feature_set::enable_early_verification_of_account_modifications::id());
    bank.activate_feature(&feature_set::cap_accounts_data_allocations_per_transaction::id());

    let mut instructions = Vec::new();
    let mut keypairs = vec![mint_keypair.insecure_clone()];
    for _ in 0..=NUM_MAX_SIZE_ALLOCATIONS_PER_TRANSACTION {
        let keypair = Keypair::new();
        let instruction = system_instruction::create_account(
            &mint_keypair.pubkey(),
            &keypair.pubkey(),
            bank.rent_collector()
                .rent
                .minimum_balance(MAX_PERMITTED_DATA_LENGTH as usize),
            MAX_PERMITTED_DATA_LENGTH,
            &solana_sdk::system_program::id(),
        );
        keypairs.push(keypair);
        instructions.push(instruction);
    }
    let message = Message::new(&instructions, Some(&mint_keypair.pubkey()));
    let signers: Vec<_> = keypairs.iter().collect();
    let transaction = Transaction::new(&signers, message, bank.last_blockhash());

    let accounts_data_size_before = bank.load_accounts_data_size();
    let result = bank.process_transaction(&transaction);
    let accounts_data_size_after = bank.load_accounts_data_size();

    assert_eq!(accounts_data_size_before, accounts_data_size_after);
    assert_eq!(
        result,
        Err(TransactionError::InstructionError(
            NUM_MAX_SIZE_ALLOCATIONS_PER_TRANSACTION as u8,
            solana_sdk::instruction::InstructionError::MaxAccountsDataAllocationsExceeded,
        )),
    );
}

#[test]
fn test_feature_activation_idempotent() {
    let mut genesis_config = GenesisConfig::default();
    const HASHES_PER_TICK_START: u64 = 3;
    genesis_config.poh_config.hashes_per_tick = Some(HASHES_PER_TICK_START);

    let mut bank = Bank::new_for_tests(&genesis_config);
    assert_eq!(bank.hashes_per_tick, Some(HASHES_PER_TICK_START));

    // Don't activate feature
    bank.apply_feature_activations(ApplyFeatureActivationsCaller::NewFromParent, false);
    assert_eq!(bank.hashes_per_tick, Some(HASHES_PER_TICK_START));

    // Activate feature
    let feature_account_balance =
        std::cmp::max(genesis_config.rent.minimum_balance(Feature::size_of()), 1);
    bank.store_account(
        &feature_set::update_hashes_per_tick::id(),
        &feature::create_account(&Feature { activated_at: None }, feature_account_balance),
    );
    bank.apply_feature_activations(ApplyFeatureActivationsCaller::NewFromParent, false);
    assert_eq!(bank.hashes_per_tick, Some(DEFAULT_HASHES_PER_TICK));

    // Activate feature "again"
    bank.apply_feature_activations(ApplyFeatureActivationsCaller::NewFromParent, false);
    assert_eq!(bank.hashes_per_tick, Some(DEFAULT_HASHES_PER_TICK));
}

#[test_case(true)]
#[test_case(false)]
fn test_stake_account_consistency_with_rent_epoch_max_feature(
    rent_epoch_max_enabled_initially: bool,
) {
    // this test can be removed once set_exempt_rent_epoch_max gets activated
    solana_logger::setup();
    let (mut genesis_config, _mint_keypair) = create_genesis_config(100 * LAMPORTS_PER_SOL);
    genesis_config.rent = Rent::default();
    let mut bank = Bank::new_for_tests(&genesis_config);
    let expected_initial_rent_epoch = if rent_epoch_max_enabled_initially {
        bank.activate_feature(&solana_sdk::feature_set::set_exempt_rent_epoch_max::id());
        RENT_EXEMPT_RENT_EPOCH
    } else {
        Epoch::default()
    };

    assert!(bank.rc.accounts.accounts_db.assert_stakes_cache_consistency);
    let mut pubkey_bytes_early = [0u8; 32];
    pubkey_bytes_early[31] = 2;
    let stake_id1 = Pubkey::from(pubkey_bytes_early);
    let vote_id = solana_sdk::pubkey::new_rand();
    let stake_account1 = crate::stakes::tests::create_stake_account(12300000, &vote_id, &stake_id1);

    // set up accounts
    bank.store_account_and_update_capitalization(&stake_id1, &stake_account1);

    // create banks at a few slots
    assert_eq!(
        bank.load_slow(&bank.ancestors, &stake_id1)
            .unwrap()
            .0
            .rent_epoch(),
        0 // manually created, so default is 0
    );
    let slot = 1;
    let slots_per_epoch = bank.epoch_schedule().get_slots_in_epoch(0);
    let mut bank = Bank::new_from_parent(&Arc::new(bank), &Pubkey::default(), slot);
    if !rent_epoch_max_enabled_initially {
        bank.activate_feature(&solana_sdk::feature_set::set_exempt_rent_epoch_max::id());
    }
    let bank = Arc::new(bank);

    let slot = slots_per_epoch - 1;
    assert_eq!(
        bank.load_slow(&bank.ancestors, &stake_id1)
            .unwrap()
            .0
            .rent_epoch(),
        // rent has been collected, so if rent epoch is max is activated, this will be max by now
        expected_initial_rent_epoch
    );
    let mut bank = Arc::new(Bank::new_from_parent(&bank, &Pubkey::default(), slot));

    let last_slot_in_epoch = bank.epoch_schedule().get_last_slot_in_epoch(1);
    let slot = last_slot_in_epoch - 2;
    assert_eq!(
        bank.load_slow(&bank.ancestors, &stake_id1)
            .unwrap()
            .0
            .rent_epoch(),
        expected_initial_rent_epoch
    );
    bank = Arc::new(Bank::new_from_parent(&bank, &Pubkey::default(), slot));
    assert_eq!(
        bank.load_slow(&bank.ancestors, &stake_id1)
            .unwrap()
            .0
            .rent_epoch(),
        expected_initial_rent_epoch
    );
    let slot = last_slot_in_epoch - 1;
    bank = Arc::new(Bank::new_from_parent(&bank, &Pubkey::default(), slot));
    assert_eq!(
        bank.load_slow(&bank.ancestors, &stake_id1)
            .unwrap()
            .0
            .rent_epoch(),
        RENT_EXEMPT_RENT_EPOCH
    );
}

#[test]
fn test_calculate_fee_with_congestion_multiplier() {
    let lamports_scale: u64 = 5;
    let base_lamports_per_signature: u64 = 5_000;
    let cheap_lamports_per_signature: u64 = base_lamports_per_signature / lamports_scale;
    let expensive_lamports_per_signature: u64 = base_lamports_per_signature * lamports_scale;
    let signature_count: u64 = 2;
    let signature_fee: u64 = 10;
    let fee_structure = FeeStructure {
        lamports_per_signature: signature_fee,
        ..FeeStructure::default()
    };

    // Two signatures, double the fee.
    let key0 = Pubkey::new_unique();
    let key1 = Pubkey::new_unique();
    let ix0 = system_instruction::transfer(&key0, &key1, 1);
    let ix1 = system_instruction::transfer(&key1, &key0, 1);
    let message = SanitizedMessage::try_from(Message::new(&[ix0, ix1], Some(&key0))).unwrap();

    // assert when lamports_per_signature is less than BASE_LAMPORTS, turnning on/off
    // congestion_multiplier has no effect on fee.
    for remove_congestion_multiplier in [true, false] {
        assert_eq!(
            Bank::calculate_fee(
                &message,
                cheap_lamports_per_signature,
                &fee_structure,
                true,
                false,
                remove_congestion_multiplier,
                true,
                true,
                false,
            ),
            signature_fee * signature_count
        );
    }

    // assert when lamports_per_signature is more than BASE_LAMPORTS, turnning on/off
    // congestion_multiplier will change calculated fee.
    for remove_congestion_multiplier in [true, false] {
        let denominator: u64 = if remove_congestion_multiplier {
            1
        } else {
            lamports_scale
        };

        assert_eq!(
            Bank::calculate_fee(
                &message,
                expensive_lamports_per_signature,
                &fee_structure,
                true,
                false,
                remove_congestion_multiplier,
                true,
                true,
                false,
            ),
            signature_fee * signature_count / denominator
        );
    }
}

#[test]
fn test_calculate_fee_with_request_heap_frame_flag() {
    let key0 = Pubkey::new_unique();
    let key1 = Pubkey::new_unique();
    let lamports_per_signature: u64 = 5_000;
    let signature_fee: u64 = 10;
    let request_cu: u64 = 1;
    let lamports_per_cu: u64 = 5;
    let fee_structure = FeeStructure {
        lamports_per_signature: signature_fee,
        ..FeeStructure::default()
    };
    let message = SanitizedMessage::try_from(Message::new(
        &[
            system_instruction::transfer(&key0, &key1, 1),
            ComputeBudgetInstruction::set_compute_unit_limit(request_cu as u32),
            ComputeBudgetInstruction::request_heap_frame(40 * 1024),
            ComputeBudgetInstruction::set_compute_unit_price(lamports_per_cu * 1_000_000),
        ],
        Some(&key0),
    ))
    .unwrap();

    // assert when enable_request_heap_frame_ix is enabled, prioritization fee will be counted
    // into transaction fee
    let mut enable_request_heap_frame_ix = true;
    assert_eq!(
        Bank::calculate_fee(
            &message,
            lamports_per_signature,
            &fee_structure,
            true,
            false,
            true,
            enable_request_heap_frame_ix,
            true,
            false,
        ),
        signature_fee + request_cu * lamports_per_cu
    );

    // assert when enable_request_heap_frame_ix is disabled (an v1.13 behavior), prioritization fee will not be counted
    // into transaction fee
    enable_request_heap_frame_ix = false;
    assert_eq!(
        Bank::calculate_fee(
            &message,
            lamports_per_signature,
            &fee_structure,
            true,
            false,
            true,
            enable_request_heap_frame_ix,
            true,
            false,
        ),
        signature_fee
    );
}

#[test]
fn test_runtime_feature_enable_with_executor_cache() {
    solana_logger::setup();

    // Bank Setup
    let (mut genesis_config, mint_keypair) = create_genesis_config(1_000_000 * LAMPORTS_PER_SOL);
    genesis_config
        .accounts
        .remove(&feature_set::reject_callx_r10::id());
    let mut root_bank = Bank::new_for_tests(&genesis_config);

    // Test a basic transfer
    let amount = genesis_config.rent.minimum_balance(0);
    let pubkey = solana_sdk::pubkey::new_rand();
    root_bank.transfer(amount, &mint_keypair, &pubkey).unwrap();
    assert_eq!(root_bank.get_balance(&pubkey), amount);

    // Program Setup
    let program_keypair = Keypair::new();
    let program_data =
        include_bytes!("../../../programs/bpf_loader/test_elfs/out/callx-r10-sbfv1.so");
    let program_account = AccountSharedData::from(Account {
        lamports: Rent::default().minimum_balance(program_data.len()).min(1),
        data: program_data.to_vec(),
        owner: bpf_loader::id(),
        executable: true,
        rent_epoch: 0,
    });
    root_bank.store_account(&program_keypair.pubkey(), &program_account);

    // Compose instruction using the desired program
    let instruction1 = Instruction::new_with_bytes(program_keypair.pubkey(), &[], Vec::new());
    let message1 = Message::new(&[instruction1], Some(&mint_keypair.pubkey()));
    let binding1 = mint_keypair.insecure_clone();
    let signers1 = vec![&binding1];
    let transaction1 = Transaction::new(&signers1, message1, root_bank.last_blockhash());

    // Advance the bank so the next transaction can be submitted.
    goto_end_of_slot(&mut root_bank);
    let mut bank = new_from_parent(&Arc::new(root_bank));

    // Compose second instruction using the same program with a different block hash
    let instruction2 = Instruction::new_with_bytes(program_keypair.pubkey(), &[], Vec::new());
    let message2 = Message::new(&[instruction2], Some(&mint_keypair.pubkey()));
    let binding2 = mint_keypair.insecure_clone();
    let signers2 = vec![&binding2];
    let transaction2 = Transaction::new(&signers2, message2, bank.last_blockhash());

    // Execute before feature is enabled to get program into the cache.
    let result_without_feature_enabled = bank.process_transaction(&transaction1);
    // Should fail when executing here
    assert_eq!(
        result_without_feature_enabled,
        Err(TransactionError::InstructionError(
            0,
            InstructionError::ProgramFailedToComplete
        ))
    );

    // Activate feature
    bank.activate_feature(&reject_callx_r10::id());

    // Execute after feature is enabled
    let result_with_feature_enabled = bank.process_transaction(&transaction2);
    // Feature should have been activated thus causing the TX to fail at
    // verification. It should fail here with new Executor Cache because feature
    // activations should force the program to recompile with the new feature,
    // and in this case the feature should cause the TX to fail at verification.
    // Note: `ProgramFailedToComplete` error appearing again means the account
    // was not recompiled by the cache upon feature activation and thus fails in
    // the same way.
    match &result_with_feature_enabled {
        Err(x) => {
            if *x
                == TransactionError::InstructionError(0, InstructionError::ProgramFailedToComplete)
            {
                println!("ERROR: Program was not recompiled after runtime feature was enabled.");
            }
        }
        Ok(_) => println!("ERROR: Program should fail during execution."),
    }
    // assert_eq!(
    //     result_with_feature_enabled,
    //     Err(TransactionError::InstructionError(0, InstructionError::InvalidAccountData))
    // );
}

#[test]
fn test_bank_verify_accounts_hash_with_base() {
    let GenesisConfigInfo {
        mut genesis_config,
        mint_keypair: mint,
        ..
    } = genesis_utils::create_genesis_config_with_leader(
        1_000_000 * LAMPORTS_PER_SOL,
        &Pubkey::new_unique(),
        100 * LAMPORTS_PER_SOL,
    );
    genesis_config.rent = Rent::default();
    genesis_config.ticks_per_slot = 3;

    let do_transfers = |bank: &Bank| {
        let key1 = Keypair::new(); // lamports from mint
        let key2 = Keypair::new(); // will end with ZERO lamports
        let key3 = Keypair::new(); // lamports from key2

        let amount = 123_456_789;
        let fee = {
            let blockhash = bank.last_blockhash();
            let transaction = SanitizedTransaction::from_transaction_for_tests(
                system_transaction::transfer(&key2, &key3.pubkey(), amount, blockhash),
            );
            bank.get_fee_for_message(transaction.message()).unwrap()
        };
        bank.transfer(amount + fee, &mint, &key1.pubkey()).unwrap();
        bank.transfer(amount + fee, &mint, &key2.pubkey()).unwrap();
        bank.transfer(amount + fee, &key2, &key3.pubkey()).unwrap();
        assert_eq!(bank.get_balance(&key2.pubkey()), 0);

        bank.fill_bank_with_ticks_for_tests();
    };

    let mut bank = Arc::new(Bank::new_for_tests(&genesis_config));

    // make some banks, do some transactions, ensure there's some zero-lamport accounts
    for _ in 0..2 {
        bank = Arc::new(Bank::new_from_parent(
            &bank,
            &Pubkey::new_unique(),
            bank.slot() + 1,
        ));
        do_transfers(&bank);
    }

    // update the base accounts hash
    bank.squash();
    bank.force_flush_accounts_cache();
    bank.update_accounts_hash(CalcAccountsHashDataSource::Storages, false, false);
    let base_slot = bank.slot();
    let base_capitalization = bank.capitalization();

    // make more banks, do more transactions, ensure there's more zero-lamport accounts
    for _ in 0..2 {
        bank = Arc::new(Bank::new_from_parent(
            &bank,
            &Pubkey::new_unique(),
            bank.slot() + 1,
        ));
        do_transfers(&bank);
    }

    // update the incremental accounts hash
    bank.squash();
    bank.force_flush_accounts_cache();
    bank.update_incremental_accounts_hash(base_slot);

    // ensure the accounts hash verifies
    assert!(bank.verify_accounts_hash(
        Some((base_slot, base_capitalization)),
        VerifyAccountsHashConfig {
            test_hash_calculation: false,
            ..VerifyAccountsHashConfig::default_for_test()
        },
    ));
}

#[allow(clippy::field_reassign_with_default)]
#[test]
fn test_calculate_loaded_accounts_data_size_cost() {
    let mut compute_budget = ComputeBudget::default();

    // accounts data size are priced in block of 32K, ...

    // ... requesting less than 32K should still be charged as one block
    compute_budget.loaded_accounts_data_size_limit = 31_usize * 1024;
    assert_eq!(
        compute_budget.heap_cost,
        Bank::calculate_loaded_accounts_data_size_cost(&compute_budget)
    );

    // ... requesting exact 32K should be charged as one block
    compute_budget.loaded_accounts_data_size_limit = 32_usize * 1024;
    assert_eq!(
        compute_budget.heap_cost,
        Bank::calculate_loaded_accounts_data_size_cost(&compute_budget)
    );

    // ... requesting slightly above 32K should be charged as 2 block
    compute_budget.loaded_accounts_data_size_limit = 33_usize * 1024;
    assert_eq!(
        compute_budget.heap_cost * 2,
        Bank::calculate_loaded_accounts_data_size_cost(&compute_budget)
    );

    // ... requesting exact 64K should be charged as 2 block
    compute_budget.loaded_accounts_data_size_limit = 64_usize * 1024;
    assert_eq!(
        compute_budget.heap_cost * 2,
        Bank::calculate_loaded_accounts_data_size_cost(&compute_budget)
    );
}

#[test]
fn test_squash_timing_add_assign() {
    let mut t0 = SquashTiming::default();

    let t1 = SquashTiming {
        squash_accounts_ms: 1,
        squash_accounts_cache_ms: 2,
        squash_accounts_index_ms: 3,
        squash_accounts_store_ms: 4,
        squash_cache_ms: 5,
    };

    let expected = SquashTiming {
        squash_accounts_ms: 2,
        squash_accounts_cache_ms: 2 * 2,
        squash_accounts_index_ms: 3 * 2,
        squash_accounts_store_ms: 4 * 2,
        squash_cache_ms: 5 * 2,
    };

    t0 += t1;
    t0 += t1;

    assert!(t0 == expected);
}

/// Test partitioned_reward_enable feature
#[test]
fn test_partitioned_reward_enable() {
    let (genesis_config, _mint_keypair) = create_genesis_config(1_000_000 * LAMPORTS_PER_SOL);

    let mut bank = Bank::new_for_tests(&genesis_config);
    bank.set_partitioned_rewards_feature_enabled_for_tests(true);
    assert!(bank.partitioned_rewards_feature_enabled());

    bank.set_partitioned_rewards_feature_enabled_for_tests(false);
    assert!(!bank.partitioned_rewards_feature_enabled());
}

/// Test that parition begin/end covers the whole index range
#[test]
fn test_get_epoch_reward_partition_begin_end() {
    let (genesis_config, _mint_keypair) = create_genesis_config(1_000_000 * LAMPORTS_PER_SOL);
    let bank = Bank::new_for_tests(&genesis_config);

    let n: u64 = 65312;
    let range = bank.get_partition_range(0, n);
    assert_eq!(range.start, 0);

    let range = bank.get_partition_range(bank.get_reward_credit_num_blocks() - 1, n);
    assert_eq!(range.end, n as usize);
}

/// Test partitioned stores of epoch rewards
#[test]
fn test_epoch_credit_rewards() {
    let (genesis_config, _mint_keypair) = create_genesis_config(1_000_000 * LAMPORTS_PER_SOL);
    let bank = Bank::new_for_tests(&genesis_config);

    // setup stake/vote accounts
    let expected_num = 1234;

    let mut stake_rewards = (0..expected_num)
        .map(|_| StakeReward::random())
        .collect::<Vec<_>>();

    bank.store_accounts((bank.slot(), &stake_rewards[..], bank.include_slot_in_hash()));

    // Simulate rewards
    let mut expected_rewards = 0;
    for stake_reward in &mut stake_rewards {
        stake_reward.credit(1);
        expected_rewards += 1;
    }

    // Test partitioned stores
    let mut total_num = 0;
    let mut total_rewards = 0;

    for partition_index in 0..bank.get_reward_credit_num_blocks() {
        let DistributedRewardsSum {
            num_rewards: num_accounts,
            total_rewards_in_lamports: rewards,
        } = bank.store_stake_accounts_in_partition(&stake_rewards, partition_index);

        let num_in_history =
            bank.update_reward_history_in_partition(&stake_rewards, partition_index);
        assert_eq!(num_accounts, num_in_history);
        total_num += num_accounts;
        total_rewards += rewards;
    }

    assert_eq!(total_num, expected_num);
    assert_eq!(total_rewards, expected_rewards);
}

/// Test get_reward_interval during normal epoch
#[test]
fn test_reward_interval_normal() {
    let (mut genesis_config, _mint_keypair) = create_genesis_config(1_000_000 * LAMPORTS_PER_SOL);
    genesis_config.epoch_schedule = EpochSchedule::custom(432000, 432000, false);

    let bank = Bank::new_for_tests(&genesis_config);
    assert_eq!(bank.get_reward_credit_num_blocks(), 50);
}

/// Test get_reward_interval during small epoch
#[test]
fn test_reward_interval_cap() {
    let (mut genesis_config, _mint_keypair) = create_genesis_config(1_000_000 * LAMPORTS_PER_SOL);
    genesis_config.epoch_schedule = EpochSchedule::custom(32, 32, false);

    let bank = Bank::new_for_tests(&genesis_config);
    assert_eq!(bank.get_reward_credit_num_blocks(), 1);
    assert_eq!(bank.get_reward_total_num_blocks(), 2);
}

/// Test get_reward_interval during warm up epoch
#[test]
fn test_reward_interval_warmup() {
    let (genesis_config, _mint_keypair) = create_genesis_config(1_000_000 * LAMPORTS_PER_SOL);

    let bank = Bank::new_for_tests(&genesis_config);
    assert_eq!(bank.get_reward_credit_num_blocks(), 1);
    assert_eq!(bank.get_reward_total_num_blocks(), 2);
}

/// Test reward calculation
#[test]
fn test_reward_calculation() {
    solana_logger::setup();

    let thread_pool = ThreadPoolBuilder::new().num_threads(1).build().unwrap();
    // create a bank that ticks really slowly...
    let mut bank0 = Bank::new_for_tests(&GenesisConfig {
        accounts: (0..42)
            .map(|_| {
                (
                    solana_sdk::pubkey::new_rand(),
                    Account::new(1_000_000_000, 0, &Pubkey::default()),
                )
            })
            .collect(),
        // set it up so the first epoch is a full year long
        poh_config: PohConfig {
            target_tick_duration: Duration::from_secs(
                SECONDS_PER_YEAR as u64 / MINIMUM_SLOTS_PER_EPOCH / DEFAULT_TICKS_PER_SLOT,
            ),
            hashes_per_tick: None,
            target_tick_count: None,
        },
        cluster_type: ClusterType::MainnetBeta,

        ..GenesisConfig::default()
    });

    bank0.set_partitioned_rewards_feature_enabled_for_tests(true);
    let bank0 = Arc::new(bank0);

    // enable lazy rent collection because this test depends on rent-due accounts
    // not being eagerly-collected for exact rewards calculation
    bank0.restore_old_behavior_for_fragile_tests();

    assert_eq!(
        bank0.capitalization(),
        42 * 1_000_000_000 + genesis_sysvar_and_builtin_program_lamports(),
    );

    let ((vote_id, mut vote_account), (stake_id, stake_account)) =
        crate::stakes::tests::create_staked_node_accounts(10_000);
    let starting_vote_and_stake_balance = 10_000 + 1;

    // set up accounts
    bank0.store_account_and_update_capitalization(&stake_id, &stake_account);

    // generate some rewards
    let mut vote_state = Some(vote_state::from(&vote_account).unwrap());
    for i in 0..MAX_LOCKOUT_HISTORY + 42 {
        if let Some(v) = vote_state.as_mut() {
            vote_state::process_slot_vote_unchecked(v, i as u64)
        }
        let versioned = VoteStateVersions::Current(Box::new(vote_state.take().unwrap()));
        vote_state::to(&versioned, &mut vote_account).unwrap();
        bank0.store_account_and_update_capitalization(&vote_id, &vote_account);
        match versioned {
            VoteStateVersions::Current(v) => {
                vote_state = Some(*v);
            }
            _ => panic!("Has to be of type Current"),
        };
    }
    bank0.store_account_and_update_capitalization(&vote_id, &vote_account);
    bank0.freeze();

    assert_eq!(
        bank0.capitalization(),
        42 * 1_000_000_000
            + genesis_sysvar_and_builtin_program_lamports()
            + starting_vote_and_stake_balance
            + bank0_sysvar_delta(),
    );
    assert!(bank0.rewards.read().unwrap().is_empty());

    // put a child bank in epoch 1, which calls update_rewards()...
    let mut bank1 = Bank::new_from_parent(
        &bank0,
        &Pubkey::default(),
        bank0.get_slots_in_epoch(bank0.epoch()) + 1,
    );

    let epoch = bank1.epoch();
    let mut metrics = RewardsMetrics::default();
    bank1.calculate_rewards_and_distribute_vote_rewards_with_thread_pool(
        epoch,
        null_tracer(),
        &thread_pool,
        &mut metrics,
    );
}

#[test]
fn test_reward_accounts_lock() {
    use solana_sdk::transaction::TransactionError::StakeProgramUnavailable;

    let validator_vote_keypairs = ValidatorVoteKeypairs::new_rand();
    let validator_keypairs = vec![&validator_vote_keypairs];
    let GenesisConfigInfo { genesis_config, .. } =
        create_genesis_config_with_vote_accounts(1_000_000_000, &validator_keypairs, vec![100; 1]);

    let node_key = &validator_vote_keypairs.node_keypair;
    let stake_key = &validator_vote_keypairs.stake_keypair;

    let bank0 = Bank::new_for_tests(&genesis_config);
    let mut bank_forks = BankForks::new(bank0);

    // Fill bank_forks with banks with votes landing in the next slot
    // Create enough banks such that vote account will root slots 0 and 1
    let mut reward_account_lock_hit = false;
    for x in 0..33 {
        let previous_bank = bank_forks.get(x).unwrap();
        let bank = Bank::new_from_parent(&previous_bank, &Pubkey::default(), x + 1);
        let vote = vote_transaction::new_vote_transaction(
            vec![x],
            previous_bank.hash(),
            previous_bank.last_blockhash(),
            &validator_vote_keypairs.node_keypair,
            &validator_vote_keypairs.vote_keypair,
            &validator_vote_keypairs.vote_keypair,
            None,
        );
        bank.process_transaction(&vote).unwrap();

        // Insert a transfer transaction to stake account to violate the
        // StakeProgramUnavailable at the beginning of epoch 1.
        if x == 32 {
            let tx = system_transaction::transfer(
                node_key,
                &stake_key.pubkey(),
                1,
                bank.last_blockhash(),
            );
            // This should result in an error for `StakeProgramUnavailable`
            let r = bank.process_transaction(&tx);
            assert!(r == Err(StakeProgramUnavailable));
            reward_account_lock_hit = true;
        }
        bank_forks.insert(bank);
    }
    assert!(reward_account_lock_hit);
<<<<<<< HEAD
=======
}

#[test]
fn test_system_instruction_allocate() {
    let (genesis_config, mint_keypair) = create_genesis_config(sol_to_lamports(1.0));
    let bank = Bank::new_for_tests(&genesis_config);
    let bank_client = BankClient::new(bank);
    let data_len = 2;
    let amount = genesis_config.rent.minimum_balance(data_len);

    let alice_keypair = Keypair::new();
    let alice_pubkey = alice_keypair.pubkey();
    let seed = "seed";
    let owner = Pubkey::new_unique();
    let alice_with_seed = Pubkey::create_with_seed(&alice_pubkey, seed, &owner).unwrap();

    bank_client
        .transfer_and_confirm(amount, &mint_keypair, &alice_pubkey)
        .unwrap();

    let allocate_with_seed = Message::new(
        &[system_instruction::allocate_with_seed(
            &alice_with_seed,
            &alice_pubkey,
            seed,
            data_len as u64,
            &owner,
        )],
        Some(&alice_pubkey),
    );

    assert!(bank_client
        .send_and_confirm_message(&[&alice_keypair], allocate_with_seed)
        .is_ok());

    let allocate = system_instruction::allocate(&alice_pubkey, data_len as u64);

    assert!(bank_client
        .send_and_confirm_instruction(&alice_keypair, allocate)
        .is_ok());
}

fn with_create_zero_lamport<F>(callback: F)
where
    F: Fn(&Bank),
{
    solana_logger::setup();

    let alice_keypair = Keypair::new();
    let bob_keypair = Keypair::new();

    let alice_pubkey = alice_keypair.pubkey();
    let bob_pubkey = bob_keypair.pubkey();

    let program = Pubkey::new_unique();
    let collector = Pubkey::new_unique();

    let mint_lamports = sol_to_lamports(1.0);
    let len1 = 123;
    let len2 = 456;

    // create initial bank and fund the alice account
    let (genesis_config, mint_keypair) = create_genesis_config(mint_lamports);
    let bank = Arc::new(Bank::new_for_tests(&genesis_config));
    let bank_client = BankClient::new_shared(&bank);
    bank_client
        .transfer_and_confirm(mint_lamports, &mint_keypair, &alice_pubkey)
        .unwrap();

    // create zero-lamports account to be cleaned
    let account = AccountSharedData::new(0, len1, &program);
    let bank = Arc::new(Bank::new_from_parent(&bank, &collector, bank.slot() + 1));
    bank.store_account(&bob_pubkey, &account);

    // transfer some to bogus pubkey just to make previous bank (=slot) really cleanable
    let bank = Arc::new(Bank::new_from_parent(&bank, &collector, bank.slot() + 1));
    let bank_client = BankClient::new_shared(&bank);
    bank_client
        .transfer_and_confirm(
            genesis_config.rent.minimum_balance(0),
            &alice_keypair,
            &Pubkey::new_unique(),
        )
        .unwrap();

    // super fun time; callback chooses to .clean_accounts(None) or not
    let bank = Arc::new(Bank::new_from_parent(&bank, &collector, bank.slot() + 1));
    callback(&bank);

    // create a normal account at the same pubkey as the zero-lamports account
    let lamports = genesis_config.rent.minimum_balance(len2);
    let bank = Arc::new(Bank::new_from_parent(&bank, &collector, bank.slot() + 1));
    let bank_client = BankClient::new_shared(&bank);
    let ix = system_instruction::create_account(
        &alice_pubkey,
        &bob_pubkey,
        lamports,
        len2 as u64,
        &program,
    );
    let message = Message::new(&[ix], Some(&alice_pubkey));
    let r = bank_client.send_and_confirm_message(&[&alice_keypair, &bob_keypair], message);
    assert!(r.is_ok());
}

#[test]
fn test_create_zero_lamport_with_clean() {
    with_create_zero_lamport(|bank| {
        bank.freeze();
        bank.squash();
        bank.force_flush_accounts_cache();
        // do clean and assert that it actually did its job
        assert_eq!(4, bank.get_snapshot_storages(None).len());
        bank.clean_accounts(None);
        assert_eq!(3, bank.get_snapshot_storages(None).len());
    });
}

#[test]
fn test_create_zero_lamport_without_clean() {
    with_create_zero_lamport(|_| {
        // just do nothing; this should behave identically with test_create_zero_lamport_with_clean
    });
}

#[test]
fn test_system_instruction_assign_with_seed() {
    let (genesis_config, mint_keypair) = create_genesis_config(sol_to_lamports(1.0));
    let bank = Bank::new_for_tests(&genesis_config);
    let bank_client = BankClient::new(bank);

    let alice_keypair = Keypair::new();
    let alice_pubkey = alice_keypair.pubkey();
    let seed = "seed";
    let owner = Pubkey::new_unique();
    let alice_with_seed = Pubkey::create_with_seed(&alice_pubkey, seed, &owner).unwrap();

    bank_client
        .transfer_and_confirm(
            genesis_config.rent.minimum_balance(0),
            &mint_keypair,
            &alice_pubkey,
        )
        .unwrap();

    let assign_with_seed = Message::new(
        &[system_instruction::assign_with_seed(
            &alice_with_seed,
            &alice_pubkey,
            seed,
            &owner,
        )],
        Some(&alice_pubkey),
    );

    assert!(bank_client
        .send_and_confirm_message(&[&alice_keypair], assign_with_seed)
        .is_ok());
}

#[test]
fn test_system_instruction_unsigned_transaction() {
    let (genesis_config, alice_keypair) = create_genesis_config(sol_to_lamports(1.0));
    let alice_pubkey = alice_keypair.pubkey();
    let mallory_keypair = Keypair::new();
    let mallory_pubkey = mallory_keypair.pubkey();
    let amount = genesis_config.rent.minimum_balance(0);

    // Fund to account to bypass AccountNotFound error
    let bank = Bank::new_for_tests(&genesis_config);
    let bank_client = BankClient::new(bank);
    bank_client
        .transfer_and_confirm(amount, &alice_keypair, &mallory_pubkey)
        .unwrap();

    // Erroneously sign transaction with recipient account key
    // No signature case is tested by bank `test_zero_signatures()`
    let account_metas = vec![
        AccountMeta::new(alice_pubkey, false),
        AccountMeta::new(mallory_pubkey, true),
    ];
    let malicious_instruction = Instruction::new_with_bincode(
        system_program::id(),
        &system_instruction::SystemInstruction::Transfer { lamports: amount },
        account_metas,
    );
    assert_eq!(
        bank_client
            .send_and_confirm_instruction(&mallory_keypair, malicious_instruction)
            .unwrap_err()
            .unwrap(),
        TransactionError::InstructionError(0, InstructionError::MissingRequiredSignature)
    );
    assert_eq!(
        bank_client.get_balance(&alice_pubkey).unwrap(),
        sol_to_lamports(1.0) - amount
    );
    assert_eq!(bank_client.get_balance(&mallory_pubkey).unwrap(), amount);
>>>>>>> ab88e146
}<|MERGE_RESOLUTION|>--- conflicted
+++ resolved
@@ -13059,8 +13059,6 @@
         bank_forks.insert(bank);
     }
     assert!(reward_account_lock_hit);
-<<<<<<< HEAD
-=======
 }
 
 #[test]
@@ -13259,5 +13257,4 @@
         sol_to_lamports(1.0) - amount
     );
     assert_eq!(bank_client.get_balance(&mallory_pubkey).unwrap(), amount);
->>>>>>> ab88e146
 }