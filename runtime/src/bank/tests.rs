--- conflicted
+++ resolved
@@ -12748,7 +12748,6 @@
 }
 
 #[test]
-<<<<<<< HEAD
 fn test_is_in_slot_hashes_history() {
     use solana_sdk::slot_hashes::MAX_ENTRIES;
 
@@ -12763,7 +12762,9 @@
     }
     let new_bank = Arc::new(new_from_parent(&last_bank));
     assert!(!new_bank.is_in_slot_hashes_history(&0));
-=======
+}
+
+#[test]
 fn test_runtime_feature_enable_with_executor_cache() {
     solana_logger::setup();
 
@@ -12850,5 +12851,4 @@
     //     result_with_feature_enabled,
     //     Err(TransactionError::InstructionError(0, InstructionError::InvalidAccountData))
     // );
->>>>>>> 76eef7ed
 }