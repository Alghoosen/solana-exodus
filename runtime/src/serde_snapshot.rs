--- conflicted
+++ resolved
@@ -105,13 +105,8 @@
                 incremental_snapshot_version,
                 incremental_snapshot_slot,
                 incremental_snapshot_bank_hash_info,
-<<<<<<< HEAD
-                incremental_snapshot_prior_roots,
-                incremental_snapshot_prior_roots_with_hash,
-=======
                 incremental_snapshot_historical_roots,
                 incremental_snapshot_historical_roots_with_hash,
->>>>>>> 3d01c5a8
             )) => {
                 let full_snapshot_storages = self.full_snapshot_accounts_db_fields.0;
                 let full_snapshot_slot = self.full_snapshot_accounts_db_fields.2;
@@ -134,13 +129,8 @@
                     incremental_snapshot_version,
                     incremental_snapshot_slot,
                     incremental_snapshot_bank_hash_info,
-<<<<<<< HEAD
-                    incremental_snapshot_prior_roots,
-                    incremental_snapshot_prior_roots_with_hash,
-=======
                     incremental_snapshot_historical_roots,
                     incremental_snapshot_historical_roots_with_hash,
->>>>>>> 3d01c5a8
                 ))
             }
         }
@@ -520,13 +510,8 @@
         snapshot_version,
         snapshot_slot,
         snapshot_bank_hash_info,
-<<<<<<< HEAD
-        _snapshot_prior_roots,
-        _snapshot_prior_roots_with_hash,
-=======
         snapshot_historical_roots,
         snapshot_historical_roots_with_hash,
->>>>>>> 3d01c5a8
     ) = snapshot_accounts_db_fields.collapse_into()?;
 
     let snapshot_storages = snapshot_storages.into_iter().collect::<Vec<_>>();
