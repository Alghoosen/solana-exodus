--- conflicted
+++ resolved
@@ -1,10 +1,6 @@
 [package]
 name = "solana-bloom"
-<<<<<<< HEAD
-version = "1.10.16"
-=======
 version = "1.11.0"
->>>>>>> 3d01c5a8
 description = "Solana bloom filter"
 authors = ["Solana Maintainers <maintainers@solana.foundation>"]
 repository = "https://github.com/solana-labs/solana"
@@ -21,15 +17,9 @@
 rayon = "1.5.2"
 serde = { version = "1.0.137", features = ["rc"] }
 serde_derive = "1.0.103"
-<<<<<<< HEAD
-solana-frozen-abi = { path = "../frozen-abi", version = "=1.10.16" }
-solana-frozen-abi-macro = { path = "../frozen-abi/macro", version = "=1.10.16" }
-solana-sdk = { path = "../sdk", version = "=1.10.16" }
-=======
 solana-frozen-abi = { path = "../frozen-abi", version = "=1.11.0" }
 solana-frozen-abi-macro = { path = "../frozen-abi/macro", version = "=1.11.0" }
 solana-sdk = { path = "../sdk", version = "=1.11.0" }
->>>>>>> 3d01c5a8
 
 [lib]
 crate-type = ["lib"]
