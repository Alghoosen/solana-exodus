--- conflicted
+++ resolved
@@ -616,68 +616,71 @@
     active_threads_hist: Option<&mut histogram::Histogram>,
 ) {
     debug!("CPU ECDSA for {}", packet_count);
-<<<<<<< HEAD
     let thread_in_use_multihot = AtomicU64::default();
-    PAR_THREAD_POOL.install(|| {
-        batches.into_par_iter().for_each(|batch| {
-            batch.par_iter_mut().for_each(|packet| {
-=======
     let desired_thread_count = packet_count
         .saturating_add(VERIFY_MIN_PACKETS_PER_THREAD)
         .saturating_div(VERIFY_MIN_PACKETS_PER_THREAD);
+    let active_threads;
     if desired_thread_count <= 1 {
         // When using single thread, skip rayon overhead.
         batches.iter_mut().for_each(|batch| {
             batch.iter_mut().for_each(|packet| {
->>>>>>> fc166daa
                 if !packet.meta.discard() && !verify_packet(packet, reject_non_vote) {
                     packet.meta.set_discard(true);
                 }
-                if let Some(thread_mask) = CheckedShl::checked_shl(
-                    &1,
-                    rayon::current_thread_index().unwrap().try_into().unwrap(),
-                ) {
-                    thread_in_use_multihot.fetch_or(thread_mask, Ordering::Relaxed);
-                }
             })
         });
-<<<<<<< HEAD
-    });
+        active_threads = 1;
+    } else {
+        if desired_thread_count < get_thread_count() {
+            // Dynamically compute minimum packet length to spread the load while minimizing threads.
+            let packets_per_thread = packet_count.saturating_div(desired_thread_count);
+            PAR_THREAD_POOL.install(|| {
+                batches
+                    .into_par_iter()
+                    .flatten()
+                    .collect::<Vec<&mut Packet>>()
+                    .into_par_iter()
+                    .with_min_len(packets_per_thread)
+                    .for_each(|packet: &mut Packet| {
+                        if !packet.meta.discard() && !verify_packet(packet, reject_non_vote) {
+                            packet.meta.set_discard(true);
+                        }
+                        if let Some(thread_mask) = CheckedShl::checked_shl(
+                            &1,
+                            rayon::current_thread_index().unwrap().try_into().unwrap(),
+                        ) {
+                            thread_in_use_multihot.fetch_or(thread_mask, Ordering::Relaxed);
+                        }
+                    })
+            });
+        } else {
+            // When using all available threads, skip the overhead of flattening, collecting, etc.
+            PAR_THREAD_POOL.install(|| {
+                batches.into_par_iter().for_each(|batch: &mut PacketBatch| {
+                    batch.par_iter_mut().for_each(|packet: &mut Packet| {
+                        if !packet.meta.discard() && !verify_packet(packet, reject_non_vote) {
+                            packet.meta.set_discard(true);
+                        }
+                        if let Some(thread_mask) = CheckedShl::checked_shl(
+                            &1,
+                            rayon::current_thread_index().unwrap().try_into().unwrap(),
+                        ) {
+                            thread_in_use_multihot.fetch_or(thread_mask, Ordering::Relaxed);
+                        }
+                    })
+                });
+            });
+        }
+        active_threads = thread_in_use_multihot.load(Ordering::Relaxed).count_ones();
+    }
+
     if let Some(active_threads_hist) = active_threads_hist {
-        let active_threads = thread_in_use_multihot.load(Ordering::Relaxed).count_ones();
         active_threads_hist
             .increment(active_threads as u64)
             .unwrap();
-=======
-    } else if desired_thread_count < get_thread_count() {
-        // Dynamically compute minimum packet length to spread the load while minimizing threads.
-        let packets_per_thread = packet_count.saturating_div(desired_thread_count);
-        PAR_THREAD_POOL.install(|| {
-            batches
-                .into_par_iter()
-                .flatten()
-                .collect::<Vec<&mut Packet>>()
-                .into_par_iter()
-                .with_min_len(packets_per_thread)
-                .for_each(|packet: &mut Packet| {
-                    if !packet.meta.discard() && !verify_packet(packet, reject_non_vote) {
-                        packet.meta.set_discard(true);
-                    }
-                })
-        });
-    } else {
-        // When using all available threads, skip the overhead of flattening, collecting, etc.
-        PAR_THREAD_POOL.install(|| {
-            batches.into_par_iter().for_each(|batch: &mut PacketBatch| {
-                batch.par_iter_mut().for_each(|packet: &mut Packet| {
-                    if !packet.meta.discard() && !verify_packet(packet, reject_non_vote) {
-                        packet.meta.set_discard(true);
-                    }
-                })
-            });
-        });
->>>>>>> fc166daa
-    }
+    }
+
     inc_new_counter_debug!("ed25519_verify_cpu", packet_count);
 }
 
