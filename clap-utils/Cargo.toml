--- conflicted
+++ resolved
@@ -1,10 +1,6 @@
 [package]
 name = "solana-clap-utils"
-<<<<<<< HEAD
-version = "1.10.16"
-=======
 version = "1.11.0"
->>>>>>> 3d01c5a8
 description = "Solana utilities for the clap"
 authors = ["Solana Maintainers <maintainers@solana.foundation>"]
 repository = "https://github.com/solana-labs/solana"
@@ -17,17 +13,10 @@
 chrono = "0.4"
 clap = "2.33.0"
 rpassword = "6.0"
-<<<<<<< HEAD
-solana-perf = { path = "../perf", version = "=1.10.16" }
-solana-remote-wallet = { path = "../remote-wallet", version = "=1.10.16", default-features = false }
-solana-sdk = { path = "../sdk", version = "=1.10.16" }
-thiserror = "1.0.30"
-=======
 solana-perf = { path = "../perf", version = "=1.11.0" }
 solana-remote-wallet = { path = "../remote-wallet", version = "=1.11.0", default-features = false }
 solana-sdk = { path = "../sdk", version = "=1.11.0" }
 thiserror = "1.0.31"
->>>>>>> 3d01c5a8
 tiny-bip39 = "0.8.2"
 uriparse = "0.6.4"
 url = "2.2.2"
