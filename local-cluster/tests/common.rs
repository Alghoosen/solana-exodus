--- conflicted
+++ resolved
@@ -441,12 +441,8 @@
 
 pub struct SnapshotValidatorConfig {
     pub bank_snapshots_dir: TempDir,
-<<<<<<< HEAD
-    pub snapshot_archives_dir: TempDir,
-=======
     pub full_snapshot_archives_dir: TempDir,
     pub incremental_snapshot_archives_dir: TempDir,
->>>>>>> 3d01c5a8
     pub account_storage_dirs: Vec<TempDir>,
     pub validator_config: ValidatorConfig,
 }
@@ -475,13 +471,6 @@
         // Create the snapshot config
         let _ = fs::create_dir_all(farf_dir());
         let bank_snapshots_dir = tempfile::tempdir_in(farf_dir()).unwrap();
-<<<<<<< HEAD
-        let snapshot_archives_dir = tempfile::tempdir_in(farf_dir()).unwrap();
-        let snapshot_config = SnapshotConfig {
-            full_snapshot_archive_interval_slots,
-            incremental_snapshot_archive_interval_slots,
-            snapshot_archives_dir: snapshot_archives_dir.path().to_path_buf(),
-=======
         let full_snapshot_archives_dir = tempfile::tempdir_in(farf_dir()).unwrap();
         let incremental_snapshot_archives_dir = tempfile::tempdir_in(farf_dir()).unwrap();
         let snapshot_config = SnapshotConfig {
@@ -491,7 +480,6 @@
             incremental_snapshot_archives_dir: incremental_snapshot_archives_dir
                 .path()
                 .to_path_buf(),
->>>>>>> 3d01c5a8
             bank_snapshots_dir: bank_snapshots_dir.path().to_path_buf(),
             maximum_full_snapshot_archives_to_retain: usize::MAX,
             maximum_incremental_snapshot_archives_to_retain: usize::MAX,
@@ -512,12 +500,8 @@
 
         SnapshotValidatorConfig {
             bank_snapshots_dir,
-<<<<<<< HEAD
-            snapshot_archives_dir,
-=======
             full_snapshot_archives_dir,
             incremental_snapshot_archives_dir,
->>>>>>> 3d01c5a8
             account_storage_dirs,
             validator_config,
         }
