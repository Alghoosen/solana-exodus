#![allow(clippy::integer_arithmetic)]
use {
    assert_matches::assert_matches,
    crossbeam_channel::{unbounded, Receiver},
    gag::BufferRedirect,
    log::*,
    rand::seq::IteratorRandom,
    serial_test::serial,
    solana_accounts_db::{
        accounts_db::create_accounts_run_and_snapshot_dirs, hardened_unpack::open_genesis_config,
    },
    solana_client::thin_client::ThinClient,
    solana_core::{
        consensus::{
            tower_storage::FileTowerStorage, Tower, SWITCH_FORK_THRESHOLD, VOTE_THRESHOLD_DEPTH,
        },
        optimistic_confirmation_verifier::OptimisticConfirmationVerifier,
        replay_stage::DUPLICATE_THRESHOLD,
<<<<<<< HEAD
        tower_storage::FileTowerStorage,
        validator::{BlockVerificationMethod, ValidatorConfig},
=======
        validator::ValidatorConfig,
>>>>>>> 0f417199
    },
    solana_download_utils::download_snapshot_archive,
    solana_entry::entry::create_ticks,
    solana_gossip::{contact_info::LegacyContactInfo, gossip_service::discover_cluster},
    solana_ledger::{
        ancestor_iterator::AncestorIterator,
        bank_forks_utils,
        blockstore::{entries_to_test_shreds, Blockstore},
        blockstore_meta::DuplicateSlotProof,
        blockstore_processor::ProcessOptions,
        leader_schedule::FixedSchedule,
        shred::Shred,
        use_snapshot_archives_at_startup::UseSnapshotArchivesAtStartup,
    },
    solana_local_cluster::{
        cluster::{Cluster, ClusterValidatorInfo},
        cluster_tests,
        integration_tests::{
            copy_blocks, create_custom_leader_schedule,
            create_custom_leader_schedule_with_random_keys, farf_dir, generate_account_paths,
            last_root_in_tower, last_vote_in_tower, ms_for_n_slots, open_blockstore,
            purge_slots_with_count, remove_tower, remove_tower_if_exists, restore_tower,
            run_cluster_partition, run_kill_partition_switch_threshold, save_tower,
            setup_snapshot_validator_config, test_faulty_node,
            wait_for_last_vote_in_tower_to_land_in_ledger, SnapshotValidatorConfig,
            ValidatorTestConfig, DEFAULT_CLUSTER_LAMPORTS, DEFAULT_NODE_STAKE, RUST_LOG_FILTER,
        },
        local_cluster::{ClusterConfig, LocalCluster},
        validator_configs::*,
    },
    solana_pubsub_client::pubsub_client::PubsubClient,
    solana_rpc_client::rpc_client::RpcClient,
    solana_rpc_client_api::{
        config::{
            RpcBlockSubscribeConfig, RpcBlockSubscribeFilter, RpcProgramAccountsConfig,
            RpcSignatureSubscribeConfig,
        },
        response::RpcSignatureResult,
    },
    solana_runtime::{
        commitment::VOTE_THRESHOLD_SIZE,
        snapshot_archive_info::SnapshotArchiveInfoGetter,
        snapshot_bank_utils,
        snapshot_config::SnapshotConfig,
        snapshot_package::SnapshotKind,
        snapshot_utils::{self},
        vote_parser,
    },
    solana_sdk::{
        account::AccountSharedData,
        client::{AsyncClient, SyncClient},
        clock::{self, Slot, DEFAULT_TICKS_PER_SLOT, MAX_PROCESSING_AGE},
        commitment_config::CommitmentConfig,
        epoch_schedule::MINIMUM_SLOTS_PER_EPOCH,
        genesis_config::ClusterType,
        hard_forks::HardForks,
        hash::Hash,
        poh_config::PohConfig,
        pubkey::Pubkey,
        signature::{Keypair, Signer},
        system_program, system_transaction,
        vote::state::VoteStateUpdate,
    },
    solana_streamer::socket::SocketAddrSpace,
    solana_turbine::broadcast_stage::{
        broadcast_duplicates_run::{BroadcastDuplicatesConfig, ClusterPartition},
        BroadcastStageType,
    },
    solana_vote_program::{vote_state::MAX_LOCKOUT_HISTORY, vote_transaction},
    std::{
        collections::{BTreeSet, HashMap, HashSet},
        fs,
        io::Read,
        iter,
        num::NonZeroUsize,
        path::Path,
        sync::{
            atomic::{AtomicBool, AtomicUsize, Ordering},
            Arc, Mutex,
        },
        thread::{sleep, Builder, JoinHandle},
        time::{Duration, Instant},
    },
};

#[test]
fn test_local_cluster_start_and_exit() {
    solana_logger::setup();
    let num_nodes = 1;
    let cluster = LocalCluster::new_with_equal_stakes(
        num_nodes,
        DEFAULT_CLUSTER_LAMPORTS,
        DEFAULT_NODE_STAKE,
        SocketAddrSpace::Unspecified,
    );
    assert_eq!(cluster.validators.len(), num_nodes);
}

#[test]
fn test_local_cluster_start_and_exit_with_config() {
    solana_logger::setup();
    const NUM_NODES: usize = 1;
    let mut config = ClusterConfig {
        validator_configs: make_identical_validator_configs(
            &ValidatorConfig::default_for_test(),
            NUM_NODES,
        ),
        node_stakes: vec![DEFAULT_NODE_STAKE; NUM_NODES],
        cluster_lamports: DEFAULT_CLUSTER_LAMPORTS,
        ticks_per_slot: 8,
        slots_per_epoch: MINIMUM_SLOTS_PER_EPOCH,
        stakers_slot_offset: MINIMUM_SLOTS_PER_EPOCH,
        ..ClusterConfig::default()
    };
    let cluster = LocalCluster::new(&mut config, SocketAddrSpace::Unspecified);
    assert_eq!(cluster.validators.len(), NUM_NODES);
}

#[test]
#[serial]
fn test_spend_and_verify_all_nodes_1() {
    solana_logger::setup_with_default(RUST_LOG_FILTER);
    error!("test_spend_and_verify_all_nodes_1");
    let num_nodes = 1;
    let local = LocalCluster::new_with_equal_stakes(
        num_nodes,
        DEFAULT_CLUSTER_LAMPORTS,
        DEFAULT_NODE_STAKE,
        SocketAddrSpace::Unspecified,
    );
    cluster_tests::spend_and_verify_all_nodes(
        &local.entry_point_info,
        &local.funding_keypair,
        num_nodes,
        HashSet::new(),
        SocketAddrSpace::Unspecified,
        &local.connection_cache,
    );
}

#[test]
#[serial]
fn test_spend_and_verify_all_nodes_2() {
    solana_logger::setup_with_default(RUST_LOG_FILTER);
    error!("test_spend_and_verify_all_nodes_2");
    let num_nodes = 2;
    let local = LocalCluster::new_with_equal_stakes(
        num_nodes,
        DEFAULT_CLUSTER_LAMPORTS,
        DEFAULT_NODE_STAKE,
        SocketAddrSpace::Unspecified,
    );
    cluster_tests::spend_and_verify_all_nodes(
        &local.entry_point_info,
        &local.funding_keypair,
        num_nodes,
        HashSet::new(),
        SocketAddrSpace::Unspecified,
        &local.connection_cache,
    );
}

#[test]
#[serial]
fn test_spend_and_verify_all_nodes_3() {
    solana_logger::setup_with_default(RUST_LOG_FILTER);
    error!("test_spend_and_verify_all_nodes_3");
    let num_nodes = 3;
    let local = LocalCluster::new_with_equal_stakes(
        num_nodes,
        DEFAULT_CLUSTER_LAMPORTS,
        DEFAULT_NODE_STAKE,
        SocketAddrSpace::Unspecified,
    );
    cluster_tests::spend_and_verify_all_nodes(
        &local.entry_point_info,
        &local.funding_keypair,
        num_nodes,
        HashSet::new(),
        SocketAddrSpace::Unspecified,
        &local.connection_cache,
    );
}

#[test]
#[serial]
#[ignore]
fn test_local_cluster_signature_subscribe() {
    solana_logger::setup_with_default(RUST_LOG_FILTER);
    let num_nodes = 2;
    let cluster = LocalCluster::new_with_equal_stakes(
        num_nodes,
        DEFAULT_CLUSTER_LAMPORTS,
        DEFAULT_NODE_STAKE,
        SocketAddrSpace::Unspecified,
    );
    let nodes = cluster.get_node_pubkeys();

    // Get non leader
    let non_bootstrap_id = nodes
        .into_iter()
        .find(|id| id != cluster.entry_point_info.pubkey())
        .unwrap();
    let non_bootstrap_info = cluster.get_contact_info(&non_bootstrap_id).unwrap();

    let (rpc, tpu) = LegacyContactInfo::try_from(non_bootstrap_info)
        .map(|node| {
            cluster_tests::get_client_facing_addr(cluster.connection_cache.protocol(), node)
        })
        .unwrap();
    let tx_client = ThinClient::new(rpc, tpu, cluster.connection_cache.clone());

    let (blockhash, _) = tx_client
        .get_latest_blockhash_with_commitment(CommitmentConfig::processed())
        .unwrap();

    let mut transaction = system_transaction::transfer(
        &cluster.funding_keypair,
        &solana_sdk::pubkey::new_rand(),
        10,
        blockhash,
    );

    let (mut sig_subscribe_client, receiver) = PubsubClient::signature_subscribe(
        &format!(
            "ws://{}",
            &non_bootstrap_info.rpc_pubsub().unwrap().to_string()
        ),
        &transaction.signatures[0],
        Some(RpcSignatureSubscribeConfig {
            commitment: Some(CommitmentConfig::processed()),
            enable_received_notification: Some(true),
        }),
    )
    .unwrap();

    tx_client
        .retry_transfer(&cluster.funding_keypair, &mut transaction, 5)
        .unwrap();

    let mut got_received_notification = false;
    loop {
        let responses: Vec<_> = receiver.try_iter().collect();
        let mut should_break = false;
        for response in responses {
            match response.value {
                RpcSignatureResult::ProcessedSignature(_) => {
                    should_break = true;
                    break;
                }
                RpcSignatureResult::ReceivedSignature(_) => {
                    got_received_notification = true;
                }
            }
        }

        if should_break {
            break;
        }
        sleep(Duration::from_millis(100));
    }

    // If we don't drop the cluster, the blocking web socket service
    // won't return, and the `sig_subscribe_client` won't shut down
    drop(cluster);
    sig_subscribe_client.shutdown().unwrap();
    assert!(got_received_notification);
}

#[test]
#[allow(unused_attributes)]
#[ignore]
fn test_spend_and_verify_all_nodes_env_num_nodes() {
    solana_logger::setup_with_default(RUST_LOG_FILTER);
    let num_nodes: usize = std::env::var("NUM_NODES")
        .expect("please set environment variable NUM_NODES")
        .parse()
        .expect("could not parse NUM_NODES as a number");
    let local = LocalCluster::new_with_equal_stakes(
        num_nodes,
        DEFAULT_CLUSTER_LAMPORTS,
        DEFAULT_NODE_STAKE,
        SocketAddrSpace::Unspecified,
    );
    cluster_tests::spend_and_verify_all_nodes(
        &local.entry_point_info,
        &local.funding_keypair,
        num_nodes,
        HashSet::new(),
        SocketAddrSpace::Unspecified,
        &local.connection_cache,
    );
}

#[test]
#[serial]
fn test_two_unbalanced_stakes() {
    solana_logger::setup_with_default(RUST_LOG_FILTER);
    error!("test_two_unbalanced_stakes");
    let validator_config = ValidatorConfig::default_for_test();
    let num_ticks_per_second = 100;
    let num_ticks_per_slot = 10;
    let num_slots_per_epoch = MINIMUM_SLOTS_PER_EPOCH;

    let mut cluster = LocalCluster::new(
        &mut ClusterConfig {
            node_stakes: vec![DEFAULT_NODE_STAKE * 100, DEFAULT_NODE_STAKE],
            cluster_lamports: DEFAULT_CLUSTER_LAMPORTS + DEFAULT_NODE_STAKE * 100,
            validator_configs: make_identical_validator_configs(&validator_config, 2),
            ticks_per_slot: num_ticks_per_slot,
            slots_per_epoch: num_slots_per_epoch,
            stakers_slot_offset: num_slots_per_epoch,
            poh_config: PohConfig::new_sleep(Duration::from_millis(1000 / num_ticks_per_second)),
            ..ClusterConfig::default()
        },
        SocketAddrSpace::Unspecified,
    );

    cluster_tests::sleep_n_epochs(
        10.0,
        &cluster.genesis_config.poh_config,
        num_ticks_per_slot,
        num_slots_per_epoch,
    );
    cluster.close_preserve_ledgers();
    let leader_pubkey = *cluster.entry_point_info.pubkey();
    let leader_ledger = cluster.validators[&leader_pubkey].info.ledger_path.clone();
    cluster_tests::verify_ledger_ticks(&leader_ledger, num_ticks_per_slot as usize);
}

#[test]
#[serial]
fn test_forwarding() {
    solana_logger::setup_with_default(RUST_LOG_FILTER);
    // Set up a cluster where one node is never the leader, so all txs sent to this node
    // will be have to be forwarded in order to be confirmed
    let mut config = ClusterConfig {
        node_stakes: vec![DEFAULT_NODE_STAKE * 100, DEFAULT_NODE_STAKE],
        cluster_lamports: DEFAULT_CLUSTER_LAMPORTS + DEFAULT_NODE_STAKE * 100,
        validator_configs: make_identical_validator_configs(
            &ValidatorConfig::default_for_test(),
            2,
        ),
        ..ClusterConfig::default()
    };
    let cluster = LocalCluster::new(&mut config, SocketAddrSpace::Unspecified);

    let cluster_nodes = discover_cluster(
        &cluster.entry_point_info.gossip().unwrap(),
        2,
        SocketAddrSpace::Unspecified,
    )
    .unwrap();
    assert!(cluster_nodes.len() >= 2);

    let leader_pubkey = *cluster.entry_point_info.pubkey();

    let validator_info = cluster_nodes
        .iter()
        .find(|c| c.pubkey() != &leader_pubkey)
        .unwrap();

    // Confirm that transactions were forwarded to and processed by the leader.
    cluster_tests::send_many_transactions(
        validator_info,
        &cluster.funding_keypair,
        &cluster.connection_cache,
        10,
        20,
    );
}

#[test]
#[serial]
fn test_restart_node() {
    solana_logger::setup_with_default(RUST_LOG_FILTER);
    error!("test_restart_node");
    let slots_per_epoch = MINIMUM_SLOTS_PER_EPOCH * 2;
    let ticks_per_slot = 16;
    let validator_config = ValidatorConfig::default_for_test();
    let mut cluster = LocalCluster::new(
        &mut ClusterConfig {
            node_stakes: vec![DEFAULT_NODE_STAKE],
            cluster_lamports: DEFAULT_CLUSTER_LAMPORTS,
            validator_configs: vec![safe_clone_config(&validator_config)],
            ticks_per_slot,
            slots_per_epoch,
            stakers_slot_offset: slots_per_epoch,
            ..ClusterConfig::default()
        },
        SocketAddrSpace::Unspecified,
    );
    let nodes = cluster.get_node_pubkeys();
    cluster_tests::sleep_n_epochs(
        1.0,
        &cluster.genesis_config.poh_config,
        clock::DEFAULT_TICKS_PER_SLOT,
        slots_per_epoch,
    );
    cluster.exit_restart_node(&nodes[0], validator_config, SocketAddrSpace::Unspecified);
    cluster_tests::sleep_n_epochs(
        0.5,
        &cluster.genesis_config.poh_config,
        clock::DEFAULT_TICKS_PER_SLOT,
        slots_per_epoch,
    );
    cluster_tests::send_many_transactions(
        &LegacyContactInfo::try_from(&cluster.entry_point_info).unwrap(),
        &cluster.funding_keypair,
        &cluster.connection_cache,
        10,
        1,
    );
}

#[test]
#[serial]
fn test_mainnet_beta_cluster_type() {
    solana_logger::setup_with_default(RUST_LOG_FILTER);

    let mut config = ClusterConfig {
        cluster_type: ClusterType::MainnetBeta,
        node_stakes: vec![DEFAULT_NODE_STAKE],
        cluster_lamports: DEFAULT_CLUSTER_LAMPORTS,
        validator_configs: make_identical_validator_configs(
            &ValidatorConfig::default_for_test(),
            1,
        ),
        ..ClusterConfig::default()
    };
    let cluster = LocalCluster::new(&mut config, SocketAddrSpace::Unspecified);
    let cluster_nodes = discover_cluster(
        &cluster.entry_point_info.gossip().unwrap(),
        1,
        SocketAddrSpace::Unspecified,
    )
    .unwrap();
    assert_eq!(cluster_nodes.len(), 1);

    let (rpc, tpu) = LegacyContactInfo::try_from(&cluster.entry_point_info)
        .map(|node| {
            cluster_tests::get_client_facing_addr(cluster.connection_cache.protocol(), node)
        })
        .unwrap();
    let client = ThinClient::new(rpc, tpu, cluster.connection_cache.clone());

    // Programs that are available at epoch 0
    for program_id in [
        &solana_config_program::id(),
        &solana_sdk::system_program::id(),
        &solana_sdk::stake::program::id(),
        &solana_vote_program::id(),
        &solana_sdk::bpf_loader_deprecated::id(),
        &solana_sdk::bpf_loader::id(),
        &solana_sdk::bpf_loader_upgradeable::id(),
    ]
    .iter()
    {
        assert_matches!(
            (
                program_id,
                client
                    .get_account_with_commitment(program_id, CommitmentConfig::processed())
                    .unwrap()
            ),
            (_program_id, Some(_))
        );
    }

    // Programs that are not available at epoch 0
    for program_id in [].iter() {
        assert_eq!(
            (
                program_id,
                client
                    .get_account_with_commitment(program_id, CommitmentConfig::processed())
                    .unwrap()
            ),
            (program_id, None)
        );
    }
}

#[test]
#[serial]
fn test_snapshot_download() {
    solana_logger::setup_with_default(RUST_LOG_FILTER);
    // First set up the cluster with 1 node
    let snapshot_interval_slots = 50;
    let num_account_paths = 3;

    let leader_snapshot_test_config =
        setup_snapshot_validator_config(snapshot_interval_slots, num_account_paths);
    let validator_snapshot_test_config =
        setup_snapshot_validator_config(snapshot_interval_slots, num_account_paths);

    let stake = DEFAULT_NODE_STAKE;
    let mut config = ClusterConfig {
        node_stakes: vec![stake],
        cluster_lamports: DEFAULT_CLUSTER_LAMPORTS,
        validator_configs: make_identical_validator_configs(
            &leader_snapshot_test_config.validator_config,
            1,
        ),
        ..ClusterConfig::default()
    };

    let mut cluster = LocalCluster::new(&mut config, SocketAddrSpace::Unspecified);

    let full_snapshot_archives_dir = &leader_snapshot_test_config
        .validator_config
        .snapshot_config
        .full_snapshot_archives_dir;

    trace!("Waiting for snapshot");
    let full_snapshot_archive_info = cluster.wait_for_next_full_snapshot(
        full_snapshot_archives_dir,
        Some(Duration::from_secs(5 * 60)),
    );
    trace!("found: {}", full_snapshot_archive_info.path().display());

    // Download the snapshot, then boot a validator from it.
    download_snapshot_archive(
        &cluster.entry_point_info.rpc().unwrap(),
        &validator_snapshot_test_config
            .validator_config
            .snapshot_config
            .full_snapshot_archives_dir,
        &validator_snapshot_test_config
            .validator_config
            .snapshot_config
            .incremental_snapshot_archives_dir,
        (
            full_snapshot_archive_info.slot(),
            *full_snapshot_archive_info.hash(),
        ),
        SnapshotKind::FullSnapshot,
        validator_snapshot_test_config
            .validator_config
            .snapshot_config
            .maximum_full_snapshot_archives_to_retain,
        validator_snapshot_test_config
            .validator_config
            .snapshot_config
            .maximum_incremental_snapshot_archives_to_retain,
        false,
        &mut None,
    )
    .unwrap();

    cluster.add_validator(
        &validator_snapshot_test_config.validator_config,
        stake,
        Arc::new(Keypair::new()),
        None,
        SocketAddrSpace::Unspecified,
    );
}

#[test]
#[serial]
fn test_incremental_snapshot_download() {
    solana_logger::setup_with_default(RUST_LOG_FILTER);
    // First set up the cluster with 1 node
    let accounts_hash_interval = 3;
    let incremental_snapshot_interval = accounts_hash_interval * 3;
    let full_snapshot_interval = incremental_snapshot_interval * 3;
    let num_account_paths = 3;

    let leader_snapshot_test_config = SnapshotValidatorConfig::new(
        full_snapshot_interval,
        incremental_snapshot_interval,
        accounts_hash_interval,
        num_account_paths,
    );
    let validator_snapshot_test_config = SnapshotValidatorConfig::new(
        full_snapshot_interval,
        incremental_snapshot_interval,
        accounts_hash_interval,
        num_account_paths,
    );

    let stake = DEFAULT_NODE_STAKE;
    let mut config = ClusterConfig {
        node_stakes: vec![stake],
        cluster_lamports: DEFAULT_CLUSTER_LAMPORTS,
        validator_configs: make_identical_validator_configs(
            &leader_snapshot_test_config.validator_config,
            1,
        ),
        ..ClusterConfig::default()
    };

    let mut cluster = LocalCluster::new(&mut config, SocketAddrSpace::Unspecified);

    let full_snapshot_archives_dir = &leader_snapshot_test_config
        .validator_config
        .snapshot_config
        .full_snapshot_archives_dir;
    let incremental_snapshot_archives_dir = &leader_snapshot_test_config
        .validator_config
        .snapshot_config
        .incremental_snapshot_archives_dir;

    debug!("snapshot config:\n\tfull snapshot interval: {}\n\tincremental snapshot interval: {}\n\taccounts hash interval: {}",
           full_snapshot_interval,
           incremental_snapshot_interval,
           accounts_hash_interval);
    debug!(
        "leader config:\n\tbank snapshots dir: {}\n\tfull snapshot archives dir: {}\n\tincremental snapshot archives dir: {}",
        leader_snapshot_test_config
            .bank_snapshots_dir
            .path()
            .display(),
        leader_snapshot_test_config
            .full_snapshot_archives_dir
            .path()
            .display(),
        leader_snapshot_test_config
            .incremental_snapshot_archives_dir
            .path()
            .display(),
    );
    debug!(
        "validator config:\n\tbank snapshots dir: {}\n\tfull snapshot archives dir: {}\n\tincremental snapshot archives dir: {}",
        validator_snapshot_test_config
            .bank_snapshots_dir
            .path()
            .display(),
        validator_snapshot_test_config
            .full_snapshot_archives_dir
            .path()
            .display(),
        validator_snapshot_test_config
            .incremental_snapshot_archives_dir
            .path()
            .display(),
    );

    trace!("Waiting for snapshots");
    let (incremental_snapshot_archive_info, full_snapshot_archive_info) = cluster
        .wait_for_next_incremental_snapshot(
            full_snapshot_archives_dir,
            incremental_snapshot_archives_dir,
            Some(Duration::from_secs(5 * 60)),
        );
    trace!(
        "found: {} and {}",
        full_snapshot_archive_info.path().display(),
        incremental_snapshot_archive_info.path().display()
    );

    // Download the snapshots, then boot a validator from them.
    download_snapshot_archive(
        &cluster.entry_point_info.rpc().unwrap(),
        &validator_snapshot_test_config
            .validator_config
            .snapshot_config
            .full_snapshot_archives_dir,
        &validator_snapshot_test_config
            .validator_config
            .snapshot_config
            .incremental_snapshot_archives_dir,
        (
            full_snapshot_archive_info.slot(),
            *full_snapshot_archive_info.hash(),
        ),
        SnapshotKind::FullSnapshot,
        validator_snapshot_test_config
            .validator_config
            .snapshot_config
            .maximum_full_snapshot_archives_to_retain,
        validator_snapshot_test_config
            .validator_config
            .snapshot_config
            .maximum_incremental_snapshot_archives_to_retain,
        false,
        &mut None,
    )
    .unwrap();

    download_snapshot_archive(
        &cluster.entry_point_info.rpc().unwrap(),
        &validator_snapshot_test_config
            .validator_config
            .snapshot_config
            .full_snapshot_archives_dir,
        &validator_snapshot_test_config
            .validator_config
            .snapshot_config
            .incremental_snapshot_archives_dir,
        (
            incremental_snapshot_archive_info.slot(),
            *incremental_snapshot_archive_info.hash(),
        ),
        SnapshotKind::IncrementalSnapshot(incremental_snapshot_archive_info.base_slot()),
        validator_snapshot_test_config
            .validator_config
            .snapshot_config
            .maximum_full_snapshot_archives_to_retain,
        validator_snapshot_test_config
            .validator_config
            .snapshot_config
            .maximum_incremental_snapshot_archives_to_retain,
        false,
        &mut None,
    )
    .unwrap();

    cluster.add_validator(
        &validator_snapshot_test_config.validator_config,
        stake,
        Arc::new(Keypair::new()),
        None,
        SocketAddrSpace::Unspecified,
    );
}

/// Test the scenario where a node starts up from a snapshot and its blockstore has enough new
/// roots that cross the full snapshot interval.  In this scenario, the node needs to take a full
/// snapshot while processing the blockstore so that once the background services start up, there
/// is the correct full snapshot available to take subsequent incremental snapshots.
///
/// For this test...
/// - Start a leader node and run it long enough to take a full and incremental snapshot
/// - Download those snapshots to a validator node
/// - Copy the validator snapshots to a back up directory
/// - Start up the validator node
/// - Wait for the validator node to see enough root slots to cross the full snapshot interval
/// - Delete the snapshots on the validator node and restore the ones from the backup
/// - Restart the validator node to trigger the scenario we're trying to test
/// - Wait for the validator node to generate a new incremental snapshot
/// - Copy the new incremental snapshot (and its associated full snapshot) to another new validator
/// - Start up this new validator to ensure the snapshots from ^^^ are good
#[test]
#[serial]
fn test_incremental_snapshot_download_with_crossing_full_snapshot_interval_at_startup() {
    solana_logger::setup_with_default(RUST_LOG_FILTER);
    // If these intervals change, also make sure to change the loop timers accordingly.
    let accounts_hash_interval = 3;
    let incremental_snapshot_interval = accounts_hash_interval * 3;
    let full_snapshot_interval = incremental_snapshot_interval * 5;

    let num_account_paths = 3;
    let leader_snapshot_test_config = SnapshotValidatorConfig::new(
        full_snapshot_interval,
        incremental_snapshot_interval,
        accounts_hash_interval,
        num_account_paths,
    );
    let validator_snapshot_test_config = SnapshotValidatorConfig::new(
        full_snapshot_interval,
        incremental_snapshot_interval,
        accounts_hash_interval,
        num_account_paths,
    );
    let stake = DEFAULT_NODE_STAKE;
    let mut config = ClusterConfig {
        node_stakes: vec![stake],
        cluster_lamports: DEFAULT_CLUSTER_LAMPORTS,
        validator_configs: make_identical_validator_configs(
            &leader_snapshot_test_config.validator_config,
            1,
        ),
        ..ClusterConfig::default()
    };

    let mut cluster = LocalCluster::new(&mut config, SocketAddrSpace::Unspecified);

    info!("snapshot config:\n\tfull snapshot interval: {}\n\tincremental snapshot interval: {}\n\taccounts hash interval: {}",
           full_snapshot_interval,
           incremental_snapshot_interval,
           accounts_hash_interval);
    debug!(
        "leader config:\n\tbank snapshots dir: {}\n\tfull snapshot archives dir: {}\n\tincremental snapshot archives dir: {}",
        leader_snapshot_test_config
            .bank_snapshots_dir
            .path()
            .display(),
        leader_snapshot_test_config
            .full_snapshot_archives_dir
            .path()
            .display(),
        leader_snapshot_test_config
            .incremental_snapshot_archives_dir
            .path()
            .display(),
    );
    debug!(
        "validator config:\n\tbank snapshots dir: {}\n\tfull snapshot archives dir: {}\n\tincremental snapshot archives dir: {}",
        validator_snapshot_test_config
            .bank_snapshots_dir
            .path()
            .display(),
        validator_snapshot_test_config
            .full_snapshot_archives_dir
            .path()
            .display(),
        validator_snapshot_test_config
            .incremental_snapshot_archives_dir
            .path()
            .display(),
    );

    info!("Waiting for leader to create the next incremental snapshot...");
    let (incremental_snapshot_archive, full_snapshot_archive) =
        LocalCluster::wait_for_next_incremental_snapshot(
            &cluster,
            leader_snapshot_test_config
                .full_snapshot_archives_dir
                .path(),
            leader_snapshot_test_config
                .incremental_snapshot_archives_dir
                .path(),
            Some(Duration::from_secs(5 * 60)),
        );
    info!(
        "Found snapshots:\n\tfull snapshot: {}\n\tincremental snapshot: {}",
        full_snapshot_archive.path().display(),
        incremental_snapshot_archive.path().display()
    );
    assert_eq!(
        full_snapshot_archive.slot(),
        incremental_snapshot_archive.base_slot()
    );
    info!("Waiting for leader to create snapshots... DONE");

    // Download the snapshots, then boot a validator from them.
    info!("Downloading full snapshot to validator...");
    download_snapshot_archive(
        &cluster.entry_point_info.rpc().unwrap(),
        validator_snapshot_test_config
            .full_snapshot_archives_dir
            .path(),
        validator_snapshot_test_config
            .incremental_snapshot_archives_dir
            .path(),
        (full_snapshot_archive.slot(), *full_snapshot_archive.hash()),
        SnapshotKind::FullSnapshot,
        validator_snapshot_test_config
            .validator_config
            .snapshot_config
            .maximum_full_snapshot_archives_to_retain,
        validator_snapshot_test_config
            .validator_config
            .snapshot_config
            .maximum_incremental_snapshot_archives_to_retain,
        false,
        &mut None,
    )
    .unwrap();
    let downloaded_full_snapshot_archive = snapshot_utils::get_highest_full_snapshot_archive_info(
        validator_snapshot_test_config
            .full_snapshot_archives_dir
            .path(),
    )
    .unwrap();
    info!(
        "Downloaded full snapshot, slot: {}",
        downloaded_full_snapshot_archive.slot()
    );

    info!("Downloading incremental snapshot to validator...");
    download_snapshot_archive(
        &cluster.entry_point_info.rpc().unwrap(),
        validator_snapshot_test_config
            .full_snapshot_archives_dir
            .path(),
        validator_snapshot_test_config
            .incremental_snapshot_archives_dir
            .path(),
        (
            incremental_snapshot_archive.slot(),
            *incremental_snapshot_archive.hash(),
        ),
        SnapshotKind::IncrementalSnapshot(incremental_snapshot_archive.base_slot()),
        validator_snapshot_test_config
            .validator_config
            .snapshot_config
            .maximum_full_snapshot_archives_to_retain,
        validator_snapshot_test_config
            .validator_config
            .snapshot_config
            .maximum_incremental_snapshot_archives_to_retain,
        false,
        &mut None,
    )
    .unwrap();
    let downloaded_incremental_snapshot_archive =
        snapshot_utils::get_highest_incremental_snapshot_archive_info(
            validator_snapshot_test_config
                .incremental_snapshot_archives_dir
                .path(),
            full_snapshot_archive.slot(),
        )
        .unwrap();
    info!(
        "Downloaded incremental snapshot, slot: {}, base slot: {}",
        downloaded_incremental_snapshot_archive.slot(),
        downloaded_incremental_snapshot_archive.base_slot(),
    );
    assert_eq!(
        downloaded_full_snapshot_archive.slot(),
        downloaded_incremental_snapshot_archive.base_slot()
    );

    // closure to copy files in a directory to another directory
    let copy_files = |from: &Path, to: &Path| {
        trace!(
            "copying files from dir {}, to dir {}",
            from.display(),
            to.display()
        );
        for entry in fs::read_dir(from).unwrap() {
            let entry = entry.unwrap();
            if entry.file_type().unwrap().is_dir() {
                continue;
            }
            let from_file_path = entry.path();
            let to_file_path = to.join(from_file_path.file_name().unwrap());
            trace!(
                "\t\tcopying file from {} to {}...",
                from_file_path.display(),
                to_file_path.display()
            );
            fs::copy(from_file_path, to_file_path).unwrap();
        }
    };
    // closure to delete files in a directory
    let delete_files = |dir: &Path| {
        trace!("deleting files in dir {}", dir.display());
        for entry in fs::read_dir(dir).unwrap() {
            let entry = entry.unwrap();
            if entry.file_type().unwrap().is_dir() {
                continue;
            }
            let file_path = entry.path();
            trace!("\t\tdeleting file {}...", file_path.display());
            fs::remove_file(file_path).unwrap();
        }
    };

    let copy_files_with_remote = |from: &Path, to: &Path| {
        copy_files(from, to);
        let remote_from = snapshot_utils::build_snapshot_archives_remote_dir(from);
        let remote_to = snapshot_utils::build_snapshot_archives_remote_dir(to);
        let _ = fs::create_dir_all(&remote_from);
        let _ = fs::create_dir_all(&remote_to);
        copy_files(&remote_from, &remote_to);
    };

    let delete_files_with_remote = |from: &Path| {
        delete_files(from);
        let remote_dir = snapshot_utils::build_snapshot_archives_remote_dir(from);
        let _ = fs::create_dir_all(&remote_dir);
        delete_files(&remote_dir);
    };

    // After downloading the snapshots, copy them over to a backup directory.  Later we'll need to
    // restart the node and guarantee that the only snapshots present are these initial ones.  So,
    // the easiest way to do that is create a backup now, delete the ones on the node before
    // restart, then copy the backup ones over again.
    let backup_validator_full_snapshot_archives_dir = tempfile::tempdir_in(farf_dir()).unwrap();
    trace!(
        "Backing up validator full snapshots to dir: {}...",
        backup_validator_full_snapshot_archives_dir.path().display()
    );
    copy_files_with_remote(
        validator_snapshot_test_config
            .full_snapshot_archives_dir
            .path(),
        backup_validator_full_snapshot_archives_dir.path(),
    );
    let backup_validator_incremental_snapshot_archives_dir =
        tempfile::tempdir_in(farf_dir()).unwrap();
    trace!(
        "Backing up validator incremental snapshots to dir: {}...",
        backup_validator_incremental_snapshot_archives_dir
            .path()
            .display()
    );
    copy_files_with_remote(
        validator_snapshot_test_config
            .incremental_snapshot_archives_dir
            .path(),
        backup_validator_incremental_snapshot_archives_dir.path(),
    );

    info!("Starting the validator...");
    let validator_identity = Arc::new(Keypair::new());
    cluster.add_validator(
        &validator_snapshot_test_config.validator_config,
        stake,
        validator_identity.clone(),
        None,
        SocketAddrSpace::Unspecified,
    );
    info!("Starting the validator... DONE");

    // To ensure that a snapshot will be taken during startup, the blockstore needs to have roots
    // that cross a full snapshot interval.
    let starting_slot = incremental_snapshot_archive.slot();
    let next_full_snapshot_slot = starting_slot + full_snapshot_interval;
    info!("Waiting for the validator to see enough slots to cross a full snapshot interval ({next_full_snapshot_slot})...");
    let timer = Instant::now();
    loop {
        let validator_current_slot = cluster
            .get_validator_client(&validator_identity.pubkey())
            .unwrap()
            .get_slot_with_commitment(CommitmentConfig::finalized())
            .unwrap();
        trace!("validator current slot: {validator_current_slot}");
        if validator_current_slot > next_full_snapshot_slot {
            break;
        }
        assert!(
            timer.elapsed() < Duration::from_secs(30),
            "It should not take longer than 30 seconds to cross the next full snapshot interval."
        );
        std::thread::yield_now();
    }
    info!(
        "Waited {:?} for the validator to see enough slots to cross a full snapshot interval... DONE", timer.elapsed()
    );

    // Get the highest full snapshot archive info for the validator, now that it has crossed the
    // next full snapshot interval.  We are going to use this to look up the same snapshot on the
    // leader, which we'll then use to compare to the full snapshot the validator will create
    // during startup.  This ensures the snapshot creation process during startup is correct.
    //
    // Putting this all in its own block so its clear we're only intended to keep the leader's info
    let leader_full_snapshot_archive_for_comparison = {
        let validator_full_snapshot = snapshot_utils::get_highest_full_snapshot_archive_info(
            validator_snapshot_test_config
                .full_snapshot_archives_dir
                .path(),
        )
        .unwrap();

        // Now get the same full snapshot on the LEADER that we just got from the validator
        let mut leader_full_snapshots = snapshot_utils::get_full_snapshot_archives(
            leader_snapshot_test_config
                .full_snapshot_archives_dir
                .path(),
        );
        leader_full_snapshots.retain(|full_snapshot| {
            full_snapshot.slot() == validator_full_snapshot.slot()
                && full_snapshot.hash() == validator_full_snapshot.hash()
        });
        let leader_full_snapshot = leader_full_snapshots.first().unwrap();

        // And for sanity, the full snapshot from the leader and the validator MUST be the same
        assert_eq!(
            (
                validator_full_snapshot.slot(),
                validator_full_snapshot.hash()
            ),
            (leader_full_snapshot.slot(), leader_full_snapshot.hash())
        );

        leader_full_snapshot.clone()
    };
    info!("leader full snapshot archive for comparison: {leader_full_snapshot_archive_for_comparison:#?}");

    // Stop the validator before we reset its snapshots
    info!("Stopping the validator...");
    let validator_info = cluster.exit_node(&validator_identity.pubkey());
    info!("Stopping the validator... DONE");

    info!("Delete all the snapshots on the validator and restore the originals from the backup...");
    delete_files_with_remote(
        validator_snapshot_test_config
            .full_snapshot_archives_dir
            .path(),
    );
    delete_files_with_remote(
        validator_snapshot_test_config
            .incremental_snapshot_archives_dir
            .path(),
    );
    copy_files_with_remote(
        backup_validator_full_snapshot_archives_dir.path(),
        validator_snapshot_test_config
            .full_snapshot_archives_dir
            .path(),
    );
    copy_files_with_remote(
        backup_validator_incremental_snapshot_archives_dir.path(),
        validator_snapshot_test_config
            .incremental_snapshot_archives_dir
            .path(),
    );
    info!(
        "Delete all the snapshots on the validator and restore the originals from the backup... DONE"
    );

    // Get the highest full snapshot slot *before* restarting, as a comparison
    let validator_full_snapshot_slot_at_startup =
        snapshot_utils::get_highest_full_snapshot_archive_slot(
            validator_snapshot_test_config
                .full_snapshot_archives_dir
                .path(),
        )
        .unwrap();

    info!(
        "Restarting the validator with full snapshot {validator_full_snapshot_slot_at_startup}..."
    );
    cluster.restart_node(
        &validator_identity.pubkey(),
        validator_info,
        SocketAddrSpace::Unspecified,
    );
    info!("Restarting the validator... DONE");

    // Now, we want to ensure that the validator can make a new incremental snapshot based on the
    // new full snapshot that was created during the restart.
    info!("Waiting for the validator to make new snapshots...");
    let validator_next_full_snapshot_slot =
        validator_full_snapshot_slot_at_startup + full_snapshot_interval;
    let validator_next_incremental_snapshot_slot =
        validator_next_full_snapshot_slot + incremental_snapshot_interval;
    info!("Waiting for validator next full snapshot slot: {validator_next_full_snapshot_slot}");
    info!("Waiting for validator next incremental snapshot slot: {validator_next_incremental_snapshot_slot}");
    let timer = Instant::now();
    loop {
        if let Some(full_snapshot_slot) = snapshot_utils::get_highest_full_snapshot_archive_slot(
            validator_snapshot_test_config
                .full_snapshot_archives_dir
                .path(),
        ) {
            if full_snapshot_slot >= validator_next_full_snapshot_slot {
                if let Some(incremental_snapshot_slot) =
                    snapshot_utils::get_highest_incremental_snapshot_archive_slot(
                        validator_snapshot_test_config
                            .incremental_snapshot_archives_dir
                            .path(),
                        full_snapshot_slot,
                    )
                {
                    if incremental_snapshot_slot >= validator_next_incremental_snapshot_slot {
                        // specific incremental snapshot is not important, just that one was created
                        info!(
                             "Validator made new snapshots, full snapshot slot: {}, incremental snapshot slot: {}",
                             full_snapshot_slot,
                             incremental_snapshot_slot,
                        );
                        break;
                    }
                }
            }
        }

        assert!(
            timer.elapsed() < Duration::from_secs(30),
            "It should not take longer than 30 seconds to cross the next incremental snapshot interval."
        );
        std::thread::yield_now();
    }
    info!(
        "Waited {:?} for the validator to make new snapshots... DONE",
        timer.elapsed()
    );

    // Check to make sure that the full snapshot the validator created during startup is the same
    // or one greater than the snapshot the leader created.
    let validator_full_snapshot_archives = snapshot_utils::get_full_snapshot_archives(
        validator_snapshot_test_config
            .full_snapshot_archives_dir
            .path(),
    );
    info!("validator full snapshot archives: {validator_full_snapshot_archives:#?}");
    let validator_full_snapshot_archive_for_comparison = validator_full_snapshot_archives
        .into_iter()
        .find(|validator_full_snapshot_archive| {
            validator_full_snapshot_archive.slot()
                == leader_full_snapshot_archive_for_comparison.slot()
        })
        .expect("validator created an unexpected full snapshot");
    info!("Validator full snapshot archive for comparison: {validator_full_snapshot_archive_for_comparison:#?}");
    assert_eq!(
        validator_full_snapshot_archive_for_comparison.hash(),
        leader_full_snapshot_archive_for_comparison.hash(),
    );

    // And lastly, startup another node with the new snapshots to ensure they work
    let final_validator_snapshot_test_config = SnapshotValidatorConfig::new(
        full_snapshot_interval,
        incremental_snapshot_interval,
        accounts_hash_interval,
        num_account_paths,
    );

    // Copy over the snapshots to the new node that it will boot from
    copy_files(
        validator_snapshot_test_config
            .full_snapshot_archives_dir
            .path(),
        final_validator_snapshot_test_config
            .full_snapshot_archives_dir
            .path(),
    );
    copy_files(
        validator_snapshot_test_config
            .incremental_snapshot_archives_dir
            .path(),
        final_validator_snapshot_test_config
            .incremental_snapshot_archives_dir
            .path(),
    );

    info!("Starting final validator...");
    let final_validator_identity = Arc::new(Keypair::new());
    cluster.add_validator(
        &final_validator_snapshot_test_config.validator_config,
        stake,
        final_validator_identity,
        None,
        SocketAddrSpace::Unspecified,
    );
    info!("Starting final validator... DONE");
}

#[allow(unused_attributes)]
#[test]
#[serial]
fn test_snapshot_restart_tower() {
    solana_logger::setup_with_default(RUST_LOG_FILTER);
    // First set up the cluster with 2 nodes
    let snapshot_interval_slots = 10;
    let num_account_paths = 2;

    let leader_snapshot_test_config =
        setup_snapshot_validator_config(snapshot_interval_slots, num_account_paths);
    let validator_snapshot_test_config =
        setup_snapshot_validator_config(snapshot_interval_slots, num_account_paths);

    let mut config = ClusterConfig {
        node_stakes: vec![DEFAULT_NODE_STAKE * 100, DEFAULT_NODE_STAKE],
        cluster_lamports: DEFAULT_CLUSTER_LAMPORTS + DEFAULT_NODE_STAKE * 100,
        validator_configs: vec![
            safe_clone_config(&leader_snapshot_test_config.validator_config),
            safe_clone_config(&validator_snapshot_test_config.validator_config),
        ],
        ..ClusterConfig::default()
    };

    let mut cluster = LocalCluster::new(&mut config, SocketAddrSpace::Unspecified);

    // Let the nodes run for a while, then stop one of the validators
    sleep(Duration::from_millis(5000));
    let all_pubkeys = cluster.get_node_pubkeys();
    let validator_id = all_pubkeys
        .into_iter()
        .find(|x| x != cluster.entry_point_info.pubkey())
        .unwrap();
    let validator_info = cluster.exit_node(&validator_id);

    // Get slot after which this was generated
    let full_snapshot_archives_dir = &leader_snapshot_test_config
        .validator_config
        .snapshot_config
        .full_snapshot_archives_dir;

    let full_snapshot_archive_info = cluster.wait_for_next_full_snapshot(
        full_snapshot_archives_dir,
        Some(Duration::from_secs(5 * 60)),
    );

    // Copy archive to validator's snapshot output directory
    let validator_archive_path = snapshot_utils::build_full_snapshot_archive_path(
        validator_snapshot_test_config
            .full_snapshot_archives_dir
            .into_path(),
        full_snapshot_archive_info.slot(),
        full_snapshot_archive_info.hash(),
        full_snapshot_archive_info.archive_format(),
    );
    fs::hard_link(full_snapshot_archive_info.path(), validator_archive_path).unwrap();

    // Restart validator from snapshot, the validator's tower state in this snapshot
    // will contain slots < the root bank of the snapshot. Validator should not panic.
    cluster.restart_node(&validator_id, validator_info, SocketAddrSpace::Unspecified);

    // Test cluster can still make progress and get confirmations in tower
    // Use the restarted node as the discovery point so that we get updated
    // validator's ContactInfo
    let restarted_node_info = cluster.get_contact_info(&validator_id).unwrap();
    cluster_tests::spend_and_verify_all_nodes(
        restarted_node_info,
        &cluster.funding_keypair,
        1,
        HashSet::new(),
        SocketAddrSpace::Unspecified,
        &cluster.connection_cache,
    );
}

#[test]
#[serial]
fn test_snapshots_blockstore_floor() {
    solana_logger::setup_with_default(RUST_LOG_FILTER);
    // First set up the cluster with 1 snapshotting leader
    let snapshot_interval_slots = 100;
    let num_account_paths = 4;

    let leader_snapshot_test_config =
        setup_snapshot_validator_config(snapshot_interval_slots, num_account_paths);
    let mut validator_snapshot_test_config =
        setup_snapshot_validator_config(snapshot_interval_slots, num_account_paths);

    let full_snapshot_archives_dir = &leader_snapshot_test_config
        .validator_config
        .snapshot_config
        .full_snapshot_archives_dir;

    let mut config = ClusterConfig {
        node_stakes: vec![DEFAULT_NODE_STAKE],
        cluster_lamports: DEFAULT_CLUSTER_LAMPORTS,
        validator_configs: make_identical_validator_configs(
            &leader_snapshot_test_config.validator_config,
            1,
        ),
        ..ClusterConfig::default()
    };

    let mut cluster = LocalCluster::new(&mut config, SocketAddrSpace::Unspecified);

    trace!("Waiting for snapshot tar to be generated with slot",);

    let archive_info = loop {
        let archive =
            snapshot_utils::get_highest_full_snapshot_archive_info(full_snapshot_archives_dir);
        if archive.is_some() {
            trace!("snapshot exists");
            break archive.unwrap();
        }
        sleep(Duration::from_millis(5000));
    };

    // Copy archive to validator's snapshot output directory
    let validator_archive_path = snapshot_utils::build_full_snapshot_archive_path(
        validator_snapshot_test_config
            .full_snapshot_archives_dir
            .into_path(),
        archive_info.slot(),
        archive_info.hash(),
        validator_snapshot_test_config
            .validator_config
            .snapshot_config
            .archive_format,
    );
    fs::hard_link(archive_info.path(), validator_archive_path).unwrap();
    let slot_floor = archive_info.slot();

    // Start up a new node from a snapshot
    let cluster_nodes = discover_cluster(
        &cluster.entry_point_info.gossip().unwrap(),
        1,
        SocketAddrSpace::Unspecified,
    )
    .unwrap();
    let mut known_validators = HashSet::new();
    known_validators.insert(*cluster_nodes[0].pubkey());
    validator_snapshot_test_config
        .validator_config
        .known_validators = Some(known_validators);

    cluster.add_validator(
        &validator_snapshot_test_config.validator_config,
        DEFAULT_NODE_STAKE,
        Arc::new(Keypair::new()),
        None,
        SocketAddrSpace::Unspecified,
    );
    let all_pubkeys = cluster.get_node_pubkeys();
    let validator_id = all_pubkeys
        .into_iter()
        .find(|x| x != cluster.entry_point_info.pubkey())
        .unwrap();
    let validator_client = cluster.get_validator_client(&validator_id).unwrap();
    let mut current_slot = 0;

    // Let this validator run a while with repair
    let target_slot = slot_floor + 40;
    while current_slot <= target_slot {
        trace!("current_slot: {}", current_slot);
        if let Ok(slot) = validator_client.get_slot_with_commitment(CommitmentConfig::processed()) {
            current_slot = slot;
        } else {
            continue;
        }
        sleep(Duration::from_secs(1));
    }

    // Check the validator ledger doesn't contain any slots < slot_floor
    cluster.close_preserve_ledgers();
    let validator_ledger_path = &cluster.validators[&validator_id];
    let blockstore = Blockstore::open(&validator_ledger_path.info.ledger_path).unwrap();

    // Skip the zeroth slot in blockstore that the ledger is initialized with
    let (first_slot, _) = blockstore.slot_meta_iterator(1).unwrap().next().unwrap();

    assert_eq!(first_slot, slot_floor);
}

#[test]
#[serial]
fn test_snapshots_restart_validity() {
    solana_logger::setup_with_default(RUST_LOG_FILTER);
    let snapshot_interval_slots = 100;
    let num_account_paths = 1;
    let mut snapshot_test_config =
        setup_snapshot_validator_config(snapshot_interval_slots, num_account_paths);
    let full_snapshot_archives_dir = &snapshot_test_config
        .validator_config
        .snapshot_config
        .full_snapshot_archives_dir;

    // Set up the cluster with 1 snapshotting validator
    let mut all_account_storage_dirs = vec![std::mem::take(
        &mut snapshot_test_config.account_storage_dirs,
    )];
    let mut config = ClusterConfig {
        node_stakes: vec![DEFAULT_NODE_STAKE],
        cluster_lamports: DEFAULT_CLUSTER_LAMPORTS,
        validator_configs: make_identical_validator_configs(
            &snapshot_test_config.validator_config,
            1,
        ),
        ..ClusterConfig::default()
    };

    // Create and reboot the node from snapshot `num_runs` times
    let num_runs = 3;
    let mut expected_balances = HashMap::new();
    let mut cluster = LocalCluster::new(&mut config, SocketAddrSpace::Unspecified);
    for i in 1..num_runs {
        info!("run {}", i);
        // Push transactions to one of the nodes and confirm that transactions were
        // forwarded to and processed.
        trace!("Sending transactions");
        let new_balances = cluster_tests::send_many_transactions(
            &LegacyContactInfo::try_from(&cluster.entry_point_info).unwrap(),
            &cluster.funding_keypair,
            &cluster.connection_cache,
            10,
            10,
        );

        expected_balances.extend(new_balances);

        cluster.wait_for_next_full_snapshot(
            full_snapshot_archives_dir,
            Some(Duration::from_secs(5 * 60)),
        );

        // Create new account paths since validator exit is not guaranteed to cleanup RPC threads,
        // which may delete the old accounts on exit at any point
        let (new_account_storage_dirs, new_account_storage_paths) =
            generate_account_paths(num_account_paths);
        all_account_storage_dirs.push(new_account_storage_dirs);
        snapshot_test_config.validator_config.account_paths = new_account_storage_paths;

        // Restart node
        trace!("Restarting cluster from snapshot");
        let nodes = cluster.get_node_pubkeys();
        cluster.exit_restart_node(
            &nodes[0],
            safe_clone_config(&snapshot_test_config.validator_config),
            SocketAddrSpace::Unspecified,
        );

        // Verify account balances on validator
        trace!("Verifying balances");
        cluster_tests::verify_balances(
            expected_balances.clone(),
            &cluster.entry_point_info,
            cluster.connection_cache.clone(),
        );

        // Check that we can still push transactions
        trace!("Spending and verifying");
        cluster_tests::spend_and_verify_all_nodes(
            &cluster.entry_point_info,
            &cluster.funding_keypair,
            1,
            HashSet::new(),
            SocketAddrSpace::Unspecified,
            &cluster.connection_cache,
        );
    }
}

#[test]
#[serial]
#[allow(unused_attributes)]
#[ignore]
fn test_fail_entry_verification_leader() {
    solana_logger::setup_with_default(RUST_LOG_FILTER);
    let leader_stake = (DUPLICATE_THRESHOLD * 100.0) as u64 + 1;
    let validator_stake1 = (100 - leader_stake) / 2;
    let validator_stake2 = 100 - leader_stake - validator_stake1;
    let (cluster, _) = test_faulty_node(
        BroadcastStageType::FailEntryVerification,
        vec![leader_stake, validator_stake1, validator_stake2],
        None,
        None,
    );
    cluster.check_for_new_roots(
        16,
        "test_fail_entry_verification_leader",
        SocketAddrSpace::Unspecified,
    );
}

#[test]
#[serial]
#[ignore]
#[allow(unused_attributes)]
fn test_fake_shreds_broadcast_leader() {
    solana_logger::setup_with_default(RUST_LOG_FILTER);
    let node_stakes = vec![300, 100];
    let (cluster, _) = test_faulty_node(
        BroadcastStageType::BroadcastFakeShreds,
        node_stakes,
        None,
        None,
    );
    cluster.check_for_new_roots(
        16,
        "test_fake_shreds_broadcast_leader",
        SocketAddrSpace::Unspecified,
    );
}

#[test]
fn test_wait_for_max_stake() {
    solana_logger::setup_with_default(RUST_LOG_FILTER);
    let validator_config = ValidatorConfig::default_for_test();
    let slots_per_epoch = MINIMUM_SLOTS_PER_EPOCH;
    let mut config = ClusterConfig {
        cluster_lamports: DEFAULT_CLUSTER_LAMPORTS,
        node_stakes: vec![DEFAULT_NODE_STAKE; 4],
        validator_configs: make_identical_validator_configs(&validator_config, 4),
        slots_per_epoch,
        stakers_slot_offset: slots_per_epoch,
        ..ClusterConfig::default()
    };
    let cluster = LocalCluster::new(&mut config, SocketAddrSpace::Unspecified);
    let client = RpcClient::new_socket(cluster.entry_point_info.rpc().unwrap());

    assert!(client
        .wait_for_max_stake(CommitmentConfig::default(), 33.0f32)
        .is_ok());
    assert!(client.get_slot().unwrap() > 10);
}

#[test]
// Test that when a leader is leader for banks B_i..B_{i+n}, and B_i is not
// votable, then B_{i+1} still chains to B_i
fn test_no_voting() {
    solana_logger::setup_with_default(RUST_LOG_FILTER);
    let validator_config = ValidatorConfig {
        voting_disabled: true,
        ..ValidatorConfig::default_for_test()
    };
    let mut config = ClusterConfig {
        cluster_lamports: DEFAULT_CLUSTER_LAMPORTS,
        node_stakes: vec![DEFAULT_NODE_STAKE],
        validator_configs: vec![validator_config],
        ..ClusterConfig::default()
    };
    let mut cluster = LocalCluster::new(&mut config, SocketAddrSpace::Unspecified);
    let client = cluster
        .get_validator_client(cluster.entry_point_info.pubkey())
        .unwrap();
    loop {
        let last_slot = client
            .get_slot_with_commitment(CommitmentConfig::processed())
            .expect("Couldn't get slot");
        if last_slot > 4 * VOTE_THRESHOLD_DEPTH as u64 {
            break;
        }
        sleep(Duration::from_secs(1));
    }

    cluster.close_preserve_ledgers();
    let leader_pubkey = *cluster.entry_point_info.pubkey();
    let ledger_path = cluster.validators[&leader_pubkey].info.ledger_path.clone();
    let ledger = Blockstore::open(&ledger_path).unwrap();
    for i in 0..2 * VOTE_THRESHOLD_DEPTH {
        let meta = ledger.meta(i as u64).unwrap().unwrap();
        let parent = meta.parent_slot;
        let expected_parent = i.saturating_sub(1);
        assert_eq!(parent, Some(expected_parent as u64));
    }
}

#[test]
#[serial]
fn test_optimistic_confirmation_violation_detection() {
    solana_logger::setup_with_default(RUST_LOG_FILTER);
    // First set up the cluster with 2 nodes
    let slots_per_epoch = 2048;
    let node_stakes = vec![50 * DEFAULT_NODE_STAKE, 51 * DEFAULT_NODE_STAKE];
    let validator_keys: Vec<_> = [
        "4qhhXNTbKD1a5vxDDLZcHKj7ELNeiivtUBxn3wUK1F5VRsQVP89VUhfXqSfgiFB14GfuBgtrQ96n9NvWQADVkcCg",
        "3kHBzVwie5vTEaY6nFCPeFT8qDpoXzn7dCEioGRNBTnUDpvwnG85w8Wq63gVWpVTP8k2a8cgcWRjSXyUkEygpXWS",
    ]
    .iter()
    .map(|s| (Arc::new(Keypair::from_base58_string(s)), true))
    .take(node_stakes.len())
    .collect();

    // Do not restart the validator which is the cluster entrypoint because its gossip port
    // might be changed after restart resulting in the two nodes not being able to
    // to form a cluster. The heavier validator is the second node.
    let node_to_restart = validator_keys[1].0.pubkey();

    let mut config = ClusterConfig {
        cluster_lamports: DEFAULT_CLUSTER_LAMPORTS + node_stakes.iter().sum::<u64>(),
        node_stakes: node_stakes.clone(),
        validator_configs: make_identical_validator_configs(
            &ValidatorConfig::default_for_test(),
            node_stakes.len(),
        ),
        validator_keys: Some(validator_keys),
        slots_per_epoch,
        stakers_slot_offset: slots_per_epoch,
        skip_warmup_slots: true,
        ..ClusterConfig::default()
    };
    let mut cluster = LocalCluster::new(&mut config, SocketAddrSpace::Unspecified);
    // Let the nodes run for a while. Wait for validators to vote on slot `S`
    // so that the vote on `S-1` is definitely in gossip and optimistic confirmation is
    // detected on slot `S-1` for sure, then stop the heavier of the two
    // validators
    let client = cluster.get_validator_client(&node_to_restart).unwrap();
    let mut prev_voted_slot = 0;
    loop {
        let last_voted_slot = client
            .get_slot_with_commitment(CommitmentConfig::processed())
            .unwrap();
        if last_voted_slot > 50 {
            if prev_voted_slot == 0 {
                prev_voted_slot = last_voted_slot;
            } else {
                break;
            }
        }
        sleep(Duration::from_millis(100));
    }

    let exited_validator_info = cluster.exit_node(&node_to_restart);

    // Mark fork as dead on the heavier validator, this should make the fork effectively
    // dead, even though it was optimistically confirmed. The smaller validator should
    // create and jump over to a new fork
    // Also, remove saved tower to intentionally make the restarted validator to violate the
    // optimistic confirmation
    {
        let blockstore = open_blockstore(&exited_validator_info.info.ledger_path);
        info!(
            "Setting slot: {} on main fork as dead, should cause fork",
            prev_voted_slot
        );
        // Necessary otherwise tower will inform this validator that it's latest
        // vote is on slot `prev_voted_slot`. This will then prevent this validator
        // from resetting to the parent of `prev_voted_slot` to create an alternative fork because
        // 1) Validator can't vote on earlier ancestor of last vote due to switch threshold (can't vote
        // on ancestors of last vote)
        // 2) Won't reset to this earlier ancestor because reset can only happen on same voted fork if
        // it's for the last vote slot or later
        remove_tower(&exited_validator_info.info.ledger_path, &node_to_restart);
        blockstore.set_dead_slot(prev_voted_slot).unwrap();
    }

    {
        // Buffer stderr to detect optimistic slot violation log
        let buf = std::env::var("OPTIMISTIC_CONF_TEST_DUMP_LOG")
            .err()
            .map(|_| BufferRedirect::stderr().unwrap());
        cluster.restart_node(
            &node_to_restart,
            exited_validator_info,
            SocketAddrSpace::Unspecified,
        );

        // Wait for a root > prev_voted_slot to be set. Because the root is on a
        // different fork than `prev_voted_slot`, then optimistic confirmation is
        // violated
        let client = cluster.get_validator_client(&node_to_restart).unwrap();
        loop {
            let last_root = client
                .get_slot_with_commitment(CommitmentConfig::finalized())
                .unwrap();
            if last_root > prev_voted_slot {
                break;
            }
            sleep(Duration::from_millis(100));
        }

        // Check to see that validator detected optimistic confirmation for
        // `prev_voted_slot` failed
        let expected_log =
            OptimisticConfirmationVerifier::format_optimistic_confirmed_slot_violation_log(
                prev_voted_slot,
            );
        // Violation detection thread can be behind so poll logs up to 10 seconds
        if let Some(mut buf) = buf {
            let start = Instant::now();
            let mut success = false;
            let mut output = String::new();
            while start.elapsed().as_secs() < 10 {
                buf.read_to_string(&mut output).unwrap();
                if output.contains(&expected_log) {
                    success = true;
                    break;
                }
                sleep(Duration::from_millis(10));
            }
            print!("{output}");
            assert!(success);
        } else {
            panic!("dumped log and disabled testing");
        }
    }

    // Make sure validator still makes progress
    cluster_tests::check_for_new_roots(
        16,
        &[cluster.get_contact_info(&node_to_restart).unwrap().clone()],
        &cluster.connection_cache,
        "test_optimistic_confirmation_violation",
    );
}

#[test]
#[serial]
fn test_validator_saves_tower() {
    solana_logger::setup_with_default(RUST_LOG_FILTER);

    let validator_config = ValidatorConfig {
        require_tower: true,
        ..ValidatorConfig::default_for_test()
    };
    let validator_identity_keypair = Arc::new(Keypair::new());
    let validator_id = validator_identity_keypair.pubkey();
    let mut config = ClusterConfig {
        cluster_lamports: DEFAULT_CLUSTER_LAMPORTS,
        node_stakes: vec![DEFAULT_NODE_STAKE],
        validator_configs: vec![validator_config],
        validator_keys: Some(vec![(validator_identity_keypair.clone(), true)]),
        ..ClusterConfig::default()
    };
    let mut cluster = LocalCluster::new(&mut config, SocketAddrSpace::Unspecified);

    let validator_client = cluster.get_validator_client(&validator_id).unwrap();

    let ledger_path = cluster
        .validators
        .get(&validator_id)
        .unwrap()
        .info
        .ledger_path
        .clone();

    let file_tower_storage = FileTowerStorage::new(ledger_path.clone());

    // Wait for some votes to be generated
    loop {
        if let Ok(slot) = validator_client.get_slot_with_commitment(CommitmentConfig::processed()) {
            trace!("current slot: {}", slot);
            if slot > 2 {
                break;
            }
        }
        sleep(Duration::from_millis(10));
    }

    // Stop validator and check saved tower
    let validator_info = cluster.exit_node(&validator_id);
    let tower1 = Tower::restore(&file_tower_storage, &validator_id).unwrap();
    trace!("tower1: {:?}", tower1);
    assert_eq!(tower1.root(), 0);
    assert!(tower1.last_voted_slot().is_some());

    // Restart the validator and wait for a new root
    cluster.restart_node(&validator_id, validator_info, SocketAddrSpace::Unspecified);
    let validator_client = cluster.get_validator_client(&validator_id).unwrap();

    // Wait for the first new root
    let last_replayed_root = loop {
        #[allow(deprecated)]
        // This test depends on knowing the immediate root, without any delay from the commitment
        // service, so the deprecated CommitmentConfig::root() is retained
        if let Ok(root) = validator_client.get_slot_with_commitment(CommitmentConfig::root()) {
            trace!("current root: {}", root);
            if root > 0 {
                break root;
            }
        }
        sleep(Duration::from_millis(50));
    };

    // Stop validator, and check saved tower
    let validator_info = cluster.exit_node(&validator_id);
    let tower2 = Tower::restore(&file_tower_storage, &validator_id).unwrap();
    trace!("tower2: {:?}", tower2);
    assert_eq!(tower2.root(), last_replayed_root);

    // Rollback saved tower to `tower1` to simulate a validator starting from a newer snapshot
    // without having to wait for that snapshot to be generated in this test
    tower1
        .save(&file_tower_storage, &validator_identity_keypair)
        .unwrap();

    cluster.restart_node(&validator_id, validator_info, SocketAddrSpace::Unspecified);
    let validator_client = cluster.get_validator_client(&validator_id).unwrap();

    // Wait for a new root, demonstrating the validator was able to make progress from the older `tower1`
    let new_root = loop {
        #[allow(deprecated)]
        // This test depends on knowing the immediate root, without any delay from the commitment
        // service, so the deprecated CommitmentConfig::root() is retained
        if let Ok(root) = validator_client.get_slot_with_commitment(CommitmentConfig::root()) {
            trace!(
                "current root: {}, last_replayed_root: {}",
                root,
                last_replayed_root
            );
            if root > last_replayed_root {
                break root;
            }
        }
        sleep(Duration::from_millis(50));
    };

    // Check the new root is reflected in the saved tower state
    let mut validator_info = cluster.exit_node(&validator_id);
    let tower3 = Tower::restore(&file_tower_storage, &validator_id).unwrap();
    trace!("tower3: {:?}", tower3);
    let tower3_root = tower3.root();
    assert!(tower3_root >= new_root);

    // Remove the tower file entirely and allow the validator to start without a tower.  It will
    // rebuild tower from its vote account contents
    remove_tower(&ledger_path, &validator_id);
    validator_info.config.require_tower = false;

    cluster.restart_node(&validator_id, validator_info, SocketAddrSpace::Unspecified);
    let validator_client = cluster.get_validator_client(&validator_id).unwrap();

    // Wait for another new root
    let new_root = loop {
        #[allow(deprecated)]
        // This test depends on knowing the immediate root, without any delay from the commitment
        // service, so the deprecated CommitmentConfig::root() is retained
        if let Ok(root) = validator_client.get_slot_with_commitment(CommitmentConfig::root()) {
            trace!("current root: {}, last tower root: {}", root, tower3_root);
            if root > tower3_root {
                break root;
            }
        }
        sleep(Duration::from_millis(50));
    };

    cluster.close_preserve_ledgers();

    let tower4 = Tower::restore(&file_tower_storage, &validator_id).unwrap();
    trace!("tower4: {:?}", tower4);
    assert!(tower4.root() >= new_root);
}

fn root_in_tower(tower_path: &Path, node_pubkey: &Pubkey) -> Option<Slot> {
    restore_tower(tower_path, node_pubkey).map(|tower| tower.root())
}

enum ClusterMode {
    MasterOnly,
    MasterSlave,
}

fn do_test_future_tower(cluster_mode: ClusterMode) {
    solana_logger::setup_with_default(RUST_LOG_FILTER);

    // First set up the cluster with 4 nodes
    let slots_per_epoch = 2048;
    let node_stakes = match cluster_mode {
        ClusterMode::MasterOnly => vec![DEFAULT_NODE_STAKE],
        ClusterMode::MasterSlave => vec![DEFAULT_NODE_STAKE * 100, DEFAULT_NODE_STAKE],
    };

    let validator_keys = [
        "28bN3xyvrP4E8LwEgtLjhnkb7cY4amQb6DrYAbAYjgRV4GAGgkVM2K7wnxnAS7WDneuavza7x21MiafLu1HkwQt4",
        "2saHBBoTkLMmttmPQP8KfBkcCw45S5cwtV3wTdGCscRC8uxdgvHxpHiWXKx4LvJjNJtnNcbSv5NdheokFFqnNDt8",
    ]
    .iter()
    .map(|s| (Arc::new(Keypair::from_base58_string(s)), true))
    .take(node_stakes.len())
    .collect::<Vec<_>>();
    let validators = validator_keys
        .iter()
        .map(|(kp, _)| kp.pubkey())
        .collect::<Vec<_>>();
    let validator_a_pubkey = match cluster_mode {
        ClusterMode::MasterOnly => validators[0],
        ClusterMode::MasterSlave => validators[1],
    };

    let mut config = ClusterConfig {
        cluster_lamports: DEFAULT_CLUSTER_LAMPORTS + DEFAULT_NODE_STAKE * 100,
        node_stakes: node_stakes.clone(),
        validator_configs: make_identical_validator_configs(
            &ValidatorConfig::default_for_test(),
            node_stakes.len(),
        ),
        validator_keys: Some(validator_keys),
        slots_per_epoch,
        stakers_slot_offset: slots_per_epoch,
        skip_warmup_slots: true,
        ..ClusterConfig::default()
    };
    let mut cluster = LocalCluster::new(&mut config, SocketAddrSpace::Unspecified);

    let val_a_ledger_path = cluster.ledger_path(&validator_a_pubkey);

    loop {
        sleep(Duration::from_millis(100));

        if let Some(root) = root_in_tower(&val_a_ledger_path, &validator_a_pubkey) {
            if root >= 15 {
                break;
            }
        }
    }
    let purged_slot_before_restart = 10;
    let validator_a_info = cluster.exit_node(&validator_a_pubkey);
    {
        // create a warped future tower without mangling the tower itself
        info!(
            "Revert blockstore before slot {} and effectively create a future tower",
            purged_slot_before_restart,
        );
        let blockstore = open_blockstore(&val_a_ledger_path);
        purge_slots_with_count(&blockstore, purged_slot_before_restart, 100);
    }

    cluster.restart_node(
        &validator_a_pubkey,
        validator_a_info,
        SocketAddrSpace::Unspecified,
    );

    let mut newly_rooted = false;
    let some_root_after_restart = purged_slot_before_restart + 25; // 25 is arbitrary; just wait a bit
    for _ in 0..600 {
        sleep(Duration::from_millis(100));

        if let Some(root) = root_in_tower(&val_a_ledger_path, &validator_a_pubkey) {
            if root >= some_root_after_restart {
                newly_rooted = true;
                break;
            }
        }
    }
    let _validator_a_info = cluster.exit_node(&validator_a_pubkey);
    if newly_rooted {
        // there should be no forks; i.e. monotonically increasing ancestor chain
        let (last_vote, _) = last_vote_in_tower(&val_a_ledger_path, &validator_a_pubkey).unwrap();
        let blockstore = open_blockstore(&val_a_ledger_path);
        let actual_block_ancestors = AncestorIterator::new_inclusive(last_vote, &blockstore)
            .take_while(|a| *a >= some_root_after_restart)
            .collect::<Vec<_>>();
        let expected_countinuous_no_fork_votes = (some_root_after_restart..=last_vote)
            .rev()
            .collect::<Vec<_>>();
        assert_eq!(actual_block_ancestors, expected_countinuous_no_fork_votes);
        assert!(actual_block_ancestors.len() > MAX_LOCKOUT_HISTORY);
        info!("validator managed to handle future tower!");
    } else {
        panic!("no root detected");
    }
}

#[test]
#[serial]
fn test_future_tower_master_only() {
    do_test_future_tower(ClusterMode::MasterOnly);
}

#[test]
#[serial]
fn test_future_tower_master_slave() {
    do_test_future_tower(ClusterMode::MasterSlave);
}

fn restart_whole_cluster_after_hard_fork(
    cluster: &Arc<Mutex<LocalCluster>>,
    validator_a_pubkey: Pubkey,
    validator_b_pubkey: Pubkey,
    mut validator_a_info: ClusterValidatorInfo,
    validator_b_info: ClusterValidatorInfo,
) {
    // restart validator A first
    let cluster_for_a = cluster.clone();
    let val_a_ledger_path = validator_a_info.info.ledger_path.clone();

    // Spawn a thread because wait_for_supermajority blocks in Validator::new()!
    let thread = std::thread::spawn(move || {
        let restart_context = cluster_for_a
            .lock()
            .unwrap()
            .create_restart_context(&validator_a_pubkey, &mut validator_a_info);
        let restarted_validator_info = LocalCluster::restart_node_with_context(
            validator_a_info,
            restart_context,
            SocketAddrSpace::Unspecified,
        );
        cluster_for_a
            .lock()
            .unwrap()
            .add_node(&validator_a_pubkey, restarted_validator_info);
    });

    // test validator A actually to wait for supermajority
    let mut last_vote = None;
    for _ in 0..10 {
        sleep(Duration::from_millis(1000));

        let (new_last_vote, _) =
            last_vote_in_tower(&val_a_ledger_path, &validator_a_pubkey).unwrap();
        if let Some(last_vote) = last_vote {
            assert_eq!(last_vote, new_last_vote);
        } else {
            last_vote = Some(new_last_vote);
        }
    }

    // restart validator B normally
    cluster.lock().unwrap().restart_node(
        &validator_b_pubkey,
        validator_b_info,
        SocketAddrSpace::Unspecified,
    );

    // validator A should now start so join its thread here
    thread.join().unwrap();
}

#[test]
fn test_hard_fork_invalidates_tower() {
    solana_logger::setup_with_default(RUST_LOG_FILTER);

    // First set up the cluster with 2 nodes
    let slots_per_epoch = 2048;
    let node_stakes = vec![60 * DEFAULT_NODE_STAKE, 40 * DEFAULT_NODE_STAKE];

    let validator_keys = [
        "28bN3xyvrP4E8LwEgtLjhnkb7cY4amQb6DrYAbAYjgRV4GAGgkVM2K7wnxnAS7WDneuavza7x21MiafLu1HkwQt4",
        "2saHBBoTkLMmttmPQP8KfBkcCw45S5cwtV3wTdGCscRC8uxdgvHxpHiWXKx4LvJjNJtnNcbSv5NdheokFFqnNDt8",
    ]
    .iter()
    .map(|s| (Arc::new(Keypair::from_base58_string(s)), true))
    .take(node_stakes.len())
    .collect::<Vec<_>>();
    let validators = validator_keys
        .iter()
        .map(|(kp, _)| kp.pubkey())
        .collect::<Vec<_>>();

    let validator_a_pubkey = validators[0];
    let validator_b_pubkey = validators[1];

    let mut config = ClusterConfig {
        cluster_lamports: DEFAULT_CLUSTER_LAMPORTS + node_stakes.iter().sum::<u64>(),
        node_stakes: node_stakes.clone(),
        validator_configs: make_identical_validator_configs(
            &ValidatorConfig::default_for_test(),
            node_stakes.len(),
        ),
        validator_keys: Some(validator_keys),
        slots_per_epoch,
        stakers_slot_offset: slots_per_epoch,
        skip_warmup_slots: true,
        ..ClusterConfig::default()
    };
    let cluster = std::sync::Arc::new(std::sync::Mutex::new(LocalCluster::new(
        &mut config,
        SocketAddrSpace::Unspecified,
    )));

    let val_a_ledger_path = cluster.lock().unwrap().ledger_path(&validator_a_pubkey);

    let min_root = 15;
    loop {
        sleep(Duration::from_millis(100));

        if let Some(root) = root_in_tower(&val_a_ledger_path, &validator_a_pubkey) {
            if root >= min_root {
                break;
            }
        }
    }

    let mut validator_a_info = cluster.lock().unwrap().exit_node(&validator_a_pubkey);
    let mut validator_b_info = cluster.lock().unwrap().exit_node(&validator_b_pubkey);

    // setup hard fork at slot < a previously rooted slot!
    // hard fork earlier than root is very unrealistic in the wild, but it's handy for
    // persistent tower's lockout behavior...
    let hard_fork_slot = min_root - 5;
    let hard_fork_slots = Some(vec![hard_fork_slot]);
    let mut hard_forks = solana_sdk::hard_forks::HardForks::default();
    hard_forks.register(hard_fork_slot);

    let expected_shred_version = solana_sdk::shred_version::compute_shred_version(
        &cluster.lock().unwrap().genesis_config.hash(),
        Some(&hard_forks),
    );

    validator_a_info.config.new_hard_forks = hard_fork_slots.clone();
    validator_a_info.config.wait_for_supermajority = Some(hard_fork_slot);
    validator_a_info.config.expected_shred_version = Some(expected_shred_version);

    validator_b_info.config.new_hard_forks = hard_fork_slots;
    validator_b_info.config.wait_for_supermajority = Some(hard_fork_slot);
    validator_b_info.config.expected_shred_version = Some(expected_shred_version);

    // Clear ledger of all slots post hard fork
    {
        let blockstore_a = open_blockstore(&validator_a_info.info.ledger_path);
        let blockstore_b = open_blockstore(&validator_b_info.info.ledger_path);
        purge_slots_with_count(&blockstore_a, hard_fork_slot + 1, 100);
        purge_slots_with_count(&blockstore_b, hard_fork_slot + 1, 100);
    }

    restart_whole_cluster_after_hard_fork(
        &cluster,
        validator_a_pubkey,
        validator_b_pubkey,
        validator_a_info,
        validator_b_info,
    );

    // new slots should be rooted after hard-fork cluster relaunch
    cluster
        .lock()
        .unwrap()
        .check_for_new_roots(16, "hard fork", SocketAddrSpace::Unspecified);
}

#[test]
#[serial]
fn test_run_test_load_program_accounts_root() {
    run_test_load_program_accounts(CommitmentConfig::finalized());
}

fn create_simple_snapshot_config(ledger_path: &Path) -> SnapshotConfig {
    SnapshotConfig {
        full_snapshot_archives_dir: ledger_path.to_path_buf(),
        bank_snapshots_dir: ledger_path.join("snapshot"),
        ..SnapshotConfig::default()
    }
}

fn create_snapshot_to_hard_fork(
    blockstore: &Blockstore,
    snapshot_slot: Slot,
    hard_forks: Vec<Slot>,
) {
    let process_options = ProcessOptions {
        halt_at_slot: Some(snapshot_slot),
        new_hard_forks: Some(hard_forks),
        run_verification: false,
        ..ProcessOptions::default()
    };
    let ledger_path = blockstore.ledger_path();
    let genesis_config = open_genesis_config(ledger_path, u64::max_value());
    let snapshot_config = create_simple_snapshot_config(ledger_path);
    let (bank_forks, ..) = bank_forks_utils::load(
        &genesis_config,
        blockstore,
        vec![
            create_accounts_run_and_snapshot_dirs(ledger_path.join("accounts"))
                .unwrap()
                .0,
        ],
        None,
        Some(&snapshot_config),
        process_options,
        None,
        None,
        None,
        None,
        Arc::default(),
    )
    .unwrap();
    let bank = bank_forks.read().unwrap().get(snapshot_slot).unwrap();
    let full_snapshot_archive_info = snapshot_bank_utils::bank_to_full_snapshot_archive(
        ledger_path,
        &bank,
        Some(snapshot_config.snapshot_version),
        ledger_path,
        ledger_path,
        snapshot_config.archive_format,
        NonZeroUsize::new(1).unwrap(),
        NonZeroUsize::new(1).unwrap(),
    )
    .unwrap();
    info!(
        "Successfully created snapshot for slot {}, hash {}: {}",
        bank.slot(),
        bank.hash(),
        full_snapshot_archive_info.path().display(),
    );
}

#[test]
#[serial]
fn test_hard_fork_with_gap_in_roots() {
    solana_logger::setup_with_default(RUST_LOG_FILTER);

    // First set up the cluster with 2 nodes
    let slots_per_epoch = 2048;
    let node_stakes = vec![60, 40];

    let validator_keys = [
        "28bN3xyvrP4E8LwEgtLjhnkb7cY4amQb6DrYAbAYjgRV4GAGgkVM2K7wnxnAS7WDneuavza7x21MiafLu1HkwQt4",
        "2saHBBoTkLMmttmPQP8KfBkcCw45S5cwtV3wTdGCscRC8uxdgvHxpHiWXKx4LvJjNJtnNcbSv5NdheokFFqnNDt8",
    ]
    .iter()
    .map(|s| (Arc::new(Keypair::from_base58_string(s)), true))
    .take(node_stakes.len())
    .collect::<Vec<_>>();
    let validators = validator_keys
        .iter()
        .map(|(kp, _)| kp.pubkey())
        .collect::<Vec<_>>();

    let validator_a_pubkey = validators[0];
    let validator_b_pubkey = validators[1];

    let validator_config = ValidatorConfig {
        snapshot_config: LocalCluster::create_dummy_load_only_snapshot_config(),
        ..ValidatorConfig::default()
    };
    let mut config = ClusterConfig {
        cluster_lamports: 100_000,
        node_stakes: node_stakes.clone(),
        validator_configs: make_identical_validator_configs(&validator_config, node_stakes.len()),
        validator_keys: Some(validator_keys),
        slots_per_epoch,
        stakers_slot_offset: slots_per_epoch,
        skip_warmup_slots: true,
        ..ClusterConfig::default()
    };
    let cluster = std::sync::Arc::new(std::sync::Mutex::new(LocalCluster::new(
        &mut config,
        SocketAddrSpace::Unspecified,
    )));

    let val_a_ledger_path = cluster.lock().unwrap().ledger_path(&validator_a_pubkey);
    let val_b_ledger_path = cluster.lock().unwrap().ledger_path(&validator_b_pubkey);

    let min_last_vote = 45;
    let min_root = 10;
    loop {
        sleep(Duration::from_millis(100));

        if let Some((last_vote, _)) = last_vote_in_tower(&val_a_ledger_path, &validator_a_pubkey) {
            if last_vote >= min_last_vote
                && root_in_tower(&val_a_ledger_path, &validator_a_pubkey) > Some(min_root)
            {
                break;
            }
        }
    }

    // stop all nodes of the cluster
    let mut validator_a_info = cluster.lock().unwrap().exit_node(&validator_a_pubkey);
    let mut validator_b_info = cluster.lock().unwrap().exit_node(&validator_b_pubkey);

    // hard fork slot is effectively a (possibly skipping) new root.
    // assert that the precondition of validator a to test gap between
    // blockstore and hard fork...
    let hard_fork_slot = min_last_vote - 5;
    assert!(hard_fork_slot > root_in_tower(&val_a_ledger_path, &validator_a_pubkey).unwrap());

    let hard_fork_slots = Some(vec![hard_fork_slot]);
    let mut hard_forks = HardForks::default();
    hard_forks.register(hard_fork_slot);

    let expected_shred_version = solana_sdk::shred_version::compute_shred_version(
        &cluster.lock().unwrap().genesis_config.hash(),
        Some(&hard_forks),
    );

    // create hard-forked snapshot only for validator a, emulating the manual cluster restart
    // procedure with `solana-ledger-tool create-snapshot`
    let genesis_slot = 0;
    {
        let blockstore_a = Blockstore::open(&val_a_ledger_path).unwrap();
        create_snapshot_to_hard_fork(&blockstore_a, hard_fork_slot, vec![hard_fork_slot]);

        // Intentionally make solana-validator unbootable by replaying blocks from the genesis to
        // ensure the hard-forked snapshot is used always.  Otherwise, we couldn't create a gap
        // in the ledger roots column family reliably.
        // There was a bug which caused the hard-forked snapshot at an unrooted slot to forget
        // to root some slots (thus, creating a gap in roots, which shouldn't happen).
        purge_slots_with_count(&blockstore_a, genesis_slot, 1);

        let next_slot = genesis_slot + 1;
        let mut meta = blockstore_a.meta(next_slot).unwrap().unwrap();
        meta.unset_parent();
        blockstore_a.put_meta(next_slot, &meta).unwrap();
    }

    // strictly speaking, new_hard_forks isn't needed for validator a.
    // but when snapshot loading isn't working, you might see:
    //   shred version mismatch: expected NNNN found: MMMM
    //validator_a_info.config.new_hard_forks = hard_fork_slots.clone();

    // effectively pass the --hard-fork parameter to validator b
    validator_b_info.config.new_hard_forks = hard_fork_slots;

    validator_a_info.config.wait_for_supermajority = Some(hard_fork_slot);
    validator_a_info.config.expected_shred_version = Some(expected_shred_version);

    validator_b_info.config.wait_for_supermajority = Some(hard_fork_slot);
    validator_b_info.config.expected_shred_version = Some(expected_shred_version);

    restart_whole_cluster_after_hard_fork(
        &cluster,
        validator_a_pubkey,
        validator_b_pubkey,
        validator_a_info,
        validator_b_info,
    );
    // new slots should be rooted after hard-fork cluster relaunch
    cluster
        .lock()
        .unwrap()
        .check_for_new_roots(16, "hard fork", SocketAddrSpace::Unspecified);

    // drop everything to open blockstores below
    drop(cluster);

    let (common_last_vote, common_root) = {
        let (last_vote_a, _) = last_vote_in_tower(&val_a_ledger_path, &validator_a_pubkey).unwrap();
        let (last_vote_b, _) = last_vote_in_tower(&val_b_ledger_path, &validator_b_pubkey).unwrap();
        let root_a = root_in_tower(&val_a_ledger_path, &validator_a_pubkey).unwrap();
        let root_b = root_in_tower(&val_b_ledger_path, &validator_b_pubkey).unwrap();
        (last_vote_a.min(last_vote_b), root_a.min(root_b))
    };

    let blockstore_a = Blockstore::open(&val_a_ledger_path).unwrap();
    let blockstore_b = Blockstore::open(&val_b_ledger_path).unwrap();

    // collect all slot/root parents
    let mut slots_a = AncestorIterator::new(common_last_vote, &blockstore_a).collect::<Vec<_>>();
    let mut roots_a = blockstore_a
        .reversed_rooted_slot_iterator(common_root)
        .unwrap()
        .collect::<Vec<_>>();
    // artifically restore the forcibly purged genesis only for the validator A just for the sake of
    // the final assertions.
    slots_a.push(genesis_slot);
    roots_a.push(genesis_slot);

    let slots_b = AncestorIterator::new(common_last_vote, &blockstore_b).collect::<Vec<_>>();
    let roots_b = blockstore_b
        .reversed_rooted_slot_iterator(common_root)
        .unwrap()
        .collect::<Vec<_>>();

    // compare them all!
    assert_eq!((&slots_a, &roots_a), (&slots_b, &roots_b));
    assert_eq!(&slots_a[slots_a.len() - roots_a.len()..].to_vec(), &roots_a);
    assert_eq!(&slots_b[slots_b.len() - roots_b.len()..].to_vec(), &roots_b);
}

#[test]
#[serial]
fn test_restart_tower_rollback() {
    // Test node crashing and failing to save its tower before restart
    // Cluster continues to make progress, this node is able to rejoin with
    // outdated tower post restart.
    solana_logger::setup_with_default(RUST_LOG_FILTER);

    // First set up the cluster with 2 nodes
    let slots_per_epoch = 2048;
    let node_stakes = vec![DEFAULT_NODE_STAKE * 100, DEFAULT_NODE_STAKE];

    let validator_strings = [
        "28bN3xyvrP4E8LwEgtLjhnkb7cY4amQb6DrYAbAYjgRV4GAGgkVM2K7wnxnAS7WDneuavza7x21MiafLu1HkwQt4",
        "2saHBBoTkLMmttmPQP8KfBkcCw45S5cwtV3wTdGCscRC8uxdgvHxpHiWXKx4LvJjNJtnNcbSv5NdheokFFqnNDt8",
    ];

    let validator_keys = validator_strings
        .iter()
        .map(|s| (Arc::new(Keypair::from_base58_string(s)), true))
        .take(node_stakes.len())
        .collect::<Vec<_>>();

    let b_pubkey = validator_keys[1].0.pubkey();

    let mut config = ClusterConfig {
        cluster_lamports: DEFAULT_CLUSTER_LAMPORTS + DEFAULT_NODE_STAKE * 100,
        node_stakes: node_stakes.clone(),
        validator_configs: make_identical_validator_configs(
            &ValidatorConfig::default_for_test(),
            node_stakes.len(),
        ),
        validator_keys: Some(validator_keys),
        slots_per_epoch,
        stakers_slot_offset: slots_per_epoch,
        skip_warmup_slots: true,
        ..ClusterConfig::default()
    };
    let mut cluster = LocalCluster::new(&mut config, SocketAddrSpace::Unspecified);

    let val_b_ledger_path = cluster.ledger_path(&b_pubkey);

    let mut earlier_tower: Tower;
    loop {
        sleep(Duration::from_millis(1000));

        // Grab the current saved tower
        earlier_tower = restore_tower(&val_b_ledger_path, &b_pubkey).unwrap();
        if earlier_tower.last_voted_slot().unwrap_or(0) > 1 {
            break;
        }
    }

    let mut exited_validator_info: ClusterValidatorInfo;
    let last_voted_slot: Slot;
    loop {
        sleep(Duration::from_millis(1000));

        // Wait for second, lesser staked validator to make a root past the earlier_tower's
        // latest vote slot, then exit that validator
        let tower = restore_tower(&val_b_ledger_path, &b_pubkey).unwrap();
        if tower.root()
            > earlier_tower
                .last_voted_slot()
                .expect("Earlier tower must have at least one vote")
        {
            exited_validator_info = cluster.exit_node(&b_pubkey);
            last_voted_slot = tower.last_voted_slot().unwrap();
            break;
        }
    }

    // Now rewrite the tower with the *earlier_tower*. We disable voting until we reach
    // a slot we did not previously vote for in order to avoid duplicate vote slashing
    // issues.
    save_tower(
        &val_b_ledger_path,
        &earlier_tower,
        &exited_validator_info.info.keypair,
    );
    exited_validator_info.config.wait_to_vote_slot = Some(last_voted_slot + 10);

    cluster.restart_node(
        &b_pubkey,
        exited_validator_info,
        SocketAddrSpace::Unspecified,
    );

    // Check this node is making new roots
    cluster.check_for_new_roots(
        20,
        "test_restart_tower_rollback",
        SocketAddrSpace::Unspecified,
    );
}

#[test]
#[serial]
fn test_run_test_load_program_accounts_partition_root() {
    run_test_load_program_accounts_partition(CommitmentConfig::finalized());
}

fn run_test_load_program_accounts_partition(scan_commitment: CommitmentConfig) {
    let num_slots_per_validator = 8;
    let partitions: [usize; 2] = [1, 1];
    let (leader_schedule, validator_keys) = create_custom_leader_schedule_with_random_keys(&[
        num_slots_per_validator,
        num_slots_per_validator,
    ]);

    let (update_client_sender, update_client_receiver) = unbounded();
    let (scan_client_sender, scan_client_receiver) = unbounded();
    let exit = Arc::new(AtomicBool::new(false));

    let (t_update, t_scan, additional_accounts) = setup_transfer_scan_threads(
        1000,
        exit.clone(),
        scan_commitment,
        update_client_receiver,
        scan_client_receiver,
    );

    let on_partition_start = |cluster: &mut LocalCluster, _: &mut ()| {
        let update_client = cluster
            .get_validator_client(cluster.entry_point_info.pubkey())
            .unwrap();
        update_client_sender.send(update_client).unwrap();
        let scan_client = cluster
            .get_validator_client(cluster.entry_point_info.pubkey())
            .unwrap();
        scan_client_sender.send(scan_client).unwrap();
    };

    let on_partition_before_resolved = |_: &mut LocalCluster, _: &mut ()| {};

    let on_partition_resolved = |cluster: &mut LocalCluster, _: &mut ()| {
        cluster.check_for_new_roots(
            20,
            "run_test_load_program_accounts_partition",
            SocketAddrSpace::Unspecified,
        );
        exit.store(true, Ordering::Relaxed);
        t_update.join().unwrap();
        t_scan.join().unwrap();
    };

    run_cluster_partition(
        &partitions,
        Some((leader_schedule, validator_keys)),
        (),
        on_partition_start,
        on_partition_before_resolved,
        on_partition_resolved,
        None,
        additional_accounts,
    );
}

#[test]
#[serial]
fn test_rpc_block_subscribe() {
    let total_stake = 100 * DEFAULT_NODE_STAKE;
    let leader_stake = total_stake;
    let node_stakes = vec![leader_stake];
    let mut validator_config = ValidatorConfig::default_for_test();
    validator_config.enable_default_rpc_block_subscribe();

    let validator_keys = [
        "28bN3xyvrP4E8LwEgtLjhnkb7cY4amQb6DrYAbAYjgRV4GAGgkVM2K7wnxnAS7WDneuavza7x21MiafLu1HkwQt4",
    ]
    .iter()
    .map(|s| (Arc::new(Keypair::from_base58_string(s)), true))
    .take(node_stakes.len())
    .collect::<Vec<_>>();

    let mut config = ClusterConfig {
        cluster_lamports: total_stake,
        node_stakes,
        validator_configs: vec![validator_config],
        validator_keys: Some(validator_keys),
        skip_warmup_slots: true,
        ..ClusterConfig::default()
    };
    let cluster = LocalCluster::new(&mut config, SocketAddrSpace::Unspecified);
    let (mut block_subscribe_client, receiver) = PubsubClient::block_subscribe(
        &format!(
            "ws://{}",
            &cluster.entry_point_info.rpc_pubsub().unwrap().to_string()
        ),
        RpcBlockSubscribeFilter::All,
        Some(RpcBlockSubscribeConfig {
            commitment: Some(CommitmentConfig::confirmed()),
            encoding: None,
            transaction_details: None,
            show_rewards: None,
            max_supported_transaction_version: None,
        }),
    )
    .unwrap();

    let mut received_block = false;
    let max_wait = 10_000;
    let start = Instant::now();
    while !received_block {
        assert!(
            start.elapsed() <= Duration::from_millis(max_wait),
            "Went too long {max_wait} ms without receiving a confirmed block",
        );
        let responses: Vec<_> = receiver.try_iter().collect();
        // Wait for a response
        if !responses.is_empty() {
            for response in responses {
                assert!(response.value.err.is_none());
                assert!(response.value.block.is_some());
                if response.value.slot > 1 {
                    received_block = true;
                }
            }
        }
        sleep(Duration::from_millis(100));
    }

    // If we don't drop the cluster, the blocking web socket service
    // won't return, and the `block_subscribe_client` won't shut down
    drop(cluster);
    block_subscribe_client.shutdown().unwrap();
}

#[test]
#[serial]
#[allow(unused_attributes)]
fn test_oc_bad_signatures() {
    solana_logger::setup_with_default(RUST_LOG_FILTER);

    let total_stake = 100 * DEFAULT_NODE_STAKE;
    let leader_stake = (total_stake as f64 * VOTE_THRESHOLD_SIZE) as u64;
    let our_node_stake = total_stake - leader_stake;
    let node_stakes = vec![leader_stake, our_node_stake];
    let mut validator_config = ValidatorConfig {
        require_tower: true,
        ..ValidatorConfig::default_for_test()
    };
    validator_config.enable_default_rpc_block_subscribe();
    let validator_keys = [
        "28bN3xyvrP4E8LwEgtLjhnkb7cY4amQb6DrYAbAYjgRV4GAGgkVM2K7wnxnAS7WDneuavza7x21MiafLu1HkwQt4",
        "2saHBBoTkLMmttmPQP8KfBkcCw45S5cwtV3wTdGCscRC8uxdgvHxpHiWXKx4LvJjNJtnNcbSv5NdheokFFqnNDt8",
    ]
    .iter()
    .map(|s| (Arc::new(Keypair::from_base58_string(s)), true))
    .take(node_stakes.len())
    .collect::<Vec<_>>();

    let our_id = validator_keys.last().unwrap().0.pubkey();
    let mut config = ClusterConfig {
        cluster_lamports: total_stake,
        node_stakes,
        validator_configs: make_identical_validator_configs(&validator_config, 2),
        validator_keys: Some(validator_keys),
        skip_warmup_slots: true,
        ..ClusterConfig::default()
    };
    let mut cluster = LocalCluster::new(&mut config, SocketAddrSpace::Unspecified);

    // 2) Kill our node and start up a thread to simulate votes to control our voting behavior
    let our_info = cluster.exit_node(&our_id);
    let node_keypair = our_info.info.keypair;
    let vote_keypair = our_info.info.voting_keypair;
    info!(
        "our node id: {}, vote id: {}",
        node_keypair.pubkey(),
        vote_keypair.pubkey()
    );

    // 3) Start up a spy to listen for and push votes to leader TPU
    let (rpc, tpu) = LegacyContactInfo::try_from(&cluster.entry_point_info)
        .map(|node| {
            cluster_tests::get_client_facing_addr(cluster.connection_cache.protocol(), node)
        })
        .unwrap();
    let client = ThinClient::new(rpc, tpu, cluster.connection_cache.clone());
    let cluster_funding_keypair = cluster.funding_keypair.insecure_clone();
    let voter_thread_sleep_ms: usize = 100;
    let num_votes_simulated = Arc::new(AtomicUsize::new(0));
    let gossip_voter = cluster_tests::start_gossip_voter(
        &cluster.entry_point_info.gossip().unwrap(),
        &node_keypair,
        |(_label, leader_vote_tx)| {
            let vote = vote_parser::parse_vote_transaction(&leader_vote_tx)
                .map(|(_, vote, ..)| vote)
                .unwrap();
            // Filter out empty votes
            if !vote.is_empty() {
                Some((vote, leader_vote_tx))
            } else {
                None
            }
        },
        {
            let node_keypair = node_keypair.insecure_clone();
            let vote_keypair = vote_keypair.insecure_clone();
            let num_votes_simulated = num_votes_simulated.clone();
            move |vote_slot, leader_vote_tx, parsed_vote, _cluster_info| {
                info!("received vote for {}", vote_slot);
                let vote_hash = parsed_vote.hash();
                info!(
                    "Simulating vote from our node on slot {}, hash {}",
                    vote_slot, vote_hash
                );

                // Add all recent vote slots on this fork to allow cluster to pass
                // vote threshold checks in replay. Note this will instantly force a
                // root by this validator.
                let vote_slots: Vec<Slot> = vec![vote_slot];

                let bad_authorized_signer_keypair = Keypair::new();
                let mut vote_tx = vote_transaction::new_vote_transaction(
                    vote_slots,
                    vote_hash,
                    leader_vote_tx.message.recent_blockhash,
                    &node_keypair,
                    &vote_keypair,
                    // Make a bad signer
                    &bad_authorized_signer_keypair,
                    None,
                );
                client
                    .retry_transfer(&cluster_funding_keypair, &mut vote_tx, 5)
                    .unwrap();

                num_votes_simulated.fetch_add(1, Ordering::Relaxed);
            }
        },
        voter_thread_sleep_ms as u64,
    );

    let (mut block_subscribe_client, receiver) = PubsubClient::block_subscribe(
        &format!(
            "ws://{}",
            &cluster.entry_point_info.rpc_pubsub().unwrap().to_string()
        ),
        RpcBlockSubscribeFilter::All,
        Some(RpcBlockSubscribeConfig {
            commitment: Some(CommitmentConfig::confirmed()),
            encoding: None,
            transaction_details: None,
            show_rewards: None,
            max_supported_transaction_version: None,
        }),
    )
    .unwrap();

    const MAX_VOTES_TO_SIMULATE: usize = 10;
    // Make sure test doesn't take too long
    assert!(voter_thread_sleep_ms * MAX_VOTES_TO_SIMULATE <= 1000);
    loop {
        let responses: Vec<_> = receiver.try_iter().collect();
        // Nothing should get optimistically confirmed or rooted
        assert!(responses.is_empty());
        // Wait for the voter thread to attempt sufficient number of votes to give
        // a chance for the violation to occur
        if num_votes_simulated.load(Ordering::Relaxed) > MAX_VOTES_TO_SIMULATE {
            break;
        }
        sleep(Duration::from_millis(100));
    }

    // Clean up voter thread
    gossip_voter.close();

    // If we don't drop the cluster, the blocking web socket service
    // won't return, and the `block_subscribe_client` won't shut down
    drop(cluster);
    block_subscribe_client.shutdown().unwrap();
}

#[test]
#[serial]
#[ignore]
fn test_votes_land_in_fork_during_long_partition() {
    let total_stake = 3 * DEFAULT_NODE_STAKE;
    // Make `lighter_stake` insufficient for switching threshold
    let lighter_stake = (SWITCH_FORK_THRESHOLD * total_stake as f64) as u64;
    let heavier_stake = lighter_stake + 1;
    let failures_stake = total_stake - lighter_stake - heavier_stake;

    // Give lighter stake 30 consecutive slots before
    // the heavier stake gets a single slot
    let partitions: &[(usize, usize)] =
        &[(heavier_stake as usize, 1), (lighter_stake as usize, 30)];

    #[derive(Default)]
    struct PartitionContext {
        heaviest_validator_key: Pubkey,
        lighter_validator_key: Pubkey,
        heavier_fork_slot: Slot,
    }

    let on_partition_start = |_cluster: &mut LocalCluster,
                              validator_keys: &[Pubkey],
                              _dead_validator_infos: Vec<ClusterValidatorInfo>,
                              context: &mut PartitionContext| {
        // validator_keys[0] is the validator that will be killed, i.e. the validator with
        // stake == `failures_stake`
        context.heaviest_validator_key = validator_keys[1];
        context.lighter_validator_key = validator_keys[2];
    };

    let on_before_partition_resolved =
        |cluster: &mut LocalCluster, context: &mut PartitionContext| {
            let lighter_validator_ledger_path = cluster.ledger_path(&context.lighter_validator_key);
            let heavier_validator_ledger_path =
                cluster.ledger_path(&context.heaviest_validator_key);

            // Wait for each node to have created and voted on its own partition
            loop {
                let (heavier_validator_latest_vote_slot, _) = last_vote_in_tower(
                    &heavier_validator_ledger_path,
                    &context.heaviest_validator_key,
                )
                .unwrap();
                info!(
                    "Checking heavier validator's last vote {} is on a separate fork",
                    heavier_validator_latest_vote_slot
                );
                let lighter_validator_blockstore = open_blockstore(&lighter_validator_ledger_path);
                if lighter_validator_blockstore
                    .meta(heavier_validator_latest_vote_slot)
                    .unwrap()
                    .is_none()
                {
                    context.heavier_fork_slot = heavier_validator_latest_vote_slot;
                    return;
                }
                sleep(Duration::from_millis(100));
            }
        };

    let on_partition_resolved = |cluster: &mut LocalCluster, context: &mut PartitionContext| {
        let lighter_validator_ledger_path = cluster.ledger_path(&context.lighter_validator_key);
        let start = Instant::now();
        let max_wait = ms_for_n_slots(MAX_PROCESSING_AGE as u64, DEFAULT_TICKS_PER_SLOT);
        // Wait for the lighter node to switch over and root the `context.heavier_fork_slot`
        loop {
            assert!(
                // Should finish faster than if the cluster were relying on replay vote
                // refreshing to refresh the vote on blockhash expiration for the vote
                // transaction.
                start.elapsed() <= Duration::from_millis(max_wait),
                "Went too long {max_wait} ms without a root",
            );
            let lighter_validator_blockstore = open_blockstore(&lighter_validator_ledger_path);
            if lighter_validator_blockstore.is_root(context.heavier_fork_slot) {
                info!(
                    "Partition resolved, new root made in {}ms",
                    start.elapsed().as_millis()
                );
                return;
            }
            sleep(Duration::from_millis(100));
        }
    };

    run_kill_partition_switch_threshold(
        &[(failures_stake as usize, 0)],
        partitions,
        None,
        PartitionContext::default(),
        on_partition_start,
        on_before_partition_resolved,
        on_partition_resolved,
    );
}

fn setup_transfer_scan_threads(
    num_starting_accounts: usize,
    exit: Arc<AtomicBool>,
    scan_commitment: CommitmentConfig,
    update_client_receiver: Receiver<ThinClient>,
    scan_client_receiver: Receiver<ThinClient>,
) -> (
    JoinHandle<()>,
    JoinHandle<()>,
    Vec<(Pubkey, AccountSharedData)>,
) {
    let exit_ = exit.clone();
    let starting_keypairs: Arc<Vec<Keypair>> = Arc::new(
        iter::repeat_with(Keypair::new)
            .take(num_starting_accounts)
            .collect(),
    );
    let target_keypairs: Arc<Vec<Keypair>> = Arc::new(
        iter::repeat_with(Keypair::new)
            .take(num_starting_accounts)
            .collect(),
    );
    let starting_accounts: Vec<(Pubkey, AccountSharedData)> = starting_keypairs
        .iter()
        .map(|k| {
            (
                k.pubkey(),
                AccountSharedData::new(1, 0, &system_program::id()),
            )
        })
        .collect();

    let starting_keypairs_ = starting_keypairs.clone();
    let target_keypairs_ = target_keypairs.clone();
    let t_update = Builder::new()
        .name("update".to_string())
        .spawn(move || {
            let client = update_client_receiver.recv().unwrap();
            loop {
                if exit_.load(Ordering::Relaxed) {
                    return;
                }
                let (blockhash, _) = client
                    .get_latest_blockhash_with_commitment(CommitmentConfig::processed())
                    .unwrap();
                for i in 0..starting_keypairs_.len() {
                    client
                        .async_transfer(
                            1,
                            &starting_keypairs_[i],
                            &target_keypairs_[i].pubkey(),
                            blockhash,
                        )
                        .unwrap();
                }
                for i in 0..starting_keypairs_.len() {
                    client
                        .async_transfer(
                            1,
                            &target_keypairs_[i],
                            &starting_keypairs_[i].pubkey(),
                            blockhash,
                        )
                        .unwrap();
                }
            }
        })
        .unwrap();

    // Scan, the total funds should add up to the original
    let mut scan_commitment_config = RpcProgramAccountsConfig::default();
    scan_commitment_config.account_config.commitment = Some(scan_commitment);
    let tracked_pubkeys: HashSet<Pubkey> = starting_keypairs
        .iter()
        .chain(target_keypairs.iter())
        .map(|k| k.pubkey())
        .collect();
    let expected_total_balance = num_starting_accounts as u64;
    let t_scan = Builder::new()
        .name("scan".to_string())
        .spawn(move || {
            let client = scan_client_receiver.recv().unwrap();
            loop {
                if exit.load(Ordering::Relaxed) {
                    return;
                }
                if let Some(total_scan_balance) = client
                    .get_program_accounts_with_config(
                        &system_program::id(),
                        scan_commitment_config.clone(),
                    )
                    .ok()
                    .map(|result| {
                        result
                            .into_iter()
                            .map(|(key, account)| {
                                if tracked_pubkeys.contains(&key) {
                                    account.lamports
                                } else {
                                    0
                                }
                            })
                            .sum::<u64>()
                    })
                {
                    assert_eq!(total_scan_balance, expected_total_balance);
                }
            }
        })
        .unwrap();

    (t_update, t_scan, starting_accounts)
}

fn run_test_load_program_accounts(scan_commitment: CommitmentConfig) {
    solana_logger::setup_with_default(RUST_LOG_FILTER);
    // First set up the cluster with 2 nodes
    let slots_per_epoch = 2048;
    let node_stakes = vec![51 * DEFAULT_NODE_STAKE, 50 * DEFAULT_NODE_STAKE];
    let validator_keys: Vec<_> = [
        "4qhhXNTbKD1a5vxDDLZcHKj7ELNeiivtUBxn3wUK1F5VRsQVP89VUhfXqSfgiFB14GfuBgtrQ96n9NvWQADVkcCg",
        "3kHBzVwie5vTEaY6nFCPeFT8qDpoXzn7dCEioGRNBTnUDpvwnG85w8Wq63gVWpVTP8k2a8cgcWRjSXyUkEygpXWS",
    ]
    .iter()
    .map(|s| (Arc::new(Keypair::from_base58_string(s)), true))
    .take(node_stakes.len())
    .collect();

    let num_starting_accounts = 1000;
    let exit = Arc::new(AtomicBool::new(false));
    let (update_client_sender, update_client_receiver) = unbounded();
    let (scan_client_sender, scan_client_receiver) = unbounded();

    // Setup the update/scan threads
    let (t_update, t_scan, starting_accounts) = setup_transfer_scan_threads(
        num_starting_accounts,
        exit.clone(),
        scan_commitment,
        update_client_receiver,
        scan_client_receiver,
    );

    let mut config = ClusterConfig {
        cluster_lamports: DEFAULT_CLUSTER_LAMPORTS + node_stakes.iter().sum::<u64>(),
        node_stakes: node_stakes.clone(),
        validator_configs: make_identical_validator_configs(
            &ValidatorConfig::default_for_test(),
            node_stakes.len(),
        ),
        validator_keys: Some(validator_keys),
        slots_per_epoch,
        stakers_slot_offset: slots_per_epoch,
        skip_warmup_slots: true,
        additional_accounts: starting_accounts,
        ..ClusterConfig::default()
    };
    let cluster = LocalCluster::new(&mut config, SocketAddrSpace::Unspecified);

    // Give the threads a client to use for querying the cluster
    let all_pubkeys = cluster.get_node_pubkeys();
    let other_validator_id = all_pubkeys
        .into_iter()
        .find(|x| x != cluster.entry_point_info.pubkey())
        .unwrap();
    let client = cluster
        .get_validator_client(cluster.entry_point_info.pubkey())
        .unwrap();
    update_client_sender.send(client).unwrap();
    let scan_client = cluster.get_validator_client(&other_validator_id).unwrap();
    scan_client_sender.send(scan_client).unwrap();

    // Wait for some roots to pass
    cluster.check_for_new_roots(
        40,
        "run_test_load_program_accounts",
        SocketAddrSpace::Unspecified,
    );

    // Exit and ensure no violations of consistency were found
    exit.store(true, Ordering::Relaxed);
    t_update.join().unwrap();
    t_scan.join().unwrap();
}

#[test]
#[serial]
<<<<<<< HEAD
fn test_randomly_mixed_block_verification_methods_between_bootstrap_and_not() {
    // tailored logging just to see two block verification methods are working correctly
    solana_logger::setup_with_default(
        "solana_metrics::metrics=warn,\
         solana_core=warn,\
         solana_runtime::installed_scheduler_pool=trace,\
         solana_ledger::blockstore_processor=debug,\
         info",
    );

    let num_nodes = 2;
    let mut config = ClusterConfig::new_with_equal_stakes(
        num_nodes,
        DEFAULT_CLUSTER_LAMPORTS,
        DEFAULT_NODE_STAKE,
    );

    // Randomly switch to use unified scheduler
    config
        .validator_configs
        .iter_mut()
        .choose(&mut rand::thread_rng())
        .unwrap()
        .block_verification_method = BlockVerificationMethod::UnifiedScheduler;

    let local = LocalCluster::new(&mut config, SocketAddrSpace::Unspecified);
    cluster_tests::spend_and_verify_all_nodes(
        &local.entry_point_info,
        &local.funding_keypair,
        num_nodes,
        HashSet::new(),
        SocketAddrSpace::Unspecified,
        &local.connection_cache,
=======
fn test_no_optimistic_confirmation_violation_with_tower() {
    do_test_optimistic_confirmation_violation_with_or_without_tower(true);
}

#[test]
#[serial]
fn test_optimistic_confirmation_violation_without_tower() {
    do_test_optimistic_confirmation_violation_with_or_without_tower(false);
}

// A bit convoluted test case; but this roughly follows this test theoretical scenario:
// Validator A, B, C have 31, 36, 33 % of stake respectively. Leader schedule is split, first half
// of the test B is always leader, second half C is. Additionally we have a non voting validator D with 0
// stake to propagate gossip info.
//
// Step 1: Kill C, only A, B and D should be running
//
//  S0 -> S1 -> S2 -> S3 (A & B vote, optimistically confirmed)
//
// Step 2:
// Kill A and B once we verify that they have voted on S3 or beyond. Copy B's ledger to C but only
// up to slot S2
// Have `C` generate some blocks like:
//
// S0 -> S1 -> S2 -> S4
//
// Step 3: Then restart `A` which had 31% of the stake, and remove S3 from its ledger, so
// that it only sees `C`'s fork at S2. From `A`'s perspective it sees:
//
// S0 -> S1 -> S2
//             |
//             -> S4 -> S5 (C's vote for S4)
//
// The fork choice rule weights look like:
//
// S0 -> S1 -> S2 (ABC)
//             |
//             -> S4 (C) -> S5
//
// Step 5:
// Without the persisted tower:
//    `A` would choose to vote on the fork with `S4 -> S5`.
//
// With the persisted tower:
//    `A` should not be able to generate a switching proof.
//
fn do_test_optimistic_confirmation_violation_with_or_without_tower(with_tower: bool) {
    solana_logger::setup_with("debug");

    // First set up the cluster with 4 nodes
    let slots_per_epoch = 2048;
    let node_stakes = vec![
        31 * DEFAULT_NODE_STAKE,
        36 * DEFAULT_NODE_STAKE,
        33 * DEFAULT_NODE_STAKE,
        0,
    ];

    let base_slot: Slot = 26; // S2
    let next_slot_on_a: Slot = 27; // S3
    let truncated_slots: Slot = 100; // just enough to purge all following slots after the S2 and S3

    // Each pubkeys are prefixed with A, B, C and D.
    // D is needed to:
    // 1) Propagate A's votes for S2 to validator C after A shuts down so that
    // C can avoid NoPropagatedConfirmation errors and continue to generate blocks
    // 2) Provide gossip discovery for `A` when it restarts because `A` will restart
    // at a different gossip port than the entrypoint saved in C's gossip table
    let validator_keys = [
        "28bN3xyvrP4E8LwEgtLjhnkb7cY4amQb6DrYAbAYjgRV4GAGgkVM2K7wnxnAS7WDneuavza7x21MiafLu1HkwQt4",
        "2saHBBoTkLMmttmPQP8KfBkcCw45S5cwtV3wTdGCscRC8uxdgvHxpHiWXKx4LvJjNJtnNcbSv5NdheokFFqnNDt8",
        "4mx9yoFBeYasDKBGDWCTWGJdWuJCKbgqmuP8bN9umybCh5Jzngw7KQxe99Rf5uzfyzgba1i65rJW4Wqk7Ab5S8ye",
        "3zsEPEDsjfEay7te9XqNjRTCE7vwuT6u4DHzBJC19yp7GS8BuNRMRjnpVrKCBzb3d44kxc4KPGSHkCmk6tEfswCg",
    ]
    .iter()
    .map(|s| (Arc::new(Keypair::from_base58_string(s)), true))
    .take(node_stakes.len())
    .collect::<Vec<_>>();
    let validators = validator_keys
        .iter()
        .map(|(kp, _)| kp.pubkey())
        .collect::<Vec<_>>();
    let (validator_a_pubkey, validator_b_pubkey, validator_c_pubkey) =
        (validators[0], validators[1], validators[2]);

    // Disable voting on all validators other than validator B to ensure neither of the below two
    // scenarios occur:
    // 1. If the cluster immediately forks on restart while we're killing validators A and C,
    // with Validator B on one side, and `A` and `C` on a heavier fork, it's possible that the lockouts
    // on `A` and `C`'s latest votes do not extend past validator B's latest vote. Then validator B
    // will be stuck unable to vote, but also unable generate a switching proof to the heavier fork.
    //
    // 2. Validator A doesn't vote past `next_slot_on_a` before we can kill it. This is essential
    // because if validator A votes past `next_slot_on_a`, and then we copy over validator B's ledger
    // below only for slots <= `next_slot_on_a`, validator A will not know how it's last vote chains
    // to the other forks, and may violate switching proofs on restart.
    let mut default_config = ValidatorConfig::default_for_test();
    // Split leader schedule 50-50 between validators B and C, don't give validator A any slots because
    // it's going to be deleting its ledger, so may create versions of slots it's already created, but
    // on a different fork.
    let validator_to_slots = vec![
        // Ensure validator b is leader for slots <= `next_slot_on_a`
        (validator_b_pubkey, next_slot_on_a as usize + 1),
        (validator_c_pubkey, next_slot_on_a as usize + 1),
    ];

    let leader_schedule = create_custom_leader_schedule(validator_to_slots.into_iter());
    for slot in 0..=next_slot_on_a {
        assert_eq!(leader_schedule[slot], validator_b_pubkey);
    }

    default_config.fixed_leader_schedule = Some(FixedSchedule {
        leader_schedule: Arc::new(leader_schedule),
    });
    let mut validator_configs =
        make_identical_validator_configs(&default_config, node_stakes.len());

    // Disable voting on validators C, and D
    validator_configs[2].voting_disabled = true;
    validator_configs[3].voting_disabled = true;

    let mut config = ClusterConfig {
        cluster_lamports: DEFAULT_CLUSTER_LAMPORTS + node_stakes.iter().sum::<u64>(),
        node_stakes,
        validator_configs,
        validator_keys: Some(validator_keys),
        slots_per_epoch,
        stakers_slot_offset: slots_per_epoch,
        skip_warmup_slots: true,
        ..ClusterConfig::default()
    };
    let mut cluster = LocalCluster::new(&mut config, SocketAddrSpace::Unspecified);

    let val_a_ledger_path = cluster.ledger_path(&validator_a_pubkey);
    let val_b_ledger_path = cluster.ledger_path(&validator_b_pubkey);
    let val_c_ledger_path = cluster.ledger_path(&validator_c_pubkey);

    info!(
        "val_a {} ledger path {:?}",
        validator_a_pubkey, val_a_ledger_path
    );
    info!(
        "val_b {} ledger path {:?}",
        validator_b_pubkey, val_b_ledger_path
    );
    info!(
        "val_c {} ledger path {:?}",
        validator_c_pubkey, val_c_ledger_path
    );

    // Immediately kill validator C. No need to kill validator A because
    // 1) It has no slots in the leader schedule, so no way to make forks
    // 2) We need it to vote
    info!("Exiting validator C");
    let mut validator_c_info = cluster.exit_node(&validator_c_pubkey);

    // Step 1:
    // Let validator A, B, (D) run. Wait for both `A` and `B` to have voted on `next_slot_on_a` or
    // one of its descendants
    info!(
        "Waiting on both validators A and B to vote on fork at slot {}",
        next_slot_on_a
    );
    let now = Instant::now();
    let mut last_b_vote = 0;
    let mut last_a_vote = 0;
    loop {
        let elapsed = now.elapsed();
        assert!(
            elapsed <= Duration::from_secs(30),
            "One of the validators failed to vote on a slot >= {} in {} secs,
            last validator A vote: {},
            last validator B vote: {}",
            next_slot_on_a,
            elapsed.as_secs(),
            last_a_vote,
            last_b_vote,
        );
        sleep(Duration::from_millis(100));

        if let Some((last_vote, _)) = last_vote_in_tower(&val_b_ledger_path, &validator_b_pubkey) {
            last_b_vote = last_vote;
            if last_vote < next_slot_on_a {
                continue;
            }
        }

        if let Some((last_vote, _)) = last_vote_in_tower(&val_a_ledger_path, &validator_a_pubkey) {
            last_a_vote = last_vote;
            if last_vote >= next_slot_on_a {
                break;
            }
        }
    }

    // kill A and B
    let _validator_b_info = cluster.exit_node(&validator_b_pubkey);
    let validator_a_info = cluster.exit_node(&validator_a_pubkey);

    // Step 2:
    // Truncate ledger, copy over B's ledger to C
    info!("Create validator C's ledger");
    {
        // first copy from validator B's ledger
        std::fs::remove_dir_all(&validator_c_info.info.ledger_path).unwrap();
        let mut opt = fs_extra::dir::CopyOptions::new();
        opt.copy_inside = true;
        fs_extra::dir::copy(&val_b_ledger_path, &val_c_ledger_path, &opt).unwrap();
        // Remove B's tower in C's new copied ledger
        remove_tower(&val_c_ledger_path, &validator_b_pubkey);

        let blockstore = open_blockstore(&val_c_ledger_path);
        purge_slots_with_count(&blockstore, base_slot + 1, truncated_slots);
    }
    info!("Create validator A's ledger");
    {
        // Find latest vote in B, and wait for it to reach blockstore
        let b_last_vote =
            wait_for_last_vote_in_tower_to_land_in_ledger(&val_b_ledger_path, &validator_b_pubkey)
                .unwrap();

        // Now we copy these blocks to A
        let b_blockstore = open_blockstore(&val_b_ledger_path);
        let a_blockstore = open_blockstore(&val_a_ledger_path);
        copy_blocks(b_last_vote, &b_blockstore, &a_blockstore);

        // Purge uneccessary slots
        purge_slots_with_count(&a_blockstore, next_slot_on_a + 1, truncated_slots);
    }

    // This should be guaranteed because we waited for validator `A` to vote on a slot > `next_slot_on_a`
    // before killing it earlier.
    info!("Checking A's tower for a vote on slot descended from slot `next_slot_on_a`");
    let last_vote_slot = last_vote_in_tower(&val_a_ledger_path, &validator_a_pubkey)
        .unwrap()
        .0;
    assert!(last_vote_slot >= next_slot_on_a);
    info!("Success, A voted on slot {}", last_vote_slot);

    {
        let blockstore = open_blockstore(&val_a_ledger_path);
        if !with_tower {
            info!("Removing tower!");
            remove_tower(&val_a_ledger_path, &validator_a_pubkey);

            // Remove next_slot_on_a from ledger to force validator A to select
            // votes_on_c_fork. Otherwise, in the test case without a tower,
            // the validator A will immediately vote for 27 on restart, because it
            // hasn't gotten the heavier fork from validator C yet.
            // Then it will be stuck on 27 unable to switch because C doesn't
            // have enough stake to generate a switching proof
            purge_slots_with_count(&blockstore, next_slot_on_a, truncated_slots);
        } else {
            info!("Not removing tower!");
        }
    }

    // Step 3:
    // Run validator C only to make it produce and vote on its own fork.
    info!("Restart validator C again!!!");
    validator_c_info.config.voting_disabled = false;
    cluster.restart_node(
        &validator_c_pubkey,
        validator_c_info,
        SocketAddrSpace::Unspecified,
    );

    let mut votes_on_c_fork = std::collections::BTreeSet::new(); // S4 and S5
    for _ in 0..100 {
        sleep(Duration::from_millis(100));

        if let Some((last_vote, _)) = last_vote_in_tower(&val_c_ledger_path, &validator_c_pubkey) {
            if last_vote != base_slot {
                votes_on_c_fork.insert(last_vote);
                // Collect 4 votes
                if votes_on_c_fork.len() >= 4 {
                    break;
                }
            }
        }
    }
    assert!(!votes_on_c_fork.is_empty());
    info!("collected validator C's votes: {:?}", votes_on_c_fork);

    // Step 4:
    // verify whether there was violation or not
    info!("Restart validator A again!!!");
    cluster.restart_node(
        &validator_a_pubkey,
        validator_a_info,
        SocketAddrSpace::Unspecified,
    );

    // monitor for actual votes from validator A
    let mut bad_vote_detected = false;
    let mut a_votes = vec![];
    for _ in 0..100 {
        sleep(Duration::from_millis(100));

        if let Some((last_vote, _)) = last_vote_in_tower(&val_a_ledger_path, &validator_a_pubkey) {
            a_votes.push(last_vote);
            let blockstore = open_blockstore(&val_a_ledger_path);
            let mut ancestors = AncestorIterator::new(last_vote, &blockstore);
            if ancestors.any(|a| votes_on_c_fork.contains(&a)) {
                bad_vote_detected = true;
                break;
            }
        }
    }

    info!("Observed A's votes on: {:?}", a_votes);

    // an elaborate way of assert!(with_tower && !bad_vote_detected || ...)
    let expects_optimistic_confirmation_violation = !with_tower;
    if bad_vote_detected != expects_optimistic_confirmation_violation {
        if bad_vote_detected {
            panic!("No violation expected because of persisted tower!");
        } else {
            panic!("Violation expected because of removed persisted tower!");
        }
    } else if bad_vote_detected {
        info!("THIS TEST expected violations. And indeed, there was some, because of removed persisted tower.");
    } else {
        info!("THIS TEST expected no violation. And indeed, there was none, thanks to persisted tower.");
    }
}

#[test]
#[serial]
#[ignore]
// Steps in this test:
// We want to create a situation like:
/*
      1 (2%, killed and restarted) --- 200 (37%, lighter fork)
    /
    0
    \-------- 4 (38%, heavier fork)
*/
// where the 2% that voted on slot 1 don't see their votes land in a block
// due to blockhash expiration, and thus without resigning their votes with
// a newer blockhash, will deem slot 4 the heavier fork and try to switch to
// slot 4, which doesn't pass the switch threshold. This stalls the network.

// We do this by:
// 1) Creating a partition so all three nodes don't see each other
// 2) Kill the validator with 2%
// 3) Wait for longer than blockhash expiration
// 4) Copy in the lighter fork's blocks up, *only* up to the first slot in the lighter fork
// (not all the blocks on the lighter fork!), call this slot `L`
// 5) Restart the validator with 2% so that he votes on `L`, but the vote doesn't land
// due to blockhash expiration
// 6) Resolve the partition so that the 2% repairs the other fork, and tries to switch,
// stalling the network.

fn test_fork_choice_refresh_old_votes() {
    solana_logger::setup_with_default(RUST_LOG_FILTER);
    let max_switch_threshold_failure_pct = 1.0 - 2.0 * SWITCH_FORK_THRESHOLD;
    let total_stake = 100 * DEFAULT_NODE_STAKE;
    let max_failures_stake = (max_switch_threshold_failure_pct * total_stake as f64) as u64;

    // 1% less than the failure stake, where the 2% is allocated to a validator that
    // has no leader slots and thus won't be able to vote on its own fork.
    let failures_stake = max_failures_stake;
    let total_alive_stake = total_stake - failures_stake;
    let alive_stake_1 = total_alive_stake / 2 - 1;
    let alive_stake_2 = total_alive_stake - alive_stake_1 - 1;

    // Heavier fork still doesn't have enough stake to switch. Both branches need
    // the vote to land from the validator with `alive_stake_3` to allow the other
    // fork to switch.
    let alive_stake_3 = 2 * DEFAULT_NODE_STAKE;
    assert!(alive_stake_1 < alive_stake_2);
    assert!(alive_stake_1 + alive_stake_3 > alive_stake_2);

    let partitions: &[(usize, usize)] = &[
        (alive_stake_1 as usize, 8),
        (alive_stake_2 as usize, 8),
        (alive_stake_3 as usize, 0),
    ];

    #[derive(Default)]
    struct PartitionContext {
        alive_stake3_info: Option<ClusterValidatorInfo>,
        smallest_validator_key: Pubkey,
        lighter_fork_validator_key: Pubkey,
        heaviest_validator_key: Pubkey,
    }
    let on_partition_start = |cluster: &mut LocalCluster,
                              validator_keys: &[Pubkey],
                              _: Vec<ClusterValidatorInfo>,
                              context: &mut PartitionContext| {
        // Kill validator with alive_stake_3, second in `partitions` slice
        let smallest_validator_key = &validator_keys[3];
        let info = cluster.exit_node(smallest_validator_key);
        context.alive_stake3_info = Some(info);
        context.smallest_validator_key = *smallest_validator_key;
        // validator_keys[0] is the validator that will be killed, i.e. the validator with
        // stake == `failures_stake`
        context.lighter_fork_validator_key = validator_keys[1];
        // Third in `partitions` slice
        context.heaviest_validator_key = validator_keys[2];
    };

    let ticks_per_slot = 8;
    let on_before_partition_resolved =
        |cluster: &mut LocalCluster, context: &mut PartitionContext| {
            // Equal to ms_per_slot * MAX_PROCESSING_AGE, rounded up
            let sleep_time_ms = ms_for_n_slots(MAX_PROCESSING_AGE as u64, ticks_per_slot);
            info!("Wait for blockhashes to expire, {} ms", sleep_time_ms);

            // Wait for blockhashes to expire
            sleep(Duration::from_millis(sleep_time_ms));

            let smallest_ledger_path = context
                .alive_stake3_info
                .as_ref()
                .unwrap()
                .info
                .ledger_path
                .clone();
            let lighter_fork_ledger_path = cluster.ledger_path(&context.lighter_fork_validator_key);
            let heaviest_ledger_path = cluster.ledger_path(&context.heaviest_validator_key);

            // Get latest votes. We make sure to wait until the vote has landed in
            // blockstore. This is important because if we were the leader for the block there
            // is a possibility of voting before broadcast has inserted in blockstore.
            let lighter_fork_latest_vote = wait_for_last_vote_in_tower_to_land_in_ledger(
                &lighter_fork_ledger_path,
                &context.lighter_fork_validator_key,
            )
            .unwrap();
            let heaviest_fork_latest_vote = wait_for_last_vote_in_tower_to_land_in_ledger(
                &heaviest_ledger_path,
                &context.heaviest_validator_key,
            )
            .unwrap();

            // Open ledgers
            let smallest_blockstore = open_blockstore(&smallest_ledger_path);
            let lighter_fork_blockstore = open_blockstore(&lighter_fork_ledger_path);
            let heaviest_blockstore = open_blockstore(&heaviest_ledger_path);

            info!("Opened blockstores");

            // Find the first slot on the smaller fork
            let lighter_ancestors: BTreeSet<Slot> = std::iter::once(lighter_fork_latest_vote)
                .chain(AncestorIterator::new(
                    lighter_fork_latest_vote,
                    &lighter_fork_blockstore,
                ))
                .collect();
            let heavier_ancestors: BTreeSet<Slot> = std::iter::once(heaviest_fork_latest_vote)
                .chain(AncestorIterator::new(
                    heaviest_fork_latest_vote,
                    &heaviest_blockstore,
                ))
                .collect();
            let first_slot_in_lighter_partition = *lighter_ancestors
                .iter()
                .zip(heavier_ancestors.iter())
                .find(|(x, y)| x != y)
                .unwrap()
                .0;

            // Must have been updated in the above loop
            assert!(first_slot_in_lighter_partition != 0);
            info!(
                "First slot in lighter partition is {}",
                first_slot_in_lighter_partition
            );

            // Copy all the blocks from the smaller partition up to `first_slot_in_lighter_partition`
            // into the smallest validator's blockstore
            copy_blocks(
                first_slot_in_lighter_partition,
                &lighter_fork_blockstore,
                &smallest_blockstore,
            );

            // Restart the smallest validator that we killed earlier in `on_partition_start()`
            drop(smallest_blockstore);
            cluster.restart_node(
                &context.smallest_validator_key,
                context.alive_stake3_info.take().unwrap(),
                SocketAddrSpace::Unspecified,
            );

            loop {
                // Wait for node to vote on the first slot on the less heavy fork, so it'll need
                // a switch proof to flip to the other fork.
                // However, this vote won't land because it's using an expired blockhash. The
                // fork structure will look something like this after the vote:
                /*
                     1 (2%, killed and restarted) --- 200 (37%, lighter fork)
                    /
                    0
                    \-------- 4 (38%, heavier fork)
                */
                if let Some((last_vote_slot, _last_vote_hash)) =
                    last_vote_in_tower(&smallest_ledger_path, &context.smallest_validator_key)
                {
                    // Check that the heaviest validator on the other fork doesn't have this slot,
                    // this must mean we voted on a unique slot on this fork
                    if last_vote_slot == first_slot_in_lighter_partition {
                        info!(
                            "Saw vote on first slot in lighter partition {}",
                            first_slot_in_lighter_partition
                        );
                        break;
                    } else {
                        info!(
                            "Haven't seen vote on first slot in lighter partition, latest vote is: {}",
                            last_vote_slot
                        );
                    }
                }

                sleep(Duration::from_millis(20));
            }

            // Now resolve partition, allow validator to see the fork with the heavier validator,
            // but the fork it's currently on is the heaviest, if only its own vote landed!
        };

    // Check that new roots were set after the partition resolves (gives time
    // for lockouts built during partition to resolve and gives validators an opportunity
    // to try and switch forks)
    let on_partition_resolved = |cluster: &mut LocalCluster, _: &mut PartitionContext| {
        cluster.check_for_new_roots(16, "PARTITION_TEST", SocketAddrSpace::Unspecified);
    };

    run_kill_partition_switch_threshold(
        &[(failures_stake as usize - 1, 16)],
        partitions,
        Some(ticks_per_slot),
        PartitionContext::default(),
        on_partition_start,
        on_before_partition_resolved,
        on_partition_resolved,
    );
}

#[test]
#[serial]
fn test_kill_heaviest_partition() {
    // This test:
    // 1) Spins up four partitions, the heaviest being the first with more stake
    // 2) Schedules the other validators for sufficient slots in the schedule
    // so that they will still be locked out of voting for the major partition
    // when the partition resolves
    // 3) Kills the most staked partition. Validators are locked out, but should all
    // eventually choose the major partition
    // 4) Check for recovery
    let num_slots_per_validator = 8;
    let partitions: [usize; 4] = [
        11 * DEFAULT_NODE_STAKE as usize,
        10 * DEFAULT_NODE_STAKE as usize,
        10 * DEFAULT_NODE_STAKE as usize,
        10 * DEFAULT_NODE_STAKE as usize,
    ];
    let (leader_schedule, validator_keys) = create_custom_leader_schedule_with_random_keys(&[
        num_slots_per_validator * (partitions.len() - 1),
        num_slots_per_validator,
        num_slots_per_validator,
        num_slots_per_validator,
    ]);

    let empty = |_: &mut LocalCluster, _: &mut ()| {};
    let validator_to_kill = validator_keys[0].pubkey();
    let on_partition_resolved = |cluster: &mut LocalCluster, _: &mut ()| {
        info!("Killing validator with id: {}", validator_to_kill);
        cluster.exit_node(&validator_to_kill);
        cluster.check_for_new_roots(16, "PARTITION_TEST", SocketAddrSpace::Unspecified);
    };
    run_cluster_partition(
        &partitions,
        Some((leader_schedule, validator_keys)),
        (),
        empty,
        empty,
        on_partition_resolved,
        None,
        vec![],
    )
}

#[test]
#[serial]
fn test_kill_partition_switch_threshold_no_progress() {
    let max_switch_threshold_failure_pct = 1.0 - 2.0 * SWITCH_FORK_THRESHOLD;
    let total_stake = 10_000 * DEFAULT_NODE_STAKE;
    let max_failures_stake = (max_switch_threshold_failure_pct * total_stake as f64) as u64;

    let failures_stake = max_failures_stake;
    let total_alive_stake = total_stake - failures_stake;
    let alive_stake_1 = total_alive_stake / 2;
    let alive_stake_2 = total_alive_stake - alive_stake_1;

    // Check that no new roots were set 400 slots after partition resolves (gives time
    // for lockouts built during partition to resolve and gives validators an opportunity
    // to try and switch forks)
    let on_partition_start =
        |_: &mut LocalCluster, _: &[Pubkey], _: Vec<ClusterValidatorInfo>, _: &mut ()| {};
    let on_before_partition_resolved = |_: &mut LocalCluster, _: &mut ()| {};
    let on_partition_resolved = |cluster: &mut LocalCluster, _: &mut ()| {
        cluster.check_no_new_roots(400, "PARTITION_TEST", SocketAddrSpace::Unspecified);
    };

    // This kills `max_failures_stake`, so no progress should be made
    run_kill_partition_switch_threshold(
        &[(failures_stake as usize, 16)],
        &[(alive_stake_1 as usize, 8), (alive_stake_2 as usize, 8)],
        None,
        (),
        on_partition_start,
        on_before_partition_resolved,
        on_partition_resolved,
    );
}

#[test]
#[serial]
fn test_kill_partition_switch_threshold_progress() {
    let max_switch_threshold_failure_pct = 1.0 - 2.0 * SWITCH_FORK_THRESHOLD;
    let total_stake = 10_000 * DEFAULT_NODE_STAKE;

    // Kill `< max_failures_stake` of the validators
    let max_failures_stake = (max_switch_threshold_failure_pct * total_stake as f64) as u64;
    let failures_stake = max_failures_stake - 1;
    let total_alive_stake = total_stake - failures_stake;

    // Partition the remaining alive validators, should still make progress
    // once the partition resolves
    let alive_stake_1 = total_alive_stake / 2;
    let alive_stake_2 = total_alive_stake - alive_stake_1;
    let bigger = std::cmp::max(alive_stake_1, alive_stake_2);
    let smaller = std::cmp::min(alive_stake_1, alive_stake_2);

    // At least one of the forks must have > SWITCH_FORK_THRESHOLD in order
    // to guarantee switching proofs can be created. Make sure the other fork
    // is <= SWITCH_FORK_THRESHOLD to make sure progress can be made. Caches
    // bugs such as liveness issues bank-weighted fork choice, which may stall
    // because the fork with less stake could have more weight, but other fork would:
    // 1) Not be able to generate a switching proof
    // 2) Other more staked fork stops voting, so doesn't catch up in bank weight.
    assert!(
        bigger as f64 / total_stake as f64 > SWITCH_FORK_THRESHOLD
            && smaller as f64 / total_stake as f64 <= SWITCH_FORK_THRESHOLD
    );

    let on_partition_start =
        |_: &mut LocalCluster, _: &[Pubkey], _: Vec<ClusterValidatorInfo>, _: &mut ()| {};
    let on_before_partition_resolved = |_: &mut LocalCluster, _: &mut ()| {};
    let on_partition_resolved = |cluster: &mut LocalCluster, _: &mut ()| {
        cluster.check_for_new_roots(16, "PARTITION_TEST", SocketAddrSpace::Unspecified);
    };
    run_kill_partition_switch_threshold(
        &[(failures_stake as usize, 16)],
        &[(alive_stake_1 as usize, 8), (alive_stake_2 as usize, 8)],
        None,
        (),
        on_partition_start,
        on_before_partition_resolved,
        on_partition_resolved,
    );
}

#[test]
#[serial]
#[allow(unused_attributes)]
fn test_duplicate_shreds_broadcast_leader() {
    // Create 4 nodes:
    // 1) Bad leader sending different versions of shreds to both of the other nodes
    // 2) 1 node who's voting behavior in gossip
    // 3) 1 validator gets the same version as the leader, will see duplicate confirmation
    // 4) 1 validator will not get the same version as the leader. For each of these
    // duplicate slots `S` either:
    //    a) The leader's version of `S` gets > DUPLICATE_THRESHOLD of votes in gossip and so this
    //       node will repair that correct version
    //    b) A descendant `D` of some version of `S` gets > DUPLICATE_THRESHOLD votes in gossip,
    //       but no version of `S` does. Then the node will not know to repair the right version
    //       by just looking at gossip, but will instead have to use EpochSlots repair after
    //       detecting that a descendant does not chain to its version of `S`, and marks that descendant
    //       dead.
    //   Scenarios a) or b) are triggered by our node in 2) who's voting behavior we control.

    // Critical that bad_leader_stake + good_node_stake < DUPLICATE_THRESHOLD and that
    // bad_leader_stake + good_node_stake + our_node_stake > DUPLICATE_THRESHOLD so that
    // our vote is the determining factor
    let bad_leader_stake = 10_000_000 * DEFAULT_NODE_STAKE;
    // Ensure that the good_node_stake is always on the critical path, and the partition node
    // should never be on the critical path. This way, none of the bad shreds sent to the partition
    // node corrupt the good node.
    let good_node_stake = 500 * DEFAULT_NODE_STAKE;
    let our_node_stake = 10_000_000 * DEFAULT_NODE_STAKE;
    let partition_node_stake = DEFAULT_NODE_STAKE;

    let node_stakes = vec![
        bad_leader_stake,
        partition_node_stake,
        good_node_stake,
        // Needs to be last in the vector, so that we can
        // find the id of this node. See call to `test_faulty_node`
        // below for more details.
        our_node_stake,
    ];
    assert_eq!(*node_stakes.last().unwrap(), our_node_stake);
    let total_stake: u64 = node_stakes.iter().sum();

    assert!(
        ((bad_leader_stake + good_node_stake) as f64 / total_stake as f64) < DUPLICATE_THRESHOLD
    );
    assert!(
        (bad_leader_stake + good_node_stake + our_node_stake) as f64 / total_stake as f64
            > DUPLICATE_THRESHOLD
    );

    // Important that the partition node stake is the smallest so that it gets selected
    // for the partition.
    assert!(partition_node_stake < our_node_stake && partition_node_stake < good_node_stake);

    // 1) Set up the cluster
    let (mut cluster, validator_keys) = test_faulty_node(
        BroadcastStageType::BroadcastDuplicates(BroadcastDuplicatesConfig {
            partition: ClusterPartition::Stake(partition_node_stake),
            duplicate_slot_sender: None,
        }),
        node_stakes,
        None,
        None,
    );

    // This is why it's important our node was last in `node_stakes`
    let our_id = validator_keys.last().unwrap().pubkey();

    // 2) Kill our node and start up a thread to simulate votes to control our voting behavior
    let our_info = cluster.exit_node(&our_id);
    let node_keypair = our_info.info.keypair;
    let vote_keypair = our_info.info.voting_keypair;
    let bad_leader_id = *cluster.entry_point_info.pubkey();
    let bad_leader_ledger_path = cluster.validators[&bad_leader_id].info.ledger_path.clone();
    info!("our node id: {}", node_keypair.pubkey());

    // 3) Start up a gossip instance to listen for and push votes
    let voter_thread_sleep_ms = 100;
    let gossip_voter = cluster_tests::start_gossip_voter(
        &cluster.entry_point_info.gossip().unwrap(),
        &node_keypair,
        move |(label, leader_vote_tx)| {
            // Filter out votes not from the bad leader
            if label.pubkey() == bad_leader_id {
                let vote = vote_parser::parse_vote_transaction(&leader_vote_tx)
                    .map(|(_, vote, ..)| vote)
                    .unwrap();
                // Filter out empty votes
                if !vote.is_empty() {
                    Some((vote, leader_vote_tx))
                } else {
                    None
                }
            } else {
                None
            }
        },
        {
            let node_keypair = node_keypair.insecure_clone();
            let vote_keypair = vote_keypair.insecure_clone();
            let mut max_vote_slot = 0;
            let mut gossip_vote_index = 0;
            move |latest_vote_slot, leader_vote_tx, parsed_vote, cluster_info| {
                info!("received vote for {}", latest_vote_slot);
                // Add to EpochSlots. Mark all slots frozen between slot..=max_vote_slot.
                if latest_vote_slot > max_vote_slot {
                    let new_epoch_slots: Vec<Slot> =
                        (max_vote_slot + 1..latest_vote_slot + 1).collect();
                    info!(
                        "Simulating epoch slots from our node: {:?}",
                        new_epoch_slots
                    );
                    cluster_info.push_epoch_slots(&new_epoch_slots);
                    max_vote_slot = latest_vote_slot;
                }

                // Only vote on even slots. Note this may violate lockouts if the
                // validator started voting on a different fork before we could exit
                // it above.
                let vote_hash = parsed_vote.hash();
                if latest_vote_slot % 2 == 0 {
                    info!(
                        "Simulating vote from our node on slot {}, hash {}",
                        latest_vote_slot, vote_hash
                    );

                    // Add all recent vote slots on this fork to allow cluster to pass
                    // vote threshold checks in replay. Note this will instantly force a
                    // root by this validator, but we're not concerned with lockout violations
                    // by this validator so it's fine.
                    let leader_blockstore = open_blockstore(&bad_leader_ledger_path);
                    let mut vote_slots: Vec<(Slot, u32)> =
                        AncestorIterator::new_inclusive(latest_vote_slot, &leader_blockstore)
                            .take(MAX_LOCKOUT_HISTORY)
                            .zip(1..)
                            .collect();
                    vote_slots.reverse();
                    let mut vote = VoteStateUpdate::from(vote_slots);
                    let root =
                        AncestorIterator::new_inclusive(latest_vote_slot, &leader_blockstore)
                            .nth(MAX_LOCKOUT_HISTORY);
                    vote.root = root;
                    vote.hash = vote_hash;
                    let vote_tx = vote_transaction::new_compact_vote_state_update_transaction(
                        vote,
                        leader_vote_tx.message.recent_blockhash,
                        &node_keypair,
                        &vote_keypair,
                        &vote_keypair,
                        None,
                    );
                    gossip_vote_index += 1;
                    gossip_vote_index %= MAX_LOCKOUT_HISTORY;
                    cluster_info.push_vote_at_index(vote_tx, gossip_vote_index as u8)
                }
            }
        },
        voter_thread_sleep_ms as u64,
    );

    // 4) Check that the cluster is making progress
    cluster.check_for_new_roots(
        16,
        "test_duplicate_shreds_broadcast_leader",
        SocketAddrSpace::Unspecified,
    );

    // Clean up threads
    gossip_voter.close();
}

#[test]
#[serial]
#[ignore]
fn test_switch_threshold_uses_gossip_votes() {
    solana_logger::setup_with_default(RUST_LOG_FILTER);
    let total_stake = 100 * DEFAULT_NODE_STAKE;

    // Minimum stake needed to generate a switching proof
    let minimum_switch_stake = (SWITCH_FORK_THRESHOLD * total_stake as f64) as u64;

    // Make the heavier stake insufficient for switching so tha the lighter validator
    // cannot switch without seeing a vote from the dead/failure_stake validator.
    let heavier_stake = minimum_switch_stake;
    let lighter_stake = heavier_stake - 1;
    let failures_stake = total_stake - heavier_stake - lighter_stake;

    let partitions: &[(usize, usize)] = &[(heavier_stake as usize, 8), (lighter_stake as usize, 8)];

    #[derive(Default)]
    struct PartitionContext {
        heaviest_validator_key: Pubkey,
        lighter_validator_key: Pubkey,
        dead_validator_info: Option<ClusterValidatorInfo>,
    }

    let on_partition_start = |_cluster: &mut LocalCluster,
                              validator_keys: &[Pubkey],
                              mut dead_validator_infos: Vec<ClusterValidatorInfo>,
                              context: &mut PartitionContext| {
        assert_eq!(dead_validator_infos.len(), 1);
        context.dead_validator_info = Some(dead_validator_infos.pop().unwrap());
        // validator_keys[0] is the validator that will be killed, i.e. the validator with
        // stake == `failures_stake`
        context.heaviest_validator_key = validator_keys[1];
        context.lighter_validator_key = validator_keys[2];
    };

    let on_before_partition_resolved = |_: &mut LocalCluster, _: &mut PartitionContext| {};

    // Check that new roots were set after the partition resolves (gives time
    // for lockouts built during partition to resolve and gives validators an opportunity
    // to try and switch forks)
    let on_partition_resolved = |cluster: &mut LocalCluster, context: &mut PartitionContext| {
        let lighter_validator_ledger_path = cluster.ledger_path(&context.lighter_validator_key);
        let heavier_validator_ledger_path = cluster.ledger_path(&context.heaviest_validator_key);

        let (lighter_validator_latest_vote, _) = last_vote_in_tower(
            &lighter_validator_ledger_path,
            &context.lighter_validator_key,
        )
        .unwrap();

        info!(
            "Lighter validator's latest vote is for slot {}",
            lighter_validator_latest_vote
        );

        // Lighter partition should stop voting after detecting the heavier partition and try
        // to switch. Loop until we see a greater vote by the heavier validator than the last
        // vote made by the lighter validator on the lighter fork.
        let mut heavier_validator_latest_vote;
        let mut heavier_validator_latest_vote_hash;
        let heavier_blockstore = open_blockstore(&heavier_validator_ledger_path);
        loop {
            let (sanity_check_lighter_validator_latest_vote, _) = last_vote_in_tower(
                &lighter_validator_ledger_path,
                &context.lighter_validator_key,
            )
            .unwrap();

            // Lighter validator should stop voting, because `on_partition_resolved` is only
            // called after a propagation time where blocks from the other fork should have
            // finished propagating
            assert_eq!(
                sanity_check_lighter_validator_latest_vote,
                lighter_validator_latest_vote
            );

            let (new_heavier_validator_latest_vote, new_heavier_validator_latest_vote_hash) =
                last_vote_in_tower(
                    &heavier_validator_ledger_path,
                    &context.heaviest_validator_key,
                )
                .unwrap();

            heavier_validator_latest_vote = new_heavier_validator_latest_vote;
            heavier_validator_latest_vote_hash = new_heavier_validator_latest_vote_hash;

            // Latest vote for each validator should be on different forks
            assert_ne!(lighter_validator_latest_vote, heavier_validator_latest_vote);
            if heavier_validator_latest_vote > lighter_validator_latest_vote {
                let heavier_ancestors: HashSet<Slot> =
                    AncestorIterator::new(heavier_validator_latest_vote, &heavier_blockstore)
                        .collect();
                assert!(!heavier_ancestors.contains(&lighter_validator_latest_vote));
                break;
            }
        }

        info!("Checking to make sure lighter validator doesn't switch");
        let mut latest_slot = lighter_validator_latest_vote;

        // Number of chances the validator had to switch votes but didn't
        let mut total_voting_opportunities = 0;
        while total_voting_opportunities <= 5 {
            let (new_latest_slot, latest_slot_ancestors) =
                find_latest_replayed_slot_from_ledger(&lighter_validator_ledger_path, latest_slot);
            latest_slot = new_latest_slot;
            // Ensure `latest_slot` is on the other fork
            if latest_slot_ancestors.contains(&heavier_validator_latest_vote) {
                let tower = restore_tower(
                    &lighter_validator_ledger_path,
                    &context.lighter_validator_key,
                )
                .unwrap();
                // Check that there was an opportunity to vote
                if !tower.is_locked_out(latest_slot, &latest_slot_ancestors) {
                    // Ensure the lighter blockstore has not voted again
                    let new_lighter_validator_latest_vote = tower.last_voted_slot().unwrap();
                    assert_eq!(
                        new_lighter_validator_latest_vote,
                        lighter_validator_latest_vote
                    );
                    info!(
                        "Incrementing voting opportunities: {}",
                        total_voting_opportunities
                    );
                    total_voting_opportunities += 1;
                } else {
                    info!(
                        "Tower still locked out, can't vote for slot: {}",
                        latest_slot
                    );
                }
            } else if latest_slot > heavier_validator_latest_vote {
                warn!(
                    "validator is still generating blocks on its own fork, last processed slot: {}",
                    latest_slot
                );
            }
            sleep(Duration::from_millis(50));
        }

        // Make a vote from the killed validator for slot `heavier_validator_latest_vote` in gossip
        info!(
            "Simulate vote for slot: {} from dead validator",
            heavier_validator_latest_vote
        );
        let vote_keypair = &context
            .dead_validator_info
            .as_ref()
            .unwrap()
            .info
            .voting_keypair
            .clone();
        let node_keypair = &context
            .dead_validator_info
            .as_ref()
            .unwrap()
            .info
            .keypair
            .clone();

        cluster_tests::submit_vote_to_cluster_gossip(
            node_keypair,
            vote_keypair,
            heavier_validator_latest_vote,
            heavier_validator_latest_vote_hash,
            // Make the vote transaction with a random blockhash. Thus, the vote only lives in gossip but
            // never makes it into a block
            Hash::new_unique(),
            cluster
                .get_contact_info(&context.heaviest_validator_key)
                .unwrap()
                .gossip()
                .unwrap(),
            &SocketAddrSpace::Unspecified,
        )
        .unwrap();

        loop {
            // Wait for the lighter validator to switch to the heavier fork
            let (new_lighter_validator_latest_vote, _) = last_vote_in_tower(
                &lighter_validator_ledger_path,
                &context.lighter_validator_key,
            )
            .unwrap();

            if new_lighter_validator_latest_vote != lighter_validator_latest_vote {
                info!(
                    "Lighter validator switched forks at slot: {}",
                    new_lighter_validator_latest_vote
                );
                let (heavier_validator_latest_vote, _) = last_vote_in_tower(
                    &heavier_validator_ledger_path,
                    &context.heaviest_validator_key,
                )
                .unwrap();
                let (smaller, larger) =
                    if new_lighter_validator_latest_vote > heavier_validator_latest_vote {
                        (
                            heavier_validator_latest_vote,
                            new_lighter_validator_latest_vote,
                        )
                    } else {
                        (
                            new_lighter_validator_latest_vote,
                            heavier_validator_latest_vote,
                        )
                    };

                // Check the new vote is on the same fork as the heaviest fork
                let heavier_blockstore = open_blockstore(&heavier_validator_ledger_path);
                let larger_slot_ancestors: HashSet<Slot> =
                    AncestorIterator::new(larger, &heavier_blockstore)
                        .chain(std::iter::once(larger))
                        .collect();
                assert!(larger_slot_ancestors.contains(&smaller));
                break;
            } else {
                sleep(Duration::from_millis(50));
            }
        }
    };

    let ticks_per_slot = 8;
    run_kill_partition_switch_threshold(
        &[(failures_stake as usize, 0)],
        partitions,
        Some(ticks_per_slot),
        PartitionContext::default(),
        on_partition_start,
        on_before_partition_resolved,
        on_partition_resolved,
    );
}

#[test]
#[serial]
fn test_listener_startup() {
    let mut config = ClusterConfig {
        node_stakes: vec![DEFAULT_NODE_STAKE],
        cluster_lamports: DEFAULT_CLUSTER_LAMPORTS,
        num_listeners: 3,
        validator_configs: make_identical_validator_configs(
            &ValidatorConfig::default_for_test(),
            1,
        ),
        ..ClusterConfig::default()
    };
    let cluster = LocalCluster::new(&mut config, SocketAddrSpace::Unspecified);
    let cluster_nodes = discover_cluster(
        &cluster.entry_point_info.gossip().unwrap(),
        4,
        SocketAddrSpace::Unspecified,
    )
    .unwrap();
    assert_eq!(cluster_nodes.len(), 4);
}

fn find_latest_replayed_slot_from_ledger(
    ledger_path: &Path,
    mut latest_slot: Slot,
) -> (Slot, HashSet<Slot>) {
    loop {
        let mut blockstore = open_blockstore(ledger_path);
        // This is kind of a hack because we can't query for new frozen blocks over RPC
        // since the validator is not voting.
        let new_latest_slots: Vec<Slot> = blockstore
            .slot_meta_iterator(latest_slot)
            .unwrap()
            .filter_map(|(s, _)| if s > latest_slot { Some(s) } else { None })
            .collect();

        for new_latest_slot in new_latest_slots {
            latest_slot = new_latest_slot;
            info!("Checking latest_slot {}", latest_slot);
            // Wait for the slot to be fully received by the validator
            loop {
                info!("Waiting for slot {} to be full", latest_slot);
                if blockstore.is_full(latest_slot) {
                    break;
                } else {
                    sleep(Duration::from_millis(50));
                    blockstore = open_blockstore(ledger_path);
                }
            }
            // Wait for the slot to be replayed
            loop {
                info!("Waiting for slot {} to be replayed", latest_slot);
                if blockstore.get_bank_hash(latest_slot).is_some() {
                    return (
                        latest_slot,
                        AncestorIterator::new(latest_slot, &blockstore).collect(),
                    );
                } else {
                    sleep(Duration::from_millis(50));
                    blockstore = open_blockstore(ledger_path);
                }
            }
        }
        sleep(Duration::from_millis(50));
    }
}

#[test]
#[serial]
fn test_cluster_partition_1_1() {
    let empty = |_: &mut LocalCluster, _: &mut ()| {};
    let on_partition_resolved = |cluster: &mut LocalCluster, _: &mut ()| {
        cluster.check_for_new_roots(16, "PARTITION_TEST", SocketAddrSpace::Unspecified);
    };
    run_cluster_partition(
        &[1, 1],
        None,
        (),
        empty,
        empty,
        on_partition_resolved,
        None,
        vec![],
    )
}

#[test]
#[serial]
fn test_cluster_partition_1_1_1() {
    let empty = |_: &mut LocalCluster, _: &mut ()| {};
    let on_partition_resolved = |cluster: &mut LocalCluster, _: &mut ()| {
        cluster.check_for_new_roots(16, "PARTITION_TEST", SocketAddrSpace::Unspecified);
    };
    run_cluster_partition(
        &[1, 1, 1],
        None,
        (),
        empty,
        empty,
        on_partition_resolved,
        None,
        vec![],
    )
}

// Cluster needs a supermajority to remain, so the minimum size for this test is 4
#[test]
#[serial]
fn test_leader_failure_4() {
    solana_logger::setup_with_default(RUST_LOG_FILTER);
    error!("test_leader_failure_4");
    let num_nodes = 4;
    let validator_config = ValidatorConfig::default_for_test();
    let mut config = ClusterConfig {
        cluster_lamports: DEFAULT_CLUSTER_LAMPORTS,
        node_stakes: vec![DEFAULT_NODE_STAKE; 4],
        validator_configs: make_identical_validator_configs(&validator_config, num_nodes),
        ..ClusterConfig::default()
    };
    let local = LocalCluster::new(&mut config, SocketAddrSpace::Unspecified);

    cluster_tests::kill_entry_and_spend_and_verify_rest(
        &local.entry_point_info,
        &local
            .validators
            .get(local.entry_point_info.pubkey())
            .unwrap()
            .config
            .validator_exit,
        &local.funding_keypair,
        &local.connection_cache,
        num_nodes,
        config.ticks_per_slot * config.poh_config.target_tick_duration.as_millis() as u64,
        SocketAddrSpace::Unspecified,
    );
}

#[test]
#[serial]
fn test_ledger_cleanup_service() {
    solana_logger::setup_with_default(RUST_LOG_FILTER);
    error!("test_ledger_cleanup_service");
    let num_nodes = 3;
    let validator_config = ValidatorConfig {
        max_ledger_shreds: Some(100),
        ..ValidatorConfig::default_for_test()
    };
    let mut config = ClusterConfig {
        cluster_lamports: DEFAULT_CLUSTER_LAMPORTS,
        poh_config: PohConfig::new_sleep(Duration::from_millis(50)),
        node_stakes: vec![DEFAULT_NODE_STAKE; num_nodes],
        validator_configs: make_identical_validator_configs(&validator_config, num_nodes),
        ..ClusterConfig::default()
    };
    let mut cluster = LocalCluster::new(&mut config, SocketAddrSpace::Unspecified);
    // 200ms/per * 100 = 20 seconds, so sleep a little longer than that.
    sleep(Duration::from_secs(60));

    cluster_tests::spend_and_verify_all_nodes(
        &cluster.entry_point_info,
        &cluster.funding_keypair,
        num_nodes,
        HashSet::new(),
        SocketAddrSpace::Unspecified,
        &cluster.connection_cache,
    );
    cluster.close_preserve_ledgers();
    //check everyone's ledgers and make sure only ~100 slots are stored
    for info in cluster.validators.values() {
        let mut slots = 0;
        let blockstore = Blockstore::open(&info.info.ledger_path).unwrap();
        blockstore
            .slot_meta_iterator(0)
            .unwrap()
            .for_each(|_| slots += 1);
        // with 3 nodes up to 3 slots can be in progress and not complete so max slots in blockstore should be up to 103
        assert!(slots <= 103, "got {slots}");
    }
}

// This test verifies that even if votes from a validator end up taking too long to land, and thus
// some of the referenced slots are slots are no longer present in the slot hashes sysvar,
// consensus can still be attained.
//
// Validator A (60%)
// Validator B (40%)
//                                  / --- 10 --- [..] --- 16 (B is voting, due to network issues is initally not able to see the other fork at all)
//                                 /
// 1 - 2 - 3 - 4 - 5 - 6 - 7 - 8 - 9 (A votes 1 - 9 votes are landing normally. B does the same however votes are not landing)
//                                 \
//                                  \--[..]-- 73  (majority fork)
// A is voting on the majority fork and B wants to switch to this fork however in this majority fork
// the earlier votes for B (1 - 9) never landed so when B eventually goes to vote on 73, slots in
// its local vote state are no longer present in slot hashes.
//
// 1. Wait for B's tower to see local vote state was updated to new fork
// 2. Wait X blocks, check B's vote state on chain has been properly updated
//
// NOTE: it is not reliable for B to organically have 1 to reach 2^16 lockout, so we simulate the 6
// consecutive votes on the minor fork by manually incrementing the confirmation levels for the
// common ancestor votes in tower.
// To allow this test to run in a reasonable time we change the
// slot_hash expiry to 64 slots.

#[test]
fn test_slot_hash_expiry() {
    solana_logger::setup_with_default(RUST_LOG_FILTER);
    solana_sdk::slot_hashes::set_entries_for_tests_only(64);

    let slots_per_epoch = 2048;
    let node_stakes = vec![60 * DEFAULT_NODE_STAKE, 40 * DEFAULT_NODE_STAKE];
    let validator_keys = [
        "28bN3xyvrP4E8LwEgtLjhnkb7cY4amQb6DrYAbAYjgRV4GAGgkVM2K7wnxnAS7WDneuavza7x21MiafLu1HkwQt4",
        "2saHBBoTkLMmttmPQP8KfBkcCw45S5cwtV3wTdGCscRC8uxdgvHxpHiWXKx4LvJjNJtnNcbSv5NdheokFFqnNDt8",
    ]
    .iter()
    .map(|s| (Arc::new(Keypair::from_base58_string(s)), true))
    .collect::<Vec<_>>();
    let node_vote_keys = [
        "3NDQ3ud86RTVg8hTy2dDWnS4P8NfjhZ2gDgQAJbr3heaKaUVS1FW3sTLKA1GmDrY9aySzsa4QxpDkbLv47yHxzr3",
        "46ZHpHE6PEvXYPu3hf9iQqjBk2ZNDaJ9ejqKWHEjxaQjpAGasKaWKbKHbP3646oZhfgDRzx95DH9PCBKKsoCVngk",
    ]
    .iter()
    .map(|s| Arc::new(Keypair::from_base58_string(s)))
    .collect::<Vec<_>>();
    let vs = validator_keys
        .iter()
        .map(|(kp, _)| kp.pubkey())
        .collect::<Vec<_>>();
    let (a_pubkey, b_pubkey) = (vs[0], vs[1]);

    // We want B to not vote (we are trying to simulate its votes not landing until it gets to the
    // minority fork)
    let mut validator_configs =
        make_identical_validator_configs(&ValidatorConfig::default_for_test(), node_stakes.len());
    validator_configs[1].voting_disabled = true;

    let mut config = ClusterConfig {
        cluster_lamports: DEFAULT_CLUSTER_LAMPORTS + node_stakes.iter().sum::<u64>(),
        node_stakes,
        validator_configs,
        validator_keys: Some(validator_keys),
        node_vote_keys: Some(node_vote_keys),
        slots_per_epoch,
        stakers_slot_offset: slots_per_epoch,
        skip_warmup_slots: true,
        ..ClusterConfig::default()
    };
    let mut cluster = LocalCluster::new(&mut config, SocketAddrSpace::Unspecified);

    let mut common_ancestor_slot = 8;

    let a_ledger_path = cluster.ledger_path(&a_pubkey);
    let b_ledger_path = cluster.ledger_path(&b_pubkey);

    // Immediately kill B (we just needed it for the initial stake distribution)
    info!("Killing B");
    let mut b_info = cluster.exit_node(&b_pubkey);

    // Let A run for a while until we get to the common ancestor
    info!("Letting A run until common_ancestor_slot");
    loop {
        if let Some((last_vote, _)) = last_vote_in_tower(&a_ledger_path, &a_pubkey) {
            if last_vote >= common_ancestor_slot {
                break;
            }
        }
        sleep(Duration::from_millis(100));
    }

    // Keep A running, but setup B so that it thinks it has voted up until common ancestor (but
    // doesn't know anything past that)
    {
        info!("Copying A's ledger to B");
        std::fs::remove_dir_all(&b_info.info.ledger_path).unwrap();
        let mut opt = fs_extra::dir::CopyOptions::new();
        opt.copy_inside = true;
        fs_extra::dir::copy(&a_ledger_path, &b_ledger_path, &opt).unwrap();

        // remove A's tower in B's new copied ledger
        info!("Removing A's tower in B's ledger dir");
        remove_tower(&b_ledger_path, &a_pubkey);

        // load A's tower and save it as B's tower
        info!("Loading A's tower");
        if let Some(mut a_tower) = restore_tower(&a_ledger_path, &a_pubkey) {
            a_tower.node_pubkey = b_pubkey;
            // Update common_ancestor_slot because A is still running
            if let Some(s) = a_tower.last_voted_slot() {
                common_ancestor_slot = s;
                info!("New common_ancestor_slot {}", common_ancestor_slot);
            } else {
                panic!("A's tower has no votes");
            }
            info!("Increase lockout by 6 confirmation levels and save as B's tower");
            a_tower.increase_lockout(6);
            save_tower(&b_ledger_path, &a_tower, &b_info.info.keypair);
            info!("B's new tower: {:?}", a_tower.tower_slots());
        } else {
            panic!("A's tower is missing");
        }

        // Get rid of any slots past common_ancestor_slot
        info!("Removing extra slots from B's blockstore");
        let blockstore = open_blockstore(&b_ledger_path);
        purge_slots_with_count(&blockstore, common_ancestor_slot + 1, 100);
    }

    info!(
        "Run A on majority fork until it reaches slot hash expiry {}",
        solana_sdk::slot_hashes::get_entries()
    );
    let mut last_vote_on_a;
    // Keep A running for a while longer so the majority fork has some decent size
    loop {
        last_vote_on_a =
            wait_for_last_vote_in_tower_to_land_in_ledger(&a_ledger_path, &a_pubkey).unwrap();
        if last_vote_on_a
            >= common_ancestor_slot + 2 * (solana_sdk::slot_hashes::get_entries() as u64)
        {
            let blockstore = open_blockstore(&a_ledger_path);
            info!(
                "A majority fork: {:?}",
                AncestorIterator::new(last_vote_on_a, &blockstore).collect::<Vec<Slot>>()
            );
            break;
        }
        sleep(Duration::from_millis(100));
    }

    // Kill A and restart B with voting. B should now fork off
    info!("Killing A");
    let a_info = cluster.exit_node(&a_pubkey);

    info!("Restarting B");
    b_info.config.voting_disabled = false;
    cluster.restart_node(&b_pubkey, b_info, SocketAddrSpace::Unspecified);

    // B will fork off and accumulate enough lockout
    info!("Allowing B to fork");
    loop {
        let blockstore = open_blockstore(&b_ledger_path);
        let last_vote =
            wait_for_last_vote_in_tower_to_land_in_ledger(&b_ledger_path, &b_pubkey).unwrap();
        let mut ancestors = AncestorIterator::new(last_vote, &blockstore);
        if let Some(index) = ancestors.position(|x| x == common_ancestor_slot) {
            if index > 7 {
                info!(
                    "B has forked for enough lockout: {:?}",
                    AncestorIterator::new(last_vote, &blockstore).collect::<Vec<Slot>>()
                );
                break;
            }
        }
        sleep(Duration::from_millis(1000));
    }

    info!("Kill B");
    b_info = cluster.exit_node(&b_pubkey);

    info!("Resolve the partition");
    {
        // Here we let B know about the missing blocks that A had produced on its partition
        let a_blockstore = open_blockstore(&a_ledger_path);
        let b_blockstore = open_blockstore(&b_ledger_path);
        copy_blocks(last_vote_on_a, &a_blockstore, &b_blockstore);
    }

    // Now restart A and B and see if B is able to eventually switch onto the majority fork
    info!("Restarting A & B");
    cluster.restart_node(&a_pubkey, a_info, SocketAddrSpace::Unspecified);
    cluster.restart_node(&b_pubkey, b_info, SocketAddrSpace::Unspecified);

    info!("Waiting for B to switch to majority fork and make a root");
    cluster_tests::check_for_new_roots(
        16,
        &[cluster.get_contact_info(&a_pubkey).unwrap().clone()],
        &cluster.connection_cache,
        "test_slot_hashes_expiry",
    );
}

// This test simulates a case where a leader sends a duplicate block with different ancestory. One
// version builds off of the rooted path, however the other version builds off a pruned branch. The
// validators that receive the pruned version will need to repair in order to continue, which
// requires an ancestor hashes repair.
//
// We setup 3 validators:
// - majority, will produce the rooted path
// - minority, will produce the pruned path
// - our_node, will be fed the pruned version of the duplicate block and need to repair
//
// Additionally we setup 3 observer nodes to propagate votes and participate in the ancestor hashes
// sample.
//
// Fork structure:
//
// 0 - 1 - ... - 10 (fork slot) - 30 - ... - 61 (rooted path) - ...
//                |
//                |- 11 - ... - 29 (pruned path) - 81'
//
//
// Steps:
// 1) Different leader schedule, minority thinks it produces 0-29 and majority rest, majority
//    thinks minority produces all blocks. This is to avoid majority accidentally producing blocks
//    before it shuts down.
// 2) Start cluster, kill our_node.
// 3) Kill majority cluster after it votes for any slot > fork slot (guarantees that the fork slot is
//    reached as minority cannot pass threshold otherwise).
// 4) Let minority produce forks on pruned forks until out of leader slots then kill.
// 5) Truncate majority ledger past fork slot so it starts building off of fork slot.
// 6) Restart majority and wait untill it starts producing blocks on main fork and roots something
//    past the fork slot.
// 7) Construct our ledger by copying majority ledger and copying blocks from minority for the pruned path.
// 8) In our node's ledger, change the parent of the latest slot in majority fork to be the latest
//    slot in the minority fork (simulates duplicate built off of pruned block)
// 9) Start our node which will pruned the minority fork on ledger replay and verify that we can make roots.
//
#[test]
#[serial]
fn test_duplicate_with_pruned_ancestor() {
    solana_logger::setup_with("info,solana_metrics=off");
    solana_core::repair::duplicate_repair_status::set_ancestor_hash_repair_sample_size_for_tests_only(3);

    let majority_leader_stake = 10_000_000 * DEFAULT_NODE_STAKE;
    let minority_leader_stake = 2_000_000 * DEFAULT_NODE_STAKE;
    let our_node = DEFAULT_NODE_STAKE;
    let observer_stake = DEFAULT_NODE_STAKE;

    let slots_per_epoch = 2048;
    let fork_slot: u64 = 10;
    let fork_length: u64 = 20;
    let majority_fork_buffer = 5;

    let mut node_stakes = vec![majority_leader_stake, minority_leader_stake, our_node];
    // We need enough observers to reach `ANCESTOR_HASH_REPAIR_SAMPLE_SIZE`
    node_stakes.append(&mut vec![observer_stake; 3]);

    let num_nodes = node_stakes.len();

    let validator_keys = [
        "28bN3xyvrP4E8LwEgtLjhnkb7cY4amQb6DrYAbAYjgRV4GAGgkVM2K7wnxnAS7WDneuavza7x21MiafLu1HkwQt4",
        "2saHBBoTkLMmttmPQP8KfBkcCw45S5cwtV3wTdGCscRC8uxdgvHxpHiWXKx4LvJjNJtnNcbSv5NdheokFFqnNDt8",
        "4mx9yoFBeYasDKBGDWCTWGJdWuJCKbgqmuP8bN9umybCh5Jzngw7KQxe99Rf5uzfyzgba1i65rJW4Wqk7Ab5S8ye",
    ]
    .iter()
    .map(|s| (Arc::new(Keypair::from_base58_string(s)), true))
    .chain(std::iter::repeat_with(|| (Arc::new(Keypair::new()), true)))
    .take(node_stakes.len())
    .collect::<Vec<_>>();
    let validators = validator_keys
        .iter()
        .map(|(kp, _)| kp.pubkey())
        .collect::<Vec<_>>();
    let (majority_pubkey, minority_pubkey, our_node_pubkey) =
        (validators[0], validators[1], validators[2]);

    let mut default_config = ValidatorConfig::default_for_test();
    // Minority fork is leader long enough to create pruned fork
    let validator_to_slots = vec![
        (minority_pubkey, (fork_slot + fork_length) as usize),
        (majority_pubkey, slots_per_epoch as usize),
    ];
    let leader_schedule = create_custom_leader_schedule(validator_to_slots.into_iter());
    default_config.fixed_leader_schedule = Some(FixedSchedule {
        leader_schedule: Arc::new(leader_schedule),
    });

    let mut validator_configs = make_identical_validator_configs(&default_config, num_nodes);
    // Don't let majority produce anything past the fork by tricking its leader schedule
    validator_configs[0].fixed_leader_schedule = Some(FixedSchedule {
        leader_schedule: Arc::new(create_custom_leader_schedule(
            [(minority_pubkey, slots_per_epoch as usize)].into_iter(),
        )),
    });

    let mut config = ClusterConfig {
        cluster_lamports: DEFAULT_CLUSTER_LAMPORTS + node_stakes.iter().sum::<u64>(),
        node_stakes,
        validator_configs,
        validator_keys: Some(validator_keys),
        slots_per_epoch,
        stakers_slot_offset: slots_per_epoch,
        skip_warmup_slots: true,
        ..ClusterConfig::default()
    };
    let mut cluster = LocalCluster::new(&mut config, SocketAddrSpace::Unspecified);

    let majority_ledger_path = cluster.ledger_path(&majority_pubkey);
    let minority_ledger_path = cluster.ledger_path(&minority_pubkey);
    let our_node_ledger_path = cluster.ledger_path(&our_node_pubkey);

    info!(
        "majority {} ledger path {:?}",
        majority_pubkey, majority_ledger_path
    );
    info!(
        "minority {} ledger path {:?}",
        minority_pubkey, minority_ledger_path
    );
    info!(
        "our_node {} ledger path {:?}",
        our_node_pubkey, our_node_ledger_path
    );

    info!("Killing our node");
    let our_node_info = cluster.exit_node(&our_node_pubkey);

    info!("Waiting on majority validator to vote on at least {fork_slot}");
    let now = Instant::now();
    let mut last_majority_vote = 0;
    loop {
        let elapsed = now.elapsed();
        assert!(
            elapsed <= Duration::from_secs(30),
            "Majority validator failed to vote on a slot >= {} in {} secs,
            majority validator last vote: {}",
            fork_slot,
            elapsed.as_secs(),
            last_majority_vote,
        );
        sleep(Duration::from_millis(100));

        if let Some((last_vote, _)) = last_vote_in_tower(&majority_ledger_path, &majority_pubkey) {
            last_majority_vote = last_vote;
            if last_vote >= fork_slot {
                break;
            }
        }
    }

    info!("Killing majority validator, waiting for minority fork to reach a depth of at least 15",);
    let mut majority_validator_info = cluster.exit_node(&majority_pubkey);

    let now = Instant::now();
    let mut last_minority_vote = 0;
    while last_minority_vote < fork_slot + 15 {
        let elapsed = now.elapsed();
        assert!(
            elapsed <= Duration::from_secs(30),
            "Minority validator failed to create a fork of depth >= {} in {} secs,
            last_minority_vote: {}",
            15,
            elapsed.as_secs(),
            last_minority_vote,
        );

        if let Some((last_vote, _)) = last_vote_in_tower(&minority_ledger_path, &minority_pubkey) {
            last_minority_vote = last_vote;
        }
    }

    info!(
        "Killing minority validator, fork created successfully: {:?}",
        last_minority_vote
    );
    let last_minority_vote =
        wait_for_last_vote_in_tower_to_land_in_ledger(&minority_ledger_path, &minority_pubkey)
            .unwrap();
    let minority_validator_info = cluster.exit_node(&minority_pubkey);

    info!("Truncating majority validator ledger to {fork_slot}");
    {
        remove_tower(&majority_ledger_path, &majority_pubkey);
        let blockstore = open_blockstore(&majority_ledger_path);
        purge_slots_with_count(&blockstore, fork_slot + 1, 100);
    }

    info!("Restarting majority validator");
    // Make sure we don't send duplicate votes
    majority_validator_info.config.wait_to_vote_slot = Some(fork_slot + fork_length);
    // Fix the leader schedule so we can produce blocks
    majority_validator_info.config.fixed_leader_schedule =
        minority_validator_info.config.fixed_leader_schedule.clone();
    cluster.restart_node(
        &majority_pubkey,
        majority_validator_info,
        SocketAddrSpace::Unspecified,
    );

    let mut last_majority_root = 0;
    let now = Instant::now();
    info!(
        "Waiting for majority validator to root something past {}",
        fork_slot + fork_length + majority_fork_buffer
    );
    while last_majority_root <= fork_slot + fork_length + majority_fork_buffer {
        let elapsed = now.elapsed();
        assert!(
            elapsed <= Duration::from_secs(60),
            "Majority validator failed to root something > {} in {} secs,
            last majority validator vote: {},",
            fork_slot + fork_length + majority_fork_buffer,
            elapsed.as_secs(),
            last_majority_vote,
        );
        sleep(Duration::from_millis(100));

        if let Some(last_root) = last_root_in_tower(&majority_ledger_path, &majority_pubkey) {
            last_majority_root = last_root;
        }
    }

    let last_majority_vote =
        wait_for_last_vote_in_tower_to_land_in_ledger(&majority_ledger_path, &majority_pubkey)
            .unwrap();
    info!(
        "Creating duplicate block built off of pruned branch for our node.
           Last majority vote {last_majority_vote}, Last minority vote {last_minority_vote}"
    );
    {
        {
            // Copy majority fork
            std::fs::remove_dir_all(&our_node_info.info.ledger_path).unwrap();
            let mut opt = fs_extra::dir::CopyOptions::new();
            opt.copy_inside = true;
            fs_extra::dir::copy(&majority_ledger_path, &our_node_ledger_path, &opt).unwrap();
            remove_tower(&our_node_ledger_path, &majority_pubkey);
        }

        // Copy minority fork. Rewind our root so that we can copy over the purged bank
        let minority_blockstore = open_blockstore(&minority_validator_info.info.ledger_path);
        let mut our_blockstore = open_blockstore(&our_node_info.info.ledger_path);
        our_blockstore.set_last_root(fork_slot - 1);
        copy_blocks(last_minority_vote, &minority_blockstore, &our_blockstore);

        // Change last block parent to chain off of (purged) minority fork
        info!("For our node, changing parent of {last_majority_vote} to {last_minority_vote}");
        our_blockstore.clear_unconfirmed_slot(last_majority_vote);
        let entries = create_ticks(
            64 * (std::cmp::max(1, last_majority_vote - last_minority_vote)),
            0,
            Hash::default(),
        );
        let shreds = entries_to_test_shreds(
            &entries,
            last_majority_vote,
            last_minority_vote,
            true,
            0,
            true, // merkle_variant
        );
        our_blockstore.insert_shreds(shreds, None, false).unwrap();

        // Update the root to set minority fork back as pruned
        our_blockstore.set_last_root(fork_slot + fork_length);
    }

    // Actual test, `our_node` will replay the minority fork, then the majority fork which will
    // prune the minority fork. Then finally the problematic block will be skipped (not replayed)
    // because its parent has been pruned from bank forks. Meanwhile the majority validator has
    // continued making blocks and voting, duplicate confirming everything. This will cause the
    // pruned fork to become popular triggering an ancestor hashes repair, eventually allowing our
    // node to dump & repair & continue making roots.
    info!("Restarting our node, verifying that our node is making roots past the duplicate block");

    cluster.restart_node(
        &our_node_pubkey,
        our_node_info,
        SocketAddrSpace::Unspecified,
    );

    cluster_tests::check_for_new_roots(
        16,
        &[cluster.get_contact_info(&our_node_pubkey).unwrap().clone()],
        &cluster.connection_cache,
        "test_duplicate_with_pruned_ancestor",
    );
}

/// Test fastboot to ensure a node can boot from local state and still produce correct snapshots
///
/// 1. Start node 1 and wait for it to take snapshots
/// 2. Start node 2 with the snapshots from (1)
/// 3. Wait for node 2 to take a bank snapshot
/// 4. Restart node 2 with the local state from (3)
/// 5. Wait for node 2 to take new snapshots
/// 6. Start node 3 with the snapshots from (5)
/// 7. Wait for node 3 to take new snapshots
/// 8. Ensure the snapshots from (7) match node's 1 and 2
#[test]
#[serial]
fn test_boot_from_local_state() {
    solana_logger::setup_with_default(RUST_LOG_FILTER);
    const FULL_SNAPSHOT_INTERVAL: Slot = 100;
    const INCREMENTAL_SNAPSHOT_INTERVAL: Slot = 10;

    let validator1_config = SnapshotValidatorConfig::new(
        FULL_SNAPSHOT_INTERVAL,
        INCREMENTAL_SNAPSHOT_INTERVAL,
        INCREMENTAL_SNAPSHOT_INTERVAL,
        2,
    );
    let validator2_config = SnapshotValidatorConfig::new(
        FULL_SNAPSHOT_INTERVAL,
        INCREMENTAL_SNAPSHOT_INTERVAL,
        INCREMENTAL_SNAPSHOT_INTERVAL,
        4,
    );
    let validator3_config = SnapshotValidatorConfig::new(
        FULL_SNAPSHOT_INTERVAL,
        INCREMENTAL_SNAPSHOT_INTERVAL,
        INCREMENTAL_SNAPSHOT_INTERVAL,
        3,
    );

    let mut cluster_config = ClusterConfig {
        node_stakes: vec![100 * DEFAULT_NODE_STAKE],
        cluster_lamports: DEFAULT_CLUSTER_LAMPORTS,
        validator_configs: make_identical_validator_configs(&validator1_config.validator_config, 1),
        ..ClusterConfig::default()
    };
    let mut cluster = LocalCluster::new(&mut cluster_config, SocketAddrSpace::Unspecified);

    // in order to boot from local state, need to first have snapshot archives
    info!("Waiting for validator1 to create snapshots...");
    let (incremental_snapshot_archive, full_snapshot_archive) =
        LocalCluster::wait_for_next_incremental_snapshot(
            &cluster,
            &validator1_config.full_snapshot_archives_dir,
            &validator1_config.incremental_snapshot_archives_dir,
            Some(Duration::from_secs(5 * 60)),
        );
    debug!("snapshot archives:\n\tfull: {full_snapshot_archive:?}\n\tincr: {incremental_snapshot_archive:?}");
    info!("Waiting for validator1 to create snapshots... DONE");

    info!("Copying snapshots to validator2...");
    std::fs::copy(
        full_snapshot_archive.path(),
        validator2_config
            .full_snapshot_archives_dir
            .path()
            .join(full_snapshot_archive.path().file_name().unwrap()),
    )
    .unwrap();
    std::fs::copy(
        incremental_snapshot_archive.path(),
        validator2_config
            .incremental_snapshot_archives_dir
            .path()
            .join(incremental_snapshot_archive.path().file_name().unwrap()),
    )
    .unwrap();
    info!("Copying snapshots to validator2... DONE");

    info!("Starting validator2...");
    let validator2_identity = Arc::new(Keypair::new());
    cluster.add_validator(
        &validator2_config.validator_config,
        DEFAULT_NODE_STAKE,
        validator2_identity.clone(),
        None,
        SocketAddrSpace::Unspecified,
    );
    info!("Starting validator2... DONE");

    // wait for a new bank snapshot to fastboot from that is newer than its snapshot archives
    info!("Waiting for validator2 to create a new bank snapshot...");
    let timer = Instant::now();
    let bank_snapshot = loop {
        if let Some(full_snapshot_slot) = snapshot_utils::get_highest_full_snapshot_archive_slot(
            &validator2_config.full_snapshot_archives_dir,
        ) {
            if let Some(incremental_snapshot_slot) =
                snapshot_utils::get_highest_incremental_snapshot_archive_slot(
                    &validator2_config.incremental_snapshot_archives_dir,
                    full_snapshot_slot,
                )
            {
                if let Some(bank_snapshot) = snapshot_utils::get_highest_bank_snapshot_post(
                    &validator2_config.bank_snapshots_dir,
                ) {
                    if bank_snapshot.slot > incremental_snapshot_slot {
                        break bank_snapshot;
                    }
                }
            }
        }
        assert!(
            timer.elapsed() < Duration::from_secs(30),
            "It should not take longer than 30 seconds to create a new bank snapshot"
        );
        std::thread::yield_now();
    };
    debug!("bank snapshot: {bank_snapshot:?}");
    info!("Waiting for validator2 to create a new bank snapshot... DONE");

    // restart WITH fastboot
    info!("Restarting validator2 from local state...");
    let mut validator2_info = cluster.exit_node(&validator2_identity.pubkey());
    validator2_info.config.use_snapshot_archives_at_startup = UseSnapshotArchivesAtStartup::Never;
    cluster.restart_node(
        &validator2_identity.pubkey(),
        validator2_info,
        SocketAddrSpace::Unspecified,
    );
    info!("Restarting validator2 from local state... DONE");

    info!("Waiting for validator2 to create snapshots...");
    let (incremental_snapshot_archive, full_snapshot_archive) =
        LocalCluster::wait_for_next_incremental_snapshot(
            &cluster,
            &validator2_config.full_snapshot_archives_dir,
            &validator2_config.incremental_snapshot_archives_dir,
            Some(Duration::from_secs(5 * 60)),
        );
    debug!("snapshot archives:\n\tfull: {full_snapshot_archive:?}\n\tincr: {incremental_snapshot_archive:?}");
    info!("Waiting for validator2 to create snapshots... DONE");

    info!("Copying snapshots to validator3...");
    std::fs::copy(
        full_snapshot_archive.path(),
        validator3_config
            .full_snapshot_archives_dir
            .path()
            .join(full_snapshot_archive.path().file_name().unwrap()),
    )
    .unwrap();
    std::fs::copy(
        incremental_snapshot_archive.path(),
        validator3_config
            .incremental_snapshot_archives_dir
            .path()
            .join(incremental_snapshot_archive.path().file_name().unwrap()),
    )
    .unwrap();
    info!("Copying snapshots to validator3... DONE");

    info!("Starting validator3...");
    let validator3_identity = Arc::new(Keypair::new());
    cluster.add_validator(
        &validator3_config.validator_config,
        DEFAULT_NODE_STAKE,
        validator3_identity,
        None,
        SocketAddrSpace::Unspecified,
    );
    info!("Starting validator3... DONE");

    // wait for a new snapshot to ensure the validator is making roots
    info!("Waiting for validator3 to create snapshots...");
    let (incremental_snapshot_archive, full_snapshot_archive) =
        LocalCluster::wait_for_next_incremental_snapshot(
            &cluster,
            &validator3_config.full_snapshot_archives_dir,
            &validator3_config.incremental_snapshot_archives_dir,
            Some(Duration::from_secs(5 * 60)),
        );
    debug!("snapshot archives:\n\tfull: {full_snapshot_archive:?}\n\tincr: {incremental_snapshot_archive:?}");
    info!("Waiting for validator3 to create snapshots... DONE");

    // ensure that all validators have the correct state by comparing snapshots
    // - wait for the other validators to have high enough snapshots
    // - ensure validator3's snapshot hashes match the other validators' snapshot hashes
    //
    // NOTE: There's a chance validator's 1 or 2 have crossed the next full snapshot past what
    // validator 3 has.  If that happens, validator's 1 or 2 may have purged the snapshots needed
    // to compare with validator 3, and thus assert.  If that happens, the full snapshot interval
    // may need to be adjusted larger.
    for (i, other_validator_config) in [(1, &validator1_config), (2, &validator2_config)] {
        info!("Checking if validator{i} has the same snapshots as validator3...");
        let timer = Instant::now();
        loop {
            if let Some(other_full_snapshot_slot) =
                snapshot_utils::get_highest_full_snapshot_archive_slot(
                    &other_validator_config.full_snapshot_archives_dir,
                )
            {
                let other_incremental_snapshot_slot =
                    snapshot_utils::get_highest_incremental_snapshot_archive_slot(
                        &other_validator_config.incremental_snapshot_archives_dir,
                        other_full_snapshot_slot,
                    );
                if other_full_snapshot_slot >= full_snapshot_archive.slot()
                    && other_incremental_snapshot_slot >= Some(incremental_snapshot_archive.slot())
                {
                    break;
                }
            }
            assert!(
                timer.elapsed() < Duration::from_secs(60),
                "It should not take longer than 60 seconds to take snapshots"
            );
            std::thread::yield_now();
        }
        let other_full_snapshot_archives = snapshot_utils::get_full_snapshot_archives(
            &other_validator_config.full_snapshot_archives_dir,
        );
        debug!("validator{i} full snapshot archives: {other_full_snapshot_archives:?}");
        assert!(other_full_snapshot_archives
            .iter()
            .any(
                |other_full_snapshot_archive| other_full_snapshot_archive.slot()
                    == full_snapshot_archive.slot()
                    && other_full_snapshot_archive.hash() == full_snapshot_archive.hash()
            ));

        let other_incremental_snapshot_archives = snapshot_utils::get_incremental_snapshot_archives(
            &other_validator_config.incremental_snapshot_archives_dir,
        );
        debug!(
            "validator{i} incremental snapshot archives: {other_incremental_snapshot_archives:?}"
        );
        assert!(other_incremental_snapshot_archives.iter().any(
            |other_incremental_snapshot_archive| other_incremental_snapshot_archive.base_slot()
                == incremental_snapshot_archive.base_slot()
                && other_incremental_snapshot_archive.slot() == incremental_snapshot_archive.slot()
                && other_incremental_snapshot_archive.hash() == incremental_snapshot_archive.hash()
        ));
        info!("Checking if validator{i} has the same snapshots as validator3... DONE");
    }
}

// We want to simulate the following:
//   /--- 1 --- 3 (duplicate block)
// 0
//   \--- 2
//
// 1. > DUPLICATE_THRESHOLD of the nodes vote on some version of the the duplicate block 3,
// but don't immediately duplicate confirm so they remove 3 from fork choice and reset PoH back to 1.
// 2. All the votes on 3 don't land because there are no further blocks building off 3.
// 3. Some < SWITCHING_THRESHOLD of nodes vote on 2, making it the heaviest fork because no votes on 3 landed
// 4. Nodes then see duplicate confirmation on 3.
// 5. Unless somebody builds off of 3 to include the duplicate confirmed votes, 2 will still be the heaviest.
// However, because 2 has < SWITCHING_THRESHOLD of the votes, people who voted on 3 can't switch, leading to a
// stall
#[test]
#[serial]
#[allow(unused_attributes)]
fn test_duplicate_shreds_switch_failure() {
    fn wait_for_duplicate_fork_frozen(ledger_path: &Path, dup_slot: Slot) -> Hash {
        // Ensure all the slots <= dup_slot are also full so we know we can replay up to dup_slot
        // on restart
        info!(
            "Waiting to receive and replay entire duplicate fork with tip {}",
            dup_slot
        );
        loop {
            let duplicate_fork_validator_blockstore = open_blockstore(ledger_path);
            if let Some(frozen_hash) = duplicate_fork_validator_blockstore.get_bank_hash(dup_slot) {
                return frozen_hash;
            }
            sleep(Duration::from_millis(1000));
        }
    }

    fn clear_ledger_and_tower(ledger_path: &Path, pubkey: &Pubkey, start_slot: Slot) {
        remove_tower_if_exists(ledger_path, pubkey);
        let blockstore = open_blockstore(ledger_path);
        purge_slots_with_count(&blockstore, start_slot, 1000);
        {
            // Remove all duplicate proofs so that this dup_slot will vote on the `dup_slot`.
            while let Some((proof_slot, _)) = blockstore.get_first_duplicate_proof() {
                blockstore.remove_slot_duplicate_proof(proof_slot).unwrap();
            }
        }
    }

    fn restart_dup_validator(
        cluster: &mut LocalCluster,
        mut duplicate_fork_validator_info: ClusterValidatorInfo,
        pubkey: &Pubkey,
        dup_slot: Slot,
        dup_shred1: &Shred,
        dup_shred2: &Shred,
    ) {
        let disable_turbine = Arc::new(AtomicBool::new(true));
        duplicate_fork_validator_info.config.voting_disabled = false;
        duplicate_fork_validator_info.config.turbine_disabled = disable_turbine.clone();
        info!("Restarting node: {}", pubkey);
        cluster.restart_node(
            pubkey,
            duplicate_fork_validator_info,
            SocketAddrSpace::Unspecified,
        );
        let ledger_path = cluster.ledger_path(pubkey);

        // Lift the partition after `pubkey` votes on the `dup_slot`
        info!(
            "Waiting on duplicate fork to vote on duplicate slot: {}",
            dup_slot
        );
        loop {
            let last_vote = last_vote_in_tower(&ledger_path, pubkey);
            if let Some((latest_vote_slot, _hash)) = last_vote {
                info!("latest vote: {}", latest_vote_slot);
                if latest_vote_slot == dup_slot {
                    break;
                }
            }
            sleep(Duration::from_millis(1000));
        }
        disable_turbine.store(false, Ordering::Relaxed);

        // Send the validator the other version of the shred so they realize it's duplicate
        info!("Resending duplicate shreds to duplicate fork validator");
        cluster.send_shreds_to_validator(vec![dup_shred1, dup_shred2], pubkey);

        // Check the validator detected a duplicate proof
        info!("Waiting on duplicate fork validator to see duplicate shreds and make a proof",);
        loop {
            let duplicate_fork_validator_blockstore = open_blockstore(&ledger_path);
            if let Some(dup_proof) = duplicate_fork_validator_blockstore.get_first_duplicate_proof()
            {
                assert_eq!(dup_proof.0, dup_slot);
                break;
            }
            sleep(Duration::from_millis(1000));
        }
    }

    fn wait_for_duplicate_proof(ledger_path: &Path, dup_slot: Slot) -> Option<DuplicateSlotProof> {
        for _ in 0..10 {
            let duplicate_fork_validator_blockstore = open_blockstore(ledger_path);
            if let Some((found_dup_slot, found_duplicate_proof)) =
                duplicate_fork_validator_blockstore.get_first_duplicate_proof()
            {
                if found_dup_slot == dup_slot {
                    return Some(found_duplicate_proof);
                };
            }

            sleep(Duration::from_millis(1000));
        }
        None
    }

    solana_logger::setup_with_default(RUST_LOG_FILTER);
    let validator_keypairs = [
        "28bN3xyvrP4E8LwEgtLjhnkb7cY4amQb6DrYAbAYjgRV4GAGgkVM2K7wnxnAS7WDneuavza7x21MiafLu1HkwQt4",
        "2saHBBoTkLMmttmPQP8KfBkcCw45S5cwtV3wTdGCscRC8uxdgvHxpHiWXKx4LvJjNJtnNcbSv5NdheokFFqnNDt8",
        "4mx9yoFBeYasDKBGDWCTWGJdWuJCKbgqmuP8bN9umybCh5Jzngw7KQxe99Rf5uzfyzgba1i65rJW4Wqk7Ab5S8ye",
        "2XFPyuzPuXMsPnkH98UNcQpfA7M4b2TUhRxcWEoWjy4M6ojQ7HGJSvotktEVbaq49Qxt16wUjdqvSJc6ecbFfZwj",
    ]
    .iter()
    .map(|s| (Arc::new(Keypair::from_base58_string(s)), true))
    .collect::<Vec<_>>();

    let validators = validator_keypairs
        .iter()
        .map(|(kp, _)| kp.pubkey())
        .collect::<Vec<_>>();

    // Create 4 nodes:
    // 1) Two nodes that sum to > DUPLICATE_THRESHOLD but < 2/3+ supermajority. It's important both
    // of them individually have <= DUPLICATE_THRESHOLD to avoid duplicate confirming their own blocks
    // immediately upon voting
    // 2) One with <= SWITCHING_THRESHOLD so that validator from 1) can't switch to it
    // 3) One bad leader to make duplicate slots
    let total_stake = 100 * DEFAULT_NODE_STAKE;
    let target_switch_fork_stake = (total_stake as f64 * SWITCH_FORK_THRESHOLD) as u64;
    // duplicate_fork_node1_stake + duplicate_fork_node2_stake > DUPLICATE_THRESHOLD. Don't want
    // one node with > DUPLICATE_THRESHOLD, otherwise they will automatically duplicate confirm a
    // slot when they vote, which will prevent them from resetting to an earlier ancestor when they
    // later discover that slot as duplicate.
    let duplicate_fork_node1_stake = (total_stake as f64 * DUPLICATE_THRESHOLD) as u64;
    let duplicate_fork_node2_stake = 1;
    let duplicate_leader_stake = total_stake
        - target_switch_fork_stake
        - duplicate_fork_node1_stake
        - duplicate_fork_node2_stake;
    assert!(
        duplicate_fork_node1_stake + duplicate_fork_node2_stake
            > (total_stake as f64 * DUPLICATE_THRESHOLD) as u64
    );
    assert!(duplicate_fork_node1_stake <= (total_stake as f64 * DUPLICATE_THRESHOLD) as u64);
    assert!(duplicate_fork_node2_stake <= (total_stake as f64 * DUPLICATE_THRESHOLD) as u64);

    let node_stakes = vec![
        duplicate_leader_stake,
        target_switch_fork_stake,
        duplicate_fork_node1_stake,
        duplicate_fork_node2_stake,
    ];

    let (
        // Has to be first in order to be picked as the duplicate leader
        duplicate_leader_validator_pubkey,
        target_switch_fork_validator_pubkey,
        duplicate_fork_validator1_pubkey,
        duplicate_fork_validator2_pubkey,
    ) = (validators[0], validators[1], validators[2], validators[3]);

    info!(
        "duplicate_fork_validator1_pubkey: {},
        duplicate_fork_validator2_pubkey: {},
        target_switch_fork_validator_pubkey: {},
        duplicate_leader_validator_pubkey: {}",
        duplicate_fork_validator1_pubkey,
        duplicate_fork_validator2_pubkey,
        target_switch_fork_validator_pubkey,
        duplicate_leader_validator_pubkey
    );

    let validator_to_slots = vec![
        (duplicate_leader_validator_pubkey, 50),
        (target_switch_fork_validator_pubkey, 5),
        // The ideal sequence of events for the `duplicate_fork_validator1_pubkey` validator would go:
        // 1. Vote for duplicate block `D`
        // 2. See `D` is duplicate, remove from fork choice and reset to ancestor `A`, potentially generating a fork off that ancestor
        // 3. See `D` is duplicate confirmed, but because of the bug fixed by https://github.com/solana-labs/solana/pull/28172
        // where we disallow resetting to a slot which matches the last vote slot, we still don't build off `D`,
        // and continue building on `A`.
        //
        // The `target_switch_fork_validator_pubkey` fork is necessary in 2. to force the validator stall trying to switch
        // vote on that other fork and prevent the validator from making a freebie vote from `A` and allowing consensus to continue.

        // It's important we don't give the `duplicate_fork_validator1_pubkey` leader slots until a certain number
        // of slots have elapsed to ensure:
        // 1. We have ample time to ensure he doesn't have a chance to make a block until after 2 when they see the block is duplicate.
        // Otherwise, they'll build the block on top of the duplicate block, which will possibly include a vote for the duplicate block.
        // We want to avoid this because this will make fork choice pick the duplicate block.
        // 2. Ensure the `duplicate_fork_validator1_pubkey` sees the target switch fork before it can make another vote
        // on any forks he himself generates from A. Otherwise, he will make a freebie vote on his own fork from `A` and
        // consensus will continue on that fork.

        // Give the duplicate fork validator plenty of leader slots after the initial delay to prevent
        // 1. Switch fork from getting locked out for too long
        // 2. A lot of consecutive slots in which to build up lockout in tower and make new roots
        // to resolve the partition
        (duplicate_fork_validator1_pubkey, 500),
    ];

    let leader_schedule = create_custom_leader_schedule(validator_to_slots.into_iter());

    // 1) Set up the cluster
    let (duplicate_slot_sender, duplicate_slot_receiver) = unbounded();
    let validator_configs = validator_keypairs
        .into_iter()
        .map(|(validator_keypair, in_genesis)| {
            let pubkey = validator_keypair.pubkey();
            // Only allow the leader to vote so that no version gets duplicate confirmed.
            // This is to avoid the leader dumping his own block.
            let voting_disabled = { pubkey != duplicate_leader_validator_pubkey };
            ValidatorTestConfig {
                validator_keypair,
                validator_config: ValidatorConfig {
                    voting_disabled,
                    ..ValidatorConfig::default()
                },
                in_genesis,
            }
        })
        .collect();
    let (mut cluster, _validator_keypairs) = test_faulty_node(
        BroadcastStageType::BroadcastDuplicates(BroadcastDuplicatesConfig {
            partition: ClusterPartition::Pubkey(vec![
                // Don't include the other dup validator here, otherwise
                // this dup version will have enough to be duplicate confirmed and
                // will cause the dup leader to try and dump its own slot,
                // crashing before it can signal the duplicate slot via the
                // `duplicate_slot_receiver` below
                duplicate_fork_validator1_pubkey,
            ]),
            duplicate_slot_sender: Some(duplicate_slot_sender),
        }),
        node_stakes,
        Some(validator_configs),
        Some(FixedSchedule {
            leader_schedule: Arc::new(leader_schedule),
        }),
    );

    // Kill two validators that might duplicate confirm the duplicate block
    info!("Killing unnecessary validators");
    let duplicate_fork_validator2_ledger_path =
        cluster.ledger_path(&duplicate_fork_validator2_pubkey);
    let duplicate_fork_validator2_info = cluster.exit_node(&duplicate_fork_validator2_pubkey);
    let target_switch_fork_validator_ledger_path =
        cluster.ledger_path(&target_switch_fork_validator_pubkey);
    let mut target_switch_fork_validator_info =
        cluster.exit_node(&target_switch_fork_validator_pubkey);

    // 2) Wait for a duplicate slot to land on both validators and for the target switch
    // fork validator to get another version of the slot. Also ensure all versions of
    // the block are playable
    let dup_slot;
    loop {
        dup_slot = duplicate_slot_receiver
            .recv_timeout(Duration::from_millis(30_000))
            .expect("Duplicate leader failed to make a duplicate slot in allotted time");

        // Make sure both validators received and replay the complete blocks
        let dup_frozen_hash = wait_for_duplicate_fork_frozen(
            &cluster.ledger_path(&duplicate_fork_validator1_pubkey),
            dup_slot,
        );
        let original_frozen_hash = wait_for_duplicate_fork_frozen(
            &cluster.ledger_path(&duplicate_leader_validator_pubkey),
            dup_slot,
        );
        if original_frozen_hash != dup_frozen_hash {
            break;
        } else {
            panic!(
                "Duplicate leader and partition target got same hash: {}",
                original_frozen_hash
            );
        }
    }

    // 3) Force `duplicate_fork_validator1_pubkey` to see a duplicate proof
    info!("Waiting for duplicate proof for slot: {}", dup_slot);
    let duplicate_proof = {
        // Grab the other version of the slot from the `duplicate_leader_validator_pubkey`
        // which we confirmed to have a different version of the frozen hash in the loop
        // above
        let ledger_path = cluster.ledger_path(&duplicate_leader_validator_pubkey);
        let blockstore = open_blockstore(&ledger_path);
        let dup_shred = blockstore
            .get_data_shreds_for_slot(dup_slot, 0)
            .unwrap()
            .pop()
            .unwrap();
        info!(
            "Sending duplicate shred: {:?} to {:?}",
            dup_shred.signature(),
            duplicate_fork_validator1_pubkey
        );
        cluster.send_shreds_to_validator(vec![&dup_shred], &duplicate_fork_validator1_pubkey);
        wait_for_duplicate_proof(
            &cluster.ledger_path(&duplicate_fork_validator1_pubkey),
            dup_slot,
        )
        .unwrap_or_else(|| panic!("Duplicate proof for slot {} not found", dup_slot))
    };

    // 3) Kill all the validators
    info!("Killing remaining validators");
    let duplicate_fork_validator1_ledger_path =
        cluster.ledger_path(&duplicate_fork_validator1_pubkey);
    let duplicate_fork_validator1_info = cluster.exit_node(&duplicate_fork_validator1_pubkey);
    let duplicate_leader_ledger_path = cluster.ledger_path(&duplicate_leader_validator_pubkey);
    cluster.exit_node(&duplicate_leader_validator_pubkey);

    let dup_shred1 = Shred::new_from_serialized_shred(duplicate_proof.shred1.clone()).unwrap();
    let dup_shred2 = Shred::new_from_serialized_shred(duplicate_proof.shred2).unwrap();
    assert_eq!(dup_shred1.slot(), dup_shred2.slot());
    assert_eq!(dup_shred1.slot(), dup_slot);

    // Purge everything including the `dup_slot` from the `target_switch_fork_validator_pubkey`
    info!(
        "Purging towers and ledgers for: {:?}",
        duplicate_leader_validator_pubkey
    );
    Blockstore::destroy(&target_switch_fork_validator_ledger_path).unwrap();
    {
        let blockstore1 = open_blockstore(&duplicate_leader_ledger_path);
        let blockstore2 = open_blockstore(&target_switch_fork_validator_ledger_path);
        copy_blocks(dup_slot, &blockstore1, &blockstore2);
    }
    clear_ledger_and_tower(
        &target_switch_fork_validator_ledger_path,
        &target_switch_fork_validator_pubkey,
        dup_slot,
    );

    info!(
        "Purging towers and ledgers for: {:?}",
        duplicate_fork_validator1_pubkey
    );
    clear_ledger_and_tower(
        &duplicate_fork_validator1_ledger_path,
        &duplicate_fork_validator1_pubkey,
        dup_slot + 1,
    );

    info!(
        "Purging towers and ledgers for: {:?}",
        duplicate_fork_validator2_pubkey
    );
    // Copy validator 1's ledger to validator 2 so that they have the same version
    // of the duplicate slot
    clear_ledger_and_tower(
        &duplicate_fork_validator2_ledger_path,
        &duplicate_fork_validator2_pubkey,
        dup_slot,
    );
    Blockstore::destroy(&duplicate_fork_validator2_ledger_path).unwrap();
    {
        let blockstore1 = open_blockstore(&duplicate_fork_validator1_ledger_path);
        let blockstore2 = open_blockstore(&duplicate_fork_validator2_ledger_path);
        copy_blocks(dup_slot, &blockstore1, &blockstore2);
    }

    // Set entrypoint to `target_switch_fork_validator_pubkey` so we can run discovery in gossip even without the
    // bad leader
    cluster.set_entry_point(target_switch_fork_validator_info.info.contact_info.clone());

    // 4) Restart `target_switch_fork_validator_pubkey`, and ensure they vote on their own leader slot
    // that's not descended from the duplicate slot
    info!("Restarting switch fork node");
    target_switch_fork_validator_info.config.voting_disabled = false;
    cluster.restart_node(
        &target_switch_fork_validator_pubkey,
        target_switch_fork_validator_info,
        SocketAddrSpace::Unspecified,
    );
    let target_switch_fork_validator_ledger_path =
        cluster.ledger_path(&target_switch_fork_validator_pubkey);

    info!("Waiting for switch fork to make block past duplicate fork");
    loop {
        let last_vote = wait_for_last_vote_in_tower_to_land_in_ledger(
            &target_switch_fork_validator_ledger_path,
            &target_switch_fork_validator_pubkey,
        );
        if let Some(latest_vote_slot) = last_vote {
            if latest_vote_slot > dup_slot {
                let blockstore = open_blockstore(&target_switch_fork_validator_ledger_path);
                let ancestor_slots: HashSet<Slot> =
                    AncestorIterator::new_inclusive(latest_vote_slot, &blockstore).collect();
                assert!(ancestor_slots.contains(&latest_vote_slot));
                assert!(ancestor_slots.contains(&0));
                assert!(!ancestor_slots.contains(&dup_slot));
                break;
            }
        }
        sleep(Duration::from_millis(1000));
    }

    // Now restart the duplicate validators
    // Start the node with partition enabled so they don't see the `target_switch_fork_validator_pubkey`
    // before voting on the duplicate block
    info!("Restarting duplicate fork node");
    // Ensure `duplicate_fork_validator1_pubkey` votes before starting up `duplicate_fork_validator2_pubkey`
    // to prevent them seeing `dup_slot` as duplicate confirmed before voting.
    restart_dup_validator(
        &mut cluster,
        duplicate_fork_validator1_info,
        &duplicate_fork_validator1_pubkey,
        dup_slot,
        &dup_shred1,
        &dup_shred2,
    );
    restart_dup_validator(
        &mut cluster,
        duplicate_fork_validator2_info,
        &duplicate_fork_validator2_pubkey,
        dup_slot,
        &dup_shred1,
        &dup_shred2,
    );

    // Wait for the `duplicate_fork_validator1_pubkey` to make another leader block on top
    // of the duplicate fork which includes their own vote for `dup_block`. This
    // should make the duplicate fork the heaviest
    info!("Waiting on duplicate fork validator to generate block on top of duplicate fork",);
    loop {
        let duplicate_fork_validator_blockstore =
            open_blockstore(&cluster.ledger_path(&duplicate_fork_validator1_pubkey));
        let meta = duplicate_fork_validator_blockstore
            .meta(dup_slot)
            .unwrap()
            .unwrap();
        if !meta.next_slots.is_empty() {
            info!(
                "duplicate fork validator saw new slots: {:?} on top of duplicate slot",
                meta.next_slots
            );
            break;
        }
        sleep(Duration::from_millis(1000));
    }

    // Check that the cluster is making progress
    cluster.check_for_new_roots(
        16,
        "test_duplicate_shreds_switch_failure",
        SocketAddrSpace::Unspecified,
>>>>>>> 0f417199
    );
}<|MERGE_RESOLUTION|>--- conflicted
+++ resolved
@@ -16,12 +16,7 @@
         },
         optimistic_confirmation_verifier::OptimisticConfirmationVerifier,
         replay_stage::DUPLICATE_THRESHOLD,
-<<<<<<< HEAD
-        tower_storage::FileTowerStorage,
         validator::{BlockVerificationMethod, ValidatorConfig},
-=======
-        validator::ValidatorConfig,
->>>>>>> 0f417199
     },
     solana_download_utils::download_snapshot_archive,
     solana_entry::entry::create_ticks,
@@ -3062,43 +3057,6 @@
     t_scan.join().unwrap();
 }
 
-#[test]
-#[serial]
-<<<<<<< HEAD
-fn test_randomly_mixed_block_verification_methods_between_bootstrap_and_not() {
-    // tailored logging just to see two block verification methods are working correctly
-    solana_logger::setup_with_default(
-        "solana_metrics::metrics=warn,\
-         solana_core=warn,\
-         solana_runtime::installed_scheduler_pool=trace,\
-         solana_ledger::blockstore_processor=debug,\
-         info",
-    );
-
-    let num_nodes = 2;
-    let mut config = ClusterConfig::new_with_equal_stakes(
-        num_nodes,
-        DEFAULT_CLUSTER_LAMPORTS,
-        DEFAULT_NODE_STAKE,
-    );
-
-    // Randomly switch to use unified scheduler
-    config
-        .validator_configs
-        .iter_mut()
-        .choose(&mut rand::thread_rng())
-        .unwrap()
-        .block_verification_method = BlockVerificationMethod::UnifiedScheduler;
-
-    let local = LocalCluster::new(&mut config, SocketAddrSpace::Unspecified);
-    cluster_tests::spend_and_verify_all_nodes(
-        &local.entry_point_info,
-        &local.funding_keypair,
-        num_nodes,
-        HashSet::new(),
-        SocketAddrSpace::Unspecified,
-        &local.connection_cache,
-=======
 fn test_no_optimistic_confirmation_violation_with_tower() {
     do_test_optimistic_confirmation_violation_with_or_without_tower(true);
 }
@@ -5545,6 +5503,43 @@
         16,
         "test_duplicate_shreds_switch_failure",
         SocketAddrSpace::Unspecified,
->>>>>>> 0f417199
+    );
+}
+
+#[test]
+#[serial]
+fn test_randomly_mixed_block_verification_methods_between_bootstrap_and_not() {
+    // tailored logging just to see two block verification methods are working correctly
+    solana_logger::setup_with_default(
+        "solana_metrics::metrics=warn,\
+         solana_core=warn,\
+         solana_runtime::installed_scheduler_pool=trace,\
+         solana_ledger::blockstore_processor=debug,\
+         info",
+    );
+
+    let num_nodes = 2;
+    let mut config = ClusterConfig::new_with_equal_stakes(
+        num_nodes,
+        DEFAULT_CLUSTER_LAMPORTS,
+        DEFAULT_NODE_STAKE,
+    );
+
+    // Randomly switch to use unified scheduler
+    config
+        .validator_configs
+        .iter_mut()
+        .choose(&mut rand::thread_rng())
+        .unwrap()
+        .block_verification_method = BlockVerificationMethod::UnifiedScheduler;
+
+    let local = LocalCluster::new(&mut config, SocketAddrSpace::Unspecified);
+    cluster_tests::spend_and_verify_all_nodes(
+        &local.entry_point_info,
+        &local.funding_keypair,
+        num_nodes,
+        HashSet::new(),
+        SocketAddrSpace::Unspecified,
+        &local.connection_cache,
     );
 }