--- conflicted
+++ resolved
@@ -5491,7 +5491,6 @@
     );
 }
 
-<<<<<<< HEAD
 #[test]
 #[serial]
 fn test_randomly_mixed_block_verification_methods_between_bootstrap_and_not() {
@@ -5528,7 +5527,8 @@
         SocketAddrSpace::Unspecified,
         &local.connection_cache,
     );
-=======
+}
+
 /// Forks previous marked invalid should be marked as such in fork choice on restart
 #[test]
 #[serial]
@@ -5680,5 +5680,4 @@
         );
         sleep(Duration::from_millis(100));
     }
->>>>>>> 0083e426
 }