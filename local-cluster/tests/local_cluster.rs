#![allow(clippy::integer_arithmetic)]
use {
    assert_matches::assert_matches,
    common::*,
    crossbeam_channel::{unbounded, Receiver},
    gag::BufferRedirect,
    log::*,
    serial_test::serial,
    solana_client::{
        pubsub_client::PubsubClient,
        rpc_client::RpcClient,
        rpc_config::{RpcProgramAccountsConfig, RpcSignatureSubscribeConfig},
        rpc_response::RpcSignatureResult,
        thin_client::{create_client, ThinClient},
    },
    solana_core::{
        broadcast_stage::BroadcastStageType,
        consensus::{Tower, SWITCH_FORK_THRESHOLD, VOTE_THRESHOLD_DEPTH},
        optimistic_confirmation_verifier::OptimisticConfirmationVerifier,
        replay_stage::DUPLICATE_THRESHOLD,
        tower_storage::FileTowerStorage,
        validator::ValidatorConfig,
    },
    solana_download_utils::download_snapshot_archive,
    solana_gossip::gossip_service::discover_cluster,
    solana_ledger::{ancestor_iterator::AncestorIterator, blockstore::Blockstore},
    solana_local_cluster::{
        cluster::{Cluster, ClusterValidatorInfo},
        cluster_tests,
        local_cluster::{ClusterConfig, LocalCluster},
        validator_configs::*,
    },
    solana_runtime::{
        snapshot_archive_info::SnapshotArchiveInfoGetter,
        snapshot_package::SnapshotType,
        snapshot_utils::{self, ArchiveFormat},
    },
    solana_sdk::{
        account::AccountSharedData,
        client::{AsyncClient, SyncClient},
        clock::{self, Slot, DEFAULT_TICKS_PER_SLOT, MAX_PROCESSING_AGE},
        commitment_config::CommitmentConfig,
        epoch_schedule::MINIMUM_SLOTS_PER_EPOCH,
        genesis_config::ClusterType,
        poh_config::PohConfig,
        pubkey::Pubkey,
        signature::{Keypair, Signer},
        system_program, system_transaction,
    },
    solana_streamer::socket::SocketAddrSpace,
    solana_vote_program::vote_state::MAX_LOCKOUT_HISTORY,
    std::{
        collections::{HashMap, HashSet},
        fs,
        io::Read,
        iter,
        path::Path,
        sync::{
            atomic::{AtomicBool, Ordering},
            Arc,
        },
        thread::{sleep, Builder, JoinHandle},
        time::{Duration, Instant},
    },
};

mod common;

#[test]
fn test_local_cluster_start_and_exit() {
    solana_logger::setup();
    let num_nodes = 1;
    let cluster = LocalCluster::new_with_equal_stakes(
        num_nodes,
        DEFAULT_CLUSTER_LAMPORTS,
        DEFAULT_NODE_STAKE,
        SocketAddrSpace::Unspecified,
    );
    assert_eq!(cluster.validators.len(), num_nodes);
}

#[test]
fn test_local_cluster_start_and_exit_with_config() {
    solana_logger::setup();
    const NUM_NODES: usize = 1;
    let mut config = ClusterConfig {
        validator_configs: make_identical_validator_configs(
            &ValidatorConfig::default_for_test(),
            NUM_NODES,
        ),
        node_stakes: vec![DEFAULT_NODE_STAKE; NUM_NODES],
        cluster_lamports: DEFAULT_CLUSTER_LAMPORTS,
        ticks_per_slot: 8,
        slots_per_epoch: MINIMUM_SLOTS_PER_EPOCH as u64,
        stakers_slot_offset: MINIMUM_SLOTS_PER_EPOCH as u64,
        ..ClusterConfig::default()
    };
    let cluster = LocalCluster::new(&mut config, SocketAddrSpace::Unspecified);
    assert_eq!(cluster.validators.len(), NUM_NODES);
}

#[test]
#[serial]
fn test_spend_and_verify_all_nodes_1() {
    solana_logger::setup_with_default(RUST_LOG_FILTER);
    error!("test_spend_and_verify_all_nodes_1");
    let num_nodes = 1;
    let local = LocalCluster::new_with_equal_stakes(
        num_nodes,
        DEFAULT_CLUSTER_LAMPORTS,
        DEFAULT_NODE_STAKE,
        SocketAddrSpace::Unspecified,
    );
    cluster_tests::spend_and_verify_all_nodes(
        &local.entry_point_info,
        &local.funding_keypair,
        num_nodes,
        HashSet::new(),
        SocketAddrSpace::Unspecified,
    );
}

#[test]
#[serial]
fn test_spend_and_verify_all_nodes_2() {
    solana_logger::setup_with_default(RUST_LOG_FILTER);
    error!("test_spend_and_verify_all_nodes_2");
    let num_nodes = 2;
    let local = LocalCluster::new_with_equal_stakes(
        num_nodes,
        DEFAULT_CLUSTER_LAMPORTS,
        DEFAULT_NODE_STAKE,
        SocketAddrSpace::Unspecified,
    );
    cluster_tests::spend_and_verify_all_nodes(
        &local.entry_point_info,
        &local.funding_keypair,
        num_nodes,
        HashSet::new(),
        SocketAddrSpace::Unspecified,
    );
}

#[test]
#[serial]
fn test_spend_and_verify_all_nodes_3() {
    solana_logger::setup_with_default(RUST_LOG_FILTER);
    error!("test_spend_and_verify_all_nodes_3");
    let num_nodes = 3;
    let local = LocalCluster::new_with_equal_stakes(
        num_nodes,
        DEFAULT_CLUSTER_LAMPORTS,
        DEFAULT_NODE_STAKE,
        SocketAddrSpace::Unspecified,
    );
    cluster_tests::spend_and_verify_all_nodes(
        &local.entry_point_info,
        &local.funding_keypair,
        num_nodes,
        HashSet::new(),
        SocketAddrSpace::Unspecified,
    );
}

#[test]
#[serial]
fn test_local_cluster_signature_subscribe() {
    solana_logger::setup_with_default(RUST_LOG_FILTER);
    let num_nodes = 2;
    let cluster = LocalCluster::new_with_equal_stakes(
        num_nodes,
        DEFAULT_CLUSTER_LAMPORTS,
        DEFAULT_NODE_STAKE,
        SocketAddrSpace::Unspecified,
    );
    let nodes = cluster.get_node_pubkeys();

    // Get non leader
    let non_bootstrap_id = nodes
        .into_iter()
        .find(|id| *id != cluster.entry_point_info.id)
        .unwrap();
    let non_bootstrap_info = cluster.get_contact_info(&non_bootstrap_id).unwrap();

<<<<<<< HEAD
    let tx_client = create_client(non_bootstrap_info.client_facing_addr());
=======
    let (rpc, tpu) = non_bootstrap_info.client_facing_addr();
    let tx_client = create_client(rpc, tpu);

>>>>>>> 3d01c5a8
    let (blockhash, _) = tx_client
        .get_latest_blockhash_with_commitment(CommitmentConfig::processed())
        .unwrap();

    let mut transaction = system_transaction::transfer(
        &cluster.funding_keypair,
        &solana_sdk::pubkey::new_rand(),
        10,
        blockhash,
    );

    let (mut sig_subscribe_client, receiver) = PubsubClient::signature_subscribe(
        &format!("ws://{}", &non_bootstrap_info.rpc_pubsub.to_string()),
        &transaction.signatures[0],
        Some(RpcSignatureSubscribeConfig {
            commitment: Some(CommitmentConfig::processed()),
            enable_received_notification: Some(true),
        }),
    )
    .unwrap();

    tx_client
        .retry_transfer(&cluster.funding_keypair, &mut transaction, 5)
        .unwrap();

    let mut got_received_notification = false;
    loop {
        let responses: Vec<_> = receiver.try_iter().collect();
        let mut should_break = false;
        for response in responses {
            match response.value {
                RpcSignatureResult::ProcessedSignature(_) => {
                    should_break = true;
                    break;
                }
                RpcSignatureResult::ReceivedSignature(_) => {
                    got_received_notification = true;
                }
            }
        }

        if should_break {
            break;
        }
        sleep(Duration::from_millis(100));
    }

    // If we don't drop the cluster, the blocking web socket service
    // won't return, and the `sig_subscribe_client` won't shut down
    drop(cluster);
    sig_subscribe_client.shutdown().unwrap();
    assert!(got_received_notification);
}

#[test]
#[allow(unused_attributes)]
#[ignore]
fn test_spend_and_verify_all_nodes_env_num_nodes() {
    solana_logger::setup_with_default(RUST_LOG_FILTER);
    let num_nodes: usize = std::env::var("NUM_NODES")
        .expect("please set environment variable NUM_NODES")
        .parse()
        .expect("could not parse NUM_NODES as a number");
    let local = LocalCluster::new_with_equal_stakes(
        num_nodes,
        DEFAULT_CLUSTER_LAMPORTS,
        DEFAULT_NODE_STAKE,
        SocketAddrSpace::Unspecified,
    );
<<<<<<< HEAD
}

#[allow(unused_attributes)]
#[ignore]
#[test]
#[serial]
fn test_cluster_partition_1_2() {
    let empty = |_: &mut LocalCluster, _: &mut ()| {};
    let on_partition_resolved = |cluster: &mut LocalCluster, _: &mut ()| {
        cluster.check_for_new_roots(16, "PARTITION_TEST", SocketAddrSpace::Unspecified);
    };
    run_cluster_partition(
        &[vec![1], vec![1, 1]],
        None,
        (),
        empty,
        empty,
        on_partition_resolved,
        None,
        None,
        vec![],
    )
=======
    cluster_tests::spend_and_verify_all_nodes(
        &local.entry_point_info,
        &local.funding_keypair,
        num_nodes,
        HashSet::new(),
        SocketAddrSpace::Unspecified,
    );
>>>>>>> 3d01c5a8
}

#[test]
#[serial]
fn test_two_unbalanced_stakes() {
    solana_logger::setup_with_default(RUST_LOG_FILTER);
    error!("test_two_unbalanced_stakes");
    let validator_config = ValidatorConfig::default_for_test();
    let num_ticks_per_second = 100;
    let num_ticks_per_slot = 10;
    let num_slots_per_epoch = MINIMUM_SLOTS_PER_EPOCH as u64;

    let mut cluster = LocalCluster::new(
        &mut ClusterConfig {
            node_stakes: vec![DEFAULT_NODE_STAKE * 100, DEFAULT_NODE_STAKE],
            cluster_lamports: DEFAULT_CLUSTER_LAMPORTS + DEFAULT_NODE_STAKE * 100,
            validator_configs: make_identical_validator_configs(&validator_config, 2),
            ticks_per_slot: num_ticks_per_slot,
            slots_per_epoch: num_slots_per_epoch,
            stakers_slot_offset: num_slots_per_epoch,
            poh_config: PohConfig::new_sleep(Duration::from_millis(1000 / num_ticks_per_second)),
            ..ClusterConfig::default()
        },
        SocketAddrSpace::Unspecified,
    );

    cluster_tests::sleep_n_epochs(
        10.0,
        &cluster.genesis_config.poh_config,
        num_ticks_per_slot,
        num_slots_per_epoch,
    );
    cluster.close_preserve_ledgers();
    let leader_pubkey = cluster.entry_point_info.id;
    let leader_ledger = cluster.validators[&leader_pubkey].info.ledger_path.clone();
    cluster_tests::verify_ledger_ticks(&leader_ledger, num_ticks_per_slot as usize);
}

#[test]
#[serial]
fn test_forwarding() {
    solana_logger::setup_with_default(RUST_LOG_FILTER);
    // Set up a cluster where one node is never the leader, so all txs sent to this node
    // will be have to be forwarded in order to be confirmed
    let mut config = ClusterConfig {
        node_stakes: vec![DEFAULT_NODE_STAKE * 100, DEFAULT_NODE_STAKE],
        cluster_lamports: DEFAULT_CLUSTER_LAMPORTS + DEFAULT_NODE_STAKE * 100,
        validator_configs: make_identical_validator_configs(
            &ValidatorConfig::default_for_test(),
            2,
        ),
        ..ClusterConfig::default()
    };
    let cluster = LocalCluster::new(&mut config, SocketAddrSpace::Unspecified);

    let cluster_nodes = discover_cluster(
        &cluster.entry_point_info.gossip,
        2,
        SocketAddrSpace::Unspecified,
    )
    .unwrap();
    assert!(cluster_nodes.len() >= 2);

    let leader_pubkey = cluster.entry_point_info.id;

    let validator_info = cluster_nodes
        .iter()
        .find(|c| c.id != leader_pubkey)
        .unwrap();

    // Confirm that transactions were forwarded to and processed by the leader.
    cluster_tests::send_many_transactions(validator_info, &cluster.funding_keypair, 10, 20);
}

#[test]
#[serial]
fn test_restart_node() {
    solana_logger::setup_with_default(RUST_LOG_FILTER);
    error!("test_restart_node");
    let slots_per_epoch = MINIMUM_SLOTS_PER_EPOCH * 2;
    let ticks_per_slot = 16;
    let validator_config = ValidatorConfig::default_for_test();
    let mut cluster = LocalCluster::new(
        &mut ClusterConfig {
            node_stakes: vec![DEFAULT_NODE_STAKE],
            cluster_lamports: DEFAULT_CLUSTER_LAMPORTS,
            validator_configs: vec![safe_clone_config(&validator_config)],
            ticks_per_slot,
            slots_per_epoch,
            stakers_slot_offset: slots_per_epoch,
            ..ClusterConfig::default()
        },
        SocketAddrSpace::Unspecified,
    );
    let nodes = cluster.get_node_pubkeys();
    cluster_tests::sleep_n_epochs(
        1.0,
        &cluster.genesis_config.poh_config,
        clock::DEFAULT_TICKS_PER_SLOT,
        slots_per_epoch,
    );
    cluster.exit_restart_node(&nodes[0], validator_config, SocketAddrSpace::Unspecified);
    cluster_tests::sleep_n_epochs(
        0.5,
        &cluster.genesis_config.poh_config,
        clock::DEFAULT_TICKS_PER_SLOT,
        slots_per_epoch,
    );
    cluster_tests::send_many_transactions(
        &cluster.entry_point_info,
        &cluster.funding_keypair,
        10,
        1,
    );
}

#[test]
#[serial]
fn test_mainnet_beta_cluster_type() {
    solana_logger::setup_with_default(RUST_LOG_FILTER);

    let mut config = ClusterConfig {
        cluster_type: ClusterType::MainnetBeta,
        node_stakes: vec![DEFAULT_NODE_STAKE],
        cluster_lamports: DEFAULT_CLUSTER_LAMPORTS,
        validator_configs: make_identical_validator_configs(
            &ValidatorConfig::default_for_test(),
            1,
        ),
        ..ClusterConfig::default()
    };
    let cluster = LocalCluster::new(&mut config, SocketAddrSpace::Unspecified);
    let cluster_nodes = discover_cluster(
        &cluster.entry_point_info.gossip,
        1,
        SocketAddrSpace::Unspecified,
    )
    .unwrap();
    assert_eq!(cluster_nodes.len(), 1);

<<<<<<< HEAD
    let client = create_client(cluster.entry_point_info.client_facing_addr());
=======
    let (rpc, tpu) = cluster.entry_point_info.client_facing_addr();
    let client = create_client(rpc, tpu);
>>>>>>> 3d01c5a8

    // Programs that are available at epoch 0
    for program_id in [
        &solana_config_program::id(),
        &solana_sdk::system_program::id(),
        &solana_sdk::stake::program::id(),
        &solana_vote_program::id(),
        &solana_sdk::bpf_loader_deprecated::id(),
        &solana_sdk::bpf_loader::id(),
        &solana_sdk::bpf_loader_upgradeable::id(),
    ]
    .iter()
    {
        assert_matches!(
            (
                program_id,
                client
                    .get_account_with_commitment(program_id, CommitmentConfig::processed())
                    .unwrap()
            ),
            (_program_id, Some(_))
        );
    }

    // Programs that are not available at epoch 0
    for program_id in [].iter() {
        assert_eq!(
            (
                program_id,
                client
                    .get_account_with_commitment(program_id, CommitmentConfig::processed())
                    .unwrap()
            ),
            (program_id, None)
        );
    }
}

#[test]
#[serial]
fn test_snapshot_download() {
    solana_logger::setup_with_default(RUST_LOG_FILTER);
    // First set up the cluster with 1 node
    let snapshot_interval_slots = 50;
    let num_account_paths = 3;

    let leader_snapshot_test_config =
        setup_snapshot_validator_config(snapshot_interval_slots, num_account_paths);
    let validator_snapshot_test_config =
        setup_snapshot_validator_config(snapshot_interval_slots, num_account_paths);

    let stake = DEFAULT_NODE_STAKE;
    let mut config = ClusterConfig {
        node_stakes: vec![stake],
        cluster_lamports: DEFAULT_CLUSTER_LAMPORTS,
        validator_configs: make_identical_validator_configs(
            &leader_snapshot_test_config.validator_config,
            1,
        ),
        ..ClusterConfig::default()
    };

    let mut cluster = LocalCluster::new(&mut config, SocketAddrSpace::Unspecified);

    let full_snapshot_archives_dir = &leader_snapshot_test_config
        .validator_config
        .snapshot_config
        .as_ref()
        .unwrap()
        .full_snapshot_archives_dir;
    let incremental_snapshot_archives_dir = &leader_snapshot_test_config
        .validator_config
        .snapshot_config
        .as_ref()
        .unwrap()
        .incremental_snapshot_archives_dir;

    trace!("Waiting for snapshot");
    let full_snapshot_archive_info =
        cluster.wait_for_next_full_snapshot(full_snapshot_archives_dir);
    trace!("found: {}", full_snapshot_archive_info.path().display());

    // Download the snapshot, then boot a validator from it.
    download_snapshot_archive(
        &cluster.entry_point_info.rpc,
        full_snapshot_archives_dir,
        incremental_snapshot_archives_dir,
        (
            full_snapshot_archive_info.slot(),
            *full_snapshot_archive_info.hash(),
        ),
        SnapshotType::FullSnapshot,
        validator_snapshot_test_config
            .validator_config
            .snapshot_config
            .as_ref()
            .unwrap()
            .maximum_full_snapshot_archives_to_retain,
        validator_snapshot_test_config
            .validator_config
            .snapshot_config
            .as_ref()
            .unwrap()
            .maximum_incremental_snapshot_archives_to_retain,
        false,
        &mut None,
    )
    .unwrap();

    cluster.add_validator(
        &validator_snapshot_test_config.validator_config,
        stake,
        Arc::new(Keypair::new()),
        None,
        SocketAddrSpace::Unspecified,
    );
}

#[test]
#[serial]
fn test_incremental_snapshot_download() {
    solana_logger::setup_with_default(RUST_LOG_FILTER);
    // First set up the cluster with 1 node
    let accounts_hash_interval = 3;
    let incremental_snapshot_interval = accounts_hash_interval * 3;
    let full_snapshot_interval = incremental_snapshot_interval * 3;
    let num_account_paths = 3;

    let leader_snapshot_test_config = SnapshotValidatorConfig::new(
        full_snapshot_interval,
        incremental_snapshot_interval,
        accounts_hash_interval,
        num_account_paths,
    );
    let validator_snapshot_test_config = SnapshotValidatorConfig::new(
        full_snapshot_interval,
        incremental_snapshot_interval,
        accounts_hash_interval,
        num_account_paths,
    );

    let stake = DEFAULT_NODE_STAKE;
    let mut config = ClusterConfig {
        node_stakes: vec![stake],
        cluster_lamports: DEFAULT_CLUSTER_LAMPORTS,
        validator_configs: make_identical_validator_configs(
            &leader_snapshot_test_config.validator_config,
            1,
        ),
        ..ClusterConfig::default()
    };

    let mut cluster = LocalCluster::new(&mut config, SocketAddrSpace::Unspecified);

    let full_snapshot_archives_dir = &leader_snapshot_test_config
        .validator_config
        .snapshot_config
        .as_ref()
        .unwrap()
        .full_snapshot_archives_dir;
    let incremental_snapshot_archives_dir = &leader_snapshot_test_config
        .validator_config
        .snapshot_config
        .as_ref()
        .unwrap()
        .incremental_snapshot_archives_dir;

    debug!("snapshot config:\n\tfull snapshot interval: {}\n\tincremental snapshot interval: {}\n\taccounts hash interval: {}",
           full_snapshot_interval,
           incremental_snapshot_interval,
           accounts_hash_interval);
    debug!(
        "leader config:\n\tbank snapshots dir: {}\n\tfull snapshot archives dir: {}\n\tincremental snapshot archives dir: {}",
        leader_snapshot_test_config
            .bank_snapshots_dir
            .path()
            .display(),
        leader_snapshot_test_config
            .full_snapshot_archives_dir
            .path()
            .display(),
        leader_snapshot_test_config
            .incremental_snapshot_archives_dir
            .path()
            .display(),
    );
    debug!(
        "validator config:\n\tbank snapshots dir: {}\n\tfull snapshot archives dir: {}\n\tincremental snapshot archives dir: {}",
        validator_snapshot_test_config
            .bank_snapshots_dir
            .path()
            .display(),
        validator_snapshot_test_config
            .full_snapshot_archives_dir
            .path()
            .display(),
        validator_snapshot_test_config
            .incremental_snapshot_archives_dir
            .path()
            .display(),
    );

    trace!("Waiting for snapshots");
    let (incremental_snapshot_archive_info, full_snapshot_archive_info) = cluster
        .wait_for_next_incremental_snapshot(
            full_snapshot_archives_dir,
            incremental_snapshot_archives_dir,
        );
    trace!(
        "found: {} and {}",
        full_snapshot_archive_info.path().display(),
        incremental_snapshot_archive_info.path().display()
    );

    // Download the snapshots, then boot a validator from them.
    download_snapshot_archive(
        &cluster.entry_point_info.rpc,
        full_snapshot_archives_dir,
        incremental_snapshot_archives_dir,
        (
            full_snapshot_archive_info.slot(),
            *full_snapshot_archive_info.hash(),
        ),
        SnapshotType::FullSnapshot,
        validator_snapshot_test_config
            .validator_config
            .snapshot_config
            .as_ref()
            .unwrap()
            .maximum_full_snapshot_archives_to_retain,
        validator_snapshot_test_config
            .validator_config
            .snapshot_config
            .as_ref()
            .unwrap()
            .maximum_incremental_snapshot_archives_to_retain,
        false,
        &mut None,
    )
    .unwrap();

    download_snapshot_archive(
        &cluster.entry_point_info.rpc,
        full_snapshot_archives_dir,
        incremental_snapshot_archives_dir,
        (
            incremental_snapshot_archive_info.slot(),
            *incremental_snapshot_archive_info.hash(),
        ),
        SnapshotType::IncrementalSnapshot(incremental_snapshot_archive_info.base_slot()),
        validator_snapshot_test_config
            .validator_config
            .snapshot_config
            .as_ref()
            .unwrap()
            .maximum_full_snapshot_archives_to_retain,
        validator_snapshot_test_config
            .validator_config
            .snapshot_config
            .as_ref()
            .unwrap()
            .maximum_incremental_snapshot_archives_to_retain,
        false,
        &mut None,
    )
    .unwrap();

    cluster.add_validator(
        &validator_snapshot_test_config.validator_config,
        stake,
        Arc::new(Keypair::new()),
        None,
        SocketAddrSpace::Unspecified,
    );
}

/// Test the scenario where a node starts up from a snapshot and its blockstore has enough new
/// roots that cross the full snapshot interval.  In this scenario, the node needs to take a full
/// snapshot while processing the blockstore so that once the background services start up, there
/// is the correct full snapshot available to take subsequent incremental snapshots.
///
/// For this test...
/// - Start a leader node and run it long enough to take a full and incremental snapshot
/// - Download those snapshots to a validator node
/// - Copy the validator snapshots to a back up directory
/// - Start up the validator node
/// - Wait for the validator node to see enough root slots to cross the full snapshot interval
/// - Delete the snapshots on the validator node and restore the ones from the backup
/// - Restart the validator node to trigger the scenario we're trying to test
/// - Wait for the validator node to generate a new incremental snapshot
/// - Copy the new incremental snapshot (and its associated full snapshot) to another new validator
/// - Start up this new validator to ensure the snapshots from ^^^ are good
#[test]
#[serial]
fn test_incremental_snapshot_download_with_crossing_full_snapshot_interval_at_startup() {
    solana_logger::setup_with_default(RUST_LOG_FILTER);
    // If these intervals change, also make sure to change the loop timers accordingly.
    let accounts_hash_interval = 3;
    let incremental_snapshot_interval = accounts_hash_interval * 3;
    let full_snapshot_interval = incremental_snapshot_interval * 3;

    let num_account_paths = 3;
    let leader_snapshot_test_config = SnapshotValidatorConfig::new(
        full_snapshot_interval,
        incremental_snapshot_interval,
        accounts_hash_interval,
        num_account_paths,
    );
    let validator_snapshot_test_config = SnapshotValidatorConfig::new(
        full_snapshot_interval,
        incremental_snapshot_interval,
        accounts_hash_interval,
        num_account_paths,
    );
    let stake = DEFAULT_NODE_STAKE;
    let mut config = ClusterConfig {
        node_stakes: vec![stake],
        cluster_lamports: DEFAULT_CLUSTER_LAMPORTS,
        validator_configs: make_identical_validator_configs(
            &leader_snapshot_test_config.validator_config,
            1,
        ),
        ..ClusterConfig::default()
    };

    let mut cluster = LocalCluster::new(&mut config, SocketAddrSpace::Unspecified);

    info!("snapshot config:\n\tfull snapshot interval: {}\n\tincremental snapshot interval: {}\n\taccounts hash interval: {}",
           full_snapshot_interval,
           incremental_snapshot_interval,
           accounts_hash_interval);
    debug!(
        "leader config:\n\tbank snapshots dir: {}\n\tfull snapshot archives dir: {}\n\tincremental snapshot archives dir: {}",
        leader_snapshot_test_config
            .bank_snapshots_dir
            .path()
            .display(),
        leader_snapshot_test_config
            .full_snapshot_archives_dir
            .path()
            .display(),
        leader_snapshot_test_config
            .incremental_snapshot_archives_dir
            .path()
            .display(),
    );
    debug!(
        "validator config:\n\tbank snapshots dir: {}\n\tfull snapshot archives dir: {}\n\tincremental snapshot archives dir: {}",
        validator_snapshot_test_config
            .bank_snapshots_dir
            .path()
            .display(),
        validator_snapshot_test_config
            .full_snapshot_archives_dir
            .path()
            .display(),
        validator_snapshot_test_config
            .incremental_snapshot_archives_dir
            .path()
            .display(),
    );

    info!("Waiting for leader to create the next incremental snapshot...");
    let (incremental_snapshot_archive, full_snapshot_archive) =
        LocalCluster::wait_for_next_incremental_snapshot(
            &cluster,
            leader_snapshot_test_config
                .full_snapshot_archives_dir
                .path(),
            leader_snapshot_test_config
                .incremental_snapshot_archives_dir
                .path(),
        );
    info!(
        "Found snapshots:\n\tfull snapshot: {}\n\tincremental snapshot: {}",
        full_snapshot_archive.path().display(),
        incremental_snapshot_archive.path().display()
    );
    assert_eq!(
        full_snapshot_archive.slot(),
        incremental_snapshot_archive.base_slot()
    );
    info!("Waiting for leader to create snapshots... DONE");

    // Download the snapshots, then boot a validator from them.
    info!("Downloading full snapshot to validator...");
    download_snapshot_archive(
        &cluster.entry_point_info.rpc,
        validator_snapshot_test_config
            .full_snapshot_archives_dir
            .path(),
        validator_snapshot_test_config
            .incremental_snapshot_archives_dir
            .path(),
        (full_snapshot_archive.slot(), *full_snapshot_archive.hash()),
        SnapshotType::FullSnapshot,
        validator_snapshot_test_config
            .validator_config
            .snapshot_config
            .as_ref()
            .unwrap()
            .maximum_full_snapshot_archives_to_retain,
        validator_snapshot_test_config
            .validator_config
            .snapshot_config
            .as_ref()
            .unwrap()
            .maximum_incremental_snapshot_archives_to_retain,
        false,
        &mut None,
    )
    .unwrap();
    let downloaded_full_snapshot_archive = snapshot_utils::get_highest_full_snapshot_archive_info(
        validator_snapshot_test_config
            .full_snapshot_archives_dir
            .path(),
    )
    .unwrap();
    info!(
        "Downloaded full snapshot, slot: {}",
        downloaded_full_snapshot_archive.slot()
    );

    info!("Downloading incremental snapshot to validator...");
    download_snapshot_archive(
        &cluster.entry_point_info.rpc,
        validator_snapshot_test_config
            .full_snapshot_archives_dir
            .path(),
        validator_snapshot_test_config
            .incremental_snapshot_archives_dir
            .path(),
        (
            incremental_snapshot_archive.slot(),
            *incremental_snapshot_archive.hash(),
        ),
        SnapshotType::IncrementalSnapshot(incremental_snapshot_archive.base_slot()),
        validator_snapshot_test_config
            .validator_config
            .snapshot_config
            .as_ref()
            .unwrap()
            .maximum_full_snapshot_archives_to_retain,
        validator_snapshot_test_config
            .validator_config
            .snapshot_config
            .as_ref()
            .unwrap()
            .maximum_incremental_snapshot_archives_to_retain,
        false,
        &mut None,
    )
    .unwrap();
    let downloaded_incremental_snapshot_archive =
        snapshot_utils::get_highest_incremental_snapshot_archive_info(
            validator_snapshot_test_config
                .incremental_snapshot_archives_dir
                .path(),
            full_snapshot_archive.slot(),
        )
        .unwrap();
    info!(
        "Downloaded incremental snapshot, slot: {}, base slot: {}",
        downloaded_incremental_snapshot_archive.slot(),
        downloaded_incremental_snapshot_archive.base_slot(),
    );
    assert_eq!(
        downloaded_full_snapshot_archive.slot(),
        downloaded_incremental_snapshot_archive.base_slot()
    );

    // closure to copy files in a directory to another directory
    let copy_files = |from: &Path, to: &Path| {
        trace!(
            "copying files from dir {}, to dir {}",
            from.display(),
            to.display()
        );
        for entry in fs::read_dir(from).unwrap() {
            let entry = entry.unwrap();
            if entry.file_type().unwrap().is_dir() {
                continue;
            }
            let from_file_path = entry.path();
            let to_file_path = to.join(from_file_path.file_name().unwrap());
            trace!(
                "\t\tcopying file from {} to {}...",
                from_file_path.display(),
                to_file_path.display()
            );
            fs::copy(from_file_path, to_file_path).unwrap();
        }
    };
    // closure to delete files in a directory
    let delete_files = |dir: &Path| {
        trace!("deleting files in dir {}", dir.display());
        for entry in fs::read_dir(dir).unwrap() {
            let entry = entry.unwrap();
            if entry.file_type().unwrap().is_dir() {
                continue;
            }
            let file_path = entry.path();
            trace!("\t\tdeleting file {}...", file_path.display());
            fs::remove_file(file_path).unwrap();
        }
    };

    let copy_files_with_remote = |from: &Path, to: &Path| {
        copy_files(from, to);
        let remote_from = snapshot_utils::build_snapshot_archives_remote_dir(from);
        let remote_to = snapshot_utils::build_snapshot_archives_remote_dir(to);
        let _ = fs::create_dir_all(&remote_from);
        let _ = fs::create_dir_all(&remote_to);
        copy_files(&remote_from, &remote_to);
    };

    let delete_files_with_remote = |from: &Path| {
        delete_files(from);
        let remote_dir = snapshot_utils::build_snapshot_archives_remote_dir(from);
        let _ = fs::create_dir_all(&remote_dir);
        delete_files(&remote_dir);
    };

    // After downloading the snapshots, copy them over to a backup directory.  Later we'll need to
    // restart the node and guarantee that the only snapshots present are these initial ones.  So,
    // the easiest way to do that is create a backup now, delete the ones on the node before
    // restart, then copy the backup ones over again.
    let backup_validator_full_snapshot_archives_dir = tempfile::tempdir_in(farf_dir()).unwrap();
    trace!(
        "Backing up validator full snapshots to dir: {}...",
        backup_validator_full_snapshot_archives_dir.path().display()
    );
    copy_files_with_remote(
        validator_snapshot_test_config
            .full_snapshot_archives_dir
            .path(),
        backup_validator_full_snapshot_archives_dir.path(),
    );
    let backup_validator_incremental_snapshot_archives_dir =
        tempfile::tempdir_in(farf_dir()).unwrap();
    trace!(
        "Backing up validator incremental snapshots to dir: {}...",
        backup_validator_incremental_snapshot_archives_dir
            .path()
            .display()
    );
    copy_files_with_remote(
        validator_snapshot_test_config
            .incremental_snapshot_archives_dir
            .path(),
        backup_validator_incremental_snapshot_archives_dir.path(),
    );

    info!("Starting the validator...");
    let validator_identity = Arc::new(Keypair::new());
    cluster.add_validator(
        &validator_snapshot_test_config.validator_config,
        stake,
        validator_identity.clone(),
        None,
        SocketAddrSpace::Unspecified,
    );
    info!("Starting the validator... DONE");

    // To ensure that a snapshot will be taken during startup, the blockstore needs to have roots
    // that cross a full snapshot interval.
    let starting_slot = incremental_snapshot_archive.slot();
    let next_full_snapshot_slot = starting_slot + full_snapshot_interval;
    info!("Waiting for the validator to see enough slots to cross a full snapshot interval ({next_full_snapshot_slot})...");
    let timer = Instant::now();
    loop {
        let validator_current_slot = cluster
            .get_validator_client(&validator_identity.pubkey())
            .unwrap()
            .get_slot_with_commitment(CommitmentConfig::finalized())
            .unwrap();
        trace!("validator current slot: {validator_current_slot}");
        if validator_current_slot > next_full_snapshot_slot {
            break;
        }
        assert!(
            timer.elapsed() < Duration::from_secs(30),
            "It should not take longer than 30 seconds to cross the next full snapshot interval."
        );
        std::thread::yield_now();
    }
    info!(
        "Waited {:?} for the validator to see enough slots to cross a full snapshot interval... DONE", timer.elapsed()
    );

    // Get the highest full snapshot archive info for the validator, now that it has crossed the
    // next full snapshot interval.  We are going to use this to look up the same snapshot on the
    // leader, which we'll then use to compare to the full snapshot the validator will create
    // during startup.  This ensures the snapshot creation process during startup is correct.
    //
    // Putting this all in its own block so its clear we're only intended to keep the leader's info
    let leader_full_snapshot_archive_for_comparison = {
        let validator_full_snapshot = snapshot_utils::get_highest_full_snapshot_archive_info(
            validator_snapshot_test_config
                .full_snapshot_archives_dir
                .path(),
        )
        .unwrap();

        // Now get the same full snapshot on the LEADER that we just got from the validator
        let mut leader_full_snapshots = snapshot_utils::get_full_snapshot_archives(
            leader_snapshot_test_config
                .full_snapshot_archives_dir
                .path(),
        );
        leader_full_snapshots.retain(|full_snapshot| {
            full_snapshot.slot() == validator_full_snapshot.slot()
                && full_snapshot.hash() == validator_full_snapshot.hash()
        });
        let leader_full_snapshot = leader_full_snapshots.first().unwrap();

        // And for sanity, the full snapshot from the leader and the validator MUST be the same
        assert_eq!(
            (
                validator_full_snapshot.slot(),
                validator_full_snapshot.hash()
            ),
            (leader_full_snapshot.slot(), leader_full_snapshot.hash())
        );

        leader_full_snapshot.clone()
    };
    info!("leader full snapshot archive for comparison: {leader_full_snapshot_archive_for_comparison:#?}");

    info!("Delete all the snapshots on the validator and restore the originals from the backup...");
    delete_files_with_remote(
        validator_snapshot_test_config
            .full_snapshot_archives_dir
            .path(),
    );
    delete_files_with_remote(
        validator_snapshot_test_config
            .incremental_snapshot_archives_dir
            .path(),
    );
    copy_files_with_remote(
        backup_validator_full_snapshot_archives_dir.path(),
        validator_snapshot_test_config
            .full_snapshot_archives_dir
            .path(),
    );
    copy_files_with_remote(
        backup_validator_incremental_snapshot_archives_dir.path(),
        validator_snapshot_test_config
            .incremental_snapshot_archives_dir
            .path(),
    );
    info!(
        "Delete all the snapshots on the validator and restore the originals from the backup... DONE"
    );

    // Get the highest full snapshot slot *before* restarting, as a comparison
    let validator_full_snapshot_slot_at_startup =
        snapshot_utils::get_highest_full_snapshot_archive_slot(
            validator_snapshot_test_config
                .full_snapshot_archives_dir
                .path(),
        )
        .unwrap();

    info!(
        "Restarting the validator with full snapshot {validator_full_snapshot_slot_at_startup}..."
    );
    let validator_info = cluster.exit_node(&validator_identity.pubkey());
    cluster.restart_node(
        &validator_identity.pubkey(),
        validator_info,
        SocketAddrSpace::Unspecified,
    );
    info!("Restarting the validator... DONE");

    // Now, we want to ensure that the validator can make a new incremental snapshot based on the
    // new full snapshot that was created during the restart.
    info!("Waiting for the validator to make new snapshots...");
    let validator_next_full_snapshot_slot =
        validator_full_snapshot_slot_at_startup + full_snapshot_interval;
    let validator_next_incremental_snapshot_slot =
        validator_next_full_snapshot_slot + incremental_snapshot_interval;
    info!("Waiting for validator next full snapshot slot: {validator_next_full_snapshot_slot}");
    info!("Waiting for validator next incremental snapshot slot: {validator_next_incremental_snapshot_slot}");
    let timer = Instant::now();
    loop {
        if let Some(full_snapshot_slot) = snapshot_utils::get_highest_full_snapshot_archive_slot(
            validator_snapshot_test_config
                .full_snapshot_archives_dir
                .path(),
        ) {
            if full_snapshot_slot >= validator_next_full_snapshot_slot {
                if let Some(incremental_snapshot_slot) =
                    snapshot_utils::get_highest_incremental_snapshot_archive_slot(
                        validator_snapshot_test_config
                            .incremental_snapshot_archives_dir
                            .path(),
                        full_snapshot_slot,
                    )
                {
                    if incremental_snapshot_slot >= validator_next_incremental_snapshot_slot {
                        // specific incremental snapshot is not important, just that one was created
                        info!(
                             "Validator made new snapshots, full snapshot slot: {}, incremental snapshot slot: {}",
                             full_snapshot_slot,
                             incremental_snapshot_slot,
                        );
                        break;
                    }
                }
            }
        }

        assert!(
            timer.elapsed() < Duration::from_secs(30),
            "It should not take longer than 30 seconds to cross the next incremental snapshot interval."
        );
        std::thread::yield_now();
    }
    info!(
        "Waited {:?} for the validator to make new snapshots... DONE",
        timer.elapsed()
    );

    // Check to make sure that the full snapshot the validator created during startup is the same
    // or one greater than the snapshot the leader created.
    let validator_full_snapshot_archives = snapshot_utils::get_full_snapshot_archives(
        validator_snapshot_test_config
            .full_snapshot_archives_dir
            .path(),
    );
    info!("validator full snapshot archives: {validator_full_snapshot_archives:#?}");
    let validator_full_snapshot_archive_for_comparison = validator_full_snapshot_archives
        .into_iter()
        .find(|validator_full_snapshot_archive| {
            [
                leader_full_snapshot_archive_for_comparison.slot(),
                leader_full_snapshot_archive_for_comparison.slot() + full_snapshot_interval,
            ]
            .contains(&validator_full_snapshot_archive.slot())
        })
        .expect("validator created an unexpected full snapshot");
    info!("Validator full snapshot archive for comparison: {validator_full_snapshot_archive_for_comparison:#?}");

    if validator_full_snapshot_archive_for_comparison.slot()
        == leader_full_snapshot_archive_for_comparison.slot()
    {
        assert_eq!(
            validator_full_snapshot_archive_for_comparison.hash(),
            leader_full_snapshot_archive_for_comparison.hash(),
        );
    } else {
        info!("Hash check skipped due to slot mismatch");
    }

    // And lastly, startup another node with the new snapshots to ensure they work
    let final_validator_snapshot_test_config = SnapshotValidatorConfig::new(
        full_snapshot_interval,
        incremental_snapshot_interval,
        accounts_hash_interval,
        num_account_paths,
    );

    // Copy over the snapshots to the new node, but need to remove the tmp snapshot dir so it
    // doesn't break the simple copy_files closure.
    snapshot_utils::remove_tmp_snapshot_archives(
        validator_snapshot_test_config
            .full_snapshot_archives_dir
            .path(),
    );
    snapshot_utils::remove_tmp_snapshot_archives(
        validator_snapshot_test_config
            .incremental_snapshot_archives_dir
            .path(),
    );
    copy_files(
        validator_snapshot_test_config
            .full_snapshot_archives_dir
            .path(),
        final_validator_snapshot_test_config
            .full_snapshot_archives_dir
            .path(),
    );
    copy_files(
        validator_snapshot_test_config
            .incremental_snapshot_archives_dir
            .path(),
        final_validator_snapshot_test_config
            .incremental_snapshot_archives_dir
            .path(),
    );

    info!("Starting final validator...");
    let final_validator_identity = Arc::new(Keypair::new());
    cluster.add_validator(
        &final_validator_snapshot_test_config.validator_config,
        stake,
        final_validator_identity,
        None,
        SocketAddrSpace::Unspecified,
    );
    info!("Starting final validator... DONE");
}

#[allow(unused_attributes)]
#[test]
#[serial]
fn test_snapshot_restart_tower() {
    solana_logger::setup_with_default(RUST_LOG_FILTER);
    // First set up the cluster with 2 nodes
    let snapshot_interval_slots = 10;
    let num_account_paths = 2;

    let leader_snapshot_test_config =
        setup_snapshot_validator_config(snapshot_interval_slots, num_account_paths);
    let validator_snapshot_test_config =
        setup_snapshot_validator_config(snapshot_interval_slots, num_account_paths);

    let mut config = ClusterConfig {
        node_stakes: vec![DEFAULT_NODE_STAKE * 100, DEFAULT_NODE_STAKE],
        cluster_lamports: DEFAULT_CLUSTER_LAMPORTS + DEFAULT_NODE_STAKE * 100,
        validator_configs: vec![
            safe_clone_config(&leader_snapshot_test_config.validator_config),
            safe_clone_config(&validator_snapshot_test_config.validator_config),
        ],
        ..ClusterConfig::default()
    };

    let mut cluster = LocalCluster::new(&mut config, SocketAddrSpace::Unspecified);

    // Let the nodes run for a while, then stop one of the validators
    sleep(Duration::from_millis(5000));
    let all_pubkeys = cluster.get_node_pubkeys();
    let validator_id = all_pubkeys
        .into_iter()
        .find(|x| *x != cluster.entry_point_info.id)
        .unwrap();
    let validator_info = cluster.exit_node(&validator_id);

    // Get slot after which this was generated
    let full_snapshot_archives_dir = &leader_snapshot_test_config
        .validator_config
        .snapshot_config
        .as_ref()
        .unwrap()
        .full_snapshot_archives_dir;

    let full_snapshot_archive_info =
        cluster.wait_for_next_full_snapshot(full_snapshot_archives_dir);

    // Copy archive to validator's snapshot output directory
    let validator_archive_path = snapshot_utils::build_full_snapshot_archive_path(
        validator_snapshot_test_config
            .full_snapshot_archives_dir
            .into_path(),
        full_snapshot_archive_info.slot(),
        full_snapshot_archive_info.hash(),
        full_snapshot_archive_info.archive_format(),
    );
    fs::hard_link(full_snapshot_archive_info.path(), &validator_archive_path).unwrap();

    // Restart validator from snapshot, the validator's tower state in this snapshot
    // will contain slots < the root bank of the snapshot. Validator should not panic.
    cluster.restart_node(&validator_id, validator_info, SocketAddrSpace::Unspecified);

    // Test cluster can still make progress and get confirmations in tower
    // Use the restarted node as the discovery point so that we get updated
    // validator's ContactInfo
    let restarted_node_info = cluster.get_contact_info(&validator_id).unwrap();
    cluster_tests::spend_and_verify_all_nodes(
        restarted_node_info,
        &cluster.funding_keypair,
        1,
        HashSet::new(),
        SocketAddrSpace::Unspecified,
    );
}

#[test]
#[serial]
fn test_snapshots_blockstore_floor() {
    solana_logger::setup_with_default(RUST_LOG_FILTER);
    // First set up the cluster with 1 snapshotting leader
    let snapshot_interval_slots = 10;
    let num_account_paths = 4;

    let leader_snapshot_test_config =
        setup_snapshot_validator_config(snapshot_interval_slots, num_account_paths);
    let mut validator_snapshot_test_config =
        setup_snapshot_validator_config(snapshot_interval_slots, num_account_paths);

    let full_snapshot_archives_dir = &leader_snapshot_test_config
        .validator_config
        .snapshot_config
        .as_ref()
        .unwrap()
        .full_snapshot_archives_dir;

    let mut config = ClusterConfig {
        node_stakes: vec![DEFAULT_NODE_STAKE],
        cluster_lamports: DEFAULT_CLUSTER_LAMPORTS,
        validator_configs: make_identical_validator_configs(
            &leader_snapshot_test_config.validator_config,
            1,
        ),
        ..ClusterConfig::default()
    };

    let mut cluster = LocalCluster::new(&mut config, SocketAddrSpace::Unspecified);

    trace!("Waiting for snapshot tar to be generated with slot",);

    let archive_info = loop {
        let archive =
            snapshot_utils::get_highest_full_snapshot_archive_info(&full_snapshot_archives_dir);
        if archive.is_some() {
            trace!("snapshot exists");
            break archive.unwrap();
        }
        sleep(Duration::from_millis(5000));
    };

    // Copy archive to validator's snapshot output directory
    let validator_archive_path = snapshot_utils::build_full_snapshot_archive_path(
        validator_snapshot_test_config
            .full_snapshot_archives_dir
            .into_path(),
        archive_info.slot(),
        archive_info.hash(),
        ArchiveFormat::TarBzip2,
    );
    fs::hard_link(archive_info.path(), &validator_archive_path).unwrap();
    let slot_floor = archive_info.slot();

    // Start up a new node from a snapshot
    let cluster_nodes = discover_cluster(
        &cluster.entry_point_info.gossip,
        1,
        SocketAddrSpace::Unspecified,
    )
    .unwrap();
    let mut known_validators = HashSet::new();
    known_validators.insert(cluster_nodes[0].id);
    validator_snapshot_test_config
        .validator_config
        .known_validators = Some(known_validators);

    cluster.add_validator(
        &validator_snapshot_test_config.validator_config,
        DEFAULT_NODE_STAKE,
        Arc::new(Keypair::new()),
        None,
        SocketAddrSpace::Unspecified,
    );
    let all_pubkeys = cluster.get_node_pubkeys();
    let validator_id = all_pubkeys
        .into_iter()
        .find(|x| *x != cluster.entry_point_info.id)
        .unwrap();
    let validator_client = cluster.get_validator_client(&validator_id).unwrap();
    let mut current_slot = 0;

    // Let this validator run a while with repair
    let target_slot = slot_floor + 40;
    while current_slot <= target_slot {
        trace!("current_slot: {}", current_slot);
        if let Ok(slot) = validator_client.get_slot_with_commitment(CommitmentConfig::processed()) {
            current_slot = slot;
        } else {
            continue;
        }
        sleep(Duration::from_secs(1));
    }

    // Check the validator ledger doesn't contain any slots < slot_floor
    cluster.close_preserve_ledgers();
    let validator_ledger_path = &cluster.validators[&validator_id];
    let blockstore = Blockstore::open(&validator_ledger_path.info.ledger_path).unwrap();

    // Skip the zeroth slot in blockstore that the ledger is initialized with
    let (first_slot, _) = blockstore.slot_meta_iterator(1).unwrap().next().unwrap();

    assert_eq!(first_slot, slot_floor);
}

#[test]
#[serial]
fn test_snapshots_restart_validity() {
    solana_logger::setup_with_default(RUST_LOG_FILTER);
    let snapshot_interval_slots = 10;
    let num_account_paths = 1;
    let mut snapshot_test_config =
        setup_snapshot_validator_config(snapshot_interval_slots, num_account_paths);
    let full_snapshot_archives_dir = &snapshot_test_config
        .validator_config
        .snapshot_config
        .as_ref()
        .unwrap()
        .full_snapshot_archives_dir;

    // Set up the cluster with 1 snapshotting validator
    let mut all_account_storage_dirs = vec![vec![]];

    std::mem::swap(
        &mut all_account_storage_dirs[0],
        &mut snapshot_test_config.account_storage_dirs,
    );

    let mut config = ClusterConfig {
        node_stakes: vec![DEFAULT_NODE_STAKE],
        cluster_lamports: DEFAULT_CLUSTER_LAMPORTS,
        validator_configs: make_identical_validator_configs(
            &snapshot_test_config.validator_config,
            1,
        ),
        ..ClusterConfig::default()
    };

    // Create and reboot the node from snapshot `num_runs` times
    let num_runs = 3;
    let mut expected_balances = HashMap::new();
    let mut cluster = LocalCluster::new(&mut config, SocketAddrSpace::Unspecified);
    for i in 1..num_runs {
        info!("run {}", i);
        // Push transactions to one of the nodes and confirm that transactions were
        // forwarded to and processed.
        trace!("Sending transactions");
        let new_balances = cluster_tests::send_many_transactions(
            &cluster.entry_point_info,
            &cluster.funding_keypair,
            10,
            10,
        );

        expected_balances.extend(new_balances);

        cluster.wait_for_next_full_snapshot(full_snapshot_archives_dir);

        // Create new account paths since validator exit is not guaranteed to cleanup RPC threads,
        // which may delete the old accounts on exit at any point
        let (new_account_storage_dirs, new_account_storage_paths) =
            generate_account_paths(num_account_paths);
        all_account_storage_dirs.push(new_account_storage_dirs);
        snapshot_test_config.validator_config.account_paths = new_account_storage_paths;

        // Restart node
        trace!("Restarting cluster from snapshot");
        let nodes = cluster.get_node_pubkeys();
        cluster.exit_restart_node(
            &nodes[0],
            safe_clone_config(&snapshot_test_config.validator_config),
            SocketAddrSpace::Unspecified,
        );

        // Verify account balances on validator
        trace!("Verifying balances");
        cluster_tests::verify_balances(expected_balances.clone(), &cluster.entry_point_info);

        // Check that we can still push transactions
        trace!("Spending and verifying");
        cluster_tests::spend_and_verify_all_nodes(
            &cluster.entry_point_info,
            &cluster.funding_keypair,
            1,
            HashSet::new(),
            SocketAddrSpace::Unspecified,
        );
    }
}

#[test]
#[serial]
#[allow(unused_attributes)]
#[ignore]
fn test_fail_entry_verification_leader() {
    let leader_stake = (DUPLICATE_THRESHOLD * 100.0) as u64 + 1;
    let validator_stake1 = (100 - leader_stake) / 2;
    let validator_stake2 = 100 - leader_stake - validator_stake1;
    let (cluster, _) = test_faulty_node(
        BroadcastStageType::FailEntryVerification,
        vec![leader_stake, validator_stake1, validator_stake2],
    );
    cluster.check_for_new_roots(
        16,
        "test_fail_entry_verification_leader",
        SocketAddrSpace::Unspecified,
    );
}

#[test]
#[serial]
#[ignore]
#[allow(unused_attributes)]
fn test_fake_shreds_broadcast_leader() {
    let node_stakes = vec![300, 100];
    let (cluster, _) = test_faulty_node(BroadcastStageType::BroadcastFakeShreds, node_stakes);
    cluster.check_for_new_roots(
        16,
        "test_fake_shreds_broadcast_leader",
        SocketAddrSpace::Unspecified,
    );
}

#[test]
fn test_wait_for_max_stake() {
    solana_logger::setup_with_default(RUST_LOG_FILTER);
    let validator_config = ValidatorConfig::default_for_test();
    let mut config = ClusterConfig {
        cluster_lamports: DEFAULT_CLUSTER_LAMPORTS,
        node_stakes: vec![DEFAULT_NODE_STAKE; 4],
        validator_configs: make_identical_validator_configs(&validator_config, 4),
        ..ClusterConfig::default()
    };
    let cluster = LocalCluster::new(&mut config, SocketAddrSpace::Unspecified);
    let client = RpcClient::new_socket(cluster.entry_point_info.rpc);

    assert!(client
        .wait_for_max_stake(CommitmentConfig::default(), 33.0f32)
        .is_ok());
    assert!(client.get_slot().unwrap() > 10);
}

#[test]
// Test that when a leader is leader for banks B_i..B_{i+n}, and B_i is not
// votable, then B_{i+1} still chains to B_i
fn test_no_voting() {
    solana_logger::setup_with_default(RUST_LOG_FILTER);
    let validator_config = ValidatorConfig {
        voting_disabled: true,
        ..ValidatorConfig::default_for_test()
    };
    let mut config = ClusterConfig {
        cluster_lamports: DEFAULT_CLUSTER_LAMPORTS,
        node_stakes: vec![DEFAULT_NODE_STAKE],
        validator_configs: vec![validator_config],
        ..ClusterConfig::default()
    };
    let mut cluster = LocalCluster::new(&mut config, SocketAddrSpace::Unspecified);
    let client = cluster
        .get_validator_client(&cluster.entry_point_info.id)
        .unwrap();
    loop {
        let last_slot = client
            .get_slot_with_commitment(CommitmentConfig::processed())
            .expect("Couldn't get slot");
        if last_slot > 4 * VOTE_THRESHOLD_DEPTH as u64 {
            break;
        }
        sleep(Duration::from_secs(1));
    }

    cluster.close_preserve_ledgers();
    let leader_pubkey = cluster.entry_point_info.id;
    let ledger_path = cluster.validators[&leader_pubkey].info.ledger_path.clone();
    let ledger = Blockstore::open(&ledger_path).unwrap();
    for i in 0..2 * VOTE_THRESHOLD_DEPTH {
        let meta = ledger.meta(i as u64).unwrap().unwrap();
        let parent = meta.parent_slot;
        let expected_parent = i.saturating_sub(1);
        assert_eq!(parent, Some(expected_parent as u64));
    }
}

#[test]
#[serial]
fn test_optimistic_confirmation_violation_detection() {
    solana_logger::setup_with_default(RUST_LOG_FILTER);
    // First set up the cluster with 2 nodes
    let slots_per_epoch = 2048;
    let node_stakes = vec![51 * DEFAULT_NODE_STAKE, 50 * DEFAULT_NODE_STAKE];
    let validator_keys: Vec<_> = vec![
        "4qhhXNTbKD1a5vxDDLZcHKj7ELNeiivtUBxn3wUK1F5VRsQVP89VUhfXqSfgiFB14GfuBgtrQ96n9NvWQADVkcCg",
        "3kHBzVwie5vTEaY6nFCPeFT8qDpoXzn7dCEioGRNBTnUDpvwnG85w8Wq63gVWpVTP8k2a8cgcWRjSXyUkEygpXWS",
    ]
    .iter()
    .map(|s| (Arc::new(Keypair::from_base58_string(s)), true))
    .take(node_stakes.len())
    .collect();
    let mut config = ClusterConfig {
        cluster_lamports: DEFAULT_CLUSTER_LAMPORTS + node_stakes.iter().sum::<u64>(),
        node_stakes: node_stakes.clone(),
        validator_configs: make_identical_validator_configs(
            &ValidatorConfig::default_for_test(),
            node_stakes.len(),
        ),
        validator_keys: Some(validator_keys),
        slots_per_epoch,
        stakers_slot_offset: slots_per_epoch,
        skip_warmup_slots: true,
        ..ClusterConfig::default()
    };
    let mut cluster = LocalCluster::new(&mut config, SocketAddrSpace::Unspecified);
    let entry_point_id = cluster.entry_point_info.id;
    // Let the nodes run for a while. Wait for validators to vote on slot `S`
    // so that the vote on `S-1` is definitely in gossip and optimistic confirmation is
    // detected on slot `S-1` for sure, then stop the heavier of the two
    // validators
    let client = cluster.get_validator_client(&entry_point_id).unwrap();
    let mut prev_voted_slot = 0;
    loop {
        let last_voted_slot = client
            .get_slot_with_commitment(CommitmentConfig::processed())
            .unwrap();
        if last_voted_slot > 50 {
            if prev_voted_slot == 0 {
                prev_voted_slot = last_voted_slot;
            } else {
                break;
            }
        }
        sleep(Duration::from_millis(100));
    }

    let exited_validator_info = cluster.exit_node(&entry_point_id);

    // Mark fork as dead on the heavier validator, this should make the fork effectively
    // dead, even though it was optimistically confirmed. The smaller validator should
    // create and jump over to a new fork
    // Also, remove saved tower to intentionally make the restarted validator to violate the
    // optimistic confirmation
    {
        let blockstore = open_blockstore(&exited_validator_info.info.ledger_path);
        info!(
            "Setting slot: {} on main fork as dead, should cause fork",
            prev_voted_slot
        );
        // Necessary otherwise tower will inform this validator that it's latest
        // vote is on slot `prev_voted_slot`. This will then prevent this validator
        // from resetting to the parent of `prev_voted_slot` to create an alternative fork because
        // 1) Validator can't vote on earlier ancestor of last vote due to switch threshold (can't vote
        // on ancestors of last vote)
        // 2) Won't reset to this earlier ancestor becasue reset can only happen on same voted fork if
        // it's for the last vote slot or later
        remove_tower(&exited_validator_info.info.ledger_path, &entry_point_id);
        blockstore.set_dead_slot(prev_voted_slot).unwrap();
    }

    {
        // Buffer stderr to detect optimistic slot violation log
        let buf = std::env::var("OPTIMISTIC_CONF_TEST_DUMP_LOG")
            .err()
            .map(|_| BufferRedirect::stderr().unwrap());
        cluster.restart_node(
            &entry_point_id,
            exited_validator_info,
            SocketAddrSpace::Unspecified,
        );

        // Wait for a root > prev_voted_slot to be set. Because the root is on a
        // different fork than `prev_voted_slot`, then optimistic confirmation is
        // violated
        let client = cluster.get_validator_client(&entry_point_id).unwrap();
        loop {
            let last_root = client
                .get_slot_with_commitment(CommitmentConfig::finalized())
                .unwrap();
            if last_root > prev_voted_slot {
                break;
            }
            sleep(Duration::from_millis(100));
        }

        // Check to see that validator detected optimistic confirmation for
        // `prev_voted_slot` failed
        let expected_log =
            OptimisticConfirmationVerifier::format_optimistic_confirmed_slot_violation_log(
                prev_voted_slot,
            );
        // Violation detection thread can be behind so poll logs up to 10 seconds
        if let Some(mut buf) = buf {
            let start = Instant::now();
            let mut success = false;
            let mut output = String::new();
            while start.elapsed().as_secs() < 10 {
                buf.read_to_string(&mut output).unwrap();
                if output.contains(&expected_log) {
                    success = true;
                    break;
                }
                sleep(Duration::from_millis(10));
            }
            print!("{}", output);
            assert!(success);
        } else {
            panic!("dumped log and disabled testing");
        }
    }

    // Make sure validator still makes progress
    cluster_tests::check_for_new_roots(
        16,
        &[cluster.get_contact_info(&entry_point_id).unwrap().clone()],
        "test_optimistic_confirmation_violation",
    );
}

#[test]
#[serial]
fn test_validator_saves_tower() {
    solana_logger::setup_with_default(RUST_LOG_FILTER);

    let validator_config = ValidatorConfig {
        require_tower: true,
        ..ValidatorConfig::default_for_test()
    };
    let validator_identity_keypair = Arc::new(Keypair::new());
    let validator_id = validator_identity_keypair.pubkey();
    let mut config = ClusterConfig {
        cluster_lamports: DEFAULT_CLUSTER_LAMPORTS,
        node_stakes: vec![DEFAULT_NODE_STAKE],
        validator_configs: vec![validator_config],
        validator_keys: Some(vec![(validator_identity_keypair.clone(), true)]),
        ..ClusterConfig::default()
    };
    let mut cluster = LocalCluster::new(&mut config, SocketAddrSpace::Unspecified);

    let validator_client = cluster.get_validator_client(&validator_id).unwrap();

    let ledger_path = cluster
        .validators
        .get(&validator_id)
        .unwrap()
        .info
        .ledger_path
        .clone();

    let file_tower_storage = FileTowerStorage::new(ledger_path.clone());

    // Wait for some votes to be generated
    loop {
        if let Ok(slot) = validator_client.get_slot_with_commitment(CommitmentConfig::processed()) {
            trace!("current slot: {}", slot);
            if slot > 2 {
                break;
            }
        }
        sleep(Duration::from_millis(10));
    }

    // Stop validator and check saved tower
    let validator_info = cluster.exit_node(&validator_id);
    let tower1 = Tower::restore(&file_tower_storage, &validator_id).unwrap();
    trace!("tower1: {:?}", tower1);
    assert_eq!(tower1.root(), 0);
    assert!(tower1.last_voted_slot().is_some());

    // Restart the validator and wait for a new root
    cluster.restart_node(&validator_id, validator_info, SocketAddrSpace::Unspecified);
    let validator_client = cluster.get_validator_client(&validator_id).unwrap();

    // Wait for the first new root
    let last_replayed_root = loop {
        #[allow(deprecated)]
        // This test depends on knowing the immediate root, without any delay from the commitment
        // service, so the deprecated CommitmentConfig::root() is retained
        if let Ok(root) = validator_client.get_slot_with_commitment(CommitmentConfig::root()) {
            trace!("current root: {}", root);
            if root > 0 {
                break root;
            }
        }
        sleep(Duration::from_millis(50));
    };

    // Stop validator, and check saved tower
    let validator_info = cluster.exit_node(&validator_id);
    let tower2 = Tower::restore(&file_tower_storage, &validator_id).unwrap();
    trace!("tower2: {:?}", tower2);
    assert_eq!(tower2.root(), last_replayed_root);

    // Rollback saved tower to `tower1` to simulate a validator starting from a newer snapshot
    // without having to wait for that snapshot to be generated in this test
    tower1
        .save(&file_tower_storage, &validator_identity_keypair)
        .unwrap();

    cluster.restart_node(&validator_id, validator_info, SocketAddrSpace::Unspecified);
    let validator_client = cluster.get_validator_client(&validator_id).unwrap();

    // Wait for a new root, demonstrating the validator was able to make progress from the older `tower1`
    let new_root = loop {
        #[allow(deprecated)]
        // This test depends on knowing the immediate root, without any delay from the commitment
        // service, so the deprecated CommitmentConfig::root() is retained
        if let Ok(root) = validator_client.get_slot_with_commitment(CommitmentConfig::root()) {
            trace!(
                "current root: {}, last_replayed_root: {}",
                root,
                last_replayed_root
            );
            if root > last_replayed_root {
                break root;
            }
        }
        sleep(Duration::from_millis(50));
    };

    // Check the new root is reflected in the saved tower state
    let mut validator_info = cluster.exit_node(&validator_id);
    let tower3 = Tower::restore(&file_tower_storage, &validator_id).unwrap();
    trace!("tower3: {:?}", tower3);
    let tower3_root = tower3.root();
    assert!(tower3_root >= new_root);

    // Remove the tower file entirely and allow the validator to start without a tower.  It will
    // rebuild tower from its vote account contents
    remove_tower(&ledger_path, &validator_id);
    validator_info.config.require_tower = false;

    cluster.restart_node(&validator_id, validator_info, SocketAddrSpace::Unspecified);
    let validator_client = cluster.get_validator_client(&validator_id).unwrap();

    // Wait for another new root
    let new_root = loop {
        #[allow(deprecated)]
        // This test depends on knowing the immediate root, without any delay from the commitment
        // service, so the deprecated CommitmentConfig::root() is retained
        if let Ok(root) = validator_client.get_slot_with_commitment(CommitmentConfig::root()) {
            trace!("current root: {}, last tower root: {}", root, tower3_root);
            if root > tower3_root {
                break root;
            }
        }
        sleep(Duration::from_millis(50));
    };

    cluster.close_preserve_ledgers();

    let tower4 = Tower::restore(&file_tower_storage, &validator_id).unwrap();
    trace!("tower4: {:?}", tower4);
    assert!(tower4.root() >= new_root);
}

fn root_in_tower(tower_path: &Path, node_pubkey: &Pubkey) -> Option<Slot> {
    restore_tower(tower_path, node_pubkey).map(|tower| tower.root())
}

enum ClusterMode {
    MasterOnly,
    MasterSlave,
}

fn do_test_future_tower(cluster_mode: ClusterMode) {
    solana_logger::setup_with_default(RUST_LOG_FILTER);

    // First set up the cluster with 4 nodes
    let slots_per_epoch = 2048;
    let node_stakes = match cluster_mode {
        ClusterMode::MasterOnly => vec![DEFAULT_NODE_STAKE],
        ClusterMode::MasterSlave => vec![DEFAULT_NODE_STAKE * 100, DEFAULT_NODE_STAKE],
    };

    let validator_keys = vec![
        "28bN3xyvrP4E8LwEgtLjhnkb7cY4amQb6DrYAbAYjgRV4GAGgkVM2K7wnxnAS7WDneuavza7x21MiafLu1HkwQt4",
        "2saHBBoTkLMmttmPQP8KfBkcCw45S5cwtV3wTdGCscRC8uxdgvHxpHiWXKx4LvJjNJtnNcbSv5NdheokFFqnNDt8",
    ]
    .iter()
    .map(|s| (Arc::new(Keypair::from_base58_string(s)), true))
    .take(node_stakes.len())
    .collect::<Vec<_>>();
    let validators = validator_keys
        .iter()
        .map(|(kp, _)| kp.pubkey())
        .collect::<Vec<_>>();
    let validator_a_pubkey = match cluster_mode {
        ClusterMode::MasterOnly => validators[0],
        ClusterMode::MasterSlave => validators[1],
    };

    let mut config = ClusterConfig {
        cluster_lamports: DEFAULT_CLUSTER_LAMPORTS + DEFAULT_NODE_STAKE * 100,
        node_stakes: node_stakes.clone(),
        validator_configs: make_identical_validator_configs(
            &ValidatorConfig::default_for_test(),
            node_stakes.len(),
        ),
        validator_keys: Some(validator_keys),
        slots_per_epoch,
        stakers_slot_offset: slots_per_epoch,
        skip_warmup_slots: true,
        ..ClusterConfig::default()
    };
    let mut cluster = LocalCluster::new(&mut config, SocketAddrSpace::Unspecified);

    let val_a_ledger_path = cluster.ledger_path(&validator_a_pubkey);

    loop {
        sleep(Duration::from_millis(100));

        if let Some(root) = root_in_tower(&val_a_ledger_path, &validator_a_pubkey) {
            if root >= 15 {
                break;
            }
        }
    }
    let purged_slot_before_restart = 10;
    let validator_a_info = cluster.exit_node(&validator_a_pubkey);
    {
        // create a warped future tower without mangling the tower itself
        info!(
            "Revert blockstore before slot {} and effectively create a future tower",
            purged_slot_before_restart,
        );
        let blockstore = open_blockstore(&val_a_ledger_path);
        purge_slots(&blockstore, purged_slot_before_restart, 100);
    }

    cluster.restart_node(
        &validator_a_pubkey,
        validator_a_info,
        SocketAddrSpace::Unspecified,
    );

    let mut newly_rooted = false;
    let some_root_after_restart = purged_slot_before_restart + 25; // 25 is arbitrary; just wait a bit
    for _ in 0..600 {
        sleep(Duration::from_millis(100));

        if let Some(root) = root_in_tower(&val_a_ledger_path, &validator_a_pubkey) {
            if root >= some_root_after_restart {
                newly_rooted = true;
                break;
            }
        }
    }
    let _validator_a_info = cluster.exit_node(&validator_a_pubkey);
    if newly_rooted {
        // there should be no forks; i.e. monotonically increasing ancestor chain
        let (last_vote, _) = last_vote_in_tower(&val_a_ledger_path, &validator_a_pubkey).unwrap();
        let blockstore = open_blockstore(&val_a_ledger_path);
        let actual_block_ancestors = AncestorIterator::new_inclusive(last_vote, &blockstore)
            .take_while(|a| *a >= some_root_after_restart)
            .collect::<Vec<_>>();
        let expected_countinuous_no_fork_votes = (some_root_after_restart..=last_vote)
            .rev()
            .collect::<Vec<_>>();
        assert_eq!(actual_block_ancestors, expected_countinuous_no_fork_votes);
        assert!(actual_block_ancestors.len() > MAX_LOCKOUT_HISTORY);
        info!("validator managed to handle future tower!");
    } else {
        panic!("no root detected");
    }
}

#[test]
#[serial]
fn test_future_tower_master_only() {
    do_test_future_tower(ClusterMode::MasterOnly);
}

#[test]
#[serial]
fn test_future_tower_master_slave() {
    do_test_future_tower(ClusterMode::MasterSlave);
}

#[test]
fn test_hard_fork_invalidates_tower() {
    solana_logger::setup_with_default(RUST_LOG_FILTER);

    // First set up the cluster with 2 nodes
    let slots_per_epoch = 2048;
    let node_stakes = vec![60 * DEFAULT_NODE_STAKE, 40 * DEFAULT_NODE_STAKE];

    let validator_keys = vec![
        "28bN3xyvrP4E8LwEgtLjhnkb7cY4amQb6DrYAbAYjgRV4GAGgkVM2K7wnxnAS7WDneuavza7x21MiafLu1HkwQt4",
        "2saHBBoTkLMmttmPQP8KfBkcCw45S5cwtV3wTdGCscRC8uxdgvHxpHiWXKx4LvJjNJtnNcbSv5NdheokFFqnNDt8",
    ]
    .iter()
    .map(|s| (Arc::new(Keypair::from_base58_string(s)), true))
    .take(node_stakes.len())
    .collect::<Vec<_>>();
    let validators = validator_keys
        .iter()
        .map(|(kp, _)| kp.pubkey())
        .collect::<Vec<_>>();

    let validator_a_pubkey = validators[0];
    let validator_b_pubkey = validators[1];

    let mut config = ClusterConfig {
        cluster_lamports: DEFAULT_CLUSTER_LAMPORTS + node_stakes.iter().sum::<u64>(),
        node_stakes: node_stakes.clone(),
        validator_configs: make_identical_validator_configs(
            &ValidatorConfig::default_for_test(),
            node_stakes.len(),
        ),
        validator_keys: Some(validator_keys),
        slots_per_epoch,
        stakers_slot_offset: slots_per_epoch,
        skip_warmup_slots: true,
        ..ClusterConfig::default()
    };
    let cluster = std::sync::Arc::new(std::sync::Mutex::new(LocalCluster::new(
        &mut config,
        SocketAddrSpace::Unspecified,
    )));

    let val_a_ledger_path = cluster.lock().unwrap().ledger_path(&validator_a_pubkey);

    let min_root = 15;
    loop {
        sleep(Duration::from_millis(100));

        if let Some(root) = root_in_tower(&val_a_ledger_path, &validator_a_pubkey) {
            if root >= min_root {
                break;
            }
        }
    }

    let mut validator_a_info = cluster.lock().unwrap().exit_node(&validator_a_pubkey);
    let mut validator_b_info = cluster.lock().unwrap().exit_node(&validator_b_pubkey);

    // setup hard fork at slot < a previously rooted slot!
    let hard_fork_slot = min_root - 5;
    let hard_fork_slots = Some(vec![hard_fork_slot]);
    let mut hard_forks = solana_sdk::hard_forks::HardForks::default();
    hard_forks.register(hard_fork_slot);

    let expected_shred_version = solana_sdk::shred_version::compute_shred_version(
        &cluster.lock().unwrap().genesis_config.hash(),
        Some(&hard_forks),
    );

    validator_a_info.config.new_hard_forks = hard_fork_slots.clone();
    validator_a_info.config.wait_for_supermajority = Some(hard_fork_slot);
    validator_a_info.config.expected_shred_version = Some(expected_shred_version);

    validator_b_info.config.new_hard_forks = hard_fork_slots;
    validator_b_info.config.wait_for_supermajority = Some(hard_fork_slot);
    validator_b_info.config.expected_shred_version = Some(expected_shred_version);

    // Clear ledger of all slots post hard fork
    {
        let blockstore_a = open_blockstore(&validator_a_info.info.ledger_path);
        let blockstore_b = open_blockstore(&validator_b_info.info.ledger_path);
        purge_slots(&blockstore_a, hard_fork_slot + 1, 100);
        purge_slots(&blockstore_b, hard_fork_slot + 1, 100);
    }

    // restart validator A first
    let cluster_for_a = cluster.clone();
    // Spawn a thread because wait_for_supermajority blocks in Validator::new()!
    let thread = std::thread::spawn(move || {
        let restart_context = cluster_for_a
            .lock()
            .unwrap()
            .create_restart_context(&validator_a_pubkey, &mut validator_a_info);
        let restarted_validator_info = LocalCluster::restart_node_with_context(
            validator_a_info,
            restart_context,
            SocketAddrSpace::Unspecified,
        );
        cluster_for_a
            .lock()
            .unwrap()
            .add_node(&validator_a_pubkey, restarted_validator_info);
    });

    // test validator A actually to wait for supermajority
    let mut last_vote = None;
    for _ in 0..10 {
        sleep(Duration::from_millis(1000));

        let (new_last_vote, _) =
            last_vote_in_tower(&val_a_ledger_path, &validator_a_pubkey).unwrap();
        if let Some(last_vote) = last_vote {
            assert_eq!(last_vote, new_last_vote);
        } else {
            last_vote = Some(new_last_vote);
        }
    }

    // restart validator B normally
    cluster.lock().unwrap().restart_node(
        &validator_b_pubkey,
        validator_b_info,
        SocketAddrSpace::Unspecified,
    );

    // validator A should now start so join its thread here
    thread.join().unwrap();

    // new slots should be rooted after hard-fork cluster relaunch
    cluster
        .lock()
        .unwrap()
        .check_for_new_roots(16, "hard fork", SocketAddrSpace::Unspecified);
}

#[test]
#[serial]
fn test_run_test_load_program_accounts_root() {
    run_test_load_program_accounts(CommitmentConfig::finalized());
}

#[test]
#[serial]
fn test_restart_tower_rollback() {
    // Test node crashing and failing to save its tower before restart
    // Cluster continues to make progress, this node is able to rejoin with
    // outdated tower post restart.
    solana_logger::setup_with_default(RUST_LOG_FILTER);

    // First set up the cluster with 2 nodes
    let slots_per_epoch = 2048;
    let node_stakes = vec![DEFAULT_NODE_STAKE * 100, DEFAULT_NODE_STAKE];

    let validator_strings = vec![
        "28bN3xyvrP4E8LwEgtLjhnkb7cY4amQb6DrYAbAYjgRV4GAGgkVM2K7wnxnAS7WDneuavza7x21MiafLu1HkwQt4",
        "2saHBBoTkLMmttmPQP8KfBkcCw45S5cwtV3wTdGCscRC8uxdgvHxpHiWXKx4LvJjNJtnNcbSv5NdheokFFqnNDt8",
    ];

    let validator_keys = validator_strings
        .iter()
        .map(|s| (Arc::new(Keypair::from_base58_string(s)), true))
        .take(node_stakes.len())
        .collect::<Vec<_>>();

    let b_pubkey = validator_keys[1].0.pubkey();

    let mut config = ClusterConfig {
        cluster_lamports: DEFAULT_CLUSTER_LAMPORTS + DEFAULT_NODE_STAKE * 100,
        node_stakes: node_stakes.clone(),
        validator_configs: make_identical_validator_configs(
            &ValidatorConfig::default_for_test(),
            node_stakes.len(),
        ),
        validator_keys: Some(validator_keys),
        slots_per_epoch,
        stakers_slot_offset: slots_per_epoch,
        skip_warmup_slots: true,
        ..ClusterConfig::default()
    };
    let mut cluster = LocalCluster::new(&mut config, SocketAddrSpace::Unspecified);

    let val_b_ledger_path = cluster.ledger_path(&b_pubkey);

    let mut earlier_tower: Tower;
    loop {
        sleep(Duration::from_millis(1000));

        // Grab the current saved tower
        earlier_tower = restore_tower(&val_b_ledger_path, &b_pubkey).unwrap();
        if earlier_tower.last_voted_slot().unwrap_or(0) > 1 {
            break;
        }
    }

    let mut exited_validator_info: ClusterValidatorInfo;
    let last_voted_slot: Slot;
    loop {
        sleep(Duration::from_millis(1000));

        // Wait for second, lesser staked validator to make a root past the earlier_tower's
        // latest vote slot, then exit that validator
        let tower = restore_tower(&val_b_ledger_path, &b_pubkey).unwrap();
        if tower.root()
            > earlier_tower
                .last_voted_slot()
                .expect("Earlier tower must have at least one vote")
        {
            exited_validator_info = cluster.exit_node(&b_pubkey);
            last_voted_slot = tower.last_voted_slot().unwrap();
            break;
        }
    }

    // Now rewrite the tower with the *earlier_tower*. We disable voting until we reach
    // a slot we did not previously vote for in order to avoid duplicate vote slashing
    // issues.
    save_tower(
        &val_b_ledger_path,
        &earlier_tower,
        &exited_validator_info.info.keypair,
    );
    exited_validator_info.config.wait_to_vote_slot = Some(last_voted_slot + 10);

    cluster.restart_node(
        &b_pubkey,
        exited_validator_info,
        SocketAddrSpace::Unspecified,
    );

    // Check this node is making new roots
    cluster.check_for_new_roots(
        20,
        "test_restart_tower_rollback",
        SocketAddrSpace::Unspecified,
    );
}

#[test]
#[serial]
fn test_run_test_load_program_accounts_partition_root() {
    run_test_load_program_accounts_partition(CommitmentConfig::finalized());
}

fn run_test_load_program_accounts_partition(scan_commitment: CommitmentConfig) {
    let num_slots_per_validator = 8;
    let partitions: [usize; 2] = [1, 1];
    let (leader_schedule, validator_keys) = create_custom_leader_schedule_with_random_keys(&[
        num_slots_per_validator,
        num_slots_per_validator,
    ]);

    let (update_client_sender, update_client_receiver) = unbounded();
    let (scan_client_sender, scan_client_receiver) = unbounded();
    let exit = Arc::new(AtomicBool::new(false));

    let (t_update, t_scan, additional_accounts) = setup_transfer_scan_threads(
        1000,
        exit.clone(),
        scan_commitment,
        update_client_receiver,
        scan_client_receiver,
    );

    let on_partition_start = |cluster: &mut LocalCluster, _: &mut ()| {
        let update_client = cluster
            .get_validator_client(&cluster.entry_point_info.id)
            .unwrap();
        update_client_sender.send(update_client).unwrap();
        let scan_client = cluster
            .get_validator_client(&cluster.entry_point_info.id)
            .unwrap();
        scan_client_sender.send(scan_client).unwrap();
    };

    let on_partition_before_resolved = |_: &mut LocalCluster, _: &mut ()| {};

    let on_partition_resolved = |cluster: &mut LocalCluster, _: &mut ()| {
        cluster.check_for_new_roots(
            20,
            "run_test_load_program_accounts_partition",
            SocketAddrSpace::Unspecified,
        );
        exit.store(true, Ordering::Relaxed);
        t_update.join().unwrap();
        t_scan.join().unwrap();
    };

    run_cluster_partition(
        &partitions,
        Some((leader_schedule, validator_keys)),
        (),
        on_partition_start,
        on_partition_before_resolved,
        on_partition_resolved,
        None,
        additional_accounts,
    );
}

#[test]
#[serial]
fn test_votes_land_in_fork_during_long_partition() {
    let total_stake = 3 * DEFAULT_NODE_STAKE;
    // Make `lighter_stake` insufficient for switching threshold
    let lighter_stake = (SWITCH_FORK_THRESHOLD as f64 * total_stake as f64) as u64;
    let heavier_stake = lighter_stake + 1;
    let failures_stake = total_stake - lighter_stake - heavier_stake;

    // Give lighter stake 30 consecutive slots before
    // the heavier stake gets a single slot
    let partitions: &[(usize, usize)] =
        &[(heavier_stake as usize, 1), (lighter_stake as usize, 30)];

    #[derive(Default)]
    struct PartitionContext {
        heaviest_validator_key: Pubkey,
        lighter_validator_key: Pubkey,
        heavier_fork_slot: Slot,
    }

    let on_partition_start = |_cluster: &mut LocalCluster,
                              validator_keys: &[Pubkey],
                              _dead_validator_infos: Vec<ClusterValidatorInfo>,
                              context: &mut PartitionContext| {
        // validator_keys[0] is the validator that will be killed, i.e. the validator with
        // stake == `failures_stake`
        context.heaviest_validator_key = validator_keys[1];
        context.lighter_validator_key = validator_keys[2];
    };

    let on_before_partition_resolved =
        |cluster: &mut LocalCluster, context: &mut PartitionContext| {
            let lighter_validator_ledger_path = cluster.ledger_path(&context.lighter_validator_key);
            let heavier_validator_ledger_path =
                cluster.ledger_path(&context.heaviest_validator_key);

            // Wait for each node to have created and voted on its own partition
            loop {
                let (heavier_validator_latest_vote_slot, _) = last_vote_in_tower(
                    &heavier_validator_ledger_path,
                    &context.heaviest_validator_key,
                )
                .unwrap();
                info!(
                    "Checking heavier validator's last vote {} is on a separate fork",
                    heavier_validator_latest_vote_slot
                );
                let lighter_validator_blockstore = open_blockstore(&lighter_validator_ledger_path);
                if lighter_validator_blockstore
                    .meta(heavier_validator_latest_vote_slot)
                    .unwrap()
                    .is_none()
                {
                    context.heavier_fork_slot = heavier_validator_latest_vote_slot;
                    return;
                }
                sleep(Duration::from_millis(100));
            }
        };

    let on_partition_resolved = |cluster: &mut LocalCluster, context: &mut PartitionContext| {
        let lighter_validator_ledger_path = cluster.ledger_path(&context.lighter_validator_key);
        let start = Instant::now();
        let max_wait = ms_for_n_slots(MAX_PROCESSING_AGE as u64, DEFAULT_TICKS_PER_SLOT);
        // Wait for the lighter node to switch over and root the `context.heavier_fork_slot`
        loop {
            assert!(
                // Should finish faster than if the cluster were relying on replay vote
                // refreshing to refresh the vote on blockhash expiration for the vote
                // transaction.
                start.elapsed() <= Duration::from_millis(max_wait),
                "Went too long {} ms without a root",
                max_wait,
            );
            let lighter_validator_blockstore = open_blockstore(&lighter_validator_ledger_path);
            if lighter_validator_blockstore.is_root(context.heavier_fork_slot) {
                info!(
                    "Partition resolved, new root made in {}ms",
                    start.elapsed().as_millis()
                );
                return;
            }
            sleep(Duration::from_millis(100));
        }
    };

    run_kill_partition_switch_threshold(
        &[(failures_stake as usize, 0)],
        partitions,
        None,
        PartitionContext::default(),
        on_partition_start,
        on_before_partition_resolved,
        on_partition_resolved,
    );
}

fn setup_transfer_scan_threads(
    num_starting_accounts: usize,
    exit: Arc<AtomicBool>,
    scan_commitment: CommitmentConfig,
    update_client_receiver: Receiver<ThinClient>,
    scan_client_receiver: Receiver<ThinClient>,
) -> (
    JoinHandle<()>,
    JoinHandle<()>,
    Vec<(Pubkey, AccountSharedData)>,
) {
    let exit_ = exit.clone();
    let starting_keypairs: Arc<Vec<Keypair>> = Arc::new(
        iter::repeat_with(Keypair::new)
            .take(num_starting_accounts)
            .collect(),
    );
    let target_keypairs: Arc<Vec<Keypair>> = Arc::new(
        iter::repeat_with(Keypair::new)
            .take(num_starting_accounts)
            .collect(),
    );
    let starting_accounts: Vec<(Pubkey, AccountSharedData)> = starting_keypairs
        .iter()
        .map(|k| {
            (
                k.pubkey(),
                AccountSharedData::new(1, 0, &system_program::id()),
            )
        })
        .collect();

    let starting_keypairs_ = starting_keypairs.clone();
    let target_keypairs_ = target_keypairs.clone();
    let t_update = Builder::new()
        .name("update".to_string())
        .spawn(move || {
            let client = update_client_receiver.recv().unwrap();
            loop {
                if exit_.load(Ordering::Relaxed) {
                    return;
                }
                let (blockhash, _) = client
                    .get_latest_blockhash_with_commitment(CommitmentConfig::processed())
                    .unwrap();
                for i in 0..starting_keypairs_.len() {
                    client
                        .async_transfer(
                            1,
                            &starting_keypairs_[i],
                            &target_keypairs_[i].pubkey(),
                            blockhash,
                        )
                        .unwrap();
                }
                for i in 0..starting_keypairs_.len() {
                    client
                        .async_transfer(
                            1,
                            &target_keypairs_[i],
                            &starting_keypairs_[i].pubkey(),
                            blockhash,
                        )
                        .unwrap();
                }
            }
        })
        .unwrap();

    // Scan, the total funds should add up to the original
    let mut scan_commitment_config = RpcProgramAccountsConfig::default();
    scan_commitment_config.account_config.commitment = Some(scan_commitment);
    let tracked_pubkeys: HashSet<Pubkey> = starting_keypairs
        .iter()
        .chain(target_keypairs.iter())
        .map(|k| k.pubkey())
        .collect();
    let expected_total_balance = num_starting_accounts as u64;
    let t_scan = Builder::new()
        .name("scan".to_string())
        .spawn(move || {
            let client = scan_client_receiver.recv().unwrap();
            loop {
                if exit.load(Ordering::Relaxed) {
                    return;
                }
                if let Some(total_scan_balance) = client
                    .get_program_accounts_with_config(
                        &system_program::id(),
                        scan_commitment_config.clone(),
                    )
                    .ok()
                    .map(|result| {
                        result
                            .into_iter()
                            .map(|(key, account)| {
                                if tracked_pubkeys.contains(&key) {
                                    account.lamports
                                } else {
                                    0
                                }
                            })
                            .sum::<u64>()
                    })
                {
                    assert_eq!(total_scan_balance, expected_total_balance);
                }
            }
        })
        .unwrap();

    (t_update, t_scan, starting_accounts)
}

fn run_test_load_program_accounts(scan_commitment: CommitmentConfig) {
    solana_logger::setup_with_default(RUST_LOG_FILTER);
    // First set up the cluster with 2 nodes
    let slots_per_epoch = 2048;
    let node_stakes = vec![51 * DEFAULT_NODE_STAKE, 50 * DEFAULT_NODE_STAKE];
    let validator_keys: Vec<_> = vec![
        "4qhhXNTbKD1a5vxDDLZcHKj7ELNeiivtUBxn3wUK1F5VRsQVP89VUhfXqSfgiFB14GfuBgtrQ96n9NvWQADVkcCg",
        "3kHBzVwie5vTEaY6nFCPeFT8qDpoXzn7dCEioGRNBTnUDpvwnG85w8Wq63gVWpVTP8k2a8cgcWRjSXyUkEygpXWS",
    ]
    .iter()
    .map(|s| (Arc::new(Keypair::from_base58_string(s)), true))
    .take(node_stakes.len())
    .collect();

    let num_starting_accounts = 1000;
    let exit = Arc::new(AtomicBool::new(false));
    let (update_client_sender, update_client_receiver) = unbounded();
    let (scan_client_sender, scan_client_receiver) = unbounded();

    // Setup the update/scan threads
    let (t_update, t_scan, starting_accounts) = setup_transfer_scan_threads(
        num_starting_accounts,
        exit.clone(),
        scan_commitment,
        update_client_receiver,
        scan_client_receiver,
    );

    let mut config = ClusterConfig {
        cluster_lamports: DEFAULT_CLUSTER_LAMPORTS + node_stakes.iter().sum::<u64>(),
        node_stakes: node_stakes.clone(),
        validator_configs: make_identical_validator_configs(
            &ValidatorConfig::default_for_test(),
            node_stakes.len(),
        ),
        validator_keys: Some(validator_keys),
        slots_per_epoch,
        stakers_slot_offset: slots_per_epoch,
        skip_warmup_slots: true,
        additional_accounts: starting_accounts,
        ..ClusterConfig::default()
    };
    let cluster = LocalCluster::new(&mut config, SocketAddrSpace::Unspecified);

    // Give the threads a client to use for querying the cluster
    let all_pubkeys = cluster.get_node_pubkeys();
    let other_validator_id = all_pubkeys
        .into_iter()
        .find(|x| *x != cluster.entry_point_info.id)
        .unwrap();
    let client = cluster
        .get_validator_client(&cluster.entry_point_info.id)
        .unwrap();
    update_client_sender.send(client).unwrap();
    let scan_client = cluster.get_validator_client(&other_validator_id).unwrap();
    scan_client_sender.send(scan_client).unwrap();

    // Wait for some roots to pass
    cluster.check_for_new_roots(
        40,
        "run_test_load_program_accounts",
        SocketAddrSpace::Unspecified,
    );

    // Exit and ensure no violations of consistency were found
    exit.store(true, Ordering::Relaxed);
    t_update.join().unwrap();
    t_scan.join().unwrap();
}<|MERGE_RESOLUTION|>--- conflicted
+++ resolved
@@ -182,13 +182,9 @@
         .unwrap();
     let non_bootstrap_info = cluster.get_contact_info(&non_bootstrap_id).unwrap();
 
-<<<<<<< HEAD
-    let tx_client = create_client(non_bootstrap_info.client_facing_addr());
-=======
     let (rpc, tpu) = non_bootstrap_info.client_facing_addr();
     let tx_client = create_client(rpc, tpu);
 
->>>>>>> 3d01c5a8
     let (blockhash, _) = tx_client
         .get_latest_blockhash_with_commitment(CommitmentConfig::processed())
         .unwrap();
@@ -258,30 +254,6 @@
         DEFAULT_NODE_STAKE,
         SocketAddrSpace::Unspecified,
     );
-<<<<<<< HEAD
-}
-
-#[allow(unused_attributes)]
-#[ignore]
-#[test]
-#[serial]
-fn test_cluster_partition_1_2() {
-    let empty = |_: &mut LocalCluster, _: &mut ()| {};
-    let on_partition_resolved = |cluster: &mut LocalCluster, _: &mut ()| {
-        cluster.check_for_new_roots(16, "PARTITION_TEST", SocketAddrSpace::Unspecified);
-    };
-    run_cluster_partition(
-        &[vec![1], vec![1, 1]],
-        None,
-        (),
-        empty,
-        empty,
-        on_partition_resolved,
-        None,
-        None,
-        vec![],
-    )
-=======
     cluster_tests::spend_and_verify_all_nodes(
         &local.entry_point_info,
         &local.funding_keypair,
@@ -289,7 +261,6 @@
         HashSet::new(),
         SocketAddrSpace::Unspecified,
     );
->>>>>>> 3d01c5a8
 }
 
 #[test]
@@ -430,12 +401,8 @@
     .unwrap();
     assert_eq!(cluster_nodes.len(), 1);
 
-<<<<<<< HEAD
-    let client = create_client(cluster.entry_point_info.client_facing_addr());
-=======
     let (rpc, tpu) = cluster.entry_point_info.client_facing_addr();
     let client = create_client(rpc, tpu);
->>>>>>> 3d01c5a8
 
     // Programs that are available at epoch 0
     for program_id in [
