--- conflicted
+++ resolved
@@ -3,11 +3,7 @@
 edition = "2021"
 name = "solana-cli-output"
 description = "Blockchain, Rebuilt for Scale"
-<<<<<<< HEAD
-version = "1.10.16"
-=======
 version = "1.11.0"
->>>>>>> 3d01c5a8
 repository = "https://github.com/solana-labs/solana"
 license = "Apache-2.0"
 homepage = "https://solana.com/"
@@ -21,18 +17,6 @@
 console = "0.15.0"
 humantime = "2.0.1"
 indicatif = "0.16.2"
-<<<<<<< HEAD
-semver = "1.0.6"
-serde = "1.0.136"
-serde_json = "1.0.79"
-solana-account-decoder = { path = "../account-decoder", version = "=1.10.16" }
-solana-clap-utils = { path = "../clap-utils", version = "=1.10.16" }
-solana-client = { path = "../client", version = "=1.10.16" }
-solana-cli-config = { path = "../cli-config", version = "=1.10.16" }
-solana-sdk = { path = "../sdk", version = "=1.10.16" }
-solana-transaction-status = { path = "../transaction-status", version = "=1.10.16" }
-solana-vote-program = { path = "../programs/vote", version = "=1.10.16" }
-=======
 pretty-hex = "0.3.0"
 semver = "1.0.9"
 serde = "1.0.137"
@@ -44,7 +28,6 @@
 solana-sdk = { path = "../sdk", version = "=1.11.0" }
 solana-transaction-status = { path = "../transaction-status", version = "=1.11.0" }
 solana-vote-program = { path = "../programs/vote", version = "=1.11.0" }
->>>>>>> 3d01c5a8
 spl-memo = { version = "=3.0.1", features = ["no-entrypoint"] }
 
 [dev-dependencies]
