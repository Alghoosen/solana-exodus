[package]
name = "solana-measure"
description = "Blockchain, Rebuilt for Scale"
<<<<<<< HEAD
version = "1.10.16"
=======
version = "1.11.0"
>>>>>>> 3d01c5a8
homepage = "https://solana.com/"
documentation = "https://docs.rs/solana-measure"
readme = "../README.md"
repository = "https://github.com/solana-labs/solana"
authors = ["Solana Maintainers <maintainers@solana.foundation>"]
license = "Apache-2.0"
edition = "2021"

[dependencies]
<<<<<<< HEAD
log = "0.4.14"
solana-sdk = { path = "../sdk", version = "=1.10.16" }
=======
log = "0.4.17"
solana-sdk = { path = "../sdk", version = "=1.11.0" }
>>>>>>> 3d01c5a8

[package.metadata.docs.rs]
targets = ["x86_64-unknown-linux-gnu"]<|MERGE_RESOLUTION|>--- conflicted
+++ resolved
@@ -1,11 +1,7 @@
 [package]
 name = "solana-measure"
 description = "Blockchain, Rebuilt for Scale"
-<<<<<<< HEAD
-version = "1.10.16"
-=======
 version = "1.11.0"
->>>>>>> 3d01c5a8
 homepage = "https://solana.com/"
 documentation = "https://docs.rs/solana-measure"
 readme = "../README.md"
@@ -15,13 +11,8 @@
 edition = "2021"
 
 [dependencies]
-<<<<<<< HEAD
-log = "0.4.14"
-solana-sdk = { path = "../sdk", version = "=1.10.16" }
-=======
 log = "0.4.17"
 solana-sdk = { path = "../sdk", version = "=1.11.0" }
->>>>>>> 3d01c5a8
 
 [package.metadata.docs.rs]
 targets = ["x86_64-unknown-linux-gnu"]