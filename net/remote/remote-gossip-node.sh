--- conflicted
+++ resolved
@@ -62,21 +62,6 @@
 source multinode-demo/common.sh
 loadConfigFile
 
-# initCompleteFile=init-complete-node.log
-
-# cat > ~/solana/on-reboot <<EOF
-# #!/usr/bin/env bash
-# cd ~/solana
-# source scripts/oom-score-adj.sh
-
-# now=\$(date -u +"%Y-%m-%dT%H:%M:%SZ")
-# ln -sfT validator.log.\$now validator.log
-# EOF
-# chmod +x ~/solana/on-reboot
-
-  # rm -f ~/solana/gossip-only-write-keys
-  # rm -f ~/solana/gossip-only-run
-
 cat > ~/solana/gossip-only-run <<EOF
 #!/usr/bin/env bash
 cd ~/solana
@@ -93,63 +78,10 @@
 EOF
 chmod +x ~/solana/gossip-only-write-keys
 
-# GPU_CUDA_OK=false
-# GPU_FAIL_IF_NONE=false
-# case "$gpuMode" in
-#   on) # GPU *required*, any vendor
-#     GPU_CUDA_OK=true
-#     GPU_FAIL_IF_NONE=true
-#     ;;
-#   off) # CPU-only
-#     ;;
-#   auto) # Use GPU if installed, any vendor
-#     GPU_CUDA_OK=true
-#     ;;
-#   cuda) # GPU *required*, CUDA-only
-#     GPU_CUDA_OK=true
-#     GPU_FAIL_IF_NONE=true
-#     ;;
-#   *)
-#     echo "Unexpected gpuMode: \"$gpuMode\""
-#     exit 1
-#     ;;
-# esac
-
 case $deployMethod in
 local|tar|skip)
   PATH="$HOME"/.cargo/bin:"$PATH"
   export USE_INSTALL=1
-
-  # ./fetch-perf-libs.sh
-
-# cat >> ~/solana/on-reboot <<EOF
-#   PATH="$HOME"/.cargo/bin:"$PATH"
-#   export USE_INSTALL=1
-
-#   sudo RUST_LOG=info ~solana/.cargo/bin/solana-sys-tuner --user $(whoami) > sys-tuner.log 2>&1 &
-#   echo \$! > sys-tuner.pid
-
-#   (
-#     sudo SOLANA_METRICS_CONFIG="$SOLANA_METRICS_CONFIG" scripts/oom-monitor.sh
-#   ) > oom-monitor.log 2>&1 &
-#   echo \$! > oom-monitor.pid
-#   scripts/fd-monitor.sh > fd-monitor.log 2>&1 &
-#   echo \$! > fd-monitor.pid
-#   scripts/net-stats.sh  > net-stats.log 2>&1 &
-#   echo \$! > net-stats.pid
-#   scripts/iftop.sh  > iftop.log 2>&1 &
-#   echo \$! > iftop.pid
-#   scripts/system-stats.sh  > system-stats.log 2>&1 &
-#   echo \$! > system-stats.pid
-
-#   if ${GPU_CUDA_OK} && [[ -e /dev/nvidia0 ]]; then
-#     echo Selecting solana-validator-cuda
-#     export SOLANA_CUDA=1
-#   elif ${GPU_FAIL_IF_NONE} ; then
-#     echo "Expected GPU, found none!"
-#     export SOLANA_GPU_MISSING=1
-#   fi
-# EOF
 
 cat >> ~/solana/gossip-only-run <<EOF
   PATH="$HOME"/.cargo/bin:"$PATH"
@@ -176,31 +108,6 @@
     set -x
     if [[ $skipSetup != true ]]; then
       clear_config_dir "$SOLANA_CONFIG_DIR"
-
-    #   if [[ -n $internalNodesLamports ]]; then
-    #     echo "---" >> config/validator-balances.yml
-    #   fi
-
-    #   setupValidatorKeypair() {
-    #     declare name=$1
-    #     if [[ -f net/keypairs/"$name".json ]]; then
-    #       cp net/keypairs/"$name".json config/"$name".json
-    #       if [[ "$name" =~ ^validator-identity- ]]; then
-    #         name="${name//-identity-/-vote-}"
-    #         cp net/keypairs/"$name".json config/"$name".json
-    #         name="${name//-vote-/-stake-}"
-    #         cp net/keypairs/"$name".json config/"$name".json
-    #       fi
-    #     else
-    #       solana-keygen new --no-passphrase -so config/"$name".json
-    #       if [[ "$name" =~ ^validator-identity- ]]; then
-    #         name="${name//-identity-/-vote-}"
-    #         solana-keygen new --no-passphrase -so config/"$name".json
-    #         name="${name//-vote-/-stake-}"
-    #         solana-keygen new --no-passphrase -so config/"$name".json
-    #       fi
-    #     fi
-    #   }
     fi
 
     echo "greg - bootstrap - entrypoint IP: $entrypointIp"
@@ -220,8 +127,6 @@
 EOF
     ~/solana/gossip-only-run
 
-    # nohup gossip-only "${args[@]}" &> /dev/null &
-
 
     ;;
   validator|blockstreamer)
@@ -232,26 +137,6 @@
     fi
     if [[ $skipSetup != true && $instanceIndex == "0" ]]; then
       clear_config_dir "$SOLANA_CONFIG_DIR"
-
-      # if [[ $nodeType = blockstreamer ]]; then
-      #   net/scripts/rsync-retry.sh -vPrc \
-      #     "$entrypointIp":~/solana/config/blockstreamer-identity.json "$SOLANA_CONFIG_DIR"/validator-identity.json
-      # else
-      #   net/scripts/rsync-retry.sh -vPrc \
-      #     "$entrypointIp":~/solana/config/validator-identity-"$nodeIndex".json "$SOLANA_CONFIG_DIR"/validator-identity.json
-      #   net/scripts/rsync-retry.sh -vPrc \
-      #     "$entrypointIp":~/solana/config/validator-stake-"$nodeIndex".json "$SOLANA_CONFIG_DIR"/stake-account.json
-      #   net/scripts/rsync-retry.sh -vPrc \
-      #     "$entrypointIp":~/solana/config/validator-vote-"$nodeIndex".json "$SOLANA_CONFIG_DIR"/vote-account.json
-      # fi
-      # net/scripts/rsync-retry.sh -vPrc \
-      #   "$entrypointIp":~/solana/config/shred-version "$SOLANA_CONFIG_DIR"/shred-version
-
-      # net/scripts/rsync-retry.sh -vPrc \
-      #   "$entrypointIp":~/solana/config/bank-hash "$SOLANA_CONFIG_DIR"/bank-hash || true
-
-      # net/scripts/rsync-retry.sh -vPrc \
-      #   "$entrypointIp":~/solana/config/faucet.json "$SOLANA_CONFIG_DIR"/faucet.json
     fi
 
     echo "greg - running write keys - 2 "
@@ -262,7 +147,6 @@
     args=(
       --account-file gossip-only/src/accounts.yaml
       --write-keys 
-<<<<<<< HEAD
       --num-keys 1
     )
 
@@ -270,15 +154,6 @@
     gossip-only/src/gossip-only.sh ${args[@]} > gossip-instance-key-$instanceIndex.log 2>&1
 EOF
     ~/solana/gossip-only-write-keys
-=======
-      --num-keys 2
-    )
-
-cat >> ~/solana/gossip-only-run <<EOF
-    gossip-only/src/gossip-only.sh ${args[@]} > gossip-validator-$instanceIndex.log.\$now 2>&1
-EOF
-    ~/solana/gossip-only-run
->>>>>>> 276a5115
 
     gossipOnlyPort=9001
     args=(
@@ -291,11 +166,7 @@
     echo "greg - instanceIndex: $instanceIndex"
 
 cat >> ~/solana/gossip-only-run <<EOF
-<<<<<<< HEAD
     nohup gossip-only/src/gossip-only.sh ${args[@]} >> gossip-instance-$instanceIndex.log.\$now 2>&1 &
-=======
-    nohup gossip-only/src/gossip-only.sh ${args[@]} > gossip-validator-$instanceIndex.log.\$now 2>&1 &
->>>>>>> 276a5115
     disown
 EOF
     ~/solana/gossip-only-run
