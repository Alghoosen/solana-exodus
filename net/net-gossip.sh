#!/usr/bin/env bash
set -e

here=$(dirname "$0")
SOLANA_ROOT="$(cd "$here"/..; pwd)"

# shellcheck source=net/common.sh
source "$here"/common.sh

usage() {
  exitcode=0
  if [[ -n "$1" ]]; then
    exitcode=1
    echo "Error: $*"
  fi
  CLIENT_OPTIONS=$(cat << EOM
-c clientType=numClients=extraArgs - Number of clientTypes to start.  This options can be specified
                                     more than once.  Defaults to bench-tps for all clients if not
                                     specified.
                                     Valid client types are:
                                         idle
                                         bench-tps
                                     User can optionally provide extraArgs that are transparently
                                     supplied to the client program as command line parameters.
                                     For example,
                                         -c bench-tps=2="--tx_count 25000"
                                     This will start 2 bench-tps clients, and supply "--tx_count 25000"
                                     to the bench-tps client.
EOM
)
  cat <<EOF
usage: $0 [start|stop|restart|sanity|gossip-deploy] [command-specific options]

Operate a configured testnet

 start        - Start the network
 sanity       - Sanity check the network
 stop         - Stop the network
 restart      - Shortcut for stop then start
 logs         - Fetch remote logs from each network node
 startnode    - Start an individual node (previously stopped with stopNode)
 stopnode     - Stop an individual node
 startclients - Start client nodes only
 prepare      - Prepare software deployment. (Build/download the software release)
 update       - Deploy a new software update to the cluster
 upgrade      - Upgrade software on bootstrap validator. (Restart bootstrap validator manually to run it)

 start-specific options:
   -T [tarFilename]                   - Deploy the specified release tarball
   -t edge|beta|stable|vX.Y.Z         - Deploy the latest tarball release for the
                                        specified release channel (edge|beta|stable) or release tag
                                        (vX.Y.Z)
   -r / --skip-setup                  - Reuse existing node/ledger configuration from a
                                        previous |start| (ie, don't run ./multinode-demo/setup.sh).
   -d / --debug                       - Build/deploy the testnet with debug binaries
   $CLIENT_OPTIONS
   --client-delay-start
                                      - Number of seconds to wait after validators have finished starting before starting client programs
                                        (default: $clientDelayStart)
   -n NUM_VALIDATORS                  - Number of validators to apply command to.
   --gpu-mode GPU_MODE                - Specify GPU mode to launch validators with (default: $gpuMode).
                                        MODE must be one of
                                          on - GPU *required*, any vendor *
                                          off - No GPU, CPU-only
                                          auto - Use GPU if available, any vendor *
                                          cuda - GPU *required*, Nvidia CUDA only
                                          *  Currently, Nvidia CUDA is the only supported GPU vendor
   --hashes-per-tick NUM_HASHES|sleep|auto
                                      - Override the default --hashes-per-tick for the cluster
   --no-airdrop
                                      - If set, disables the faucet keypair.  Nodes must be funded in genesis config
   --faucet-lamports NUM_LAMPORTS_TO_MINT
                                      - Override the default 500000000000000000 lamports minted in genesis
   --extra-primordial-stakes NUM_EXTRA_PRIMORDIAL_STAKES
                                      - Number of extra nodes to be initially staked in genesis.
                                        Implies --wait-for-supermajority 1 --async-node-init and the supermajority
                                        wait slot may be overridden with the corresponding flag
   --internal-nodes-stake-lamports NUM_LAMPORTS_PER_NODE
                                      - Amount to stake internal nodes.
   --internal-nodes-lamports NUM_LAMPORTS_PER_NODE
                                      - Amount to fund internal nodes in genesis config.
   --external-accounts-file FILE_PATH
                                      - A YML file with a list of account pubkeys and corresponding lamport balances
                                        in genesis config for external nodes
   --no-snapshot-fetch
                                      - If set, disables booting validators from a snapshot
   --skip-poh-verify
                                      - If set, validators will skip verifying
                                        the ledger they already have saved to disk at
                                        boot (results in a much faster boot)
   --no-deploy
                                      - Don't deploy new software, use the
                                        existing deployment
   --no-build
                                      - Don't build new software, deploy the
                                        existing binaries

   --deploy-if-newer                  - Only deploy if newer software is
                                        available (requires -t or -T)

   --cluster-type development|devnet|testnet|mainnet-beta
                                      - Specify whether or not to launch the cluster in "development" mode with all features enabled at epoch 0,
                                        or various other live clusters' feature set (default: development)
   --slots-per-epoch SLOTS
                                      - Override the number of slots in an epoch
   --warp-slot WARP_SLOT
                                      - Boot from a snapshot that has warped ahead to WARP_SLOT rather than a slot 0 genesis.
   --full-rpc
                                      - Support full RPC services on all nodes
 sanity/start-specific options:
   -F                   - Discard validator nodes that didn't bootup successfully
   -o noInstallCheck    - Skip solana-install sanity
   -o rejectExtraNodes  - Require the exact number of nodes

 stop-specific options:
   none

 logs-specific options:
   none

 netem-specific options:
   --config            - Netem configuration (as a double quoted string)
   --parition          - Percentage of network that should be configured with netem
   --config-file       - Configuration file for partition and netem configuration
   --netem-cmd         - Optional command argument to netem. Default is "add". Use "cleanup" to remove rules.

 update-specific options:
   --platform linux|osx|windows       - Deploy the tarball using 'solana-install deploy ...' for the
                                        given platform (multiple platforms may be specified)
                                        (-t option must be supplied as well)

 startnode/stopnode-specific options:
   -i [ip address]                    - IP Address of the node to start or stop

 startclients-specific options:
   $CLIENT_OPTIONS

Note: if RUST_LOG is set in the environment it will be propogated into the
      network nodes.
EOF
  exit $exitcode
}

initLogDir() { # Initializes the netLogDir global variable.  Idempotent
  [[ -z $netLogDir ]] || return 0

  netLogDir="$netDir"/log
  declare netLogDateDir
  netLogDateDir="$netDir"/log-$(date +"%Y-%m-%d_%H_%M_%S")
  if [[ -d $netLogDir && ! -L $netLogDir ]]; then
    echo "Warning: moving $netLogDir to make way for symlink."
    mv "$netLogDir" "$netDir"/log.old
  elif [[ -L $netLogDir ]]; then
    rm "$netLogDir"
  fi
  mkdir -p "$netConfigDir" "$netLogDateDir"
  ln -sf "$netLogDateDir" "$netLogDir"
  echo "Log directory: $netLogDateDir"
}

annotate() {
  [[ -z $BUILDKITE ]] || {
    buildkite-agent annotate "$@"
  }
}

annotateBlockexplorerUrl() {
  declare blockstreamer=${blockstreamerIpList[0]}

  if [[ -n $blockstreamer ]]; then
    annotate --style info --context blockexplorer-url "Block explorer: http://$blockstreamer/"
  fi
}

build() {
  supported=("20.04")
  declare MAYBE_DOCKER=
  if [[ $(uname) != Linux || ! " ${supported[*]} " =~ $(lsb_release -sr) ]]; then
    # shellcheck source=ci/rust-version.sh
    source "$SOLANA_ROOT"/ci/rust-version.sh
    MAYBE_DOCKER="ci/docker-run.sh $rust_stable_docker_image"
  fi
  SECONDS=0
  (
    cd "$SOLANA_ROOT"
    echo "--- Build started at $(date)"

    set -x
    rm -rf farf

    buildVariant=
    if $debugBuild; then
      buildVariant=--debug
    fi

    if $profileBuild; then
      profilerFlags="RUSTFLAGS='-C force-frame-pointers=y -g ${RUSTFLAGS}'"
    fi

    $MAYBE_DOCKER bash -c "
      set -ex
      $profilerFlags scripts/cargo-install-all.sh farf $buildVariant --validator-only
    "
  )

  (
    set +e
    COMMIT="$(git rev-parse HEAD)"
    BRANCH="$(git rev-parse --abbrev-ref HEAD)"
    TAG="$(git describe --exact-match --tags HEAD 2>/dev/null)"
    if [[ $TAG =~ ^v[0-9]+\.[0-9]+\.[0-9]+ ]]; then
      NOTE=$TAG
    else
      NOTE=$BRANCH
    fi
    (
      echo "channel: devbuild $NOTE"
      echo "commit: $COMMIT"
    ) > "$SOLANA_ROOT"/farf/version.yml
  )
  echo "Build took $SECONDS seconds"
}

SOLANA_HOME="\$HOME/solana"
CARGO_BIN="\$HOME/.cargo/bin"

startGossipNodeCommon() {
  declare ipAddress=$1
  declare instanceIndex=$2
  test -d "$SOLANA_ROOT"
  if $skipSetup; then
    # shellcheck disable=SC2029
    ssh "${sshOptions[@]}" "$ipAddress" "
      set -x;
      mkdir -p $SOLANA_HOME/config;
      rm -rf ~/config;
      mv $SOLANA_HOME/config ~;
      rm -rf $SOLANA_HOME;
      mkdir -p $SOLANA_HOME $CARGO_BIN;
      mv ~/config $SOLANA_HOME/
    "
  elif [[ $instanceIndex == 0 ]]; then
    ssh "${sshOptions[@]}" "$ipAddress" "
      set -x;
      rm -rf $SOLANA_HOME;
      mkdir -p $CARGO_BIN
    "
  else
    # shellcheck disable=SC2029
    ssh "${sshOptions[@]}" "$ipAddress" "
      set -x;
      mkdir -p $CARGO_BIN
    "
  fi
  [[ -z "$externalNodeSshKey" ]] || ssh-copy-id -f -i "$externalNodeSshKey" "${sshOptions[@]}" "solana@$ipAddress"
  syncScripts "$ipAddress"

}

startCommon() {
  declare ipAddress=$1
  declare instanceIndex=$2
  test -d "$SOLANA_ROOT"
  if $skipSetup; then
    # shellcheck disable=SC2029
    ssh "${sshOptions[@]}" "$ipAddress" "
      set -x;
      mkdir -p $SOLANA_HOME/config;
      rm -rf ~/config;
      mv $SOLANA_HOME/config ~;
      rm -rf $SOLANA_HOME;
      mkdir -p $SOLANA_HOME $CARGO_BIN;
      mv ~/config $SOLANA_HOME/
    "
<<<<<<< HEAD
  # elif ! $instanceIndex; then
  #     ssh "${sshOptions[@]}" "$ipAddress" "
  #     set -x;
  #     rm -rf $SOLANA_HOME;
  #     mkdir -p $CARGO_BIN
  #   "
  else
=======
  elif [[ $instanceIndex == "0" ]]; then
>>>>>>> 276a5115
    # shellcheck disable=SC2029
    ssh "${sshOptions[@]}" "$ipAddress" "
      set -x;
      rm -rf $SOLANA_HOME;
      mkdir -p $CARGO_BIN
    "
  fi
  [[ -z "$externalNodeSshKey" ]] || ssh-copy-id -f -i "$externalNodeSshKey" "${sshOptions[@]}" "solana@$ipAddress"
  syncScripts "$ipAddress"
}

syncScripts() {
  echo "rsyncing scripts... to $ipAddress"
  declare ipAddress=$1
  rsync -vPrc -e "ssh ${sshOptions[*]}" \
    --exclude 'net/log*' \
    "$SOLANA_ROOT"/{fetch-perf-libs.sh,fetch-spl.sh,scripts,net,multinode-demo,gossip-only} \
    "$ipAddress":"$SOLANA_HOME"/ > /dev/null
}

# Deploy local binaries to bootstrap validator.  Other validators and clients later fetch the
# binaries from it
deployBootstrapValidator() {
  declare ipAddress=$1

  echo "Deploying software to bootstrap validator ($ipAddress)"
  case $deployMethod in
  tar)
    rsync -vPrc -e "ssh ${sshOptions[*]}" "$SOLANA_ROOT"/solana-release/bin/* "$ipAddress:$CARGO_BIN/"
    rsync -vPrc -e "ssh ${sshOptions[*]}" "$SOLANA_ROOT"/solana-release/version.yml "$ipAddress:~/"
    ;;
  local)
    rsync -vPrc -e "ssh ${sshOptions[*]}" "$SOLANA_ROOT"/farf/bin/* "$ipAddress:$CARGO_BIN/"
    rsync -vPrc -e "ssh ${sshOptions[*]}" "$SOLANA_ROOT"/farf/version.yml "$ipAddress:~/"
    ;;
  skip)
    ;;
  *)
    usage "Internal error: invalid deployMethod: $deployMethod"
    ;;
  esac
}

startBootstrapLeader() {
  declare ipAddress=$1
  declare nodeIndex="$2"
  declare logFile="$3"
  echo "--- Starting bootstrap validator: $ipAddress"
  echo "start log: $logFile"

  (
    set -x
    startCommon "$ipAddress" || exit 1
    [[ -z "$externalPrimordialAccountsFile" ]] || rsync -vPrc -e "ssh ${sshOptions[*]}" "$externalPrimordialAccountsFile" \
      "$ipAddress:$remoteExternalPrimordialAccountsFile"

    deployBootstrapValidator "$ipAddress"

    ssh "${sshOptions[@]}" -n "$ipAddress" \
      "./solana/net/remote/remote-node.sh \
         $deployMethod \
         bootstrap-validator \
         $entrypointIp \
         $((${#validatorIpList[@]} + ${#blockstreamerIpList[@]})) \
         \"$RUST_LOG\" \
         $skipSetup \
         $failOnValidatorBootupFailure \
         \"$remoteExternalPrimordialAccountsFile\" \
         \"$maybeDisableAirdrops\" \
         \"$internalNodesStakeLamports\" \
         \"$internalNodesLamports\" \
         $nodeIndex \
         ${#clientIpList[@]} \"$benchTpsExtraArgs\" \
         \"$genesisOptions\" \
         \"$maybeNoSnapshot $maybeSkipLedgerVerify $maybeLimitLedgerSize $maybeWaitForSupermajority $maybeAllowPrivateAddr $maybeAccountsDbSkipShrink $maybeSkipRequireTower\" \
         \"$gpuMode\" \
         \"$maybeWarpSlot\" \
         \"$maybeFullRpc\" \
         \"$waitForNodeInit\" \
         \"$extraPrimordialStakes\" \
         \"$TMPFS_ACCOUNTS\" \
      "

  ) >> "$logFile" 2>&1 || {
    cat "$logFile"
    echo "^^^ +++"
    exit 1
  }
}

startGossipBootstrapLeader() {
  declare ipAddress=$1
  declare nodeIndex="$2"
  declare logFile="$3"
  echo "--- Starting bootstrap validator: $ipAddress"
  echo "start log: $logFile"

  (
    set -x
    startCommon "$ipAddress" || exit 1
    [[ -z "$externalPrimordialAccountsFile" ]] || rsync -vPrc -e "ssh ${sshOptions[*]}" "$externalPrimordialAccountsFile" \
      "$ipAddress:$remoteExternalPrimordialAccountsFile"

    deployBootstrapValidator "$ipAddress"

    ssh "${sshOptions[@]}" -n "$ipAddress" \
      "./solana/net/remote/remote-gossip-node.sh \
         $deployMethod \
         bootstrap-validator \
         $entrypointIp \
         $((${#validatorIpList[@]} + ${#blockstreamerIpList[@]})) \
         \"$RUST_LOG\" \
         $skipSetup \
         $failOnValidatorBootupFailure \
         \"$remoteExternalPrimordialAccountsFile\" \
         \"$maybeDisableAirdrops\" \
         \"$internalNodesStakeLamports\" \
         \"$internalNodesLamports\" \
         $nodeIndex \
         ${#clientIpList[@]} \"$benchTpsExtraArgs\" \
         \"$genesisOptions\" \
         \"$maybeNoSnapshot $maybeSkipLedgerVerify $maybeLimitLedgerSize $maybeWaitForSupermajority $maybeAllowPrivateAddr $maybeAccountsDbSkipShrink $maybeSkipRequireTower\" \
         \"$gpuMode\" \
         \"$maybeWarpSlot\" \
         \"$maybeFullRpc\" \
         \"$waitForGossipNodeInit\" \
         \"$extraPrimordialStakes\" \
         \"$TMPFS_ACCOUNTS\" \
      "

  ) >> "$logFile" 2>&1 || {
    cat "$logFile"
    echo "^^^ +++"
    exit 1
  }
}

startGossipNode() {
  echo "greg - in startGossipNode()"
  declare ipAddress=$1
  declare nodeType=$2
  declare nodeIndex="$3"
<<<<<<< HEAD
  declare instanceIndex=$4

  echo "startgossipnode() instance index: $instanceIndex"
=======
  declare instanceIndex="$4"
>>>>>>> 276a5115

  initLogDir
  declare logFile="$netLogDir/validator-$ipAddress-$instanceIndex.log"

  if [[ -z $nodeType ]]; then
    echo nodeType not specified
    exit 1
  fi

  if [[ -z $nodeIndex ]]; then
    echo nodeIndex not specified
    exit 1
  fi

  echo "--- Starting $nodeType: $ipAddress. instance: $instanceIndex"
  echo "start log: $logFile"
  (
    set -x
<<<<<<< HEAD
    startGossipNodeCommon "$ipAddress" $instanceIndex
=======
    startCommon "$ipAddress" $instanceIndex


>>>>>>> 276a5115

    if [[ $nodeType = blockstreamer ]] && [[ -n $letsEncryptDomainName ]]; then
      #
      # Create/renew TLS certificate
      #
      declare localArchive=~/letsencrypt-"$letsEncryptDomainName".tgz
      if [[ -r "$localArchive" ]]; then
        timeout 30s scp "${sshOptions[@]}" "$localArchive" "$ipAddress:letsencrypt.tgz"
      fi
      ssh "${sshOptions[@]}" -n "$ipAddress" \
        "sudo -H /certbot-restore.sh $letsEncryptDomainName maintainers@solana.foundation"
      rm -f letsencrypt.tgz
      timeout 30s scp "${sshOptions[@]}" "$ipAddress:/letsencrypt.tgz" letsencrypt.tgz
      test -s letsencrypt.tgz # Ensure non-empty before overwriting $localArchive
      cp letsencrypt.tgz "$localArchive"
    fi

    ssh "${sshOptions[@]}" -n "$ipAddress" \
      "./solana/net/remote/remote-gossip-node.sh \
         $deployMethod \
         $nodeType \
         $entrypointIp \
         $((${#validatorIpList[@]} + ${#blockstreamerIpList[@]})) \
         \"$RUST_LOG\" \
         $skipSetup \
         $failOnValidatorBootupFailure \
         \"$remoteExternalPrimordialAccountsFile\" \
         \"$maybeDisableAirdrops\" \
         \"$internalNodesStakeLamports\" \
         \"$internalNodesLamports\" \
         $nodeIndex \
         ${#clientIpList[@]} \"$benchTpsExtraArgs\" \
         \"$genesisOptions\" \
         \"$maybeNoSnapshot $maybeSkipLedgerVerify $maybeLimitLedgerSize $maybeWaitForSupermajority $maybeAllowPrivateAddr $maybeAccountsDbSkipShrink $maybeSkipRequireTower\" \
         \"$gpuMode\" \
         \"$maybeWarpSlot\" \
         \"$maybeFullRpc\" \
         \"$waitForGossipNodeInit\" \
         \"$extraPrimordialStakes\" \
         \"$TMPFS_ACCOUNTS\" \
         \"$instanceIndex\" \
      "
  ) >> "$logFile" 2>&1
  declare pid=$!
  ln -sf "validator-$ipAddress-$instanceIndex.log" "$netLogDir/validator-$pid.log"
  pids+=("$pid")

}

startNode() {
  declare ipAddress=$1
  declare nodeType=$2
  declare nodeIndex="$3"

  initLogDir
  declare logFile="$netLogDir/validator-$ipAddress.log"

  if [[ -z $nodeType ]]; then
    echo nodeType not specified
    exit 1
  fi

  if [[ -z $nodeIndex ]]; then
    echo nodeIndex not specified
    exit 1
  fi

  echo "--- Starting $nodeType: $ipAddress"
  echo "start log: $logFile"
  (
    set -x
    startCommon "$ipAddress"

    if [[ $nodeType = blockstreamer ]] && [[ -n $letsEncryptDomainName ]]; then
      #
      # Create/renew TLS certificate
      #
      declare localArchive=~/letsencrypt-"$letsEncryptDomainName".tgz
      if [[ -r "$localArchive" ]]; then
        timeout 30s scp "${sshOptions[@]}" "$localArchive" "$ipAddress:letsencrypt.tgz"
      fi
      ssh "${sshOptions[@]}" -n "$ipAddress" \
        "sudo -H /certbot-restore.sh $letsEncryptDomainName maintainers@solana.foundation"
      rm -f letsencrypt.tgz
      timeout 30s scp "${sshOptions[@]}" "$ipAddress:/letsencrypt.tgz" letsencrypt.tgz
      test -s letsencrypt.tgz # Ensure non-empty before overwriting $localArchive
      cp letsencrypt.tgz "$localArchive"
    fi

    ssh "${sshOptions[@]}" -n "$ipAddress" \
      "./solana/net/remote/remote-node.sh \
         $deployMethod \
         $nodeType \
         $entrypointIp \
         $((${#validatorIpList[@]} + ${#blockstreamerIpList[@]})) \
         \"$RUST_LOG\" \
         $skipSetup \
         $failOnValidatorBootupFailure \
         \"$remoteExternalPrimordialAccountsFile\" \
         \"$maybeDisableAirdrops\" \
         \"$internalNodesStakeLamports\" \
         \"$internalNodesLamports\" \
         $nodeIndex \
         ${#clientIpList[@]} \"$benchTpsExtraArgs\" \
         \"$genesisOptions\" \
         \"$maybeNoSnapshot $maybeSkipLedgerVerify $maybeLimitLedgerSize $maybeWaitForSupermajority $maybeAllowPrivateAddr $maybeAccountsDbSkipShrink $maybeSkipRequireTower\" \
         \"$gpuMode\" \
         \"$maybeWarpSlot\" \
         \"$maybeFullRpc\" \
         \"$waitForNodeInit\" \
         \"$extraPrimordialStakes\" \
         \"$TMPFS_ACCOUNTS\" \
      "
  ) >> "$logFile" 2>&1 &
  declare pid=$!
  ln -sf "validator-$ipAddress.log" "$netLogDir/validator-$pid.log"
  pids+=("$pid")
}

startClient() {
  declare ipAddress=$1
  declare clientToRun="$2"
  declare clientIndex="$3"

  initLogDir
  declare logFile="$netLogDir/client-$clientToRun-$ipAddress.log"

  echo "--- Starting client: $ipAddress - $clientToRun"
  echo "start log: $logFile"
  (
    set -x
    startCommon "$ipAddress"
    ssh "${sshOptions[@]}" -f "$ipAddress" \
      "./solana/net/remote/remote-client.sh $deployMethod $entrypointIp \
      $clientToRun \"$RUST_LOG\" \"$benchTpsExtraArgs\" $clientIndex"
  ) >> "$logFile" 2>&1 || {
    cat "$logFile"
    echo "^^^ +++"
    exit 1
  }
}

startClients() {
  for ((i=0; i < "$numClients" && i < "$numClientsRequested"; i++)) do
    if [[ $i -lt "$numBenchTpsClients" ]]; then
      startClient "${clientIpList[$i]}" "solana-bench-tps" "$i"
    else
      startClient "${clientIpList[$i]}" "idle"
    fi
  done
}

sanity() {
  declare skipBlockstreamerSanity=$1

  $metricsWriteDatapoint "testnet-deploy net-sanity-begin=1"

  declare ok=true
  declare bootstrapLeader=${validatorIpList[0]}
  declare blockstreamer=${blockstreamerIpList[0]}

  annotateBlockexplorerUrl

  echo "--- Sanity: $bootstrapLeader"
  (
    set -x
    # shellcheck disable=SC2029 # remote-client.sh args are expanded on client side intentionally
    ssh "${sshOptions[@]}" "$bootstrapLeader" \
      "./solana/net/remote/remote-sanity.sh $bootstrapLeader $sanityExtraArgs \"$RUST_LOG\""
  ) || ok=false
  $ok || exit 1

  if [[ -z $skipBlockstreamerSanity && -n $blockstreamer ]]; then
    # If there's a blockstreamer node run a reduced sanity check on it as well
    echo "--- Sanity: $blockstreamer"
    (
      set -x
      # shellcheck disable=SC2029 # remote-client.sh args are expanded on client side intentionally
      ssh "${sshOptions[@]}" "$blockstreamer" \
        "./solana/net/remote/remote-sanity.sh $blockstreamer $sanityExtraArgs \"$RUST_LOG\""
    ) || ok=false
    $ok || exit 1
  fi

  $metricsWriteDatapoint "testnet-deploy net-sanity-complete=1"
}

deployUpdate() {
  if [[ -z $updatePlatforms ]]; then
    echo "No update platforms"
    return
  fi
  if [[ -z $releaseChannel ]]; then
    echo "Release channel not specified (use -t option)"
    exit 1
  fi

  declare ok=true
  declare bootstrapLeader=${validatorIpList[0]}

  for updatePlatform in $updatePlatforms; do
    echo "--- Deploying solana-install update: $updatePlatform"
    (
      set -x

      scripts/solana-install-update-manifest-keypair.sh "$updatePlatform"

      timeout 30s scp "${sshOptions[@]}" \
        update_manifest_keypair.json "$bootstrapLeader:solana/update_manifest_keypair.json"

      # shellcheck disable=SC2029 # remote-deploy-update.sh args are expanded on client side intentionally
      ssh "${sshOptions[@]}" "$bootstrapLeader" \
        "./solana/net/remote/remote-deploy-update.sh $releaseChannel $updatePlatform"
    ) || ok=false
    $ok || exit 1
  done
}

getNodeType() {
  echo "getNodeType: $nodeAddress"
  [[ -n $nodeAddress ]] || {
    echo "Error: nodeAddress not set"
    exit 1
  }
  nodeIndex=0 # <-- global
  nodeType=validator # <-- global

  for ipAddress in "${validatorIpList[@]}" b "${blockstreamerIpList[@]}"; do
    if [[ $ipAddress = b ]]; then
      nodeType=blockstreamer
      continue
    fi

    if [[ $ipAddress = "$nodeAddress" ]]; then
      echo "getNodeType: $nodeType ($nodeIndex)"
      return
    fi
    ((nodeIndex = nodeIndex + 1))
  done

  echo "Error: Unknown node: $nodeAddress"
  exit 1
}

prepareDeploy() {
  case $deployMethod in
  tar)
    if [[ -n $releaseChannel ]]; then
      echo "Downloading release from channel: $releaseChannel"
      rm -f "$SOLANA_ROOT"/solana-release.tar.bz2
      declare updateDownloadUrl=https://release.solana.com/"$releaseChannel"/solana-release-x86_64-unknown-linux-gnu.tar.bz2
      (
        set -x
        curl -L -I "$updateDownloadUrl"
        curl -L --retry 5 --retry-delay 2 --retry-connrefused \
          -o "$SOLANA_ROOT"/solana-release.tar.bz2 "$updateDownloadUrl"
      )
      tarballFilename="$SOLANA_ROOT"/solana-release.tar.bz2
    fi
    (
      set -x
      rm -rf "$SOLANA_ROOT"/solana-release
      cd "$SOLANA_ROOT"; tar jfxv "$tarballFilename"
      cat "$SOLANA_ROOT"/solana-release/version.yml
    )
    ;;
  local)
    if $doBuild; then
      build
    else
      echo "Build skipped due to --no-build"
    fi
    ;;
  skip)
    ;;
  *)
    usage "Internal error: invalid deployMethod: $deployMethod"
    ;;
  esac

  if [[ -n $deployIfNewer ]]; then
    if [[ $deployMethod != tar ]]; then
      echo "Error: --deploy-if-newer only supported for tar deployments"
      exit 1
    fi

    echo "Fetching current software version"
    (
      set -x
      rsync -vPrc -e "ssh ${sshOptions[*]}" "${validatorIpList[0]}":~/version.yml current-version.yml
    )
    cat current-version.yml
    if ! diff -q current-version.yml "$SOLANA_ROOT"/solana-release/version.yml; then
      echo "Cluster software version is old.  Update required"
    else
      echo "Cluster software version is current.  No update required"
      exit 0
    fi
  fi
}

gossipInstancesPerNode() {
  declare instancesPerNode=$1
  declare ipAddress="$2"
  declare nodeType=$3
  declare nodeIndex=$4

  for (( i=0; i<$instancesPerNode; i++ ))
  do
    echo "startGossipNode: instanceIndex: $i"
    startGossipNode "$ipAddress" $nodeType $nodeIndex $i
    echo "################# Launched Gossip Node: $i ###################"
    # sleep 2
  done

}

gossipDeploy() {
  echo "greg - in gossipDeploy()"
  declare instancesPerNode=$1
  echo "greg - instancesPerNode in gossipDeploy: $instancesPerNode"
  initLogDir

  echo "Deployment started at $(date)"
  $metricsWriteDatapoint "testnet-deploy net-start-begin=1"

  declare bootstrapLeader=true
  for nodeAddress in "${validatorIpList[@]}" "${blockstreamerIpList[@]}"; do
    nodeType=
    nodeIndex=
    getNodeType
    if $bootstrapLeader; then
      SECONDS=0
      declare bootstrapNodeDeployTime=
      startGossipBootstrapLeader "$nodeAddress" $nodeIndex "$netLogDir/bootstrap-validator-$ipAddress.log"
      bootstrapNodeDeployTime=$SECONDS
      $metricsWriteDatapoint "testnet-deploy net-bootnode-leader-started=1"

      bootstrapLeader=false
      SECONDS=0
      pids=()
    else
<<<<<<< HEAD
      gossipInstancesPerNode $instancesPerNode $ipAddress $nodeType $nodeIndex &
      # for (( i=0; i<$instancesPerNode; i++ ))
      # do
      #   echo "startGossipNode: instanceIndex: $i"
      #   startGossipNode "$ipAddress" $nodeType $nodeIndex $i
      #   echo "################# Launched Gossip Node: $i ###################"
      #   # sleep 2
      # done
      # startGossipNode "$ipAddress" $nodeType $nodeIndex

      # # Stagger additional node start time. If too many nodes start simultaneously
      # # the bootstrap node gets more rsync requests from the additional nodes than
      # # it can handle.
      # sleep 2
=======
      # for i in {0..$instancesPerNode}
      for (( i=0; i<$instancesPerNode; i++ ))
      do
        startGossipNode "$ipAddress" $nodeType $nodeIndex $i

        # Stagger additional node start time. If too many nodes start simultaneously
        # the bootstrap node gets more rsync requests from the additional nodes than
        # it can handle.
        sleep 2
      done
>>>>>>> 276a5115
    fi
  done

  wait


  # for pid in "${pids[@]}"; do
  #   declare ok=true
  #   wait "$pid" || ok=false
  #   if ! $ok; then
  #     echo "+++ validator failed to start"
  #     cat "$netLogDir/validator-$pid.log"
  #     if $failOnValidatorBootupFailure; then
  #       exit 1
  #     else
  #       echo "Failure is non-fatal"
  #     fi
  #   fi
  # done

  # $metricsWriteDatapoint "testnet-deploy net-validators-started=1"
  # additionalNodeDeployTime=$SECONDS

  # annotateBlockexplorerUrl

  declare networkVersion=unknown
  case $deployMethod in
  tar)
    networkVersion="$(
      (
        set -o pipefail
        grep "^commit: " "$SOLANA_ROOT"/solana-release/version.yml | head -n1 | cut -d\  -f2
      ) || echo "tar-unknown"
    )"
    ;;
  local)
    networkVersion="$(git rev-parse HEAD || echo local-unknown)"
    ;;
  skip)
    ;;
  *)
    usage "Internal error: invalid deployMethod: $deployMethod"
    ;;
  esac
  # $metricsWriteDatapoint "testnet-deploy version=\"${networkVersion:0:9}\""

  echo
  echo "--- Deployment Successful"
  echo "Bootstrap validator deployment took $bootstrapNodeDeployTime seconds"
  echo "Deployed $(( $instancesPerNode * $(( ${#validatorIpList[@]} - 1)) + 1)) gossip instances across ${#validatorIpList[@]} GCE nodes"
  echo "      --- $instancesPerNode gossip instances per node"
  echo "Additional validator deployment (${#validatorIpList[@]} validators, ${#blockstreamerIpList[@]} blockstreamer nodes) took $additionalNodeDeployTime seconds"
  echo "Client deployment (${#clientIpList[@]} instances) took $clientDeployTime seconds"
  echo "Network start logs in $netLogDir"
}

deploy() {
  initLogDir

  echo "Deployment started at $(date)"
  $metricsWriteDatapoint "testnet-deploy net-start-begin=1"

  declare bootstrapLeader=true
  for nodeAddress in "${validatorIpList[@]}" "${blockstreamerIpList[@]}"; do
    nodeType=
    nodeIndex=
    getNodeType
    if $bootstrapLeader; then
      SECONDS=0
      declare bootstrapNodeDeployTime=
      startBootstrapLeader "$nodeAddress" $nodeIndex "$netLogDir/bootstrap-validator-$ipAddress.log"
      bootstrapNodeDeployTime=$SECONDS
      $metricsWriteDatapoint "testnet-deploy net-bootnode-leader-started=1"

      bootstrapLeader=false
      SECONDS=0
      pids=()
    else
      startNode "$ipAddress" $nodeType $nodeIndex

      # Stagger additional node start time. If too many nodes start simultaneously
      # the bootstrap node gets more rsync requests from the additional nodes than
      # it can handle.
      sleep 2
    fi
  done


  for pid in "${pids[@]}"; do
    declare ok=true
    wait "$pid" || ok=false
    if ! $ok; then
      echo "+++ validator failed to start"
      cat "$netLogDir/validator-$pid.log"
      if $failOnValidatorBootupFailure; then
        exit 1
      else
        echo "Failure is non-fatal"
      fi
    fi
  done

  if ! $waitForNodeInit; then
    # Handle async init
    declare startTime=$SECONDS
    for ipAddress in "${validatorIpList[@]}" "${blockstreamerIpList[@]}"; do
      declare timeWaited=$((SECONDS - startTime))
      if [[ $timeWaited -gt 600 ]]; then
        break
      fi
      ssh "${sshOptions[@]}" -n "$ipAddress" \
        "./solana/net/remote/remote-node-wait-init.sh $((600 - timeWaited))"
    done
  fi

  $metricsWriteDatapoint "testnet-deploy net-validators-started=1"
  additionalNodeDeployTime=$SECONDS

  annotateBlockexplorerUrl

  sanity skipBlockstreamerSanity # skip sanity on blockstreamer node, it may not
                                 # have caught up to the bootstrap validator yet

  echo "--- Sleeping $clientDelayStart seconds after validators are started before starting clients"
  sleep "$clientDelayStart"

  SECONDS=0
  startClients
  clientDeployTime=$SECONDS

  $metricsWriteDatapoint "testnet-deploy net-start-complete=1"

  declare networkVersion=unknown
  case $deployMethod in
  tar)
    networkVersion="$(
      (
        set -o pipefail
        grep "^commit: " "$SOLANA_ROOT"/solana-release/version.yml | head -n1 | cut -d\  -f2
      ) || echo "tar-unknown"
    )"
    ;;
  local)
    networkVersion="$(git rev-parse HEAD || echo local-unknown)"
    ;;
  skip)
    ;;
  *)
    usage "Internal error: invalid deployMethod: $deployMethod"
    ;;
  esac
  $metricsWriteDatapoint "testnet-deploy version=\"${networkVersion:0:9}\""

  echo
  echo "--- Deployment Successful"
  echo "Bootstrap validator deployment took $bootstrapNodeDeployTime seconds"
  echo "Additional validator deployment (${#validatorIpList[@]} validators, ${#blockstreamerIpList[@]} blockstreamer nodes) took $additionalNodeDeployTime seconds"
  echo "Client deployment (${#clientIpList[@]} instances) took $clientDeployTime seconds"
  echo "Network start logs in $netLogDir"
}

stopNode() {
  local ipAddress=$1
  local block=$2

  initLogDir
  declare logFile="$netLogDir/stop-validator-$ipAddress.log"

  echo "--- Stopping node: $ipAddress"
  echo "stop log: $logFile"
  syncScripts "$ipAddress"
  (
    # Since cleanup.sh does a pkill, we cannot pass the command directly,
    # otherwise the process which is doing the killing will be killed because
    # the script itself will match the pkill pattern
    set -x
    # shellcheck disable=SC2029 # It's desired that PS4 be expanded on the client side
    ssh "${sshOptions[@]}" "$ipAddress" "PS4=\"$PS4\" ./solana/net/remote/cleanup.sh"
  ) >> "$logFile" 2>&1 &

  declare pid=$!
  ln -sf "stop-validator-$ipAddress.log" "$netLogDir/stop-validator-$pid.log"
  if $block; then
    wait $pid || true
  else
    pids+=("$pid")
  fi
}

stop() {
  SECONDS=0
  $metricsWriteDatapoint "testnet-deploy net-stop-begin=1"

  declare loopCount=0
  pids=()
  for ipAddress in "${validatorIpList[@]}" "${blockstreamerIpList[@]}" "${clientIpList[@]}"; do
    stopNode "$ipAddress" false

    # Stagger additional node stop time to avoid too many concurrent ssh
    # sessions
    ((loopCount++ % 4 == 0)) && sleep 2
  done

  echo --- Waiting for nodes to finish stopping
  for pid in "${pids[@]}"; do
    echo -n "$pid "
    wait "$pid" || true
  done
  echo

  $metricsWriteDatapoint "testnet-deploy net-stop-complete=1"
  echo "Stopping nodes took $SECONDS seconds"
}

checkPremptibleInstances() {
  # The validatorIpList nodes may be preemptible instances that can disappear at
  # any time.  Try to detect when a validator has been preempted to help the user
  # out.
  #
  # Of course this isn't airtight as an instance could always disappear
  # immediately after its successfully pinged.
  for ipAddress in "${validatorIpList[@]}"; do
    (
      timeout 5s ping -c 1 "$ipAddress" | tr - _ &>/dev/null
    ) || {
      cat <<EOF

Warning: $ipAddress may have been preempted.

Run |./gce.sh config| to restart it
EOF
      exit 1
    }
  done
}

releaseChannel=
deployMethod=local
deployIfNewer=
sanityExtraArgs=
skipSetup=false
updatePlatforms=
nodeAddress=
numIdleClients=0
numBenchTpsClients=0
benchTpsExtraArgs=
failOnValidatorBootupFailure=true
genesisOptions=
numValidatorsRequested=
externalPrimordialAccountsFile=
remoteExternalPrimordialAccountsFile=
internalNodesStakeLamports=
internalNodesLamports=
maybeNoSnapshot=""
maybeLimitLedgerSize=""
maybeSkipLedgerVerify=""
maybeDisableAirdrops=""
maybeWaitForSupermajority=""
maybeAllowPrivateAddr=""
maybeAccountsDbSkipShrink=""
maybeSkipRequireTower=""
debugBuild=false
profileBuild=false
doBuild=true
gpuMode=auto
netemPartition=""
netemConfig=""
netemConfigFile=""
netemCommand="add"
clientDelayStart=0
netLogDir=
maybeWarpSlot=
maybeFullRpc=false
waitForNodeInit=true
waitForGossipNodeInit=false
extraPrimordialStakes=0
<<<<<<< HEAD
instancesPerNode=1 # default. 1 replica per node
=======
instancesPerNode=1
>>>>>>> 276a5115

command=$1
[[ -n $command ]] || usage
shift

shortArgs=()
while [[ -n $1 ]]; do
  if [[ ${1:0:2} = -- ]]; then
    if [[ $1 = --hashes-per-tick ]]; then
      genesisOptions="$genesisOptions $1 $2"
      shift 2
    elif [[ $1 = --slots-per-epoch ]]; then
      genesisOptions="$genesisOptions $1 $2"
      shift 2
    elif [[ $1 = --target-lamports-per-signature ]]; then
      genesisOptions="$genesisOptions $1 $2"
      shift 2
    elif [[ $1 = --faucet-lamports ]]; then
      genesisOptions="$genesisOptions $1 $2"
      shift 2
    elif [[ $1 = --cluster-type ]]; then
      case "$2" in
        development|devnet|testnet|mainnet-beta)
          ;;
        *)
          echo "Unexpected cluster type: \"$2\""
          exit 1
          ;;
      esac
      genesisOptions="$genesisOptions $1 $2"
      shift 2
    elif [[ $1 = --slots-per-epoch ]]; then
      genesisOptions="$genesisOptions $1 $2"
      shift 2
    elif [[ $1 = --no-snapshot-fetch ]]; then
      maybeNoSnapshot="$1"
      shift 1
    elif [[ $1 = --deploy-if-newer ]]; then
      deployIfNewer=1
      shift 1
    elif [[ $1 = --no-deploy ]]; then
      deployMethod=skip
      shift 1
    elif [[ $1 = --no-build ]]; then
      doBuild=false
      shift 1
    elif [[ $1 = --limit-ledger-size ]]; then
      maybeLimitLedgerSize="$1 $2"
      shift 2
    elif [[ $1 = --skip-poh-verify ]]; then
      maybeSkipLedgerVerify="$1"
      shift 1
    elif [[ $1 = --skip-setup ]]; then
      skipSetup=true
      shift 1
    elif [[ $1 = --platform ]]; then
      updatePlatforms="$updatePlatforms $2"
      shift 2
    elif [[ $1 = --internal-nodes-stake-lamports ]]; then
      internalNodesStakeLamports="$2"
      shift 2
    elif [[ $1 = --internal-nodes-lamports ]]; then
      internalNodesLamports="$2"
      shift 2
    elif [[ $1 = --external-accounts-file ]]; then
      externalPrimordialAccountsFile="$2"
      remoteExternalPrimordialAccountsFile=/tmp/external-primordial-accounts.yml
      shift 2
    elif [[ $1 = --no-airdrop ]]; then
      maybeDisableAirdrops="$1"
      shift 1
    elif [[ $1 = --debug ]]; then
      debugBuild=true
      shift 1
    elif [[ $1 = --profile ]]; then
      profileBuild=true
      shift 1
    elif [[ $1 = --partition ]]; then
      netemPartition=$2
      shift 2
    elif [[ $1 = --config ]]; then
      netemConfig=$2
      shift 2
    elif [[ $1 == --config-file ]]; then
      netemConfigFile=$2
      shift 2
    elif [[ $1 == --netem-cmd ]]; then
      netemCommand=$2
      shift 2
    elif [[ $1 = --gpu-mode ]]; then
      gpuMode=$2
      case "$gpuMode" in
        on|off|auto|cuda)
          ;;
        *)
          echo "Unexpected GPU mode: \"$gpuMode\""
          exit 1
          ;;
      esac
      shift 2
    elif [[ $1 == --client-delay-start ]]; then
      clientDelayStart=$2
      shift 2
    elif [[ $1 == --wait-for-supermajority ]]; then
      maybeWaitForSupermajority="$1 $2"
      shift 2
    elif [[ $1 == --warp-slot ]]; then
      maybeWarpSlot="$1 $2"
      shift 2
    elif [[ $1 == --full-rpc ]]; then
      maybeFullRpc=true
      shift 1
    elif [[ $1 == --async-node-init ]]; then
      waitForNodeInit=false
      shift 1
    elif [[ $1 == --extra-primordial-stakes ]]; then
      extraPrimordialStakes=$2
      shift 2
    elif [[ $1 = --allow-private-addr ]]; then
      # May also be added by loadConfigFile if 'gce.sh create' was invoked
      # without -P.
      maybeAllowPrivateAddr="$1"
      shift 1
    elif [[ $1 = --accounts-db-skip-shrink ]]; then
      maybeAccountsDbSkipShrink="$1"
      shift 1
    elif [[ $1 = --skip-require-tower ]]; then
      maybeSkipRequireTower="$1"
      shift 1
    elif [[ $1 = --gossip-instances-per-node ]]; then
      instancesPerNode="$2"
      shift 2
    else
      usage "Unknown long option: $1"
    fi
  else
    shortArgs+=("$1")
    shift
  fi
done

echo "greg - gossip instances per node: $instancesPerNode"

while getopts "h?T:t:o:f:rc:Fn:i:d" opt "${shortArgs[@]}"; do
  case $opt in
  h | \?)
    usage
    ;;
  T)
    tarballFilename=$OPTARG
    [[ -r $tarballFilename ]] || usage "File not readable: $tarballFilename"
    deployMethod=tar
    ;;
  t)
    case $OPTARG in
    edge|beta|stable|v*)
      releaseChannel=$OPTARG
      deployMethod=tar
      ;;
    *)
      usage "Invalid release channel: $OPTARG"
      ;;
    esac
    ;;
  n)
    numValidatorsRequested=$OPTARG
    ;;
  r)
    skipSetup=true
    ;;
  o)
    case $OPTARG in
    rejectExtraNodes|noInstallCheck)
      sanityExtraArgs="$sanityExtraArgs -o $OPTARG"
      ;;
    *)
      usage "Unknown option: $OPTARG"
      ;;
    esac
    ;;
  c)
    getClientTypeAndNum() {
      if ! [[ $OPTARG == *'='* ]]; then
        echo "Error: Expecting tuple \"clientType=numClientType=extraArgs\" but got \"$OPTARG\""
        exit 1
      fi
      local keyValue
      IFS='=' read -ra keyValue <<< "$OPTARG"
      local clientType=${keyValue[0]}
      local numClients=${keyValue[1]}
      local extraArgs=${keyValue[2]}
      re='^[0-9]+$'
      if ! [[ $numClients =~ $re ]] ; then
        echo "error: numClientType must be a number but got \"$numClients\""
        exit 1
      fi
      case $clientType in
        idle)
          numIdleClients=$numClients
          # $extraArgs ignored for 'idle'
        ;;
        bench-tps)
          numBenchTpsClients=$numClients
          benchTpsExtraArgs=$extraArgs
        ;;
        *)
          echo "Unknown client type: $clientType"
          exit 1
          ;;
      esac
    }
    getClientTypeAndNum
    ;;
  F)
    failOnValidatorBootupFailure=false
    ;;
  i)
    nodeAddress=$OPTARG
    ;;
  d)
    debugBuild=true
    ;;
  *)
    usage "Error: unhandled option: $opt"
    ;;
  esac
done

loadConfigFile

if [[ -n $numValidatorsRequested ]]; then
  truncatedNodeList=( "${validatorIpList[@]:0:$numValidatorsRequested}" )
  unset validatorIpList
  validatorIpList=( "${truncatedNodeList[@]}" )
fi

numClients=${#clientIpList[@]}
numClientsRequested=$((numBenchTpsClients + numIdleClients))
if [[ "$numClientsRequested" -eq 0 ]]; then
  numBenchTpsClients=$numClients
  numClientsRequested=$numClients
else
  if [[ "$numClientsRequested" -gt "$numClients" ]]; then
    echo "Error: More clients requested ($numClientsRequested) then available ($numClients)"
    exit 1
  fi
fi

if [[ -n "$maybeWaitForSupermajority" && -n "$maybeWarpSlot" ]]; then
  read -r _ waitSlot <<<"$maybeWaitForSupermajority"
  read -r _ warpSlot <<<"$maybeWarpSlot"
  if [[ $waitSlot -ne $warpSlot ]]; then
    echo "Error: When specifying both --wait-for-supermajority and --warp-slot,"
    echo "they must use the same slot. ($waitSlot != $warpSlot)"
    exit 1
  fi
fi

echo "net.sh: Primordial stakes: $extraPrimordialStakes"
if [[ $extraPrimordialStakes -gt 0 ]]; then
  # Extra primoridial stakes require that all of the validators start at
  # the same time. Force async init and wait for supermajority here.
  waitForNodeInit=false
  if [[ -z "$maybeWaitForSupermajority" ]]; then
    waitSlot=
    if [[ -n "$maybeWarpSlot" ]]; then
      read -r _ waitSlot <<<"$maybeWarpSlot"
    else
      waitSlot=1
    fi
    maybeWaitForSupermajority="--wait-for-supermajority $waitSlot"
  fi
fi

checkPremptibleInstances

case $command in
gossip-only)
  prepareDeploy
  stop
  gossipDeploy $instancesPerNode
  ;;
restart)
  prepareDeploy
  stop
  deploy
  ;;
start)
  prepareDeploy
  deploy
  ;;
prepare)
  prepareDeploy
  ;;
sanity)
  sanity
  ;;
stop)
  stop
  ;;
update)
  deployUpdate
  ;;
upgrade)
  bootstrapValidatorIp="${validatorIpList[0]}"
  prepareDeploy
  deployBootstrapValidator "$bootstrapValidatorIp"
  # (start|stop)Node need refactored to support restarting the bootstrap validator
  ;;
stopnode)
  if [[ -z $nodeAddress ]]; then
    usage "node address (-i) not specified"
    exit 1
  fi
  stopNode "$nodeAddress" true
  ;;
startnode)
  if [[ -z $nodeAddress ]]; then
    usage "node address (-i) not specified"
    exit 1
  fi
  nodeType=
  nodeIndex=
  getNodeType
  startNode "$nodeAddress" $nodeType $nodeIndex
  ;;
startclients)
  startClients
  ;;
logs)
  initLogDir
  fetchRemoteLog() {
    declare ipAddress=$1
    declare log=$2
    echo "--- fetching $log from $ipAddress"
    (
      set -x
      timeout 30s scp "${sshOptions[@]}" \
        "$ipAddress":solana/"$log".log "$netLogDir"/remote-"$log"-"$ipAddress".log
    ) || echo "failed to fetch log"
  }
  fetchRemoteLog "${validatorIpList[0]}" faucet
  for ipAddress in "${validatorIpList[@]}"; do
    fetchRemoteLog "$ipAddress" validator
  done
  for ipAddress in "${clientIpList[@]}"; do
    fetchRemoteLog "$ipAddress" client
  done
  for ipAddress in "${blockstreamerIpList[@]}"; do
    fetchRemoteLog "$ipAddress" validator
  done
  ;;
netem)
  if [[ -n $netemConfigFile ]]; then
    remoteNetemConfigFile="$(basename "$netemConfigFile")"
    if [[ $netemCommand = "add" ]]; then
      for ipAddress in "${validatorIpList[@]}"; do
        "$here"/scp.sh "$netemConfigFile" solana@"$ipAddress":"$SOLANA_HOME"
      done
    fi
    for i in "${!validatorIpList[@]}"; do
      "$here"/ssh.sh solana@"${validatorIpList[$i]}" 'solana/scripts/net-shaper.sh' \
      "$netemCommand" ~solana/solana/"$remoteNetemConfigFile" "${#validatorIpList[@]}" "$i"
    done
  else
    num_nodes=$((${#validatorIpList[@]}*netemPartition/100))
    if [[ $((${#validatorIpList[@]}*netemPartition%100)) -gt 0 ]]; then
      num_nodes=$((num_nodes+1))
    fi
    if [[ "$num_nodes" -gt "${#validatorIpList[@]}" ]]; then
      num_nodes=${#validatorIpList[@]}
    fi

    # Stop netem on all nodes
    for ipAddress in "${validatorIpList[@]}"; do
      "$here"/ssh.sh solana@"$ipAddress" 'solana/scripts/netem.sh delete < solana/netem.cfg || true'
    done

    # Start netem on required nodes
    for ((i=0; i<num_nodes; i++ )); do :
      "$here"/ssh.sh solana@"${validatorIpList[$i]}" "echo $netemConfig > solana/netem.cfg; solana/scripts/netem.sh add \"$netemConfig\""
    done
  fi
  ;;
*)
  echo "Internal error: Unknown command: $command"
  usage
  exit 1
esac<|MERGE_RESOLUTION|>--- conflicted
+++ resolved
@@ -272,17 +272,7 @@
       mkdir -p $SOLANA_HOME $CARGO_BIN;
       mv ~/config $SOLANA_HOME/
     "
-<<<<<<< HEAD
-  # elif ! $instanceIndex; then
-  #     ssh "${sshOptions[@]}" "$ipAddress" "
-  #     set -x;
-  #     rm -rf $SOLANA_HOME;
-  #     mkdir -p $CARGO_BIN
-  #   "
   else
-=======
-  elif [[ $instanceIndex == "0" ]]; then
->>>>>>> 276a5115
     # shellcheck disable=SC2029
     ssh "${sshOptions[@]}" "$ipAddress" "
       set -x;
@@ -425,13 +415,9 @@
   declare ipAddress=$1
   declare nodeType=$2
   declare nodeIndex="$3"
-<<<<<<< HEAD
   declare instanceIndex=$4
 
   echo "startgossipnode() instance index: $instanceIndex"
-=======
-  declare instanceIndex="$4"
->>>>>>> 276a5115
 
   initLogDir
   declare logFile="$netLogDir/validator-$ipAddress-$instanceIndex.log"
@@ -450,13 +436,7 @@
   echo "start log: $logFile"
   (
     set -x
-<<<<<<< HEAD
     startGossipNodeCommon "$ipAddress" $instanceIndex
-=======
-    startCommon "$ipAddress" $instanceIndex
-
-
->>>>>>> 276a5115
 
     if [[ $nodeType = blockstreamer ]] && [[ -n $letsEncryptDomainName ]]; then
       #
@@ -799,57 +779,11 @@
       SECONDS=0
       pids=()
     else
-<<<<<<< HEAD
       gossipInstancesPerNode $instancesPerNode $ipAddress $nodeType $nodeIndex &
-      # for (( i=0; i<$instancesPerNode; i++ ))
-      # do
-      #   echo "startGossipNode: instanceIndex: $i"
-      #   startGossipNode "$ipAddress" $nodeType $nodeIndex $i
-      #   echo "################# Launched Gossip Node: $i ###################"
-      #   # sleep 2
-      # done
-      # startGossipNode "$ipAddress" $nodeType $nodeIndex
-
-      # # Stagger additional node start time. If too many nodes start simultaneously
-      # # the bootstrap node gets more rsync requests from the additional nodes than
-      # # it can handle.
-      # sleep 2
-=======
-      # for i in {0..$instancesPerNode}
-      for (( i=0; i<$instancesPerNode; i++ ))
-      do
-        startGossipNode "$ipAddress" $nodeType $nodeIndex $i
-
-        # Stagger additional node start time. If too many nodes start simultaneously
-        # the bootstrap node gets more rsync requests from the additional nodes than
-        # it can handle.
-        sleep 2
-      done
->>>>>>> 276a5115
     fi
   done
 
   wait
-
-
-  # for pid in "${pids[@]}"; do
-  #   declare ok=true
-  #   wait "$pid" || ok=false
-  #   if ! $ok; then
-  #     echo "+++ validator failed to start"
-  #     cat "$netLogDir/validator-$pid.log"
-  #     if $failOnValidatorBootupFailure; then
-  #       exit 1
-  #     else
-  #       echo "Failure is non-fatal"
-  #     fi
-  #   fi
-  # done
-
-  # $metricsWriteDatapoint "testnet-deploy net-validators-started=1"
-  # additionalNodeDeployTime=$SECONDS
-
-  # annotateBlockexplorerUrl
 
   declare networkVersion=unknown
   case $deployMethod in
@@ -1102,11 +1036,7 @@
 waitForNodeInit=true
 waitForGossipNodeInit=false
 extraPrimordialStakes=0
-<<<<<<< HEAD
 instancesPerNode=1 # default. 1 replica per node
-=======
-instancesPerNode=1
->>>>>>> 276a5115
 
 command=$1
 [[ -n $command ]] || usage
