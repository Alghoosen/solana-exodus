--- conflicted
+++ resolved
@@ -108,20 +108,15 @@
                                       - Boot from a snapshot that has warped ahead to WARP_SLOT rather than a slot 0 genesis.
    --full-rpc
                                       - Support full RPC services on all nodes
-
-<<<<<<< HEAD
    --gossip-instances                 - Number of gossip instances to deploy across GCE instances. 
                                         Does a round robin deployment. Used with `gossip-only` command
                                         Cannot be used with --gossip-instances-per-node
-
    --gossip-instances-per-node        - Number of gossip instances to deploy on each GCE instance. 
                                         Used with `gossip-only` command
                                         Cannot be used with --gossip-instances
-=======
    --tpu-disable-quic
                                       - Disable quic for tpu packet forwarding
 
->>>>>>> 56cebf9d
  sanity/start-specific options:
    -F                   - Discard validator nodes that didn't bootup successfully
    -o noInstallCheck    - Skip solana-install sanity
@@ -344,11 +339,8 @@
          \"$waitForNodeInit\" \
          \"$extraPrimordialStakes\" \
          \"$TMPFS_ACCOUNTS\" \
-<<<<<<< HEAD
+         \"$disableQuic\" \
          \"$isGossip\" \
-=======
-         \"$disableQuic\" \
->>>>>>> 56cebf9d
       "
 
   ) >> "$logFile" 2>&1 || {
@@ -428,11 +420,9 @@
          \"$waitForNodeInit\" \
          \"$extraPrimordialStakes\" \
          \"$TMPFS_ACCOUNTS\" \
-<<<<<<< HEAD
+         \"$disableQuic\" \
          \"$instanceIndex\" \
-=======
-         \"$disableQuic\" \
->>>>>>> 56cebf9d
+
       "
   ) >> "$logFile" 2>&1 &
   declare pid=$!
@@ -897,14 +887,12 @@
 maybeFullRpc=false
 waitForNodeInit=true
 extraPrimordialStakes=0
-<<<<<<< HEAD
+disableQuic=false
 # need to set either instancesPerNode or gossipInstances
 instancesPerNode=0 # default. 
 gossipInstances=0 # default number of gossip instances
 isGossip=0
-=======
-disableQuic=false
->>>>>>> 56cebf9d
+
 
 command=$1
 [[ -n $command ]] || usage
