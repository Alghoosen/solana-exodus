--- conflicted
+++ resolved
@@ -143,11 +143,7 @@
             });
         }
 
-<<<<<<< HEAD
-=======
         setup_logger_for_plugin(&*new_plugin.plugin)?;
-
->>>>>>> c82fc6c98e (geyser: allow custom name in config file (#33550))
         // Call on_load and push plugin
         new_plugin
             .on_load(new_config_file)
@@ -218,11 +214,6 @@
                 data: None,
             })?;
 
-<<<<<<< HEAD
-<<<<<<< HEAD
-=======
-=======
->>>>>>> 407dfba6
         // Then see if a plugin with this name already exists. If so, abort
         if self
             .plugins
@@ -239,12 +230,7 @@
             });
         }
 
-<<<<<<< HEAD
         setup_logger_for_plugin(&*new_plugin.plugin)?;
-
->>>>>>> c82fc6c98e (geyser: allow custom name in config file (#33550))
-=======
->>>>>>> 407dfba6
         // Attempt to on_load with new plugin
         match new_plugin.on_load(new_parsed_config_file) {
             // On success, push plugin and library
