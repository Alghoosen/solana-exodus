/// Module responsible for notifying plugins of transactions
use {
    crate::geyser_plugin_manager::GeyserPluginManager,
    log::*,
    solana_geyser_plugin_interface::geyser_plugin_interface::{
        ReplicaTransactionInfoV2, ReplicaTransactionInfoVersions,
    },
    solana_measure::measure::Measure,
    solana_metrics::*,
    solana_rpc::transaction_notifier_interface::TransactionNotifier,
    solana_sdk::{clock::Slot, signature::Signature, transaction::SanitizedTransaction},
    solana_transaction_status::TransactionStatusMeta,
    std::sync::{Arc, RwLock},
};

/// This implementation of TransactionNotifier is passed to the rpc's TransactionStatusService
/// at the validator startup. TransactionStatusService invokes the notify_transaction method
/// for new transactions. The implementation in turn invokes the notify_transaction of each
/// plugin enabled with transaction notification managed by the GeyserPluginManager.
pub(crate) struct TransactionNotifierImpl {
    plugin_manager: Arc<RwLock<GeyserPluginManager>>,
}

impl TransactionNotifier for TransactionNotifierImpl {
    fn notify_transaction(
        &self,
        slot: Slot,
        index: usize,
        signature: &Signature,
        transaction_status_meta: &TransactionStatusMeta,
        transaction: &SanitizedTransaction,
    ) {
        let mut measure = Measure::start("geyser-plugin-notify_plugins_of_transaction_info");
        let transaction_log_info = Self::build_replica_transaction_info(
            index,
            signature,
            transaction_status_meta,
            transaction,
        );

        let plugin_manager = self.plugin_manager.read().unwrap();

        if plugin_manager.geyser_plugins.is_empty() {
            return;
        }

<<<<<<< HEAD
        for plugin in plugin_manager.geyser_plugins.iter_mut() {
=======
        for plugin in plugin_manager.plugins.iter() {
>>>>>>> 676e3e19
            if !plugin.transaction_notifications_enabled() {
                continue;
            }
            match plugin.notify_transaction(
                ReplicaTransactionInfoVersions::V0_0_2(&transaction_log_info),
                slot,
            ) {
                Err(err) => {
                    error!(
                        "Failed to notify transaction, error: ({}) to plugin {}",
                        err,
                        plugin.name()
                    )
                }
                Ok(_) => {
                    trace!(
                        "Successfully notified transaction to plugin {}",
                        plugin.name()
                    );
                }
            }
        }
        measure.stop();
        inc_new_counter_debug!(
            "geyser-plugin-notify_plugins_of_transaction_info-us",
            measure.as_us() as usize,
            10000,
            10000
        );
    }
}

impl TransactionNotifierImpl {
    pub fn new(plugin_manager: Arc<RwLock<GeyserPluginManager>>) -> Self {
        Self { plugin_manager }
    }

    fn build_replica_transaction_info<'a>(
        index: usize,
        signature: &'a Signature,
        transaction_status_meta: &'a TransactionStatusMeta,
        transaction: &'a SanitizedTransaction,
    ) -> ReplicaTransactionInfoV2<'a> {
        ReplicaTransactionInfoV2 {
            index,
            signature,
            is_vote: transaction.is_simple_vote_transaction(),
            transaction,
            transaction_status_meta,
        }
    }
}<|MERGE_RESOLUTION|>--- conflicted
+++ resolved
@@ -44,11 +44,7 @@
             return;
         }
 
-<<<<<<< HEAD
-        for plugin in plugin_manager.geyser_plugins.iter_mut() {
-=======
-        for plugin in plugin_manager.plugins.iter() {
->>>>>>> 676e3e19
+        for plugin in plugin_manager.geyser_plugins.iter() {
             if !plugin.transaction_notifications_enabled() {
                 continue;
             }
