--- conflicted
+++ resolved
@@ -10,29 +10,13 @@
 edition = { workspace = true }
 
 [dependencies]
-<<<<<<< HEAD
-bs58 = "0.4.0"
-crossbeam-channel = "0.5"
-json5 = "0.4.1"
-libloading = "0.7.3"
-log = "0.4.17"
-serde_json = "1.0.83"
-solana-bpf-tracer-plugin-interface = { path = "../bpf-tracer-plugin-interface", version = "=1.16.0" }
-solana-geyser-plugin-interface = { path = "../geyser-plugin-interface", version = "=1.16.0" }
-solana-measure = { path = "../measure", version = "=1.16.0" }
-solana-metrics = { path = "../metrics", version = "=1.16.0" }
-solana-rpc = { path = "../rpc", version = "=1.16.0" }
-solana-runtime = { path = "../runtime", version = "=1.16.0" }
-solana-sdk = { path = "../sdk", version = "=1.16.0" }
-solana-transaction-status = { path = "../transaction-status", version = "=1.16.0" }
-thiserror = "1.0.31"
-=======
 bs58 = { workspace = true }
 crossbeam-channel = { workspace = true }
 json5 = { workspace = true }
 libloading = { workspace = true }
 log = { workspace = true }
 serde_json = { workspace = true }
+solana-bpf-tracer-plugin-interface = { workspace = true }
 solana-geyser-plugin-interface = { workspace = true }
 solana-measure = { workspace = true }
 solana-metrics = { workspace = true }
@@ -41,7 +25,6 @@
 solana-sdk = { workspace = true }
 solana-transaction-status = { workspace = true }
 thiserror = { workspace = true }
->>>>>>> 676e3e19
 
 [package.metadata.docs.rs]
 targets = ["x86_64-unknown-linux-gnu"]