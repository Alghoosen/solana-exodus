--- conflicted
+++ resolved
@@ -10,27 +10,12 @@
 edition = { workspace = true }
 
 [dependencies]
-<<<<<<< HEAD
-bs58 = "0.4.0"
-crossbeam-channel = "0.5"
-json5 = "0.4.1"
-jsonrpc-core = "18.0.0"
-jsonrpc-server-utils = "18.0.0"
-libloading = "0.7.4"
-log = "0.4.17"
-serde_json = "1.0.83"
-solana-geyser-plugin-interface = { path = "../geyser-plugin-interface", version = "=1.16.0" }
-solana-measure = { path = "../measure", version = "=1.16.0" }
-solana-metrics = { path = "../metrics", version = "=1.16.0" }
-solana-rpc = { path = "../rpc", version = "=1.16.0" }
-solana-runtime = { path = "../runtime", version = "=1.16.0" }
-solana-sdk = { path = "../sdk", version = "=1.16.0" }
-solana-transaction-status = { path = "../transaction-status", version = "=1.16.0" }
-thiserror = "1.0.31"
-=======
+
 bs58 = { workspace = true }
 crossbeam-channel = { workspace = true }
 json5 = { workspace = true }
+jsonrpc-core = { workspace = true }
+jsonrpc-server-utils = { workspace = true }
 libloading = { workspace = true }
 log = { workspace = true }
 serde_json = { workspace = true }
@@ -42,7 +27,6 @@
 solana-sdk = { workspace = true }
 solana-transaction-status = { workspace = true }
 thiserror = { workspace = true }
->>>>>>> 64c7b401
 
 [package.metadata.docs.rs]
 targets = ["x86_64-unknown-linux-gnu"]