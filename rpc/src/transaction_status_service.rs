--- conflicted
+++ resolved
@@ -99,10 +99,7 @@
                             log_messages,
                             inner_instructions,
                             durable_nonce_fee,
-<<<<<<< HEAD
-=======
                             return_data,
->>>>>>> 3d01c5a8
                             ..
                         } = details;
                         let lamports_per_signature = match durable_nonce_fee {
@@ -353,10 +350,7 @@
                 )
                 .unwrap(),
             )),
-<<<<<<< HEAD
-=======
             return_data: None,
->>>>>>> 3d01c5a8
             executed_units: 0u64,
         });
 
