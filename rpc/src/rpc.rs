//! The `rpc` module implements the Solana RPC interface.

use {
    crate::{
        max_slots::MaxSlots, optimistically_confirmed_bank_tracker::OptimisticallyConfirmedBank,
        parsed_token_accounts::*, rpc_health::*,
    },
    bincode::{config::Options, serialize},
    crossbeam_channel::{unbounded, Receiver, Sender},
    jsonrpc_core::{futures::future, types::error, BoxFuture, Error, Metadata, Result},
    jsonrpc_derive::rpc,
    serde::{Deserialize, Serialize},
    solana_account_decoder::{
        parse_token::{is_known_spl_token_id, token_amount_to_ui_amount, UiTokenAmount},
        UiAccount, UiAccountEncoding, UiDataSliceConfig, MAX_BASE58_BYTES,
    },
    solana_client::{
        rpc_cache::LargestAccountsCache,
        rpc_config::*,
        rpc_custom_error::RpcCustomError,
        rpc_deprecated_config::*,
        rpc_filter::{Memcmp, MemcmpEncodedBytes, RpcFilterType},
        rpc_request::{
            TokenAccountsFilter, DELINQUENT_VALIDATOR_SLOT_DISTANCE,
            MAX_GET_CONFIRMED_BLOCKS_RANGE, MAX_GET_CONFIRMED_SIGNATURES_FOR_ADDRESS2_LIMIT,
            MAX_GET_CONFIRMED_SIGNATURES_FOR_ADDRESS_SLOT_RANGE, MAX_GET_PROGRAM_ACCOUNT_FILTERS,
            MAX_GET_SIGNATURE_STATUSES_QUERY_ITEMS, MAX_GET_SLOT_LEADERS, MAX_MULTIPLE_ACCOUNTS,
            NUM_LARGEST_ACCOUNTS,
        },
        rpc_response::{Response as RpcResponse, *},
    },
    solana_faucet::faucet::request_airdrop_transaction,
    solana_gossip::{cluster_info::ClusterInfo, contact_info::ContactInfo},
    solana_ledger::{
        blockstore::{Blockstore, SignatureInfosForAddress},
        blockstore_db::BlockstoreError,
        get_tmp_ledger_path,
        leader_schedule_cache::LeaderScheduleCache,
    },
    solana_metrics::inc_new_counter_info,
    solana_perf::packet::PACKET_DATA_SIZE,
    solana_runtime::{
        accounts::AccountAddressFilter,
        accounts_index::{AccountIndex, AccountSecondaryIndexes, IndexKey, ScanConfig},
        bank::{Bank, TransactionSimulationResult},
        bank_forks::BankForks,
        commitment::{BlockCommitmentArray, BlockCommitmentCache, CommitmentSlots},
        inline_spl_token::{SPL_TOKEN_ACCOUNT_MINT_OFFSET, SPL_TOKEN_ACCOUNT_OWNER_OFFSET},
        non_circulating_supply::calculate_non_circulating_supply,
        snapshot_config::SnapshotConfig,
        snapshot_utils,
    },
    solana_sdk::{
        account::{AccountSharedData, ReadableAccount},
        account_utils::StateMut,
        clock::{Slot, UnixTimestamp, MAX_RECENT_BLOCKHASHES},
        commitment_config::{CommitmentConfig, CommitmentLevel},
        epoch_info::EpochInfo,
        epoch_schedule::EpochSchedule,
        exit::Exit,
        feature_set::{self, nonce_must_be_writable},
        fee_calculator::FeeCalculator,
        hash::Hash,
        message::{Message, SanitizedMessage},
        pubkey::{Pubkey, PUBKEY_BYTES},
        signature::{Keypair, Signature, Signer},
        stake::state::{StakeActivationStatus, StakeState},
        stake_history::StakeHistory,
        system_instruction,
        sysvar::stake_history,
        transaction::{
            self, DisabledAddressLoader, SanitizedTransaction, TransactionError,
            VersionedTransaction,
        },
    },
    solana_send_transaction_service::{
        send_transaction_service::{SendTransactionService, TransactionInfo},
        tpu_info::NullTpuInfo,
    },
    solana_storage_bigtable::Error as StorageError,
    solana_streamer::socket::SocketAddrSpace,
    solana_transaction_status::{
        ConfirmedBlock, ConfirmedTransactionStatusWithSignature,
        ConfirmedTransactionWithStatusMeta, Encodable, EncodedConfirmedTransactionWithStatusMeta,
        Reward, RewardType, TransactionConfirmationStatus, TransactionStatus, UiConfirmedBlock,
        UiTransactionEncoding,
    },
    solana_vote_program::vote_state::{VoteState, MAX_LOCKOUT_HISTORY},
    spl_token::{
        solana_program::program_pack::Pack,
        state::{Account as TokenAccount, Mint},
    },
    std::{
        any::type_name,
        cmp::{max, min},
        collections::{HashMap, HashSet},
        convert::TryFrom,
        net::SocketAddr,
        str::FromStr,
        sync::{
            atomic::{AtomicBool, AtomicU64, Ordering},
            Arc, Mutex, RwLock,
        },
        time::Duration,
    },
};

type RpcCustomResult<T> = std::result::Result<T, RpcCustomError>;

pub const MAX_REQUEST_PAYLOAD_SIZE: usize = 50 * (1 << 10); // 50kB
pub const PERFORMANCE_SAMPLES_LIMIT: usize = 720;

// Limit the length of the `epoch_credits` array for each validator in a `get_vote_accounts`
// response
const MAX_RPC_EPOCH_CREDITS_HISTORY: usize = 5;

fn new_response<T>(bank: &Bank, value: T) -> RpcResponse<T> {
    let context = RpcResponseContext { slot: bank.slot() };
    RpcResponse { context, value }
}

/// Wrapper for rpc return types of methods that provide responses both with and without context.
/// Main purpose of this is to fix methods that lack context information in their return type,
/// without breaking backwards compatibility.
#[derive(Debug, Clone, PartialEq, Serialize, Deserialize)]
#[serde(untagged)]
pub enum OptionalContext<T> {
    Context(RpcResponse<T>),
    NoContext(T),
}

fn is_finalized(
    block_commitment_cache: &BlockCommitmentCache,
    bank: &Bank,
    blockstore: &Blockstore,
    slot: Slot,
) -> bool {
    slot <= block_commitment_cache.highest_confirmed_root()
        && (blockstore.is_root(slot) || bank.status_cache_ancestors().contains(&slot))
}

#[derive(Debug, Default, Clone)]
pub struct JsonRpcConfig {
    pub enable_rpc_transaction_history: bool,
    pub enable_cpi_and_log_storage: bool,
    pub faucet_addr: Option<SocketAddr>,
    pub health_check_slot_distance: u64,
    pub enable_bigtable_ledger_storage: bool,
    pub enable_bigtable_ledger_upload: bool,
    pub max_multiple_accounts: Option<usize>,
    pub account_indexes: AccountSecondaryIndexes,
    pub rpc_threads: usize,
    pub rpc_niceness_adj: i8,
    pub rpc_bigtable_timeout: Option<Duration>,
    pub full_api: bool,
    pub obsolete_v1_7_api: bool,
    pub rpc_scan_and_fix_roots: bool,
}

impl JsonRpcConfig {
    pub fn default_for_test() -> Self {
        Self {
            full_api: true,
            ..Self::default()
        }
    }
}

#[derive(Clone)]
pub struct JsonRpcRequestProcessor {
    bank_forks: Arc<RwLock<BankForks>>,
    block_commitment_cache: Arc<RwLock<BlockCommitmentCache>>,
    blockstore: Arc<Blockstore>,
    config: JsonRpcConfig,
    snapshot_config: Option<SnapshotConfig>,
    #[allow(dead_code)]
    validator_exit: Arc<RwLock<Exit>>,
    health: Arc<RpcHealth>,
    cluster_info: Arc<ClusterInfo>,
    genesis_hash: Hash,
    transaction_sender: Arc<Mutex<Sender<TransactionInfo>>>,
    bigtable_ledger_storage: Option<solana_storage_bigtable::LedgerStorage>,
    optimistically_confirmed_bank: Arc<RwLock<OptimisticallyConfirmedBank>>,
    largest_accounts_cache: Arc<RwLock<LargestAccountsCache>>,
    max_slots: Arc<MaxSlots>,
    leader_schedule_cache: Arc<LeaderScheduleCache>,
    max_complete_transaction_status_slot: Arc<AtomicU64>,
}
impl Metadata for JsonRpcRequestProcessor {}

impl JsonRpcRequestProcessor {
    #[allow(deprecated)]
    fn bank(&self, commitment: Option<CommitmentConfig>) -> Arc<Bank> {
        debug!("RPC commitment_config: {:?}", commitment);
        let r_bank_forks = self.bank_forks.read().unwrap();

        let commitment = commitment.unwrap_or_default();

        if commitment.is_confirmed() {
            let bank = self
                .optimistically_confirmed_bank
                .read()
                .unwrap()
                .bank
                .clone();
            debug!("RPC using optimistically confirmed slot: {:?}", bank.slot());
            return bank;
        }

        let slot = self
            .block_commitment_cache
            .read()
            .unwrap()
            .slot_with_commitment(commitment.commitment);

        match commitment.commitment {
            // Recent variant is deprecated
            CommitmentLevel::Recent | CommitmentLevel::Processed => {
                debug!("RPC using the heaviest slot: {:?}", slot);
            }
            // Root variant is deprecated
            CommitmentLevel::Root => {
                debug!("RPC using node root: {:?}", slot);
            }
            // Single variant is deprecated
            CommitmentLevel::Single => {
                debug!("RPC using confirmed slot: {:?}", slot);
            }
            // Max variant is deprecated
            CommitmentLevel::Max | CommitmentLevel::Finalized => {
                debug!("RPC using block: {:?}", slot);
            }
            CommitmentLevel::SingleGossip | CommitmentLevel::Confirmed => unreachable!(), // SingleGossip variant is deprecated
        };

        r_bank_forks.get(slot).cloned().unwrap_or_else(|| {
            // We log a warning instead of returning an error, because all known error cases
            // are due to known bugs that should be fixed instead.
            //
            // The slot may not be found as a result of a known bug in snapshot creation, where
            // the bank at the given slot was not included in the snapshot.
            // Also, it may occur after an old bank has been purged from BankForks and a new
            // BlockCommitmentCache has not yet arrived. To make this case impossible,
            // BlockCommitmentCache should hold an `Arc<Bank>` everywhere it currently holds
            // a slot.
            //
            // For more information, see https://github.com/solana-labs/solana/issues/11078
            warn!(
                "Bank with {:?} not found at slot: {:?}",
                commitment.commitment, slot
            );
            r_bank_forks.root_bank()
        })
    }

    fn genesis_creation_time(&self) -> UnixTimestamp {
        self.bank(None).genesis_creation_time()
    }

    #[allow(clippy::too_many_arguments)]
    pub fn new(
        config: JsonRpcConfig,
        snapshot_config: Option<SnapshotConfig>,
        bank_forks: Arc<RwLock<BankForks>>,
        block_commitment_cache: Arc<RwLock<BlockCommitmentCache>>,
        blockstore: Arc<Blockstore>,
        validator_exit: Arc<RwLock<Exit>>,
        health: Arc<RpcHealth>,
        cluster_info: Arc<ClusterInfo>,
        genesis_hash: Hash,
        bigtable_ledger_storage: Option<solana_storage_bigtable::LedgerStorage>,
        optimistically_confirmed_bank: Arc<RwLock<OptimisticallyConfirmedBank>>,
        largest_accounts_cache: Arc<RwLock<LargestAccountsCache>>,
        max_slots: Arc<MaxSlots>,
        leader_schedule_cache: Arc<LeaderScheduleCache>,
        max_complete_transaction_status_slot: Arc<AtomicU64>,
    ) -> (Self, Receiver<TransactionInfo>) {
        let (sender, receiver) = unbounded();
        (
            Self {
                config,
                snapshot_config,
                bank_forks,
                block_commitment_cache,
                blockstore,
                validator_exit,
                health,
                cluster_info,
                genesis_hash,
                transaction_sender: Arc::new(Mutex::new(sender)),
                bigtable_ledger_storage,
                optimistically_confirmed_bank,
                largest_accounts_cache,
                max_slots,
                leader_schedule_cache,
                max_complete_transaction_status_slot,
            },
            receiver,
        )
    }

    // Useful for unit testing
    pub fn new_from_bank(bank: &Arc<Bank>, socket_addr_space: SocketAddrSpace) -> Self {
        let genesis_hash = bank.hash();
        let bank_forks = Arc::new(RwLock::new(BankForks::new_from_banks(
            &[bank.clone()],
            bank.slot(),
        )));
        let blockstore = Arc::new(Blockstore::open(&get_tmp_ledger_path!()).unwrap());
        let exit = Arc::new(AtomicBool::new(false));
        let cluster_info = Arc::new(ClusterInfo::new(
            ContactInfo::default(),
            Arc::new(Keypair::new()),
            socket_addr_space,
        ));
        let tpu_address = cluster_info.my_contact_info().tpu;
        let (sender, receiver) = unbounded();
        SendTransactionService::new::<NullTpuInfo>(
            tpu_address,
            &bank_forks,
            None,
            receiver,
            1000,
            1,
        );

        Self {
            config: JsonRpcConfig::default(),
            snapshot_config: None,
            bank_forks,
            block_commitment_cache: Arc::new(RwLock::new(BlockCommitmentCache::new(
                HashMap::new(),
                0,
                CommitmentSlots::new_from_slot(bank.slot()),
            ))),
            blockstore,
            validator_exit: create_validator_exit(&exit),
            health: Arc::new(RpcHealth::new(cluster_info.clone(), None, 0, exit.clone())),
            cluster_info,
            genesis_hash,
            transaction_sender: Arc::new(Mutex::new(sender)),
            bigtable_ledger_storage: None,
            optimistically_confirmed_bank: Arc::new(RwLock::new(OptimisticallyConfirmedBank {
                bank: bank.clone(),
            })),
            largest_accounts_cache: Arc::new(RwLock::new(LargestAccountsCache::new(30))),
            max_slots: Arc::new(MaxSlots::default()),
            leader_schedule_cache: Arc::new(LeaderScheduleCache::new_from_bank(bank)),
            max_complete_transaction_status_slot: Arc::new(AtomicU64::default()),
        }
    }

    pub fn get_account_info(
        &self,
        pubkey: &Pubkey,
        config: Option<RpcAccountInfoConfig>,
    ) -> Result<RpcResponse<Option<UiAccount>>> {
        let config = config.unwrap_or_default();
        let bank = self.bank(config.commitment);
        let encoding = config.encoding.unwrap_or(UiAccountEncoding::Binary);
        check_slice_and_encoding(&encoding, config.data_slice.is_some())?;

        let response = get_encoded_account(&bank, pubkey, encoding, config.data_slice)?;
        Ok(new_response(&bank, response))
    }

    pub fn get_multiple_accounts(
        &self,
        pubkeys: Vec<Pubkey>,
        config: Option<RpcAccountInfoConfig>,
    ) -> Result<RpcResponse<Vec<Option<UiAccount>>>> {
        let config = config.unwrap_or_default();
        let bank = self.bank(config.commitment);
        let encoding = config.encoding.unwrap_or(UiAccountEncoding::Base64);
        check_slice_and_encoding(&encoding, config.data_slice.is_some())?;

        let accounts = pubkeys
            .into_iter()
            .map(|pubkey| get_encoded_account(&bank, &pubkey, encoding, config.data_slice))
            .collect::<Result<Vec<_>>>()?;
        Ok(new_response(&bank, accounts))
    }

    pub fn get_minimum_balance_for_rent_exemption(
        &self,
        data_len: usize,
        commitment: Option<CommitmentConfig>,
    ) -> u64 {
        self.bank(commitment)
            .get_minimum_balance_for_rent_exemption(data_len)
    }

    pub fn get_program_accounts(
        &self,
        program_id: &Pubkey,
        config: Option<RpcAccountInfoConfig>,
        mut filters: Vec<RpcFilterType>,
        with_context: bool,
    ) -> Result<OptionalContext<Vec<RpcKeyedAccount>>> {
        let config = config.unwrap_or_default();
        let bank = self.bank(config.commitment);
        let encoding = config.encoding.unwrap_or(UiAccountEncoding::Binary);
        let data_slice_config = config.data_slice;
        check_slice_and_encoding(&encoding, data_slice_config.is_some())?;
        optimize_filters(&mut filters);
        let keyed_accounts = {
            if let Some(owner) = get_spl_token_owner_filter(program_id, &filters) {
                self.get_filtered_spl_token_accounts_by_owner(&bank, program_id, &owner, filters)?
            } else if let Some(mint) = get_spl_token_mint_filter(program_id, &filters) {
                self.get_filtered_spl_token_accounts_by_mint(&bank, program_id, &mint, filters)?
            } else {
                self.get_filtered_program_accounts(&bank, program_id, filters)?
            }
        };
        let accounts = if is_known_spl_token_id(program_id)
            && encoding == UiAccountEncoding::JsonParsed
        {
            get_parsed_token_accounts(bank.clone(), keyed_accounts.into_iter()).collect()
        } else {
            keyed_accounts
                .into_iter()
                .map(|(pubkey, account)| {
                    Ok(RpcKeyedAccount {
                        pubkey: pubkey.to_string(),
                        account: encode_account(&account, &pubkey, encoding, data_slice_config)?,
                    })
                })
                .collect::<Result<Vec<_>>>()?
        };
        Ok(match with_context {
            true => OptionalContext::Context(new_response(&bank, accounts)),
            false => OptionalContext::NoContext(accounts),
        })
    }

    pub async fn get_inflation_reward(
        &self,
        addresses: Vec<Pubkey>,
        config: Option<RpcEpochConfig>,
    ) -> Result<Vec<Option<RpcInflationReward>>> {
        let config = config.unwrap_or_default();
        let epoch_schedule = self.get_epoch_schedule();
        let first_available_block = self.get_first_available_block().await;
        let epoch = config.epoch.unwrap_or_else(|| {
            epoch_schedule
                .get_epoch(self.get_slot(config.commitment))
                .saturating_sub(1)
        });

        // Rewards for this epoch are found in the first confirmed block of the next epoch
        let first_slot_in_epoch = epoch_schedule.get_first_slot_in_epoch(epoch.saturating_add(1));
        if first_slot_in_epoch < first_available_block {
            if self.bigtable_ledger_storage.is_some() {
                return Err(RpcCustomError::LongTermStorageSlotSkipped {
                    slot: first_slot_in_epoch,
                }
                .into());
            } else {
                return Err(RpcCustomError::BlockCleanedUp {
                    slot: first_slot_in_epoch,
                    first_available_block,
                }
                .into());
            }
        }

        let first_confirmed_block_in_epoch = *self
            .get_blocks_with_limit(first_slot_in_epoch, 1, config.commitment)
            .await?
            .get(0)
            .ok_or(RpcCustomError::BlockNotAvailable {
                slot: first_slot_in_epoch,
            })?;

        let first_confirmed_block = if let Ok(Some(first_confirmed_block)) = self
            .get_block(
                first_confirmed_block_in_epoch,
                Some(RpcBlockConfig::rewards_with_commitment(config.commitment).into()),
            )
            .await
        {
            first_confirmed_block
        } else {
            return Err(RpcCustomError::BlockNotAvailable {
                slot: first_confirmed_block_in_epoch,
            }
            .into());
        };

        let addresses: Vec<String> = addresses
            .into_iter()
            .map(|pubkey| pubkey.to_string())
            .collect();

        let reward_hash: HashMap<String, Reward> = first_confirmed_block
            .rewards
            .unwrap_or_default()
            .into_iter()
            .filter_map(|reward| match reward.reward_type? {
                RewardType::Staking | RewardType::Voting => addresses
                    .contains(&reward.pubkey)
                    .then(|| (reward.clone().pubkey, reward)),
                _ => None,
            })
            .collect();

        let rewards = addresses
            .iter()
            .map(|address| {
                if let Some(reward) = reward_hash.get(address) {
                    return Some(RpcInflationReward {
                        epoch,
                        effective_slot: first_confirmed_block_in_epoch,
                        amount: reward.lamports.abs() as u64,
                        post_balance: reward.post_balance,
                        commission: reward.commission,
                    });
                }
                None
            })
            .collect();

        Ok(rewards)
    }

    pub fn get_inflation_governor(
        &self,
        commitment: Option<CommitmentConfig>,
    ) -> RpcInflationGovernor {
        self.bank(commitment).inflation().into()
    }

    pub fn get_inflation_rate(&self) -> RpcInflationRate {
        let bank = self.bank(None);
        let epoch = bank.epoch();
        let inflation = bank.inflation();
        let slot_in_year = bank.slot_in_year_for_inflation();

        RpcInflationRate {
            total: inflation.total(slot_in_year),
            validator: inflation.validator(slot_in_year),
            foundation: inflation.foundation(slot_in_year),
            epoch,
        }
    }

    pub fn get_epoch_schedule(&self) -> EpochSchedule {
        // Since epoch schedule data comes from the genesis config, any commitment level should be
        // fine
        let bank = self.bank(Some(CommitmentConfig::finalized()));
        *bank.epoch_schedule()
    }

    pub fn get_balance(
        &self,
        pubkey: &Pubkey,
        commitment: Option<CommitmentConfig>,
    ) -> RpcResponse<u64> {
        let bank = self.bank(commitment);
        new_response(&bank, bank.get_balance(pubkey))
    }

    fn get_recent_blockhash(
        &self,
        commitment: Option<CommitmentConfig>,
    ) -> RpcResponse<RpcBlockhashFeeCalculator> {
        let bank = self.bank(commitment);
        let blockhash = bank.confirmed_last_blockhash();
        let lamports_per_signature = bank
            .get_lamports_per_signature_for_blockhash(&blockhash)
            .unwrap();
        new_response(
            &bank,
            RpcBlockhashFeeCalculator {
                blockhash: blockhash.to_string(),
                fee_calculator: FeeCalculator::new(lamports_per_signature),
            },
        )
    }

    fn get_fees(&self, commitment: Option<CommitmentConfig>) -> RpcResponse<RpcFees> {
        let bank = self.bank(commitment);
        let blockhash = bank.confirmed_last_blockhash();
        let lamports_per_signature = bank
            .get_lamports_per_signature_for_blockhash(&blockhash)
            .unwrap();
        #[allow(deprecated)]
        let last_valid_slot = bank
            .get_blockhash_last_valid_slot(&blockhash)
            .expect("bank blockhash queue should contain blockhash");
        let last_valid_block_height = bank
            .get_blockhash_last_valid_block_height(&blockhash)
            .expect("bank blockhash queue should contain blockhash");
        new_response(
            &bank,
            RpcFees {
                blockhash: blockhash.to_string(),
                fee_calculator: FeeCalculator::new(lamports_per_signature),
                last_valid_slot,
                last_valid_block_height,
            },
        )
    }

    fn get_fee_calculator_for_blockhash(
        &self,
        blockhash: &Hash,
        commitment: Option<CommitmentConfig>,
    ) -> RpcResponse<Option<RpcFeeCalculator>> {
        let bank = self.bank(commitment);
        let lamports_per_signature = bank.get_lamports_per_signature_for_blockhash(blockhash);
        new_response(
            &bank,
            lamports_per_signature.map(|lamports_per_signature| RpcFeeCalculator {
                fee_calculator: FeeCalculator::new(lamports_per_signature),
            }),
        )
    }

    fn get_fee_rate_governor(&self) -> RpcResponse<RpcFeeRateGovernor> {
        let bank = self.bank(None);
        #[allow(deprecated)]
        let fee_rate_governor = bank.get_fee_rate_governor();
        new_response(
            &bank,
            RpcFeeRateGovernor {
                fee_rate_governor: fee_rate_governor.clone(),
            },
        )
    }

    pub fn confirm_transaction(
        &self,
        signature: &Signature,
        commitment: Option<CommitmentConfig>,
    ) -> RpcResponse<bool> {
        let bank = self.bank(commitment);
        let status = bank.get_signature_status(signature);
        match status {
            Some(status) => new_response(&bank, status.is_ok()),
            None => new_response(&bank, false),
        }
    }

    fn get_block_commitment(&self, block: Slot) -> RpcBlockCommitment<BlockCommitmentArray> {
        let r_block_commitment = self.block_commitment_cache.read().unwrap();
        RpcBlockCommitment {
            commitment: r_block_commitment
                .get_block_commitment(block)
                .map(|block_commitment| block_commitment.commitment),
            total_stake: r_block_commitment.total_stake(),
        }
    }

    fn get_slot(&self, commitment: Option<CommitmentConfig>) -> Slot {
        self.bank(commitment).slot()
    }

    fn get_block_height(&self, commitment: Option<CommitmentConfig>) -> u64 {
        self.bank(commitment).block_height()
    }

    fn get_max_retransmit_slot(&self) -> Slot {
        self.max_slots.retransmit.load(Ordering::Relaxed)
    }

    fn get_max_shred_insert_slot(&self) -> Slot {
        self.max_slots.shred_insert.load(Ordering::Relaxed)
    }

    fn get_slot_leader(&self, commitment: Option<CommitmentConfig>) -> String {
        self.bank(commitment).collector_id().to_string()
    }

    fn get_slot_leaders(
        &self,
        commitment: Option<CommitmentConfig>,
        start_slot: Slot,
        limit: usize,
    ) -> Result<Vec<Pubkey>> {
        let bank = self.bank(commitment);

        let (mut epoch, mut slot_index) =
            bank.epoch_schedule().get_epoch_and_slot_index(start_slot);

        let mut slot_leaders = Vec::with_capacity(limit);
        while slot_leaders.len() < limit {
            if let Some(leader_schedule) =
                self.leader_schedule_cache.get_epoch_leader_schedule(epoch)
            {
                slot_leaders.extend(
                    leader_schedule
                        .get_slot_leaders()
                        .iter()
                        .skip(slot_index as usize)
                        .take(limit.saturating_sub(slot_leaders.len())),
                );
            } else {
                return Err(Error::invalid_params(format!(
                    "Invalid slot range: leader schedule for epoch {} is unavailable",
                    epoch
                )));
            }

            epoch += 1;
            slot_index = 0;
        }

        Ok(slot_leaders)
    }

    fn minimum_ledger_slot(&self) -> Result<Slot> {
        match self.blockstore.slot_meta_iterator(0) {
            Ok(mut metas) => match metas.next() {
                Some((slot, _meta)) => Ok(slot),
                None => Err(Error::invalid_request()),
            },
            Err(err) => {
                warn!("slot_meta_iterator failed: {:?}", err);
                Err(Error::invalid_request())
            }
        }
    }

    fn get_transaction_count(&self, commitment: Option<CommitmentConfig>) -> u64 {
        self.bank(commitment).transaction_count() as u64
    }

    fn get_total_supply(&self, commitment: Option<CommitmentConfig>) -> u64 {
        self.bank(commitment).capitalization()
    }

    fn get_cached_largest_accounts(
        &self,
        filter: &Option<RpcLargestAccountsFilter>,
    ) -> Option<(u64, Vec<RpcAccountBalance>)> {
        let largest_accounts_cache = self.largest_accounts_cache.read().unwrap();
        largest_accounts_cache.get_largest_accounts(filter)
    }

    fn set_cached_largest_accounts(
        &self,
        filter: &Option<RpcLargestAccountsFilter>,
        slot: u64,
        accounts: &[RpcAccountBalance],
    ) {
        let mut largest_accounts_cache = self.largest_accounts_cache.write().unwrap();
        largest_accounts_cache.set_largest_accounts(filter, slot, accounts)
    }

    fn get_largest_accounts(
        &self,
        config: Option<RpcLargestAccountsConfig>,
    ) -> RpcCustomResult<RpcResponse<Vec<RpcAccountBalance>>> {
        let config = config.unwrap_or_default();
        let bank = self.bank(config.commitment);

        if let Some((slot, accounts)) = self.get_cached_largest_accounts(&config.filter) {
            Ok(RpcResponse {
                context: RpcResponseContext { slot },
                value: accounts,
            })
        } else {
            let (addresses, address_filter) = if let Some(filter) = config.clone().filter {
                let non_circulating_supply =
                    calculate_non_circulating_supply(&bank).map_err(|e| {
                        RpcCustomError::ScanError {
                            message: e.to_string(),
                        }
                    })?;
                let addresses = non_circulating_supply.accounts.into_iter().collect();
                let address_filter = match filter {
                    RpcLargestAccountsFilter::Circulating => AccountAddressFilter::Exclude,
                    RpcLargestAccountsFilter::NonCirculating => AccountAddressFilter::Include,
                };
                (addresses, address_filter)
            } else {
                (HashSet::new(), AccountAddressFilter::Exclude)
            };
            let accounts = bank
                .get_largest_accounts(NUM_LARGEST_ACCOUNTS, &addresses, address_filter)
                .map_err(|e| RpcCustomError::ScanError {
                    message: e.to_string(),
                })?
                .into_iter()
                .map(|(address, lamports)| RpcAccountBalance {
                    address: address.to_string(),
                    lamports,
                })
                .collect::<Vec<RpcAccountBalance>>();

            self.set_cached_largest_accounts(&config.filter, bank.slot(), &accounts);
            Ok(new_response(&bank, accounts))
        }
    }

    fn get_supply(
        &self,
        config: Option<RpcSupplyConfig>,
    ) -> RpcCustomResult<RpcResponse<RpcSupply>> {
        let config = config.unwrap_or_default();
        let bank = self.bank(config.commitment);
        let non_circulating_supply =
            calculate_non_circulating_supply(&bank).map_err(|e| RpcCustomError::ScanError {
                message: e.to_string(),
            })?;
        let total_supply = bank.capitalization();
        let non_circulating_accounts = if config.exclude_non_circulating_accounts_list {
            vec![]
        } else {
            non_circulating_supply
                .accounts
                .iter()
                .map(|pubkey| pubkey.to_string())
                .collect()
        };

        Ok(new_response(
            &bank,
            RpcSupply {
                total: total_supply,
                circulating: total_supply - non_circulating_supply.lamports,
                non_circulating: non_circulating_supply.lamports,
                non_circulating_accounts,
            },
        ))
    }

    fn get_vote_accounts(
        &self,
        config: Option<RpcGetVoteAccountsConfig>,
    ) -> Result<RpcVoteAccountStatus> {
        let config = config.unwrap_or_default();

        let filter_by_vote_pubkey = if let Some(ref vote_pubkey) = config.vote_pubkey {
            Some(verify_pubkey(vote_pubkey)?)
        } else {
            None
        };

        let bank = self.bank(config.commitment);
        let vote_accounts = bank.vote_accounts();
        let epoch_vote_accounts = bank
            .epoch_vote_accounts(bank.get_epoch_and_slot_index(bank.slot()).0)
            .ok_or_else(Error::invalid_request)?;
        let default_vote_state = VoteState::default();
        let delinquent_validator_slot_distance = config
            .delinquent_slot_distance
            .unwrap_or(DELINQUENT_VALIDATOR_SLOT_DISTANCE);
        let (current_vote_accounts, delinquent_vote_accounts): (
            Vec<RpcVoteAccountInfo>,
            Vec<RpcVoteAccountInfo>,
        ) = vote_accounts
            .iter()
            .filter_map(|(vote_pubkey, (activated_stake, account))| {
                if let Some(filter_by_vote_pubkey) = filter_by_vote_pubkey {
                    if *vote_pubkey != filter_by_vote_pubkey {
                        return None;
                    }
                }

                let vote_state = account.vote_state();
                let vote_state = vote_state.as_ref().unwrap_or(&default_vote_state);
                let last_vote = if let Some(vote) = vote_state.votes.iter().last() {
                    vote.slot
                } else {
                    0
                };

                let epoch_credits = vote_state.epoch_credits();
                let epoch_credits = if epoch_credits.len() > MAX_RPC_EPOCH_CREDITS_HISTORY {
                    epoch_credits
                        .iter()
                        .skip(epoch_credits.len() - MAX_RPC_EPOCH_CREDITS_HISTORY)
                        .cloned()
                        .collect()
                } else {
                    epoch_credits.clone()
                };

                Some(RpcVoteAccountInfo {
                    vote_pubkey: vote_pubkey.to_string(),
                    node_pubkey: vote_state.node_pubkey.to_string(),
                    activated_stake: *activated_stake,
                    commission: vote_state.commission,
                    root_slot: vote_state.root_slot.unwrap_or(0),
                    epoch_credits,
                    epoch_vote_account: epoch_vote_accounts.contains_key(vote_pubkey),
                    last_vote,
                })
            })
            .partition(|vote_account_info| {
                if bank.slot() >= delinquent_validator_slot_distance as u64 {
                    vote_account_info.last_vote
                        > bank.slot() - delinquent_validator_slot_distance as u64
                } else {
                    vote_account_info.last_vote > 0
                }
            });

        let keep_unstaked_delinquents = config.keep_unstaked_delinquents.unwrap_or_default();
        let delinquent_vote_accounts = if !keep_unstaked_delinquents {
            delinquent_vote_accounts
                .into_iter()
                .filter(|vote_account_info| vote_account_info.activated_stake > 0)
                .collect::<Vec<_>>()
        } else {
            delinquent_vote_accounts
        };

        Ok(RpcVoteAccountStatus {
            current: current_vote_accounts,
            delinquent: delinquent_vote_accounts,
        })
    }

    fn check_blockstore_root<T>(
        &self,
        result: &std::result::Result<T, BlockstoreError>,
        slot: Slot,
    ) -> Result<()> {
        if let Err(err) = result {
            debug!(
                "check_blockstore_root, slot: {:?}, max root: {:?}, err: {:?}",
                slot,
                self.blockstore.max_root(),
                err
            );
            if slot >= self.blockstore.max_root() {
                return Err(RpcCustomError::BlockNotAvailable { slot }.into());
            }
            if self.blockstore.is_skipped(slot) {
                return Err(RpcCustomError::SlotSkipped { slot }.into());
            }
        }
        Ok(())
    }

    fn check_slot_cleaned_up<T>(
        &self,
        result: &std::result::Result<T, BlockstoreError>,
        slot: Slot,
    ) -> Result<()> {
        if let Err(BlockstoreError::SlotCleanedUp) = result {
            return Err(RpcCustomError::BlockCleanedUp {
                slot,
                first_available_block: self
                    .blockstore
                    .get_first_available_block()
                    .unwrap_or_default(),
            }
            .into());
        }
        Ok(())
    }

    fn check_bigtable_result<T>(
        &self,
        result: &std::result::Result<T, solana_storage_bigtable::Error>,
    ) -> Result<()> {
        if let Err(solana_storage_bigtable::Error::BlockNotFound(slot)) = result {
            return Err(RpcCustomError::LongTermStorageSlotSkipped { slot: *slot }.into());
        }
        Ok(())
    }

    fn check_status_is_complete(&self, slot: Slot) -> Result<()> {
        if slot
            > self
                .max_complete_transaction_status_slot
                .load(Ordering::SeqCst)
        {
            Err(RpcCustomError::BlockStatusNotAvailableYet { slot }.into())
        } else {
            Ok(())
        }
    }

    pub async fn get_block(
        &self,
        slot: Slot,
        config: Option<RpcEncodingConfigWrapper<RpcBlockConfig>>,
    ) -> Result<Option<UiConfirmedBlock>> {
        if self.config.enable_rpc_transaction_history {
            let config = config
                .map(|config| config.convert_to_current())
                .unwrap_or_default();
            let encoding = config.encoding.unwrap_or(UiTransactionEncoding::Json);
            let transaction_details = config.transaction_details.unwrap_or_default();
            let show_rewards = config.rewards.unwrap_or(true);
            let show_votes = config.votes.unwrap_or(true);
            let commitment = config.commitment.unwrap_or_default();
            check_is_at_least_confirmed(commitment)?;

            // Block is old enough to be finalized
            if slot
                <= self
                    .block_commitment_cache
                    .read()
                    .unwrap()
                    .highest_confirmed_root()
            {
                self.check_status_is_complete(slot)?;
                let result = self.blockstore.get_rooted_block(slot, true);
                self.check_blockstore_root(&result, slot)?;
                let configure_block = |confirmed_block: ConfirmedBlock| {
                    let legacy_block = confirmed_block
                        .into_legacy_block()
                        .ok_or(RpcCustomError::UnsupportedTransactionVersion)?;
<<<<<<< HEAD
                    let mut confirmed_block = confirmed_block.configure(
                        encoding,
                        transaction_details,
                        show_rewards,
                        show_votes,
                    );
=======
                    let mut confirmed_block =
                        legacy_block.configure(encoding, transaction_details, show_rewards);
>>>>>>> d5dec989
                    if slot == 0 {
                        confirmed_block.block_time = Some(self.genesis_creation_time());
                        confirmed_block.block_height = Some(0);
                    }
                    Ok(confirmed_block)
                };
                if result.is_err() {
                    if let Some(bigtable_ledger_storage) = &self.bigtable_ledger_storage {
                        let bigtable_result =
                            bigtable_ledger_storage.get_confirmed_block(slot).await;
                        self.check_bigtable_result(&bigtable_result)?;
                        return bigtable_result.ok().map(configure_block).transpose();
                    }
                }
                self.check_slot_cleaned_up(&result, slot)?;
                return result
                    .ok()
                    .map(ConfirmedBlock::from)
                    .map(configure_block)
                    .transpose();
            } else if commitment.is_confirmed() {
                // Check if block is confirmed
                let confirmed_bank = self.bank(Some(CommitmentConfig::confirmed()));
                if confirmed_bank.status_cache_ancestors().contains(&slot) {
                    self.check_status_is_complete(slot)?;
                    let result = self.blockstore.get_complete_block(slot, true);
                    return result
                        .ok()
                        .map(ConfirmedBlock::from)
                        .map(|confirmed_block| -> Result<UiConfirmedBlock> {
                            let mut legacy_block = confirmed_block
                                .into_legacy_block()
                                .ok_or(RpcCustomError::UnsupportedTransactionVersion)?;

                            if legacy_block.block_time.is_none()
                                || legacy_block.block_height.is_none()
                            {
                                let r_bank_forks = self.bank_forks.read().unwrap();
                                let bank = r_bank_forks.get(slot).cloned();
                                if let Some(bank) = bank {
                                    if legacy_block.block_time.is_none() {
                                        legacy_block.block_time = Some(bank.clock().unix_timestamp);
                                    }
                                    if legacy_block.block_height.is_none() {
                                        legacy_block.block_height = Some(bank.block_height());
                                    }
                                }
                            }
<<<<<<< HEAD
                            Ok(confirmed_block.configure(
                                encoding,
                                transaction_details,
                                show_rewards,
                                show_votes,
                            ))
=======

                            Ok(legacy_block.configure(encoding, transaction_details, show_rewards))
>>>>>>> d5dec989
                        })
                        .transpose();
                }
            }
        } else {
            return Err(RpcCustomError::TransactionHistoryNotAvailable.into());
        }
        Err(RpcCustomError::BlockNotAvailable { slot }.into())
    }

    pub async fn get_blocks(
        &self,
        start_slot: Slot,
        end_slot: Option<Slot>,
        commitment: Option<CommitmentConfig>,
    ) -> Result<Vec<Slot>> {
        let commitment = commitment.unwrap_or_default();
        check_is_at_least_confirmed(commitment)?;

        let highest_confirmed_root = self
            .block_commitment_cache
            .read()
            .unwrap()
            .highest_confirmed_root();

        let end_slot = min(
            end_slot.unwrap_or_else(|| start_slot.saturating_add(MAX_GET_CONFIRMED_BLOCKS_RANGE)),
            if commitment.is_finalized() {
                highest_confirmed_root
            } else {
                self.bank(Some(CommitmentConfig::confirmed())).slot()
            },
        );
        if end_slot < start_slot {
            return Ok(vec![]);
        }
        if end_slot - start_slot > MAX_GET_CONFIRMED_BLOCKS_RANGE {
            return Err(Error::invalid_params(format!(
                "Slot range too large; max {}",
                MAX_GET_CONFIRMED_BLOCKS_RANGE
            )));
        }

        let lowest_blockstore_slot = self.blockstore.lowest_slot();
        if start_slot < lowest_blockstore_slot {
            // If the starting slot is lower than what's available in blockstore assume the entire
            // [start_slot..end_slot] can be fetched from BigTable. This range should not ever run
            // into unfinalized confirmed blocks due to MAX_GET_CONFIRMED_BLOCKS_RANGE
            if let Some(bigtable_ledger_storage) = &self.bigtable_ledger_storage {
                return bigtable_ledger_storage
                    .get_confirmed_blocks(start_slot, (end_slot - start_slot) as usize + 1) // increment limit by 1 to ensure returned range is inclusive of both start_slot and end_slot
                    .await
                    .map(|mut bigtable_blocks| {
                        bigtable_blocks.retain(|&slot| slot <= end_slot);
                        bigtable_blocks
                    })
                    .map_err(|_| {
                        Error::invalid_params(
                            "BigTable query failed (maybe timeout due to too large range?)"
                                .to_string(),
                        )
                    });
            }
        }

        // Finalized blocks
        let mut blocks: Vec<_> = self
            .blockstore
            .rooted_slot_iterator(max(start_slot, lowest_blockstore_slot))
            .map_err(|_| Error::internal_error())?
            .filter(|&slot| slot <= end_slot && slot <= highest_confirmed_root)
            .collect();
        let last_element = blocks
            .last()
            .cloned()
            .unwrap_or_else(|| start_slot.saturating_sub(1));

        // Maybe add confirmed blocks
        if commitment.is_confirmed() && last_element < end_slot {
            let confirmed_bank = self.bank(Some(CommitmentConfig::confirmed()));
            let mut confirmed_blocks = confirmed_bank
                .status_cache_ancestors()
                .into_iter()
                .filter(|&slot| slot <= end_slot && slot > last_element)
                .collect();
            blocks.append(&mut confirmed_blocks);
        }

        Ok(blocks)
    }

    pub async fn get_blocks_with_limit(
        &self,
        start_slot: Slot,
        limit: usize,
        commitment: Option<CommitmentConfig>,
    ) -> Result<Vec<Slot>> {
        let commitment = commitment.unwrap_or_default();
        check_is_at_least_confirmed(commitment)?;

        if limit > MAX_GET_CONFIRMED_BLOCKS_RANGE as usize {
            return Err(Error::invalid_params(format!(
                "Limit too large; max {}",
                MAX_GET_CONFIRMED_BLOCKS_RANGE
            )));
        }

        let lowest_blockstore_slot = self.blockstore.lowest_slot();

        if start_slot < lowest_blockstore_slot {
            // If the starting slot is lower than what's available in blockstore assume the entire
            // range can be fetched from BigTable. This range should not ever run into unfinalized
            // confirmed blocks due to MAX_GET_CONFIRMED_BLOCKS_RANGE
            if let Some(bigtable_ledger_storage) = &self.bigtable_ledger_storage {
                return Ok(bigtable_ledger_storage
                    .get_confirmed_blocks(start_slot, limit)
                    .await
                    .unwrap_or_default());
            }
        }

        let highest_confirmed_root = self
            .block_commitment_cache
            .read()
            .unwrap()
            .highest_confirmed_root();

        // Finalized blocks
        let mut blocks: Vec<_> = self
            .blockstore
            .rooted_slot_iterator(max(start_slot, lowest_blockstore_slot))
            .map_err(|_| Error::internal_error())?
            .take(limit)
            .filter(|&slot| slot <= highest_confirmed_root)
            .collect();

        // Maybe add confirmed blocks
        if commitment.is_confirmed() && blocks.len() < limit {
            let last_element = blocks
                .last()
                .cloned()
                .unwrap_or_else(|| start_slot.saturating_sub(1));
            let confirmed_bank = self.bank(Some(CommitmentConfig::confirmed()));
            let mut confirmed_blocks = confirmed_bank
                .status_cache_ancestors()
                .into_iter()
                .filter(|&slot| slot > last_element)
                .collect();
            blocks.append(&mut confirmed_blocks);
            blocks.truncate(limit);
        }

        Ok(blocks)
    }

    pub async fn get_block_time(&self, slot: Slot) -> Result<Option<UnixTimestamp>> {
        if slot == 0 {
            return Ok(Some(self.genesis_creation_time()));
        }
        if slot
            <= self
                .block_commitment_cache
                .read()
                .unwrap()
                .highest_confirmed_root()
        {
            let result = self.blockstore.get_block_time(slot);
            self.check_blockstore_root(&result, slot)?;
            if result.is_err() || matches!(result, Ok(None)) {
                if let Some(bigtable_ledger_storage) = &self.bigtable_ledger_storage {
                    let bigtable_result = bigtable_ledger_storage.get_confirmed_block(slot).await;
                    self.check_bigtable_result(&bigtable_result)?;
                    return Ok(bigtable_result
                        .ok()
                        .and_then(|confirmed_block| confirmed_block.block_time));
                }
            }
            self.check_slot_cleaned_up(&result, slot)?;
            Ok(result.ok().unwrap_or(None))
        } else {
            let r_bank_forks = self.bank_forks.read().unwrap();
            if let Some(bank) = r_bank_forks.get(slot) {
                Ok(Some(bank.clock().unix_timestamp))
            } else {
                Err(RpcCustomError::BlockNotAvailable { slot }.into())
            }
        }
    }

    pub fn get_signature_confirmation_status(
        &self,
        signature: Signature,
        commitment: Option<CommitmentConfig>,
    ) -> Option<RpcSignatureConfirmation> {
        let bank = self.bank(commitment);
        let transaction_status = self.get_transaction_status(signature, &bank)?;
        let confirmations = transaction_status
            .confirmations
            .unwrap_or(MAX_LOCKOUT_HISTORY + 1);
        Some(RpcSignatureConfirmation {
            confirmations,
            status: transaction_status.status,
        })
    }

    pub fn get_signature_status(
        &self,
        signature: Signature,
        commitment: Option<CommitmentConfig>,
    ) -> Option<transaction::Result<()>> {
        let bank = self.bank(commitment);
        let (_, status) = bank.get_signature_status_slot(&signature)?;
        Some(status)
    }

    pub async fn get_signature_statuses(
        &self,
        signatures: Vec<Signature>,
        config: Option<RpcSignatureStatusConfig>,
    ) -> Result<RpcResponse<Vec<Option<TransactionStatus>>>> {
        let mut statuses: Vec<Option<TransactionStatus>> = vec![];

        let search_transaction_history = config
            .map(|x| x.search_transaction_history)
            .unwrap_or(false);
        let bank = self.bank(Some(CommitmentConfig::processed()));

        if search_transaction_history && !self.config.enable_rpc_transaction_history {
            return Err(RpcCustomError::TransactionHistoryNotAvailable.into());
        }

        for signature in signatures {
            let status = if let Some(status) = self.get_transaction_status(signature, &bank) {
                Some(status)
            } else if self.config.enable_rpc_transaction_history && search_transaction_history {
                if let Some(status) = self
                    .blockstore
                    .get_rooted_transaction_status(signature)
                    .map_err(|_| Error::internal_error())?
                    .filter(|(slot, _status_meta)| {
                        slot <= &self
                            .block_commitment_cache
                            .read()
                            .unwrap()
                            .highest_confirmed_root()
                    })
                    .map(|(slot, status_meta)| {
                        let err = status_meta.status.clone().err();
                        TransactionStatus {
                            slot,
                            status: status_meta.status,
                            confirmations: None,
                            err,
                            confirmation_status: Some(TransactionConfirmationStatus::Finalized),
                        }
                    })
                {
                    Some(status)
                } else if let Some(bigtable_ledger_storage) = &self.bigtable_ledger_storage {
                    bigtable_ledger_storage
                        .get_signature_status(&signature)
                        .await
                        .map(Some)
                        .unwrap_or(None)
                } else {
                    None
                }
            } else {
                None
            };
            statuses.push(status);
        }
        Ok(new_response(&bank, statuses))
    }

    fn get_transaction_status(
        &self,
        signature: Signature,
        bank: &Arc<Bank>,
    ) -> Option<TransactionStatus> {
        let (slot, status) = bank.get_signature_status_slot(&signature)?;
        let r_block_commitment_cache = self.block_commitment_cache.read().unwrap();

        let optimistically_confirmed_bank = self.bank(Some(CommitmentConfig::confirmed()));
        let optimistically_confirmed =
            optimistically_confirmed_bank.get_signature_status_slot(&signature);

        let confirmations = if r_block_commitment_cache.root() >= slot
            && is_finalized(&r_block_commitment_cache, bank, &self.blockstore, slot)
        {
            None
        } else {
            r_block_commitment_cache
                .get_confirmation_count(slot)
                .or(Some(0))
        };
        let err = status.clone().err();
        Some(TransactionStatus {
            slot,
            status,
            confirmations,
            err,
            confirmation_status: if confirmations.is_none() {
                Some(TransactionConfirmationStatus::Finalized)
            } else if optimistically_confirmed.is_some() {
                Some(TransactionConfirmationStatus::Confirmed)
            } else {
                Some(TransactionConfirmationStatus::Processed)
            },
        })
    }

    pub async fn get_transaction(
        &self,
        signature: Signature,
        config: Option<RpcEncodingConfigWrapper<RpcTransactionConfig>>,
    ) -> Result<Option<EncodedConfirmedTransactionWithStatusMeta>> {
        let config = config
            .map(|config| config.convert_to_current())
            .unwrap_or_default();
        let encoding = config.encoding.unwrap_or(UiTransactionEncoding::Json);
        let commitment = config.commitment.unwrap_or_default();
        check_is_at_least_confirmed(commitment)?;

        if self.config.enable_rpc_transaction_history {
            let confirmed_bank = self.bank(Some(CommitmentConfig::confirmed()));
            let confirmed_transaction = if commitment.is_confirmed() {
                let highest_confirmed_slot = confirmed_bank.slot();
                self.blockstore
                    .get_complete_transaction(signature, highest_confirmed_slot)
            } else {
                self.blockstore.get_rooted_transaction(signature)
            };

            let encode_transaction =
                |confirmed_tx_with_meta: ConfirmedTransactionWithStatusMeta| -> Result<EncodedConfirmedTransactionWithStatusMeta> {
                    let legacy_tx_with_meta = confirmed_tx_with_meta.into_legacy_confirmed_transaction()
                        .ok_or(RpcCustomError::UnsupportedTransactionVersion)?;

                    Ok(legacy_tx_with_meta.encode(encoding))
                };

            match confirmed_transaction.unwrap_or(None) {
                Some(mut confirmed_transaction) => {
                    if commitment.is_confirmed()
                        && confirmed_bank // should be redundant
                            .status_cache_ancestors()
                            .contains(&confirmed_transaction.slot)
                    {
                        if confirmed_transaction.block_time.is_none() {
                            let r_bank_forks = self.bank_forks.read().unwrap();
                            confirmed_transaction.block_time = r_bank_forks
                                .get(confirmed_transaction.slot)
                                .map(|bank| bank.clock().unix_timestamp);
                        }
                        return Ok(Some(encode_transaction(confirmed_transaction)?));
                    }

                    if confirmed_transaction.slot
                        <= self
                            .block_commitment_cache
                            .read()
                            .unwrap()
                            .highest_confirmed_root()
                    {
                        return Ok(Some(encode_transaction(confirmed_transaction)?));
                    }
                }
                None => {
                    if let Some(bigtable_ledger_storage) = &self.bigtable_ledger_storage {
                        return bigtable_ledger_storage
                            .get_confirmed_transaction(&signature)
                            .await
                            .unwrap_or(None)
                            .map(encode_transaction)
                            .transpose();
                    }
                }
            }
        } else {
            return Err(RpcCustomError::TransactionHistoryNotAvailable.into());
        }
        Ok(None)
    }

    pub fn get_confirmed_signatures_for_address(
        &self,
        pubkey: Pubkey,
        start_slot: Slot,
        end_slot: Slot,
    ) -> Vec<Signature> {
        if self.config.enable_rpc_transaction_history {
            // TODO: Add bigtable_ledger_storage support as a part of
            // https://github.com/solana-labs/solana/pull/10928
            let end_slot = min(
                end_slot,
                self.block_commitment_cache
                    .read()
                    .unwrap()
                    .highest_confirmed_root(),
            );
            self.blockstore
                .get_confirmed_signatures_for_address(pubkey, start_slot, end_slot)
                .unwrap_or_default()
        } else {
            vec![]
        }
    }

    pub async fn get_signatures_for_address(
        &self,
        address: Pubkey,
        before: Option<Signature>,
        until: Option<Signature>,
        mut limit: usize,
        commitment: Option<CommitmentConfig>,
    ) -> Result<Vec<RpcConfirmedTransactionStatusWithSignature>> {
        let commitment = commitment.unwrap_or_default();
        check_is_at_least_confirmed(commitment)?;

        if self.config.enable_rpc_transaction_history {
            let highest_confirmed_root = self
                .block_commitment_cache
                .read()
                .unwrap()
                .highest_confirmed_root();
            let highest_slot = if commitment.is_confirmed() {
                let confirmed_bank = self.bank(Some(CommitmentConfig::confirmed()));
                confirmed_bank.slot()
            } else {
                highest_confirmed_root
            };

            let SignatureInfosForAddress {
                infos: mut results,
                found_before,
            } = self
                .blockstore
                .get_confirmed_signatures_for_address2(address, highest_slot, before, until, limit)
                .map_err(|err| Error::invalid_params(format!("{}", err)))?;

            let map_results = |results: Vec<ConfirmedTransactionStatusWithSignature>| {
                results
                    .into_iter()
                    .map(|x| {
                        let mut item: RpcConfirmedTransactionStatusWithSignature = x.into();
                        if item.slot <= highest_confirmed_root {
                            item.confirmation_status =
                                Some(TransactionConfirmationStatus::Finalized);
                        } else {
                            item.confirmation_status =
                                Some(TransactionConfirmationStatus::Confirmed);
                            if item.block_time.is_none() {
                                let r_bank_forks = self.bank_forks.read().unwrap();
                                item.block_time = r_bank_forks
                                    .get(item.slot)
                                    .map(|bank| bank.clock().unix_timestamp);
                            }
                        }
                        item
                    })
                    .collect()
            };

            if results.len() < limit {
                if let Some(bigtable_ledger_storage) = &self.bigtable_ledger_storage {
                    let mut bigtable_before = before;
                    if !results.is_empty() {
                        limit -= results.len();
                        bigtable_before = results.last().map(|x| x.signature);
                    }

                    // If the oldest address-signature found in Blockstore has not yet been
                    // uploaded to long-term storage, modify the storage query to return all latest
                    // signatures to prevent erroring on RowNotFound. This can race with upload.
                    if found_before && bigtable_before.is_some() {
                        match bigtable_ledger_storage
                            .get_signature_status(&bigtable_before.unwrap())
                            .await
                        {
                            Err(StorageError::SignatureNotFound) => {
                                bigtable_before = None;
                            }
                            Err(err) => {
                                warn!("{:?}", err);
                                return Ok(map_results(results));
                            }
                            Ok(_) => {}
                        }
                    }

                    let bigtable_results = bigtable_ledger_storage
                        .get_confirmed_signatures_for_address(
                            &address,
                            bigtable_before.as_ref(),
                            until.as_ref(),
                            limit,
                        )
                        .await;
                    match bigtable_results {
                        Ok(bigtable_results) => {
                            let results_set: HashSet<_> =
                                results.iter().map(|result| result.signature).collect();
                            for (bigtable_result, _) in bigtable_results {
                                // In the upload race condition, latest address-signatures in
                                // long-term storage may include original `before` signature...
                                if before != Some(bigtable_result.signature)
                                    // ...or earlier Blockstore signatures
                                    && !results_set.contains(&bigtable_result.signature)
                                {
                                    results.push(bigtable_result);
                                }
                            }
                        }
                        Err(err) => {
                            warn!("{:?}", err);
                        }
                    }
                }
            }

            Ok(map_results(results))
        } else {
            Err(RpcCustomError::TransactionHistoryNotAvailable.into())
        }
    }

    pub async fn get_first_available_block(&self) -> Slot {
        let slot = self
            .blockstore
            .get_first_available_block()
            .unwrap_or_default();

        if let Some(bigtable_ledger_storage) = &self.bigtable_ledger_storage {
            let bigtable_slot = bigtable_ledger_storage
                .get_first_available_block()
                .await
                .unwrap_or(None)
                .unwrap_or(slot);

            if bigtable_slot < slot {
                return bigtable_slot;
            }
        }
        slot
    }

    pub fn get_stake_activation(
        &self,
        pubkey: &Pubkey,
        config: Option<RpcEpochConfig>,
    ) -> Result<RpcStakeActivation> {
        let config = config.unwrap_or_default();
        let bank = self.bank(config.commitment);
        let epoch = config.epoch.unwrap_or_else(|| bank.epoch());
        if bank.epoch().saturating_sub(epoch) > solana_sdk::stake_history::MAX_ENTRIES as u64 {
            return Err(Error::invalid_params(format!(
                "Invalid param: epoch {:?} is too far in the past",
                epoch
            )));
        }
        if epoch > bank.epoch() {
            return Err(Error::invalid_params(format!(
                "Invalid param: epoch {:?} has not yet started",
                epoch
            )));
        }

        let stake_account = bank
            .get_account(pubkey)
            .ok_or_else(|| Error::invalid_params("Invalid param: account not found".to_string()))?;
        let stake_state: StakeState = stake_account
            .state()
            .map_err(|_| Error::invalid_params("Invalid param: not a stake account".to_string()))?;
        let delegation = stake_state.delegation();
        if delegation.is_none() {
            match stake_state.meta() {
                None => {
                    return Err(Error::invalid_params(
                        "Invalid param: stake account not initialized".to_string(),
                    ));
                }
                Some(meta) => {
                    let rent_exempt_reserve = meta.rent_exempt_reserve;
                    return Ok(RpcStakeActivation {
                        state: StakeActivationState::Inactive,
                        active: 0,
                        inactive: stake_account.lamports().saturating_sub(rent_exempt_reserve),
                    });
                }
            }
        }
        let delegation = delegation.unwrap();

        let stake_history_account = bank
            .get_account(&stake_history::id())
            .ok_or_else(Error::internal_error)?;
        let stake_history =
            solana_sdk::account::from_account::<StakeHistory, _>(&stake_history_account)
                .ok_or_else(Error::internal_error)?;

        let StakeActivationStatus {
            effective,
            activating,
            deactivating,
        } = delegation.stake_activating_and_deactivating(epoch, Some(&stake_history));
        let stake_activation_state = if deactivating > 0 {
            StakeActivationState::Deactivating
        } else if activating > 0 {
            StakeActivationState::Activating
        } else if effective > 0 {
            StakeActivationState::Active
        } else {
            StakeActivationState::Inactive
        };
        let inactive_stake = match stake_activation_state {
            StakeActivationState::Activating => activating,
            StakeActivationState::Active => 0,
            StakeActivationState::Deactivating => delegation.stake.saturating_sub(effective),
            StakeActivationState::Inactive => delegation.stake,
        };
        Ok(RpcStakeActivation {
            state: stake_activation_state,
            active: effective,
            inactive: inactive_stake,
        })
    }

    pub fn get_token_account_balance(
        &self,
        pubkey: &Pubkey,
        commitment: Option<CommitmentConfig>,
    ) -> Result<RpcResponse<UiTokenAmount>> {
        let bank = self.bank(commitment);
        let account = bank.get_account(pubkey).ok_or_else(|| {
            Error::invalid_params("Invalid param: could not find account".to_string())
        })?;

        if !is_known_spl_token_id(account.owner()) {
            return Err(Error::invalid_params(
                "Invalid param: not a Token account".to_string(),
            ));
        }
        let token_account = TokenAccount::unpack(account.data())
            .map_err(|_| Error::invalid_params("Invalid param: not a Token account".to_string()))?;
        let mint = &Pubkey::from_str(&token_account.mint.to_string())
            .expect("Token account mint should be convertible to Pubkey");
        let (_, decimals) = get_mint_owner_and_decimals(&bank, mint)?;
        let balance = token_amount_to_ui_amount(token_account.amount, decimals);
        Ok(new_response(&bank, balance))
    }

    pub fn get_token_supply(
        &self,
        mint: &Pubkey,
        commitment: Option<CommitmentConfig>,
    ) -> Result<RpcResponse<UiTokenAmount>> {
        let bank = self.bank(commitment);
        let mint_account = bank.get_account(mint).ok_or_else(|| {
            Error::invalid_params("Invalid param: could not find account".to_string())
        })?;
        if !is_known_spl_token_id(mint_account.owner()) {
            return Err(Error::invalid_params(
                "Invalid param: not a Token mint".to_string(),
            ));
        }
        let mint = Mint::unpack(mint_account.data()).map_err(|_| {
            Error::invalid_params("Invalid param: mint could not be unpacked".to_string())
        })?;

        let supply = token_amount_to_ui_amount(mint.supply, mint.decimals);
        Ok(new_response(&bank, supply))
    }

    pub fn get_token_largest_accounts(
        &self,
        mint: &Pubkey,
        commitment: Option<CommitmentConfig>,
    ) -> Result<RpcResponse<Vec<RpcTokenAccountBalance>>> {
        let bank = self.bank(commitment);
        let (mint_owner, decimals) = get_mint_owner_and_decimals(&bank, mint)?;
        if !is_known_spl_token_id(&mint_owner) {
            return Err(Error::invalid_params(
                "Invalid param: not a Token mint".to_string(),
            ));
        }
        let mut token_balances: Vec<RpcTokenAccountBalance> = self
            .get_filtered_spl_token_accounts_by_mint(&bank, &mint_owner, mint, vec![])?
            .into_iter()
            .map(|(address, account)| {
                let amount = TokenAccount::unpack(account.data())
                    .map(|account| account.amount)
                    .unwrap_or(0);
                let amount = token_amount_to_ui_amount(amount, decimals);
                RpcTokenAccountBalance {
                    address: address.to_string(),
                    amount,
                }
            })
            .collect();
        token_balances.sort_by(|a, b| {
            a.amount
                .amount
                .parse::<u64>()
                .unwrap()
                .cmp(&b.amount.amount.parse::<u64>().unwrap())
                .reverse()
        });
        token_balances.truncate(NUM_LARGEST_ACCOUNTS);
        Ok(new_response(&bank, token_balances))
    }

    pub fn get_token_accounts_by_owner(
        &self,
        owner: &Pubkey,
        token_account_filter: TokenAccountsFilter,
        config: Option<RpcAccountInfoConfig>,
    ) -> Result<RpcResponse<Vec<RpcKeyedAccount>>> {
        let config = config.unwrap_or_default();
        let bank = self.bank(config.commitment);
        let encoding = config.encoding.unwrap_or(UiAccountEncoding::Binary);
        let data_slice_config = config.data_slice;
        check_slice_and_encoding(&encoding, data_slice_config.is_some())?;
        let (token_program_id, mint) = get_token_program_id_and_mint(&bank, token_account_filter)?;

        let mut filters = vec![];
        if let Some(mint) = mint {
            // Optional filter on Mint address
            filters.push(RpcFilterType::Memcmp(Memcmp {
                offset: 0,
                bytes: MemcmpEncodedBytes::Bytes(mint.to_bytes().into()),
                encoding: None,
            }));
        }

        let keyed_accounts = self.get_filtered_spl_token_accounts_by_owner(
            &bank,
            &token_program_id,
            owner,
            filters,
        )?;
        let accounts = if encoding == UiAccountEncoding::JsonParsed {
            get_parsed_token_accounts(bank.clone(), keyed_accounts.into_iter()).collect()
        } else {
            keyed_accounts
                .into_iter()
                .map(|(pubkey, account)| {
                    Ok(RpcKeyedAccount {
                        pubkey: pubkey.to_string(),
                        account: encode_account(&account, &pubkey, encoding, data_slice_config)?,
                    })
                })
                .collect::<Result<Vec<_>>>()?
        };
        Ok(new_response(&bank, accounts))
    }

    pub fn get_token_accounts_by_delegate(
        &self,
        delegate: &Pubkey,
        token_account_filter: TokenAccountsFilter,
        config: Option<RpcAccountInfoConfig>,
    ) -> Result<RpcResponse<Vec<RpcKeyedAccount>>> {
        let config = config.unwrap_or_default();
        let bank = self.bank(config.commitment);
        let encoding = config.encoding.unwrap_or(UiAccountEncoding::Binary);
        let data_slice_config = config.data_slice;
        check_slice_and_encoding(&encoding, data_slice_config.is_some())?;
        let (token_program_id, mint) = get_token_program_id_and_mint(&bank, token_account_filter)?;

        let mut filters = vec![
            // Filter on Delegate is_some()
            RpcFilterType::Memcmp(Memcmp {
                offset: 72,
                bytes: MemcmpEncodedBytes::Bytes(bincode::serialize(&1u32).unwrap()),
                encoding: None,
            }),
            // Filter on Delegate address
            RpcFilterType::Memcmp(Memcmp {
                offset: 76,
                bytes: MemcmpEncodedBytes::Bytes(delegate.to_bytes().into()),
                encoding: None,
            }),
        ];
        // Optional filter on Mint address, uses mint account index for scan
        let keyed_accounts = if let Some(mint) = mint {
            self.get_filtered_spl_token_accounts_by_mint(&bank, &token_program_id, &mint, filters)?
        } else {
            // Filter on Token Account state
            filters.push(RpcFilterType::DataSize(
                TokenAccount::get_packed_len() as u64
            ));
            self.get_filtered_program_accounts(&bank, &token_program_id, filters)?
        };
        let accounts = if encoding == UiAccountEncoding::JsonParsed {
            get_parsed_token_accounts(bank.clone(), keyed_accounts.into_iter()).collect()
        } else {
            keyed_accounts
                .into_iter()
                .map(|(pubkey, account)| {
                    Ok(RpcKeyedAccount {
                        pubkey: pubkey.to_string(),
                        account: encode_account(&account, &pubkey, encoding, data_slice_config)?,
                    })
                })
                .collect::<Result<Vec<_>>>()?
        };
        Ok(new_response(&bank, accounts))
    }

    /// Use a set of filters to get an iterator of keyed program accounts from a bank
    fn get_filtered_program_accounts(
        &self,
        bank: &Arc<Bank>,
        program_id: &Pubkey,
        mut filters: Vec<RpcFilterType>,
    ) -> RpcCustomResult<Vec<(Pubkey, AccountSharedData)>> {
        optimize_filters(&mut filters);
        let filter_closure = |account: &AccountSharedData| {
            filters.iter().all(|filter_type| match filter_type {
                RpcFilterType::DataSize(size) => account.data().len() as u64 == *size,
                RpcFilterType::Memcmp(compare) => compare.bytes_match(account.data()),
            })
        };
        if self
            .config
            .account_indexes
            .contains(&AccountIndex::ProgramId)
        {
            if !self.config.account_indexes.include_key(program_id) {
                return Err(RpcCustomError::KeyExcludedFromSecondaryIndex {
                    index_key: program_id.to_string(),
                });
            }
            Ok(bank
                .get_filtered_indexed_accounts(
                    &IndexKey::ProgramId(*program_id),
                    |account| {
                        // The program-id account index checks for Account owner on inclusion. However, due
                        // to the current AccountsDb implementation, an account may remain in storage as a
                        // zero-lamport AccountSharedData::Default() after being wiped and reinitialized in later
                        // updates. We include the redundant filters here to avoid returning these
                        // accounts.
                        account.owner() == program_id && filter_closure(account)
                    },
                    &ScanConfig::default(),
                    bank.byte_limit_for_scans(),
                )
                .map_err(|e| RpcCustomError::ScanError {
                    message: e.to_string(),
                })?)
        } else {
            // this path does not need to provide a mb limit because we only want to support secondary indexes
            Ok(bank
                .get_filtered_program_accounts(program_id, filter_closure, &ScanConfig::default())
                .map_err(|e| RpcCustomError::ScanError {
                    message: e.to_string(),
                })?)
        }
    }

    /// Get an iterator of spl-token accounts by owner address
    fn get_filtered_spl_token_accounts_by_owner(
        &self,
        bank: &Arc<Bank>,
        program_id: &Pubkey,
        owner_key: &Pubkey,
        mut filters: Vec<RpcFilterType>,
    ) -> RpcCustomResult<Vec<(Pubkey, AccountSharedData)>> {
        // The by-owner accounts index checks for Token Account state and Owner address on
        // inclusion. However, due to the current AccountsDb implementation, an account may remain
        // in storage as a zero-lamport AccountSharedData::Default() after being wiped and reinitialized in
        // later updates. We include the redundant filters here to avoid returning these accounts.
        //
        // Filter on Token Account state
        filters.push(RpcFilterType::DataSize(
            TokenAccount::get_packed_len() as u64
        ));
        // Filter on Owner address
        filters.push(RpcFilterType::Memcmp(Memcmp {
            offset: SPL_TOKEN_ACCOUNT_OWNER_OFFSET,
            bytes: MemcmpEncodedBytes::Bytes(owner_key.to_bytes().into()),
            encoding: None,
        }));

        if self
            .config
            .account_indexes
            .contains(&AccountIndex::SplTokenOwner)
        {
            if !self.config.account_indexes.include_key(owner_key) {
                return Err(RpcCustomError::KeyExcludedFromSecondaryIndex {
                    index_key: owner_key.to_string(),
                });
            }
            Ok(bank
                .get_filtered_indexed_accounts(
                    &IndexKey::SplTokenOwner(*owner_key),
                    |account| {
                        account.owner() == program_id
                            && filters.iter().all(|filter_type| match filter_type {
                                RpcFilterType::DataSize(size) => {
                                    account.data().len() as u64 == *size
                                }
                                RpcFilterType::Memcmp(compare) => {
                                    compare.bytes_match(account.data())
                                }
                            })
                    },
                    &ScanConfig::default(),
                    bank.byte_limit_for_scans(),
                )
                .map_err(|e| RpcCustomError::ScanError {
                    message: e.to_string(),
                })?)
        } else {
            self.get_filtered_program_accounts(bank, program_id, filters)
        }
    }

    /// Get an iterator of spl-token accounts by mint address
    fn get_filtered_spl_token_accounts_by_mint(
        &self,
        bank: &Arc<Bank>,
        program_id: &Pubkey,
        mint_key: &Pubkey,
        mut filters: Vec<RpcFilterType>,
    ) -> RpcCustomResult<Vec<(Pubkey, AccountSharedData)>> {
        // The by-mint accounts index checks for Token Account state and Mint address on inclusion.
        // However, due to the current AccountsDb implementation, an account may remain in storage
        // as be zero-lamport AccountSharedData::Default() after being wiped and reinitialized in later
        // updates. We include the redundant filters here to avoid returning these accounts.
        //
        // Filter on Token Account state
        filters.push(RpcFilterType::DataSize(
            TokenAccount::get_packed_len() as u64
        ));
        // Filter on Mint address
        filters.push(RpcFilterType::Memcmp(Memcmp {
            offset: SPL_TOKEN_ACCOUNT_MINT_OFFSET,
            bytes: MemcmpEncodedBytes::Bytes(mint_key.to_bytes().into()),
            encoding: None,
        }));
        if self
            .config
            .account_indexes
            .contains(&AccountIndex::SplTokenMint)
        {
            if !self.config.account_indexes.include_key(mint_key) {
                return Err(RpcCustomError::KeyExcludedFromSecondaryIndex {
                    index_key: mint_key.to_string(),
                });
            }
            Ok(bank
                .get_filtered_indexed_accounts(
                    &IndexKey::SplTokenMint(*mint_key),
                    |account| {
                        account.owner() == program_id
                            && filters.iter().all(|filter_type| match filter_type {
                                RpcFilterType::DataSize(size) => {
                                    account.data().len() as u64 == *size
                                }
                                RpcFilterType::Memcmp(compare) => {
                                    compare.bytes_match(account.data())
                                }
                            })
                    },
                    &ScanConfig::default(),
                    bank.byte_limit_for_scans(),
                )
                .map_err(|e| RpcCustomError::ScanError {
                    message: e.to_string(),
                })?)
        } else {
            self.get_filtered_program_accounts(bank, program_id, filters)
        }
    }

    fn get_latest_blockhash(
        &self,
        commitment: Option<CommitmentConfig>,
    ) -> RpcResponse<RpcBlockhash> {
        let bank = self.bank(commitment);
        let blockhash = bank.last_blockhash();
        let last_valid_block_height = bank
            .get_blockhash_last_valid_block_height(&blockhash)
            .expect("bank blockhash queue should contain blockhash");
        new_response(
            &bank,
            RpcBlockhash {
                blockhash: blockhash.to_string(),
                last_valid_block_height,
            },
        )
    }

    fn is_blockhash_valid(
        &self,
        blockhash: &Hash,
        commitment: Option<CommitmentConfig>,
    ) -> RpcResponse<bool> {
        let bank = self.bank(commitment);
        let is_valid = bank.is_blockhash_valid(blockhash);
        new_response(&bank, is_valid)
    }

    fn get_fee_for_message(
        &self,
        message: &SanitizedMessage,
        commitment: Option<CommitmentConfig>,
    ) -> RpcResponse<Option<u64>> {
        let bank = self.bank(commitment);
        let fee = bank.get_fee_for_message(message);
        new_response(&bank, fee)
    }
}

fn optimize_filters(filters: &mut Vec<RpcFilterType>) {
    filters.iter_mut().for_each(|filter_type| {
        if let RpcFilterType::Memcmp(compare) = filter_type {
            use MemcmpEncodedBytes::*;
            match &compare.bytes {
                #[allow(deprecated)]
                Binary(bytes) | Base58(bytes) => {
                    compare.bytes = Bytes(bs58::decode(bytes).into_vec().unwrap());
                }
                Base64(bytes) => {
                    compare.bytes = Bytes(base64::decode(bytes).unwrap());
                }
                _ => {}
            }
        }
    })
}

fn verify_transaction(
    transaction: &SanitizedTransaction,
    feature_set: &Arc<feature_set::FeatureSet>,
) -> Result<()> {
    #[allow(clippy::question_mark)]
    if transaction.verify().is_err() {
        return Err(RpcCustomError::TransactionSignatureVerificationFailure.into());
    }

    if let Err(e) = transaction.verify_precompiles(feature_set) {
        return Err(RpcCustomError::TransactionPrecompileVerificationFailure(e).into());
    }

    Ok(())
}

fn verify_filter(input: &RpcFilterType) -> Result<()> {
    input
        .verify()
        .map_err(|e| Error::invalid_params(format!("Invalid param: {:?}", e)))
}

fn verify_pubkey(input: &str) -> Result<Pubkey> {
    input
        .parse()
        .map_err(|e| Error::invalid_params(format!("Invalid param: {:?}", e)))
}

fn verify_hash(input: &str) -> Result<Hash> {
    input
        .parse()
        .map_err(|e| Error::invalid_params(format!("Invalid param: {:?}", e)))
}

fn verify_signature(input: &str) -> Result<Signature> {
    input
        .parse()
        .map_err(|e| Error::invalid_params(format!("Invalid param: {:?}", e)))
}

fn verify_token_account_filter(
    token_account_filter: RpcTokenAccountsFilter,
) -> Result<TokenAccountsFilter> {
    match token_account_filter {
        RpcTokenAccountsFilter::Mint(mint_str) => {
            let mint = verify_pubkey(&mint_str)?;
            Ok(TokenAccountsFilter::Mint(mint))
        }
        RpcTokenAccountsFilter::ProgramId(program_id_str) => {
            let program_id = verify_pubkey(&program_id_str)?;
            Ok(TokenAccountsFilter::ProgramId(program_id))
        }
    }
}

fn verify_and_parse_signatures_for_address_params(
    address: String,
    before: Option<String>,
    until: Option<String>,
    limit: Option<usize>,
) -> Result<(Pubkey, Option<Signature>, Option<Signature>, usize)> {
    let address = verify_pubkey(&address)?;
    let before = before
        .map(|ref before| verify_signature(before))
        .transpose()?;
    let until = until.map(|ref until| verify_signature(until)).transpose()?;
    let limit = limit.unwrap_or(MAX_GET_CONFIRMED_SIGNATURES_FOR_ADDRESS2_LIMIT);

    if limit == 0 || limit > MAX_GET_CONFIRMED_SIGNATURES_FOR_ADDRESS2_LIMIT {
        return Err(Error::invalid_params(format!(
            "Invalid limit; max {}",
            MAX_GET_CONFIRMED_SIGNATURES_FOR_ADDRESS2_LIMIT
        )));
    }
    Ok((address, before, until, limit))
}

pub(crate) fn check_is_at_least_confirmed(commitment: CommitmentConfig) -> Result<()> {
    if !commitment.is_at_least_confirmed() {
        return Err(Error::invalid_params(
            "Method does not support commitment below `confirmed`",
        ));
    }
    Ok(())
}

fn check_slice_and_encoding(encoding: &UiAccountEncoding, data_slice_is_some: bool) -> Result<()> {
    match encoding {
        UiAccountEncoding::JsonParsed => {
            if data_slice_is_some {
                let message =
                    "Sliced account data can only be encoded using binary (base 58) or base64 encoding."
                        .to_string();
                Err(error::Error {
                    code: error::ErrorCode::InvalidRequest,
                    message,
                    data: None,
                })
            } else {
                Ok(())
            }
        }
        UiAccountEncoding::Binary
        | UiAccountEncoding::Base58
        | UiAccountEncoding::Base64
        | UiAccountEncoding::Base64Zstd => Ok(()),
    }
}

fn get_encoded_account(
    bank: &Arc<Bank>,
    pubkey: &Pubkey,
    encoding: UiAccountEncoding,
    data_slice: Option<UiDataSliceConfig>,
) -> Result<Option<UiAccount>> {
    match bank.get_account(pubkey) {
        Some(account) => {
            let response = if is_known_spl_token_id(account.owner())
                && encoding == UiAccountEncoding::JsonParsed
            {
                get_parsed_token_account(bank.clone(), pubkey, account)
            } else {
                encode_account(&account, pubkey, encoding, data_slice)?
            };
            Ok(Some(response))
        }
        None => Ok(None),
    }
}

fn encode_account<T: ReadableAccount>(
    account: &T,
    pubkey: &Pubkey,
    encoding: UiAccountEncoding,
    data_slice: Option<UiDataSliceConfig>,
) -> Result<UiAccount> {
    if (encoding == UiAccountEncoding::Binary || encoding == UiAccountEncoding::Base58)
        && account.data().len() > MAX_BASE58_BYTES
    {
        let message = format!("Encoded binary (base 58) data should be less than {} bytes, please use Base64 encoding.", MAX_BASE58_BYTES);
        Err(error::Error {
            code: error::ErrorCode::InvalidRequest,
            message,
            data: None,
        })
    } else {
        Ok(UiAccount::encode(
            pubkey, account, encoding, None, data_slice,
        ))
    }
}

/// Analyze custom filters to determine if the result will be a subset of spl-token accounts by
/// owner.
/// NOTE: `optimize_filters()` should almost always be called before using this method because of
/// the strict match on `MemcmpEncodedBytes::Bytes`.
fn get_spl_token_owner_filter(program_id: &Pubkey, filters: &[RpcFilterType]) -> Option<Pubkey> {
    if !is_known_spl_token_id(program_id) {
        return None;
    }
    let mut data_size_filter: Option<u64> = None;
    let mut owner_key: Option<Pubkey> = None;
    let mut incorrect_owner_len: Option<usize> = None;
    for filter in filters {
        match filter {
            RpcFilterType::DataSize(size) => data_size_filter = Some(*size),
            RpcFilterType::Memcmp(Memcmp {
                offset: SPL_TOKEN_ACCOUNT_OWNER_OFFSET,
                bytes: MemcmpEncodedBytes::Bytes(bytes),
                ..
            }) => {
                if bytes.len() == PUBKEY_BYTES {
                    owner_key = Some(Pubkey::new(bytes));
                } else {
                    incorrect_owner_len = Some(bytes.len());
                }
            }
            _ => {}
        }
    }
    if data_size_filter == Some(TokenAccount::get_packed_len() as u64) {
        if let Some(incorrect_owner_len) = incorrect_owner_len {
            info!(
                "Incorrect num bytes ({:?}) provided for spl_token_owner_filter",
                incorrect_owner_len
            );
        }
        owner_key
    } else {
        debug!("spl_token program filters do not match by-owner index requisites");
        None
    }
}

/// Analyze custom filters to determine if the result will be a subset of spl-token accounts by
/// mint.
/// NOTE: `optimize_filters()` should almost always be called before using this method because of
/// the strict match on `MemcmpEncodedBytes::Bytes`.
fn get_spl_token_mint_filter(program_id: &Pubkey, filters: &[RpcFilterType]) -> Option<Pubkey> {
    if !is_known_spl_token_id(program_id) {
        return None;
    }
    let mut data_size_filter: Option<u64> = None;
    let mut mint: Option<Pubkey> = None;
    let mut incorrect_mint_len: Option<usize> = None;
    for filter in filters {
        match filter {
            RpcFilterType::DataSize(size) => data_size_filter = Some(*size),
            RpcFilterType::Memcmp(Memcmp {
                offset: SPL_TOKEN_ACCOUNT_MINT_OFFSET,
                bytes: MemcmpEncodedBytes::Bytes(bytes),
                ..
            }) => {
                if bytes.len() == PUBKEY_BYTES {
                    mint = Some(Pubkey::new(bytes));
                } else {
                    incorrect_mint_len = Some(bytes.len());
                }
            }
            _ => {}
        }
    }
    if data_size_filter == Some(TokenAccount::get_packed_len() as u64) {
        if let Some(incorrect_mint_len) = incorrect_mint_len {
            info!(
                "Incorrect num bytes ({:?}) provided for spl_token_mint_filter",
                incorrect_mint_len
            );
        }
        mint
    } else {
        debug!("spl_token program filters do not match by-mint index requisites");
        None
    }
}

/// Analyze a passed Pubkey that may be a Token program id or Mint address to determine the program
/// id and optional Mint
fn get_token_program_id_and_mint(
    bank: &Arc<Bank>,
    token_account_filter: TokenAccountsFilter,
) -> Result<(Pubkey, Option<Pubkey>)> {
    match token_account_filter {
        TokenAccountsFilter::Mint(mint) => {
            let (mint_owner, _) = get_mint_owner_and_decimals(bank, &mint)?;
            if !is_known_spl_token_id(&mint_owner) {
                return Err(Error::invalid_params(
                    "Invalid param: not a Token mint".to_string(),
                ));
            }
            Ok((mint_owner, Some(mint)))
        }
        TokenAccountsFilter::ProgramId(program_id) => {
            if is_known_spl_token_id(&program_id) {
                Ok((program_id, None))
            } else {
                Err(Error::invalid_params(
                    "Invalid param: unrecognized Token program id".to_string(),
                ))
            }
        }
    }
}

fn _send_transaction(
    meta: JsonRpcRequestProcessor,
    signature: Signature,
    wire_transaction: Vec<u8>,
    last_valid_block_height: u64,
    durable_nonce_info: Option<(Pubkey, Hash)>,
    max_retries: Option<usize>,
) -> Result<String> {
    let transaction_info = TransactionInfo::new(
        signature,
        wire_transaction,
        last_valid_block_height,
        durable_nonce_info,
        max_retries,
    );
    meta.transaction_sender
        .lock()
        .unwrap()
        .send(transaction_info)
        .unwrap_or_else(|err| warn!("Failed to enqueue transaction: {}", err));

    Ok(signature.to_string())
}

// Minimal RPC interface that known validators are expected to provide
pub mod rpc_minimal {
    use super::*;
    #[rpc]
    pub trait Minimal {
        type Metadata;

        #[rpc(meta, name = "getBalance")]
        fn get_balance(
            &self,
            meta: Self::Metadata,
            pubkey_str: String,
            commitment: Option<CommitmentConfig>,
        ) -> Result<RpcResponse<u64>>;

        #[rpc(meta, name = "getEpochInfo")]
        fn get_epoch_info(
            &self,
            meta: Self::Metadata,
            commitment: Option<CommitmentConfig>,
        ) -> Result<EpochInfo>;

        #[rpc(meta, name = "getHealth")]
        fn get_health(&self, meta: Self::Metadata) -> Result<String>;

        #[rpc(meta, name = "getIdentity")]
        fn get_identity(&self, meta: Self::Metadata) -> Result<RpcIdentity>;

        #[rpc(meta, name = "getSlot")]
        fn get_slot(
            &self,
            meta: Self::Metadata,
            commitment: Option<CommitmentConfig>,
        ) -> Result<Slot>;

        #[rpc(meta, name = "getBlockHeight")]
        fn get_block_height(
            &self,
            meta: Self::Metadata,
            commitment: Option<CommitmentConfig>,
        ) -> Result<u64>;

        #[rpc(meta, name = "getHighestSnapshotSlot")]
        fn get_highest_snapshot_slot(&self, meta: Self::Metadata) -> Result<RpcSnapshotSlotInfo>;

        #[rpc(meta, name = "getTransactionCount")]
        fn get_transaction_count(
            &self,
            meta: Self::Metadata,
            commitment: Option<CommitmentConfig>,
        ) -> Result<u64>;

        #[rpc(meta, name = "getVersion")]
        fn get_version(&self, meta: Self::Metadata) -> Result<RpcVersionInfo>;

        // TODO: Refactor `solana-validator wait-for-restart-window` to not require this method, so
        //       it can be removed from rpc_minimal
        #[rpc(meta, name = "getVoteAccounts")]
        fn get_vote_accounts(
            &self,
            meta: Self::Metadata,
            config: Option<RpcGetVoteAccountsConfig>,
        ) -> Result<RpcVoteAccountStatus>;

        // TODO: Refactor `solana-validator wait-for-restart-window` to not require this method, so
        //       it can be removed from rpc_minimal
        #[rpc(meta, name = "getLeaderSchedule")]
        fn get_leader_schedule(
            &self,
            meta: Self::Metadata,
            options: Option<RpcLeaderScheduleConfigWrapper>,
            config: Option<RpcLeaderScheduleConfig>,
        ) -> Result<Option<RpcLeaderSchedule>>;
    }

    pub struct MinimalImpl;
    impl Minimal for MinimalImpl {
        type Metadata = JsonRpcRequestProcessor;

        fn get_balance(
            &self,
            meta: Self::Metadata,
            pubkey_str: String,
            commitment: Option<CommitmentConfig>,
        ) -> Result<RpcResponse<u64>> {
            debug!("get_balance rpc request received: {:?}", pubkey_str);
            let pubkey = verify_pubkey(&pubkey_str)?;
            Ok(meta.get_balance(&pubkey, commitment))
        }

        fn get_epoch_info(
            &self,
            meta: Self::Metadata,
            commitment: Option<CommitmentConfig>,
        ) -> Result<EpochInfo> {
            debug!("get_epoch_info rpc request received");
            let bank = meta.bank(commitment);
            Ok(bank.get_epoch_info())
        }

        fn get_health(&self, meta: Self::Metadata) -> Result<String> {
            match meta.health.check() {
                RpcHealthStatus::Ok => Ok("ok".to_string()),
                RpcHealthStatus::Unknown => Err(RpcCustomError::NodeUnhealthy {
                    num_slots_behind: None,
                }
                .into()),
                RpcHealthStatus::Behind { num_slots } => Err(RpcCustomError::NodeUnhealthy {
                    num_slots_behind: Some(num_slots),
                }
                .into()),
            }
        }

        fn get_identity(&self, meta: Self::Metadata) -> Result<RpcIdentity> {
            debug!("get_identity rpc request received");
            Ok(RpcIdentity {
                identity: meta.cluster_info.id().to_string(),
            })
        }

        fn get_slot(
            &self,
            meta: Self::Metadata,
            commitment: Option<CommitmentConfig>,
        ) -> Result<Slot> {
            debug!("get_slot rpc request received");
            Ok(meta.get_slot(commitment))
        }

        fn get_block_height(
            &self,
            meta: Self::Metadata,
            commitment: Option<CommitmentConfig>,
        ) -> Result<u64> {
            debug!("get_block_height rpc request received");
            Ok(meta.get_block_height(commitment))
        }

        fn get_highest_snapshot_slot(&self, meta: Self::Metadata) -> Result<RpcSnapshotSlotInfo> {
            debug!("get_highest_snapshot_slot rpc request received");

            if meta.snapshot_config.is_none() {
                return Err(RpcCustomError::NoSnapshot.into());
            }

            let snapshot_archives_dir = meta
                .snapshot_config
                .map(|snapshot_config| snapshot_config.snapshot_archives_dir)
                .unwrap();

            let full_snapshot_slot =
                snapshot_utils::get_highest_full_snapshot_archive_slot(&snapshot_archives_dir)
                    .ok_or(RpcCustomError::NoSnapshot)?;
            let incremental_snapshot_slot =
                snapshot_utils::get_highest_incremental_snapshot_archive_slot(
                    &snapshot_archives_dir,
                    full_snapshot_slot,
                );

            Ok(RpcSnapshotSlotInfo {
                full: full_snapshot_slot,
                incremental: incremental_snapshot_slot,
            })
        }

        fn get_transaction_count(
            &self,
            meta: Self::Metadata,
            commitment: Option<CommitmentConfig>,
        ) -> Result<u64> {
            debug!("get_transaction_count rpc request received");
            Ok(meta.get_transaction_count(commitment))
        }

        fn get_version(&self, _: Self::Metadata) -> Result<RpcVersionInfo> {
            debug!("get_version rpc request received");
            let version = solana_version::Version::default();
            Ok(RpcVersionInfo {
                solana_core: version.to_string(),
                feature_set: Some(version.feature_set),
            })
        }

        // TODO: Refactor `solana-validator wait-for-restart-window` to not require this method, so
        //       it can be removed from rpc_minimal
        fn get_vote_accounts(
            &self,
            meta: Self::Metadata,
            config: Option<RpcGetVoteAccountsConfig>,
        ) -> Result<RpcVoteAccountStatus> {
            debug!("get_vote_accounts rpc request received");
            meta.get_vote_accounts(config)
        }

        // TODO: Refactor `solana-validator wait-for-restart-window` to not require this method, so
        //       it can be removed from rpc_minimal
        fn get_leader_schedule(
            &self,
            meta: Self::Metadata,
            options: Option<RpcLeaderScheduleConfigWrapper>,
            config: Option<RpcLeaderScheduleConfig>,
        ) -> Result<Option<RpcLeaderSchedule>> {
            let (slot, maybe_config) = options.map(|options| options.unzip()).unwrap_or_default();
            let config = maybe_config.or(config).unwrap_or_default();

            if let Some(ref identity) = config.identity {
                let _ = verify_pubkey(identity)?;
            }

            let bank = meta.bank(config.commitment);
            let slot = slot.unwrap_or_else(|| bank.slot());
            let epoch = bank.epoch_schedule().get_epoch(slot);

            debug!("get_leader_schedule rpc request received: {:?}", slot);

            Ok(meta
                .leader_schedule_cache
                .get_epoch_leader_schedule(epoch)
                .map(|leader_schedule| {
                    let mut schedule_by_identity =
                        solana_ledger::leader_schedule_utils::leader_schedule_by_identity(
                            leader_schedule.get_slot_leaders().iter().enumerate(),
                        );
                    if let Some(identity) = config.identity {
                        schedule_by_identity.retain(|k, _| *k == identity);
                    }
                    schedule_by_identity
                }))
        }
    }
}

// RPC interface that only depends on immediate Bank data
// Expected to be provided by both API nodes and (future) accounts replica nodes
pub mod rpc_bank {
    use super::*;
    #[rpc]
    pub trait BankData {
        type Metadata;

        #[rpc(meta, name = "getMinimumBalanceForRentExemption")]
        fn get_minimum_balance_for_rent_exemption(
            &self,
            meta: Self::Metadata,
            data_len: usize,
            commitment: Option<CommitmentConfig>,
        ) -> Result<u64>;

        #[rpc(meta, name = "getInflationGovernor")]
        fn get_inflation_governor(
            &self,
            meta: Self::Metadata,
            commitment: Option<CommitmentConfig>,
        ) -> Result<RpcInflationGovernor>;

        #[rpc(meta, name = "getInflationRate")]
        fn get_inflation_rate(&self, meta: Self::Metadata) -> Result<RpcInflationRate>;

        #[rpc(meta, name = "getEpochSchedule")]
        fn get_epoch_schedule(&self, meta: Self::Metadata) -> Result<EpochSchedule>;

        #[rpc(meta, name = "getSlotLeader")]
        fn get_slot_leader(
            &self,
            meta: Self::Metadata,
            commitment: Option<CommitmentConfig>,
        ) -> Result<String>;

        #[rpc(meta, name = "getSlotLeaders")]
        fn get_slot_leaders(
            &self,
            meta: Self::Metadata,
            start_slot: Slot,
            limit: u64,
        ) -> Result<Vec<String>>;

        #[rpc(meta, name = "getBlockProduction")]
        fn get_block_production(
            &self,
            meta: Self::Metadata,
            config: Option<RpcBlockProductionConfig>,
        ) -> Result<RpcResponse<RpcBlockProduction>>;
    }

    pub struct BankDataImpl;
    impl BankData for BankDataImpl {
        type Metadata = JsonRpcRequestProcessor;

        fn get_minimum_balance_for_rent_exemption(
            &self,
            meta: Self::Metadata,
            data_len: usize,
            commitment: Option<CommitmentConfig>,
        ) -> Result<u64> {
            debug!(
                "get_minimum_balance_for_rent_exemption rpc request received: {:?}",
                data_len
            );
            if data_len as u64 > system_instruction::MAX_PERMITTED_DATA_LENGTH {
                return Err(Error::invalid_request());
            }
            Ok(meta.get_minimum_balance_for_rent_exemption(data_len, commitment))
        }

        fn get_inflation_governor(
            &self,
            meta: Self::Metadata,
            commitment: Option<CommitmentConfig>,
        ) -> Result<RpcInflationGovernor> {
            debug!("get_inflation_governor rpc request received");
            Ok(meta.get_inflation_governor(commitment))
        }

        fn get_inflation_rate(&self, meta: Self::Metadata) -> Result<RpcInflationRate> {
            debug!("get_inflation_rate rpc request received");
            Ok(meta.get_inflation_rate())
        }

        fn get_epoch_schedule(&self, meta: Self::Metadata) -> Result<EpochSchedule> {
            debug!("get_epoch_schedule rpc request received");
            Ok(meta.get_epoch_schedule())
        }

        fn get_slot_leader(
            &self,
            meta: Self::Metadata,
            commitment: Option<CommitmentConfig>,
        ) -> Result<String> {
            debug!("get_slot_leader rpc request received");
            Ok(meta.get_slot_leader(commitment))
        }

        fn get_slot_leaders(
            &self,
            meta: Self::Metadata,
            start_slot: Slot,
            limit: u64,
        ) -> Result<Vec<String>> {
            debug!(
                "get_slot_leaders rpc request received (start: {} limit: {})",
                start_slot, limit
            );

            let limit = limit as usize;
            if limit > MAX_GET_SLOT_LEADERS {
                return Err(Error::invalid_params(format!(
                    "Invalid limit; max {}",
                    MAX_GET_SLOT_LEADERS
                )));
            }

            Ok(meta
                .get_slot_leaders(None, start_slot, limit)?
                .into_iter()
                .map(|identity| identity.to_string())
                .collect())
        }

        fn get_block_production(
            &self,
            meta: Self::Metadata,
            config: Option<RpcBlockProductionConfig>,
        ) -> Result<RpcResponse<RpcBlockProduction>> {
            debug!("get_block_production rpc request received");

            let config = config.unwrap_or_default();
            let filter_by_identity = if let Some(ref identity) = config.identity {
                Some(verify_pubkey(identity)?)
            } else {
                None
            };

            let bank = meta.bank(config.commitment);
            let (first_slot, last_slot) = match config.range {
                None => (
                    bank.epoch_schedule().get_first_slot_in_epoch(bank.epoch()),
                    bank.slot(),
                ),
                Some(range) => {
                    let first_slot = range.first_slot;
                    let last_slot = range.last_slot.unwrap_or_else(|| bank.slot());
                    if last_slot < first_slot {
                        return Err(Error::invalid_params(format!(
                            "lastSlot, {}, cannot be less than firstSlot, {}",
                            last_slot, first_slot
                        )));
                    }
                    (first_slot, last_slot)
                }
            };

            let slot_history = bank.get_slot_history();
            if first_slot < slot_history.oldest() {
                return Err(Error::invalid_params(format!(
                    "firstSlot, {}, is too small; min {}",
                    first_slot,
                    slot_history.oldest()
                )));
            }
            if last_slot > slot_history.newest() {
                return Err(Error::invalid_params(format!(
                    "lastSlot, {}, is too large; max {}",
                    last_slot,
                    slot_history.newest()
                )));
            }

            let slot_leaders = meta.get_slot_leaders(
                config.commitment,
                first_slot,
                last_slot.saturating_sub(first_slot) as usize + 1, // +1 because last_slot is inclusive
            )?;

            let mut block_production: HashMap<_, (usize, usize)> = HashMap::new();

            let mut slot = first_slot;
            for identity in slot_leaders {
                if let Some(ref filter_by_identity) = filter_by_identity {
                    if identity != *filter_by_identity {
                        slot += 1;
                        continue;
                    }
                }

                let mut entry = block_production.entry(identity).or_default();
                if slot_history.check(slot) == solana_sdk::slot_history::Check::Found {
                    entry.1 += 1; // Increment blocks_produced
                }
                entry.0 += 1; // Increment leader_slots
                slot += 1;
            }

            Ok(new_response(
                &bank,
                RpcBlockProduction {
                    by_identity: block_production
                        .into_iter()
                        .map(|(k, v)| (k.to_string(), v))
                        .collect(),
                    range: RpcBlockProductionRange {
                        first_slot,
                        last_slot,
                    },
                },
            ))
        }
    }
}

// RPC interface that depends on AccountsDB
// Expected to be provided by API nodes, but collected for easy separation and offloading to
// accounts replica nodes in the future.
pub mod rpc_accounts {
    use super::*;
    #[rpc]
    pub trait AccountsData {
        type Metadata;

        #[rpc(meta, name = "getAccountInfo")]
        fn get_account_info(
            &self,
            meta: Self::Metadata,
            pubkey_str: String,
            config: Option<RpcAccountInfoConfig>,
        ) -> Result<RpcResponse<Option<UiAccount>>>;

        #[rpc(meta, name = "getMultipleAccounts")]
        fn get_multiple_accounts(
            &self,
            meta: Self::Metadata,
            pubkey_strs: Vec<String>,
            config: Option<RpcAccountInfoConfig>,
        ) -> Result<RpcResponse<Vec<Option<UiAccount>>>>;

        #[rpc(meta, name = "getProgramAccounts")]
        fn get_program_accounts(
            &self,
            meta: Self::Metadata,
            program_id_str: String,
            config: Option<RpcProgramAccountsConfig>,
        ) -> Result<OptionalContext<Vec<RpcKeyedAccount>>>;

        #[rpc(meta, name = "getBlockCommitment")]
        fn get_block_commitment(
            &self,
            meta: Self::Metadata,
            block: Slot,
        ) -> Result<RpcBlockCommitment<BlockCommitmentArray>>;

        #[rpc(meta, name = "getLargestAccounts")]
        fn get_largest_accounts(
            &self,
            meta: Self::Metadata,
            config: Option<RpcLargestAccountsConfig>,
        ) -> Result<RpcResponse<Vec<RpcAccountBalance>>>;

        #[rpc(meta, name = "getSupply")]
        fn get_supply(
            &self,
            meta: Self::Metadata,
            config: Option<RpcSupplyConfig>,
        ) -> Result<RpcResponse<RpcSupply>>;

        #[rpc(meta, name = "getStakeActivation")]
        fn get_stake_activation(
            &self,
            meta: Self::Metadata,
            pubkey_str: String,
            config: Option<RpcEpochConfig>,
        ) -> Result<RpcStakeActivation>;

        // SPL Token-specific RPC endpoints
        // See https://github.com/solana-labs/solana-program-library/releases/tag/token-v2.0.0 for
        // program details

        #[rpc(meta, name = "getTokenAccountBalance")]
        fn get_token_account_balance(
            &self,
            meta: Self::Metadata,
            pubkey_str: String,
            commitment: Option<CommitmentConfig>,
        ) -> Result<RpcResponse<UiTokenAmount>>;

        #[rpc(meta, name = "getTokenSupply")]
        fn get_token_supply(
            &self,
            meta: Self::Metadata,
            mint_str: String,
            commitment: Option<CommitmentConfig>,
        ) -> Result<RpcResponse<UiTokenAmount>>;

        #[rpc(meta, name = "getTokenLargestAccounts")]
        fn get_token_largest_accounts(
            &self,
            meta: Self::Metadata,
            mint_str: String,
            commitment: Option<CommitmentConfig>,
        ) -> Result<RpcResponse<Vec<RpcTokenAccountBalance>>>;

        #[rpc(meta, name = "getTokenAccountsByOwner")]
        fn get_token_accounts_by_owner(
            &self,
            meta: Self::Metadata,
            owner_str: String,
            token_account_filter: RpcTokenAccountsFilter,
            config: Option<RpcAccountInfoConfig>,
        ) -> Result<RpcResponse<Vec<RpcKeyedAccount>>>;

        #[rpc(meta, name = "getTokenAccountsByDelegate")]
        fn get_token_accounts_by_delegate(
            &self,
            meta: Self::Metadata,
            delegate_str: String,
            token_account_filter: RpcTokenAccountsFilter,
            config: Option<RpcAccountInfoConfig>,
        ) -> Result<RpcResponse<Vec<RpcKeyedAccount>>>;
    }

    pub struct AccountsDataImpl;
    impl AccountsData for AccountsDataImpl {
        type Metadata = JsonRpcRequestProcessor;

        fn get_account_info(
            &self,
            meta: Self::Metadata,
            pubkey_str: String,
            config: Option<RpcAccountInfoConfig>,
        ) -> Result<RpcResponse<Option<UiAccount>>> {
            debug!("get_account_info rpc request received: {:?}", pubkey_str);
            let pubkey = verify_pubkey(&pubkey_str)?;
            meta.get_account_info(&pubkey, config)
        }

        fn get_multiple_accounts(
            &self,
            meta: Self::Metadata,
            pubkey_strs: Vec<String>,
            config: Option<RpcAccountInfoConfig>,
        ) -> Result<RpcResponse<Vec<Option<UiAccount>>>> {
            debug!(
                "get_multiple_accounts rpc request received: {:?}",
                pubkey_strs.len()
            );

            let max_multiple_accounts = meta
                .config
                .max_multiple_accounts
                .unwrap_or(MAX_MULTIPLE_ACCOUNTS);
            if pubkey_strs.len() > max_multiple_accounts {
                return Err(Error::invalid_params(format!(
                    "Too many inputs provided; max {}",
                    max_multiple_accounts
                )));
            }
            let pubkeys = pubkey_strs
                .into_iter()
                .map(|pubkey_str| verify_pubkey(&pubkey_str))
                .collect::<Result<Vec<_>>>()?;
            meta.get_multiple_accounts(pubkeys, config)
        }

        fn get_program_accounts(
            &self,
            meta: Self::Metadata,
            program_id_str: String,
            config: Option<RpcProgramAccountsConfig>,
        ) -> Result<OptionalContext<Vec<RpcKeyedAccount>>> {
            debug!(
                "get_program_accounts rpc request received: {:?}",
                program_id_str
            );
            let program_id = verify_pubkey(&program_id_str)?;
            let (config, filters, with_context) = if let Some(config) = config {
                (
                    Some(config.account_config),
                    config.filters.unwrap_or_default(),
                    config.with_context.unwrap_or_default(),
                )
            } else {
                (None, vec![], false)
            };
            if filters.len() > MAX_GET_PROGRAM_ACCOUNT_FILTERS {
                return Err(Error::invalid_params(format!(
                    "Too many filters provided; max {}",
                    MAX_GET_PROGRAM_ACCOUNT_FILTERS
                )));
            }
            for filter in &filters {
                verify_filter(filter)?;
            }
            meta.get_program_accounts(&program_id, config, filters, with_context)
        }

        fn get_block_commitment(
            &self,
            meta: Self::Metadata,
            block: Slot,
        ) -> Result<RpcBlockCommitment<BlockCommitmentArray>> {
            debug!("get_block_commitment rpc request received");
            Ok(meta.get_block_commitment(block))
        }

        fn get_largest_accounts(
            &self,
            meta: Self::Metadata,
            config: Option<RpcLargestAccountsConfig>,
        ) -> Result<RpcResponse<Vec<RpcAccountBalance>>> {
            debug!("get_largest_accounts rpc request received");
            Ok(meta.get_largest_accounts(config)?)
        }

        fn get_supply(
            &self,
            meta: Self::Metadata,
            config: Option<RpcSupplyConfig>,
        ) -> Result<RpcResponse<RpcSupply>> {
            debug!("get_supply rpc request received");
            Ok(meta.get_supply(config)?)
        }

        fn get_stake_activation(
            &self,
            meta: Self::Metadata,
            pubkey_str: String,
            config: Option<RpcEpochConfig>,
        ) -> Result<RpcStakeActivation> {
            debug!(
                "get_stake_activation rpc request received: {:?}",
                pubkey_str
            );
            let pubkey = verify_pubkey(&pubkey_str)?;
            meta.get_stake_activation(&pubkey, config)
        }

        fn get_token_account_balance(
            &self,
            meta: Self::Metadata,
            pubkey_str: String,
            commitment: Option<CommitmentConfig>,
        ) -> Result<RpcResponse<UiTokenAmount>> {
            debug!(
                "get_token_account_balance rpc request received: {:?}",
                pubkey_str
            );
            let pubkey = verify_pubkey(&pubkey_str)?;
            meta.get_token_account_balance(&pubkey, commitment)
        }

        fn get_token_supply(
            &self,
            meta: Self::Metadata,
            mint_str: String,
            commitment: Option<CommitmentConfig>,
        ) -> Result<RpcResponse<UiTokenAmount>> {
            debug!("get_token_supply rpc request received: {:?}", mint_str);
            let mint = verify_pubkey(&mint_str)?;
            meta.get_token_supply(&mint, commitment)
        }

        fn get_token_largest_accounts(
            &self,
            meta: Self::Metadata,
            mint_str: String,
            commitment: Option<CommitmentConfig>,
        ) -> Result<RpcResponse<Vec<RpcTokenAccountBalance>>> {
            debug!(
                "get_token_largest_accounts rpc request received: {:?}",
                mint_str
            );
            let mint = verify_pubkey(&mint_str)?;
            meta.get_token_largest_accounts(&mint, commitment)
        }

        fn get_token_accounts_by_owner(
            &self,
            meta: Self::Metadata,
            owner_str: String,
            token_account_filter: RpcTokenAccountsFilter,
            config: Option<RpcAccountInfoConfig>,
        ) -> Result<RpcResponse<Vec<RpcKeyedAccount>>> {
            debug!(
                "get_token_accounts_by_owner rpc request received: {:?}",
                owner_str
            );
            let owner = verify_pubkey(&owner_str)?;
            let token_account_filter = verify_token_account_filter(token_account_filter)?;
            meta.get_token_accounts_by_owner(&owner, token_account_filter, config)
        }

        fn get_token_accounts_by_delegate(
            &self,
            meta: Self::Metadata,
            delegate_str: String,
            token_account_filter: RpcTokenAccountsFilter,
            config: Option<RpcAccountInfoConfig>,
        ) -> Result<RpcResponse<Vec<RpcKeyedAccount>>> {
            debug!(
                "get_token_accounts_by_delegate rpc request received: {:?}",
                delegate_str
            );
            let delegate = verify_pubkey(&delegate_str)?;
            let token_account_filter = verify_token_account_filter(token_account_filter)?;
            meta.get_token_accounts_by_delegate(&delegate, token_account_filter, config)
        }
    }
}

// Full RPC interface that an API node is expected to provide
// (rpc_minimal should also be provided by an API node)
pub mod rpc_full {
    use super::*;
    #[rpc]
    pub trait Full {
        type Metadata;

        #[rpc(meta, name = "getInflationReward")]
        fn get_inflation_reward(
            &self,
            meta: Self::Metadata,
            address_strs: Vec<String>,
            config: Option<RpcEpochConfig>,
        ) -> BoxFuture<Result<Vec<Option<RpcInflationReward>>>>;

        #[rpc(meta, name = "getClusterNodes")]
        fn get_cluster_nodes(&self, meta: Self::Metadata) -> Result<Vec<RpcContactInfo>>;

        #[rpc(meta, name = "getRecentPerformanceSamples")]
        fn get_recent_performance_samples(
            &self,
            meta: Self::Metadata,
            limit: Option<usize>,
        ) -> Result<Vec<RpcPerfSample>>;

        #[rpc(meta, name = "getGenesisHash")]
        fn get_genesis_hash(&self, meta: Self::Metadata) -> Result<String>;

        #[rpc(meta, name = "getSignatureStatuses")]
        fn get_signature_statuses(
            &self,
            meta: Self::Metadata,
            signature_strs: Vec<String>,
            config: Option<RpcSignatureStatusConfig>,
        ) -> BoxFuture<Result<RpcResponse<Vec<Option<TransactionStatus>>>>>;

        #[rpc(meta, name = "getMaxRetransmitSlot")]
        fn get_max_retransmit_slot(&self, meta: Self::Metadata) -> Result<Slot>;

        #[rpc(meta, name = "getMaxShredInsertSlot")]
        fn get_max_shred_insert_slot(&self, meta: Self::Metadata) -> Result<Slot>;

        #[rpc(meta, name = "requestAirdrop")]
        fn request_airdrop(
            &self,
            meta: Self::Metadata,
            pubkey_str: String,
            lamports: u64,
            config: Option<RpcRequestAirdropConfig>,
        ) -> Result<String>;

        #[rpc(meta, name = "sendTransaction")]
        fn send_transaction(
            &self,
            meta: Self::Metadata,
            data: String,
            config: Option<RpcSendTransactionConfig>,
        ) -> Result<String>;

        #[rpc(meta, name = "simulateTransaction")]
        fn simulate_transaction(
            &self,
            meta: Self::Metadata,
            data: String,
            config: Option<RpcSimulateTransactionConfig>,
        ) -> Result<RpcResponse<RpcSimulateTransactionResult>>;

        #[rpc(meta, name = "minimumLedgerSlot")]
        fn minimum_ledger_slot(&self, meta: Self::Metadata) -> Result<Slot>;

        #[rpc(meta, name = "getBlock")]
        fn get_block(
            &self,
            meta: Self::Metadata,
            slot: Slot,
            config: Option<RpcEncodingConfigWrapper<RpcBlockConfig>>,
        ) -> BoxFuture<Result<Option<UiConfirmedBlock>>>;

        #[rpc(meta, name = "getBlockTime")]
        fn get_block_time(
            &self,
            meta: Self::Metadata,
            slot: Slot,
        ) -> BoxFuture<Result<Option<UnixTimestamp>>>;

        #[rpc(meta, name = "getBlocks")]
        fn get_blocks(
            &self,
            meta: Self::Metadata,
            start_slot: Slot,
            config: Option<RpcBlocksConfigWrapper>,
            commitment: Option<CommitmentConfig>,
        ) -> BoxFuture<Result<Vec<Slot>>>;

        #[rpc(meta, name = "getBlocksWithLimit")]
        fn get_blocks_with_limit(
            &self,
            meta: Self::Metadata,
            start_slot: Slot,
            limit: usize,
            commitment: Option<CommitmentConfig>,
        ) -> BoxFuture<Result<Vec<Slot>>>;

        #[rpc(meta, name = "getTransaction")]
        fn get_transaction(
            &self,
            meta: Self::Metadata,
            signature_str: String,
            config: Option<RpcEncodingConfigWrapper<RpcTransactionConfig>>,
        ) -> BoxFuture<Result<Option<EncodedConfirmedTransactionWithStatusMeta>>>;

        #[rpc(meta, name = "getSignaturesForAddress")]
        fn get_signatures_for_address(
            &self,
            meta: Self::Metadata,
            address: String,
            config: Option<RpcSignaturesForAddressConfig>,
        ) -> BoxFuture<Result<Vec<RpcConfirmedTransactionStatusWithSignature>>>;

        #[rpc(meta, name = "getFirstAvailableBlock")]
        fn get_first_available_block(&self, meta: Self::Metadata) -> BoxFuture<Result<Slot>>;

        #[rpc(meta, name = "getLatestBlockhash")]
        fn get_latest_blockhash(
            &self,
            meta: Self::Metadata,
            commitment: Option<CommitmentConfig>,
        ) -> Result<RpcResponse<RpcBlockhash>>;

        #[rpc(meta, name = "isBlockhashValid")]
        fn is_blockhash_valid(
            &self,
            meta: Self::Metadata,
            blockhash: String,
            commitment: Option<CommitmentConfig>,
        ) -> Result<RpcResponse<bool>>;

        #[rpc(meta, name = "getFeeForMessage")]
        fn get_fee_for_message(
            &self,
            meta: Self::Metadata,
            data: String,
            commitment: Option<CommitmentConfig>,
        ) -> Result<RpcResponse<Option<u64>>>;
    }

    pub struct FullImpl;
    impl Full for FullImpl {
        type Metadata = JsonRpcRequestProcessor;

        fn get_recent_performance_samples(
            &self,
            meta: Self::Metadata,
            limit: Option<usize>,
        ) -> Result<Vec<RpcPerfSample>> {
            debug!("get_recent_performance_samples request received");

            let limit = limit.unwrap_or(PERFORMANCE_SAMPLES_LIMIT);

            if limit > PERFORMANCE_SAMPLES_LIMIT {
                return Err(Error::invalid_params(format!(
                    "Invalid limit; max {}",
                    PERFORMANCE_SAMPLES_LIMIT
                )));
            }

            Ok(meta
                .blockstore
                .get_recent_perf_samples(limit)
                .map_err(|err| {
                    warn!("get_recent_performance_samples failed: {:?}", err);
                    Error::invalid_request()
                })?
                .iter()
                .map(|(slot, sample)| RpcPerfSample {
                    slot: *slot,
                    num_transactions: sample.num_transactions,
                    num_slots: sample.num_slots,
                    sample_period_secs: sample.sample_period_secs,
                })
                .collect())
        }

        fn get_cluster_nodes(&self, meta: Self::Metadata) -> Result<Vec<RpcContactInfo>> {
            debug!("get_cluster_nodes rpc request received");
            let cluster_info = &meta.cluster_info;
            let socket_addr_space = cluster_info.socket_addr_space();
            let valid_address_or_none = |addr: &SocketAddr| -> Option<SocketAddr> {
                if ContactInfo::is_valid_address(addr, socket_addr_space) {
                    Some(*addr)
                } else {
                    None
                }
            };
            let my_shred_version = cluster_info.my_shred_version();
            Ok(cluster_info
                .all_peers()
                .iter()
                .filter_map(|(contact_info, _)| {
                    if my_shred_version == contact_info.shred_version
                        && ContactInfo::is_valid_address(&contact_info.gossip, socket_addr_space)
                    {
                        let (version, feature_set) = if let Some(version) =
                            cluster_info.get_node_version(&contact_info.id)
                        {
                            (Some(version.to_string()), Some(version.feature_set))
                        } else {
                            (None, None)
                        };
                        Some(RpcContactInfo {
                            pubkey: contact_info.id.to_string(),
                            gossip: Some(contact_info.gossip),
                            tpu: valid_address_or_none(&contact_info.tpu),
                            rpc: valid_address_or_none(&contact_info.rpc),
                            version,
                            feature_set,
                            shred_version: Some(my_shred_version),
                        })
                    } else {
                        None // Exclude spy nodes
                    }
                })
                .collect())
        }

        fn get_genesis_hash(&self, meta: Self::Metadata) -> Result<String> {
            debug!("get_genesis_hash rpc request received");
            Ok(meta.genesis_hash.to_string())
        }

        fn get_signature_statuses(
            &self,
            meta: Self::Metadata,
            signature_strs: Vec<String>,
            config: Option<RpcSignatureStatusConfig>,
        ) -> BoxFuture<Result<RpcResponse<Vec<Option<TransactionStatus>>>>> {
            debug!(
                "get_signature_statuses rpc request received: {:?}",
                signature_strs.len()
            );
            if signature_strs.len() > MAX_GET_SIGNATURE_STATUSES_QUERY_ITEMS {
                return Box::pin(future::err(Error::invalid_params(format!(
                    "Too many inputs provided; max {}",
                    MAX_GET_SIGNATURE_STATUSES_QUERY_ITEMS
                ))));
            }
            let mut signatures: Vec<Signature> = vec![];
            for signature_str in signature_strs {
                match verify_signature(&signature_str) {
                    Ok(signature) => {
                        signatures.push(signature);
                    }
                    Err(err) => return Box::pin(future::err(err)),
                }
            }
            Box::pin(async move { meta.get_signature_statuses(signatures, config).await })
        }

        fn get_max_retransmit_slot(&self, meta: Self::Metadata) -> Result<Slot> {
            debug!("get_max_retransmit_slot rpc request received");
            Ok(meta.get_max_retransmit_slot())
        }

        fn get_max_shred_insert_slot(&self, meta: Self::Metadata) -> Result<Slot> {
            debug!("get_max_shred_insert_slot rpc request received");
            Ok(meta.get_max_shred_insert_slot())
        }

        fn request_airdrop(
            &self,
            meta: Self::Metadata,
            pubkey_str: String,
            lamports: u64,
            config: Option<RpcRequestAirdropConfig>,
        ) -> Result<String> {
            debug!("request_airdrop rpc request received");
            trace!(
                "request_airdrop id={} lamports={} config: {:?}",
                pubkey_str,
                lamports,
                &config
            );

            let faucet_addr = meta.config.faucet_addr.ok_or_else(Error::invalid_request)?;
            let pubkey = verify_pubkey(&pubkey_str)?;

            let config = config.unwrap_or_default();
            let bank = meta.bank(config.commitment);

            let blockhash = if let Some(blockhash) = config.recent_blockhash {
                verify_hash(&blockhash)?
            } else {
                bank.confirmed_last_blockhash()
            };
            let last_valid_block_height = bank
                .get_blockhash_last_valid_block_height(&blockhash)
                .unwrap_or(0);

            let transaction =
                request_airdrop_transaction(&faucet_addr, &pubkey, lamports, blockhash).map_err(
                    |err| {
                        info!("request_airdrop_transaction failed: {:?}", err);
                        Error::internal_error()
                    },
                )?;

            let wire_transaction = serialize(&transaction).map_err(|err| {
                info!("request_airdrop: serialize error: {:?}", err);
                Error::internal_error()
            })?;

            let signature = if !transaction.signatures.is_empty() {
                transaction.signatures[0]
            } else {
                return Err(RpcCustomError::TransactionSignatureVerificationFailure.into());
            };

            _send_transaction(
                meta,
                signature,
                wire_transaction,
                last_valid_block_height,
                None,
                None,
            )
        }

        fn send_transaction(
            &self,
            meta: Self::Metadata,
            data: String,
            config: Option<RpcSendTransactionConfig>,
        ) -> Result<String> {
            debug!("send_transaction rpc request received");
            let config = config.unwrap_or_default();
            let encoding = config.encoding.unwrap_or(UiTransactionEncoding::Base58);
            let (wire_transaction, unsanitized_tx) =
                decode_and_deserialize::<VersionedTransaction>(data, encoding)?;

            let preflight_commitment = config
                .preflight_commitment
                .map(|commitment| CommitmentConfig { commitment });
            let preflight_bank = &*meta.bank(preflight_commitment);
            let transaction = sanitize_transaction(unsanitized_tx)?;
            let signature = *transaction.signature();

            let mut last_valid_block_height = preflight_bank
                .get_blockhash_last_valid_block_height(transaction.message().recent_blockhash())
                .unwrap_or(0);

            let durable_nonce_info = transaction
                .get_durable_nonce(
                    preflight_bank
                        .feature_set
                        .is_active(&nonce_must_be_writable::id()),
                )
                .map(|&pubkey| (pubkey, *transaction.message().recent_blockhash()));
            if durable_nonce_info.is_some() {
                // While it uses a defined constant, this last_valid_block_height value is chosen arbitrarily.
                // It provides a fallback timeout for durable-nonce transaction retries in case of
                // malicious packing of the retry queue. Durable-nonce transactions are otherwise
                // retried until the nonce is advanced.
                last_valid_block_height =
                    preflight_bank.block_height() + MAX_RECENT_BLOCKHASHES as u64;
            }

            if !config.skip_preflight {
                if let Err(e) = verify_transaction(&transaction, &preflight_bank.feature_set) {
                    return Err(e);
                }

                match meta.health.check() {
                    RpcHealthStatus::Ok => (),
                    RpcHealthStatus::Unknown => {
                        inc_new_counter_info!("rpc-send-tx_health-unknown", 1);
                        return Err(RpcCustomError::NodeUnhealthy {
                            num_slots_behind: None,
                        }
                        .into());
                    }
                    RpcHealthStatus::Behind { num_slots } => {
                        inc_new_counter_info!("rpc-send-tx_health-behind", 1);
                        return Err(RpcCustomError::NodeUnhealthy {
                            num_slots_behind: Some(num_slots),
                        }
                        .into());
                    }
                }

                if let TransactionSimulationResult {
                    result: Err(err),
                    logs,
                    post_simulation_accounts: _,
                    units_consumed,
                } = preflight_bank.simulate_transaction(transaction)
                {
                    match err {
                        TransactionError::BlockhashNotFound => {
                            inc_new_counter_info!("rpc-send-tx_err-blockhash-not-found", 1);
                        }
                        _ => {
                            inc_new_counter_info!("rpc-send-tx_err-other", 1);
                        }
                    }
                    return Err(RpcCustomError::SendTransactionPreflightFailure {
                        message: format!("Transaction simulation failed: {}", err),
                        result: RpcSimulateTransactionResult {
                            err: Some(err),
                            logs: Some(logs),
                            accounts: None,
                            units_consumed: Some(units_consumed),
                        },
                    }
                    .into());
                }
            }

            _send_transaction(
                meta,
                signature,
                wire_transaction,
                last_valid_block_height,
                durable_nonce_info,
                config.max_retries,
            )
        }

        fn simulate_transaction(
            &self,
            meta: Self::Metadata,
            data: String,
            config: Option<RpcSimulateTransactionConfig>,
        ) -> Result<RpcResponse<RpcSimulateTransactionResult>> {
            debug!("simulate_transaction rpc request received");
            let config = config.unwrap_or_default();
            let encoding = config.encoding.unwrap_or(UiTransactionEncoding::Base58);
            let (_, mut unsanitized_tx) =
                decode_and_deserialize::<VersionedTransaction>(data, encoding)?;

            let bank = &*meta.bank(config.commitment);
            if config.replace_recent_blockhash {
                if config.sig_verify {
                    return Err(Error::invalid_params(
                        "sigVerify may not be used with replaceRecentBlockhash",
                    ));
                }
                unsanitized_tx
                    .message
                    .set_recent_blockhash(bank.last_blockhash());
            }

            let transaction = sanitize_transaction(unsanitized_tx)?;
            if config.sig_verify {
                verify_transaction(&transaction, &bank.feature_set)?;
            }
            let number_of_accounts = transaction.message().account_keys().len();

            let TransactionSimulationResult {
                result,
                logs,
                post_simulation_accounts,
                units_consumed,
            } = bank.simulate_transaction(transaction);

            let accounts = if let Some(config_accounts) = config.accounts {
                let accounts_encoding = config_accounts
                    .encoding
                    .unwrap_or(UiAccountEncoding::Base64);

                if accounts_encoding == UiAccountEncoding::Binary
                    || accounts_encoding == UiAccountEncoding::Base58
                {
                    return Err(Error::invalid_params("base58 encoding not supported"));
                }

                if config_accounts.addresses.len() > number_of_accounts {
                    return Err(Error::invalid_params(format!(
                        "Too many accounts provided; max {}",
                        number_of_accounts
                    )));
                }

                if result.is_err() {
                    Some(vec![None; config_accounts.addresses.len()])
                } else {
                    Some(
                        config_accounts
                            .addresses
                            .iter()
                            .map(|address_str| {
                                let address = verify_pubkey(address_str)?;
                                post_simulation_accounts
                                    .iter()
                                    .find(|(key, _account)| key == &address)
                                    .map(|(pubkey, account)| {
                                        encode_account(account, pubkey, accounts_encoding, None)
                                    })
                                    .transpose()
                            })
                            .collect::<Result<Vec<_>>>()?,
                    )
                }
            } else {
                None
            };

            Ok(new_response(
                bank,
                RpcSimulateTransactionResult {
                    err: result.err(),
                    logs: Some(logs),
                    accounts,
                    units_consumed: Some(units_consumed),
                },
            ))
        }

        fn minimum_ledger_slot(&self, meta: Self::Metadata) -> Result<Slot> {
            debug!("minimum_ledger_slot rpc request received");
            meta.minimum_ledger_slot()
        }

        fn get_block(
            &self,
            meta: Self::Metadata,
            slot: Slot,
            config: Option<RpcEncodingConfigWrapper<RpcBlockConfig>>,
        ) -> BoxFuture<Result<Option<UiConfirmedBlock>>> {
            debug!("get_block rpc request received: {:?}", slot);
            Box::pin(async move { meta.get_block(slot, config).await })
        }

        fn get_blocks(
            &self,
            meta: Self::Metadata,
            start_slot: Slot,
            config: Option<RpcBlocksConfigWrapper>,
            commitment: Option<CommitmentConfig>,
        ) -> BoxFuture<Result<Vec<Slot>>> {
            let (end_slot, maybe_commitment) =
                config.map(|config| config.unzip()).unwrap_or_default();
            debug!(
                "get_blocks rpc request received: {}-{:?}",
                start_slot, end_slot
            );
            Box::pin(async move {
                meta.get_blocks(start_slot, end_slot, commitment.or(maybe_commitment))
                    .await
            })
        }

        fn get_blocks_with_limit(
            &self,
            meta: Self::Metadata,
            start_slot: Slot,
            limit: usize,
            commitment: Option<CommitmentConfig>,
        ) -> BoxFuture<Result<Vec<Slot>>> {
            debug!(
                "get_blocks_with_limit rpc request received: {}-{}",
                start_slot, limit,
            );
            Box::pin(async move {
                meta.get_blocks_with_limit(start_slot, limit, commitment)
                    .await
            })
        }

        fn get_block_time(
            &self,
            meta: Self::Metadata,
            slot: Slot,
        ) -> BoxFuture<Result<Option<UnixTimestamp>>> {
            Box::pin(async move { meta.get_block_time(slot).await })
        }

        fn get_transaction(
            &self,
            meta: Self::Metadata,
            signature_str: String,
            config: Option<RpcEncodingConfigWrapper<RpcTransactionConfig>>,
        ) -> BoxFuture<Result<Option<EncodedConfirmedTransactionWithStatusMeta>>> {
            debug!("get_transaction rpc request received: {:?}", signature_str);
            let signature = verify_signature(&signature_str);
            if let Err(err) = signature {
                return Box::pin(future::err(err));
            }
            Box::pin(async move { meta.get_transaction(signature.unwrap(), config).await })
        }

        fn get_signatures_for_address(
            &self,
            meta: Self::Metadata,
            address: String,
            config: Option<RpcSignaturesForAddressConfig>,
        ) -> BoxFuture<Result<Vec<RpcConfirmedTransactionStatusWithSignature>>> {
            let config = config.unwrap_or_default();
            let commitment = config.commitment;
            let verification = verify_and_parse_signatures_for_address_params(
                address,
                config.before,
                config.until,
                config.limit,
            );

            match verification {
                Err(err) => Box::pin(future::err(err)),
                Ok((address, before, until, limit)) => Box::pin(async move {
                    meta.get_signatures_for_address(address, before, until, limit, commitment)
                        .await
                }),
            }
        }

        fn get_first_available_block(&self, meta: Self::Metadata) -> BoxFuture<Result<Slot>> {
            debug!("get_first_available_block rpc request received");
            Box::pin(async move { Ok(meta.get_first_available_block().await) })
        }

        fn get_inflation_reward(
            &self,
            meta: Self::Metadata,
            address_strs: Vec<String>,
            config: Option<RpcEpochConfig>,
        ) -> BoxFuture<Result<Vec<Option<RpcInflationReward>>>> {
            debug!(
                "get_inflation_reward rpc request received: {:?}",
                address_strs.len()
            );

            let mut addresses: Vec<Pubkey> = vec![];
            for address_str in address_strs {
                match verify_pubkey(&address_str) {
                    Ok(pubkey) => {
                        addresses.push(pubkey);
                    }
                    Err(err) => return Box::pin(future::err(err)),
                }
            }

            Box::pin(async move { meta.get_inflation_reward(addresses, config).await })
        }

        fn get_latest_blockhash(
            &self,
            meta: Self::Metadata,
            commitment: Option<CommitmentConfig>,
        ) -> Result<RpcResponse<RpcBlockhash>> {
            debug!("get_latest_blockhash rpc request received");
            Ok(meta.get_latest_blockhash(commitment))
        }

        fn is_blockhash_valid(
            &self,
            meta: Self::Metadata,
            blockhash: String,
            commitment: Option<CommitmentConfig>,
        ) -> Result<RpcResponse<bool>> {
            let blockhash = Hash::from_str(&blockhash)
                .map_err(|e| Error::invalid_params(format!("{:?}", e)))?;
            Ok(meta.is_blockhash_valid(&blockhash, commitment))
        }

        fn get_fee_for_message(
            &self,
            meta: Self::Metadata,
            data: String,
            commitment: Option<CommitmentConfig>,
        ) -> Result<RpcResponse<Option<u64>>> {
            debug!("get_fee_for_message rpc request received");
            let (_, message) =
                decode_and_deserialize::<Message>(data, UiTransactionEncoding::Base64)?;
            let sanitized_message = SanitizedMessage::try_from(message).map_err(|err| {
                Error::invalid_params(format!("invalid transaction message: {}", err))
            })?;
            Ok(meta.get_fee_for_message(&sanitized_message, commitment))
        }
    }
}

// RPC methods deprecated in v1.8
pub mod rpc_deprecated_v1_9 {
    #![allow(deprecated)]
    use super::*;
    #[rpc]
    pub trait DeprecatedV1_9 {
        type Metadata;

        #[rpc(meta, name = "getRecentBlockhash")]
        fn get_recent_blockhash(
            &self,
            meta: Self::Metadata,
            commitment: Option<CommitmentConfig>,
        ) -> Result<RpcResponse<RpcBlockhashFeeCalculator>>;

        #[rpc(meta, name = "getFees")]
        fn get_fees(
            &self,
            meta: Self::Metadata,
            commitment: Option<CommitmentConfig>,
        ) -> Result<RpcResponse<RpcFees>>;

        #[rpc(meta, name = "getFeeCalculatorForBlockhash")]
        fn get_fee_calculator_for_blockhash(
            &self,
            meta: Self::Metadata,
            blockhash: String,
            commitment: Option<CommitmentConfig>,
        ) -> Result<RpcResponse<Option<RpcFeeCalculator>>>;

        #[rpc(meta, name = "getFeeRateGovernor")]
        fn get_fee_rate_governor(
            &self,
            meta: Self::Metadata,
        ) -> Result<RpcResponse<RpcFeeRateGovernor>>;

        #[rpc(meta, name = "getSnapshotSlot")]
        fn get_snapshot_slot(&self, meta: Self::Metadata) -> Result<Slot>;
    }

    pub struct DeprecatedV1_9Impl;
    impl DeprecatedV1_9 for DeprecatedV1_9Impl {
        type Metadata = JsonRpcRequestProcessor;

        fn get_recent_blockhash(
            &self,
            meta: Self::Metadata,
            commitment: Option<CommitmentConfig>,
        ) -> Result<RpcResponse<RpcBlockhashFeeCalculator>> {
            debug!("get_recent_blockhash rpc request received");
            Ok(meta.get_recent_blockhash(commitment))
        }

        fn get_fees(
            &self,
            meta: Self::Metadata,
            commitment: Option<CommitmentConfig>,
        ) -> Result<RpcResponse<RpcFees>> {
            debug!("get_fees rpc request received");
            Ok(meta.get_fees(commitment))
        }

        fn get_fee_calculator_for_blockhash(
            &self,
            meta: Self::Metadata,
            blockhash: String,
            commitment: Option<CommitmentConfig>,
        ) -> Result<RpcResponse<Option<RpcFeeCalculator>>> {
            debug!("get_fee_calculator_for_blockhash rpc request received");
            let blockhash = Hash::from_str(&blockhash)
                .map_err(|e| Error::invalid_params(format!("{:?}", e)))?;
            Ok(meta.get_fee_calculator_for_blockhash(&blockhash, commitment))
        }

        fn get_fee_rate_governor(
            &self,
            meta: Self::Metadata,
        ) -> Result<RpcResponse<RpcFeeRateGovernor>> {
            debug!("get_fee_rate_governor rpc request received");
            Ok(meta.get_fee_rate_governor())
        }

        fn get_snapshot_slot(&self, meta: Self::Metadata) -> Result<Slot> {
            debug!("get_snapshot_slot rpc request received");

            meta.snapshot_config
                .and_then(|snapshot_config| {
                    snapshot_utils::get_highest_full_snapshot_archive_slot(
                        &snapshot_config.snapshot_archives_dir,
                    )
                })
                .ok_or_else(|| RpcCustomError::NoSnapshot.into())
        }
    }
}

// RPC methods deprecated in v1.7
pub mod rpc_deprecated_v1_7 {
    #![allow(deprecated)]
    use super::*;
    #[rpc]
    pub trait DeprecatedV1_7 {
        type Metadata;

        // DEPRECATED
        #[rpc(meta, name = "getConfirmedBlock")]
        fn get_confirmed_block(
            &self,
            meta: Self::Metadata,
            slot: Slot,
            config: Option<RpcEncodingConfigWrapper<RpcConfirmedBlockConfig>>,
        ) -> BoxFuture<Result<Option<UiConfirmedBlock>>>;

        // DEPRECATED
        #[rpc(meta, name = "getConfirmedBlocks")]
        fn get_confirmed_blocks(
            &self,
            meta: Self::Metadata,
            start_slot: Slot,
            config: Option<RpcConfirmedBlocksConfigWrapper>,
            commitment: Option<CommitmentConfig>,
        ) -> BoxFuture<Result<Vec<Slot>>>;

        // DEPRECATED
        #[rpc(meta, name = "getConfirmedBlocksWithLimit")]
        fn get_confirmed_blocks_with_limit(
            &self,
            meta: Self::Metadata,
            start_slot: Slot,
            limit: usize,
            commitment: Option<CommitmentConfig>,
        ) -> BoxFuture<Result<Vec<Slot>>>;

        // DEPRECATED
        #[rpc(meta, name = "getConfirmedTransaction")]
        fn get_confirmed_transaction(
            &self,
            meta: Self::Metadata,
            signature_str: String,
            config: Option<RpcEncodingConfigWrapper<RpcConfirmedTransactionConfig>>,
        ) -> BoxFuture<Result<Option<EncodedConfirmedTransactionWithStatusMeta>>>;

        // DEPRECATED
        #[rpc(meta, name = "getConfirmedSignaturesForAddress2")]
        fn get_confirmed_signatures_for_address2(
            &self,
            meta: Self::Metadata,
            address: String,
            config: Option<RpcGetConfirmedSignaturesForAddress2Config>,
        ) -> BoxFuture<Result<Vec<RpcConfirmedTransactionStatusWithSignature>>>;
    }

    pub struct DeprecatedV1_7Impl;
    impl DeprecatedV1_7 for DeprecatedV1_7Impl {
        type Metadata = JsonRpcRequestProcessor;

        fn get_confirmed_block(
            &self,
            meta: Self::Metadata,
            slot: Slot,
            config: Option<RpcEncodingConfigWrapper<RpcConfirmedBlockConfig>>,
        ) -> BoxFuture<Result<Option<UiConfirmedBlock>>> {
            debug!("get_confirmed_block rpc request received: {:?}", slot);
            Box::pin(async move {
                meta.get_block(slot, config.map(|config| config.convert()))
                    .await
            })
        }

        fn get_confirmed_blocks(
            &self,
            meta: Self::Metadata,
            start_slot: Slot,
            config: Option<RpcConfirmedBlocksConfigWrapper>,
            commitment: Option<CommitmentConfig>,
        ) -> BoxFuture<Result<Vec<Slot>>> {
            let (end_slot, maybe_commitment) =
                config.map(|config| config.unzip()).unwrap_or_default();
            debug!(
                "get_confirmed_blocks rpc request received: {}-{:?}",
                start_slot, end_slot
            );
            Box::pin(async move {
                meta.get_blocks(start_slot, end_slot, commitment.or(maybe_commitment))
                    .await
            })
        }

        fn get_confirmed_blocks_with_limit(
            &self,
            meta: Self::Metadata,
            start_slot: Slot,
            limit: usize,
            commitment: Option<CommitmentConfig>,
        ) -> BoxFuture<Result<Vec<Slot>>> {
            debug!(
                "get_confirmed_blocks_with_limit rpc request received: {}-{}",
                start_slot, limit,
            );
            Box::pin(async move {
                meta.get_blocks_with_limit(start_slot, limit, commitment)
                    .await
            })
        }

        fn get_confirmed_transaction(
            &self,
            meta: Self::Metadata,
            signature_str: String,
            config: Option<RpcEncodingConfigWrapper<RpcConfirmedTransactionConfig>>,
        ) -> BoxFuture<Result<Option<EncodedConfirmedTransactionWithStatusMeta>>> {
            debug!(
                "get_confirmed_transaction rpc request received: {:?}",
                signature_str
            );
            let signature = verify_signature(&signature_str);
            if let Err(err) = signature {
                return Box::pin(future::err(err));
            }
            Box::pin(async move {
                meta.get_transaction(signature.unwrap(), config.map(|config| config.convert()))
                    .await
            })
        }

        fn get_confirmed_signatures_for_address2(
            &self,
            meta: Self::Metadata,
            address: String,
            config: Option<RpcGetConfirmedSignaturesForAddress2Config>,
        ) -> BoxFuture<Result<Vec<RpcConfirmedTransactionStatusWithSignature>>> {
            let config = config.unwrap_or_default();
            let commitment = config.commitment;
            let verification = verify_and_parse_signatures_for_address_params(
                address,
                config.before,
                config.until,
                config.limit,
            );

            match verification {
                Err(err) => Box::pin(future::err(err)),
                Ok((address, before, until, limit)) => Box::pin(async move {
                    meta.get_signatures_for_address(address, before, until, limit, commitment)
                        .await
                }),
            }
        }
    }
}

// Obsolete RPC methods, collected for easy deactivation and removal
pub mod rpc_obsolete_v1_7 {
    use super::*;
    #[rpc]
    pub trait ObsoleteV1_7 {
        type Metadata;

        // DEPRECATED
        #[rpc(meta, name = "confirmTransaction")]
        fn confirm_transaction(
            &self,
            meta: Self::Metadata,
            signature_str: String,
            commitment: Option<CommitmentConfig>,
        ) -> Result<RpcResponse<bool>>;

        // DEPRECATED
        #[rpc(meta, name = "getSignatureStatus")]
        fn get_signature_status(
            &self,
            meta: Self::Metadata,
            signature_str: String,
            commitment: Option<CommitmentConfig>,
        ) -> Result<Option<transaction::Result<()>>>;

        // DEPRECATED (used by Trust Wallet)
        #[rpc(meta, name = "getSignatureConfirmation")]
        fn get_signature_confirmation(
            &self,
            meta: Self::Metadata,
            signature_str: String,
            commitment: Option<CommitmentConfig>,
        ) -> Result<Option<RpcSignatureConfirmation>>;

        // DEPRECATED
        #[rpc(meta, name = "getTotalSupply")]
        fn get_total_supply(
            &self,
            meta: Self::Metadata,
            commitment: Option<CommitmentConfig>,
        ) -> Result<u64>;

        // DEPRECATED
        #[rpc(meta, name = "getConfirmedSignaturesForAddress")]
        fn get_confirmed_signatures_for_address(
            &self,
            meta: Self::Metadata,
            pubkey_str: String,
            start_slot: Slot,
            end_slot: Slot,
        ) -> Result<Vec<String>>;
    }

    pub struct ObsoleteV1_7Impl;
    impl ObsoleteV1_7 for ObsoleteV1_7Impl {
        type Metadata = JsonRpcRequestProcessor;

        fn confirm_transaction(
            &self,
            meta: Self::Metadata,
            id: String,
            commitment: Option<CommitmentConfig>,
        ) -> Result<RpcResponse<bool>> {
            debug!("confirm_transaction rpc request received: {:?}", id);
            let signature = verify_signature(&id)?;
            Ok(meta.confirm_transaction(&signature, commitment))
        }

        fn get_signature_status(
            &self,
            meta: Self::Metadata,
            signature_str: String,
            commitment: Option<CommitmentConfig>,
        ) -> Result<Option<transaction::Result<()>>> {
            debug!(
                "get_signature_status rpc request received: {:?}",
                signature_str
            );
            let signature = verify_signature(&signature_str)?;
            Ok(meta.get_signature_status(signature, commitment))
        }

        fn get_signature_confirmation(
            &self,
            meta: Self::Metadata,
            signature_str: String,
            commitment: Option<CommitmentConfig>,
        ) -> Result<Option<RpcSignatureConfirmation>> {
            debug!(
                "get_signature_confirmation rpc request received: {:?}",
                signature_str
            );
            let signature = verify_signature(&signature_str)?;
            Ok(meta.get_signature_confirmation_status(signature, commitment))
        }

        fn get_total_supply(
            &self,
            meta: Self::Metadata,
            commitment: Option<CommitmentConfig>,
        ) -> Result<u64> {
            debug!("get_total_supply rpc request received");
            Ok(meta.get_total_supply(commitment))
        }

        fn get_confirmed_signatures_for_address(
            &self,
            meta: Self::Metadata,
            pubkey_str: String,
            start_slot: Slot,
            end_slot: Slot,
        ) -> Result<Vec<String>> {
            debug!(
                "get_confirmed_signatures_for_address rpc request received: {:?} {:?}-{:?}",
                pubkey_str, start_slot, end_slot
            );
            let pubkey = verify_pubkey(&pubkey_str)?;
            if end_slot < start_slot {
                return Err(Error::invalid_params(format!(
                    "start_slot {} must be less than or equal to end_slot {}",
                    start_slot, end_slot
                )));
            }
            if end_slot - start_slot > MAX_GET_CONFIRMED_SIGNATURES_FOR_ADDRESS_SLOT_RANGE {
                return Err(Error::invalid_params(format!(
                    "Slot range too large; max {}",
                    MAX_GET_CONFIRMED_SIGNATURES_FOR_ADDRESS_SLOT_RANGE
                )));
            }
            Ok(meta
                .get_confirmed_signatures_for_address(pubkey, start_slot, end_slot)
                .iter()
                .map(|signature| signature.to_string())
                .collect())
        }
    }
}

const MAX_BASE58_SIZE: usize = 1683; // Golden, bump if PACKET_DATA_SIZE changes
const MAX_BASE64_SIZE: usize = 1644; // Golden, bump if PACKET_DATA_SIZE changes
fn decode_and_deserialize<T>(
    encoded: String,
    encoding: UiTransactionEncoding,
) -> Result<(Vec<u8>, T)>
where
    T: serde::de::DeserializeOwned,
{
    let wire_output = match encoding {
        UiTransactionEncoding::Base58 => {
            inc_new_counter_info!("rpc-base58_encoded_tx", 1);
            if encoded.len() > MAX_BASE58_SIZE {
                return Err(Error::invalid_params(format!(
                    "encoded {} too large: {} bytes (max: encoded/raw {}/{})",
                    type_name::<T>(),
                    encoded.len(),
                    MAX_BASE58_SIZE,
                    PACKET_DATA_SIZE,
                )));
            }
            bs58::decode(encoded)
                .into_vec()
                .map_err(|e| Error::invalid_params(format!("{:?}", e)))?
        }
        UiTransactionEncoding::Base64 => {
            inc_new_counter_info!("rpc-base64_encoded_tx", 1);
            if encoded.len() > MAX_BASE64_SIZE {
                return Err(Error::invalid_params(format!(
                    "encoded {} too large: {} bytes (max: encoded/raw {}/{})",
                    type_name::<T>(),
                    encoded.len(),
                    MAX_BASE64_SIZE,
                    PACKET_DATA_SIZE,
                )));
            }
            base64::decode(encoded).map_err(|e| Error::invalid_params(format!("{:?}", e)))?
        }
        _ => {
            return Err(Error::invalid_params(format!(
                "unsupported encoding: {}. Supported encodings: base58, base64",
                encoding
            )))
        }
    };
    if wire_output.len() > PACKET_DATA_SIZE {
        let err = format!(
            "encoded {} too large: {} bytes (max: {} bytes)",
            type_name::<T>(),
            wire_output.len(),
            PACKET_DATA_SIZE
        );
        info!("{}", err);
        return Err(Error::invalid_params(&err));
    }
    bincode::options()
        .with_limit(PACKET_DATA_SIZE as u64)
        .with_fixint_encoding()
        .allow_trailing_bytes()
        .deserialize_from(&wire_output[..])
        .map_err(|err| {
            info!("deserialize error: {}", err);
            Error::invalid_params(&err.to_string())
        })
        .map(|output| (wire_output, output))
}

fn sanitize_transaction(transaction: VersionedTransaction) -> Result<SanitizedTransaction> {
    let message_hash = transaction.message.hash();
    SanitizedTransaction::try_create(transaction, message_hash, None, &DisabledAddressLoader)
        .map_err(|err| Error::invalid_params(format!("invalid transaction: {}", err)))
}

pub(crate) fn create_validator_exit(exit: &Arc<AtomicBool>) -> Arc<RwLock<Exit>> {
    let mut validator_exit = Exit::default();
    let exit_ = exit.clone();
    validator_exit.register_exit(Box::new(move || exit_.store(true, Ordering::Relaxed)));
    Arc::new(RwLock::new(validator_exit))
}

// Used for tests
pub fn create_test_transactions_and_populate_blockstore(
    keypairs: Vec<&Keypair>,
    previous_slot: Slot,
    bank: Arc<Bank>,
    blockstore: Arc<Blockstore>,
    max_complete_transaction_status_slot: Arc<AtomicU64>,
) -> Vec<Signature> {
    let mint_keypair = keypairs[0];
    let keypair1 = keypairs[1];
    let keypair2 = keypairs[2];
    let keypair3 = keypairs[3];
    let slot = bank.slot();
    let blockhash = bank.confirmed_last_blockhash();
    let rent_exempt_amount = bank.get_minimum_balance_for_rent_exemption(0);

    // Generate transactions for processing
    // Successful transaction
    let success_tx = solana_sdk::system_transaction::transfer(
        mint_keypair,
        &keypair1.pubkey(),
        rent_exempt_amount,
        blockhash,
    );
    let success_signature = success_tx.signatures[0];
    let entry_1 = solana_entry::entry::next_entry(&blockhash, 1, vec![success_tx]);
    // Failed transaction, InstructionError
    let ix_error_tx = solana_sdk::system_transaction::transfer(
        keypair2,
        &keypair3.pubkey(),
        2 * rent_exempt_amount,
        blockhash,
    );
    let ix_error_signature = ix_error_tx.signatures[0];
    let entry_2 = solana_entry::entry::next_entry(&entry_1.hash, 1, vec![ix_error_tx]);
    let entries = vec![entry_1, entry_2];

    let shreds =
        solana_ledger::blockstore::entries_to_test_shreds(&entries, slot, previous_slot, true, 0);
    blockstore.insert_shreds(shreds, None, false).unwrap();
    blockstore.set_roots(std::iter::once(&slot)).unwrap();

    let (transaction_status_sender, transaction_status_receiver) = unbounded();
    let (replay_vote_sender, _replay_vote_receiver) = unbounded();
    let transaction_status_service =
        crate::transaction_status_service::TransactionStatusService::new(
            transaction_status_receiver,
            max_complete_transaction_status_slot,
            true,
            None,
            blockstore,
            &Arc::new(AtomicBool::new(false)),
        );

    // Check that process_entries successfully writes can_commit transactions statuses, and
    // that they are matched properly by get_rooted_block
    assert_eq!(
        solana_ledger::blockstore_processor::process_entries_for_tests(
            &bank,
            entries,
            true,
            Some(
                &solana_ledger::blockstore_processor::TransactionStatusSender {
                    sender: transaction_status_sender,
                    enable_cpi_and_log_storage: false,
                },
            ),
            Some(&replay_vote_sender),
        ),
        Ok(())
    );

    transaction_status_service.join().unwrap();

    vec![success_signature, ix_error_signature]
}

#[cfg(test)]
pub mod tests {
    use {
        super::{
            rpc_accounts::*, rpc_bank::*, rpc_deprecated_v1_9::*, rpc_full::*, rpc_minimal::*, *,
        },
        crate::{
            optimistically_confirmed_bank_tracker::{
                BankNotification, OptimisticallyConfirmedBankTracker,
            },
            rpc_subscriptions::RpcSubscriptions,
        },
        bincode::deserialize,
        jsonrpc_core::{futures, ErrorCode, MetaIoHandler, Output, Response, Value},
        jsonrpc_core_client::transports::local,
        solana_client::rpc_filter::{Memcmp, MemcmpEncodedBytes},
        solana_gossip::{contact_info::ContactInfo, socketaddr},
        solana_ledger::{
            blockstore_meta::PerfSample,
            blockstore_processor::fill_blockstore_slot_with_ticks,
            genesis_utils::{create_genesis_config, GenesisConfigInfo},
        },
        solana_runtime::{
            accounts_background_service::AbsRequestSender, commitment::BlockCommitment,
            non_circulating_supply::non_circulating_accounts,
        },
        solana_sdk::{
            account::Account,
            clock::MAX_RECENT_BLOCKHASHES,
            fee_calculator::DEFAULT_BURN_PERCENT,
            hash::{hash, Hash},
            instruction::InstructionError,
            message::Message,
            nonce, rpc_port,
            signature::{Keypair, Signer},
            system_program, system_transaction,
            timing::slot_duration_from_slots_per_year,
            transaction::{self, Transaction, TransactionError},
        },
        solana_transaction_status::{
            EncodedConfirmedBlock, EncodedTransaction, EncodedTransactionWithStatusMeta,
            TransactionDetails, UiMessage,
        },
        solana_vote_program::{
            vote_instruction,
            vote_state::{BlockTimestamp, Vote, VoteInit, VoteStateVersions, MAX_LOCKOUT_HISTORY},
        },
        spl_token::{
            solana_program::{program_option::COption, pubkey::Pubkey as SplTokenPubkey},
            state::{AccountState as TokenAccountState, Mint},
        },
        std::collections::HashMap,
    };

    fn spl_token_id() -> Pubkey {
        solana_account_decoder::parse_token::spl_token_ids()[0]
    }

    const TEST_MINT_LAMPORTS: u64 = 1_000_000;
    const TEST_SLOTS_PER_EPOCH: u64 = DELINQUENT_VALIDATOR_SLOT_DISTANCE + 1;

    struct RpcHandler {
        io: MetaIoHandler<JsonRpcRequestProcessor>,
        meta: JsonRpcRequestProcessor,
        bank: Arc<Bank>,
        bank_forks: Arc<RwLock<BankForks>>,
        blockhash: Hash,
        alice: Keypair,
        leader_pubkey: Pubkey,
        leader_vote_keypair: Arc<Keypair>,
        block_commitment_cache: Arc<RwLock<BlockCommitmentCache>>,
        confirmed_block_signatures: Vec<Signature>,
    }

    fn start_rpc_handler_with_tx(pubkey: &Pubkey) -> RpcHandler {
        start_rpc_handler_with_tx_and_blockstore(pubkey, vec![])
    }

    fn start_rpc_handler_with_tx_and_blockstore(
        pubkey: &Pubkey,
        blockstore_roots: Vec<Slot>,
    ) -> RpcHandler {
        let (bank_forks, alice, leader_vote_keypair) = new_bank_forks();
        let bank = bank_forks.read().unwrap().working_bank();
        let rent_exempt_amount = bank.get_minimum_balance_for_rent_exemption(0);

        let vote_pubkey = leader_vote_keypair.pubkey();
        let mut vote_account = bank.get_account(&vote_pubkey).unwrap_or_default();
        let mut vote_state = VoteState::from(&vote_account).unwrap_or_default();
        vote_state.last_timestamp = BlockTimestamp {
            slot: bank.slot(),
            timestamp: bank.clock().unix_timestamp,
        };
        let versioned = VoteStateVersions::new_current(vote_state);
        VoteState::to(&versioned, &mut vote_account).unwrap();
        bank.store_account(&vote_pubkey, &vote_account);

        let ledger_path = get_tmp_ledger_path!();
        let blockstore = Blockstore::open(&ledger_path).unwrap();
        let blockstore = Arc::new(blockstore);

        let keypair1 = Keypair::new();
        let keypair2 = Keypair::new();
        let keypair3 = Keypair::new();
        bank.transfer(rent_exempt_amount, &alice, &keypair2.pubkey())
            .unwrap();
        let max_complete_transaction_status_slot = Arc::new(AtomicU64::new(blockstore.max_root()));
        let confirmed_block_signatures = create_test_transactions_and_populate_blockstore(
            vec![&alice, &keypair1, &keypair2, &keypair3],
            0,
            bank.clone(),
            blockstore.clone(),
            max_complete_transaction_status_slot.clone(),
        );

        let mut commitment_slot0 = BlockCommitment::default();
        commitment_slot0.increase_confirmation_stake(2, 9);
        let mut commitment_slot1 = BlockCommitment::default();
        commitment_slot1.increase_confirmation_stake(1, 9);
        let mut block_commitment: HashMap<u64, BlockCommitment> = HashMap::new();
        block_commitment.entry(0).or_insert(commitment_slot0);
        block_commitment.entry(1).or_insert(commitment_slot1);
        let block_commitment_cache = Arc::new(RwLock::new(BlockCommitmentCache::new(
            block_commitment,
            10,
            CommitmentSlots::new_from_slot(bank.slot()),
        )));

        let mut roots = blockstore_roots;
        if !roots.is_empty() {
            roots.retain(|&x| x > 0);
            let mut parent_bank = bank;
            for (i, root) in roots.iter().enumerate() {
                let new_bank =
                    Bank::new_from_parent(&parent_bank, parent_bank.collector_id(), *root);
                parent_bank = bank_forks.write().unwrap().insert(new_bank);
                let parent = if i > 0 { roots[i - 1] } else { 0 };
                fill_blockstore_slot_with_ticks(&blockstore, 5, *root, parent, Hash::default());
            }
            blockstore.set_roots(roots.iter()).unwrap();
            let new_bank = Bank::new_from_parent(
                &parent_bank,
                parent_bank.collector_id(),
                roots.iter().max().unwrap() + 1,
            );
            bank_forks.write().unwrap().insert(new_bank);

            for root in roots.iter() {
                bank_forks
                    .write()
                    .unwrap()
                    .set_root(*root, &AbsRequestSender::default(), Some(0));
                let mut stakes = HashMap::new();
                stakes.insert(
                    leader_vote_keypair.pubkey(),
                    (1, AccountSharedData::default()),
                );
                let block_time = bank_forks
                    .read()
                    .unwrap()
                    .get(*root)
                    .unwrap()
                    .clock()
                    .unix_timestamp;
                blockstore.cache_block_time(*root, block_time).unwrap();
            }
        }

        let bank = bank_forks.read().unwrap().working_bank();

        let leader_pubkey = *bank.collector_id();
        let exit = Arc::new(AtomicBool::new(false));
        let validator_exit = create_validator_exit(&exit);

        let blockhash = bank.confirmed_last_blockhash();
        let tx = system_transaction::transfer(&alice, pubkey, rent_exempt_amount, blockhash);
        bank.process_transaction(&tx).expect("process transaction");
        let tx = system_transaction::transfer(
            &alice,
            &non_circulating_accounts()[0],
            rent_exempt_amount,
            blockhash,
        );
        bank.process_transaction(&tx).expect("process transaction");

        let tx = system_transaction::transfer(&alice, pubkey, std::u64::MAX, blockhash);
        let _ = bank.process_transaction(&tx);

        let cluster_info = Arc::new(ClusterInfo::new(
            ContactInfo {
                id: alice.pubkey(),
                ..ContactInfo::default()
            },
            Arc::new(Keypair::new()),
            SocketAddrSpace::Unspecified,
        ));
        let tpu_address = cluster_info.my_contact_info().tpu;

        cluster_info.insert_info(ContactInfo::new_with_pubkey_socketaddr(
            &leader_pubkey,
            &socketaddr!("127.0.0.1:1234"),
        ));

        let sample1 = PerfSample {
            num_slots: 1,
            num_transactions: 4,
            sample_period_secs: 60,
        };

        blockstore
            .write_perf_sample(0, &sample1)
            .expect("write to blockstore");

        let max_slots = Arc::new(MaxSlots::default());
        max_slots.retransmit.store(42, Ordering::Relaxed);
        max_slots.shred_insert.store(43, Ordering::Relaxed);

        let (meta, receiver) = JsonRpcRequestProcessor::new(
            JsonRpcConfig {
                enable_rpc_transaction_history: true,
                ..JsonRpcConfig::default()
            },
            None,
            bank_forks.clone(),
            block_commitment_cache.clone(),
            blockstore,
            validator_exit,
            RpcHealth::stub(),
            cluster_info.clone(),
            Hash::default(),
            None,
            OptimisticallyConfirmedBank::locked_from_bank_forks_root(&bank_forks),
            Arc::new(RwLock::new(LargestAccountsCache::new(30))),
            max_slots,
            Arc::new(LeaderScheduleCache::new_from_bank(&bank)),
            max_complete_transaction_status_slot,
        );
        SendTransactionService::new::<NullTpuInfo>(
            tpu_address,
            &bank_forks,
            None,
            receiver,
            1000,
            1,
        );

        cluster_info.insert_info(ContactInfo::new_with_pubkey_socketaddr(
            &leader_pubkey,
            &socketaddr!("127.0.0.1:1234"),
        ));

        let mut io = MetaIoHandler::default();
        io.extend_with(rpc_minimal::MinimalImpl.to_delegate());
        io.extend_with(rpc_bank::BankDataImpl.to_delegate());
        io.extend_with(rpc_accounts::AccountsDataImpl.to_delegate());
        io.extend_with(rpc_full::FullImpl.to_delegate());
        io.extend_with(rpc_deprecated_v1_9::DeprecatedV1_9Impl.to_delegate());
        RpcHandler {
            io,
            meta,
            bank,
            bank_forks,
            blockhash,
            alice,
            leader_pubkey,
            leader_vote_keypair,
            block_commitment_cache,
            confirmed_block_signatures,
        }
    }

    #[test]
    fn test_rpc_request_processor_new() {
        let bob_pubkey = solana_sdk::pubkey::new_rand();
        let genesis = create_genesis_config(100);
        let bank = Arc::new(Bank::new_for_tests(&genesis.genesis_config));
        bank.transfer(20, &genesis.mint_keypair, &bob_pubkey)
            .unwrap();
        let request_processor =
            JsonRpcRequestProcessor::new_from_bank(&bank, SocketAddrSpace::Unspecified);
        assert_eq!(request_processor.get_transaction_count(None), 1);
    }

    #[test]
    fn test_rpc_get_balance() {
        let genesis = create_genesis_config(20);
        let mint_pubkey = genesis.mint_keypair.pubkey();
        let bank = Arc::new(Bank::new_for_tests(&genesis.genesis_config));
        let meta = JsonRpcRequestProcessor::new_from_bank(&bank, SocketAddrSpace::Unspecified);

        let mut io = MetaIoHandler::default();
        io.extend_with(rpc_minimal::MinimalImpl.to_delegate());

        let req = format!(
            r#"{{"jsonrpc":"2.0","id":1,"method":"getBalance","params":["{}"]}}"#,
            mint_pubkey
        );
        let res = io.handle_request_sync(&req, meta);
        let expected = json!({
            "jsonrpc": "2.0",
            "result": {
                "context":{"slot":0},
                "value":20,
                },
            "id": 1,
        });
        let result = serde_json::from_str::<Value>(&res.expect("actual response"))
            .expect("actual response deserialization");
        assert_eq!(expected, result);
    }

    #[test]
    fn test_rpc_get_balance_via_client() {
        let genesis = create_genesis_config(20);
        let mint_pubkey = genesis.mint_keypair.pubkey();
        let bank = Arc::new(Bank::new_for_tests(&genesis.genesis_config));
        let meta = JsonRpcRequestProcessor::new_from_bank(&bank, SocketAddrSpace::Unspecified);

        let mut io = MetaIoHandler::default();
        io.extend_with(rpc_minimal::MinimalImpl.to_delegate());

        async fn use_client(client: rpc_minimal::gen_client::Client, mint_pubkey: Pubkey) -> u64 {
            client
                .get_balance(mint_pubkey.to_string(), None)
                .await
                .unwrap()
                .value
        }

        let fut = async {
            let (client, server) =
                local::connect_with_metadata::<rpc_minimal::gen_client::Client, _, _>(&io, meta);
            let client = use_client(client, mint_pubkey);

            futures::join!(client, server)
        };
        let (response, _) = futures::executor::block_on(fut);
        assert_eq!(response, 20);
    }

    #[test]
    fn test_rpc_get_cluster_nodes() {
        let bob_pubkey = solana_sdk::pubkey::new_rand();
        let RpcHandler {
            io,
            meta,
            leader_pubkey,
            ..
        } = start_rpc_handler_with_tx(&bob_pubkey);

        let req = r#"{"jsonrpc":"2.0","id":1,"method":"getClusterNodes"}"#;

        let res = io.handle_request_sync(req, meta);
        let result: Response = serde_json::from_str(&res.expect("actual response"))
            .expect("actual response deserialization");

        let expected = format!(
            r#"{{"jsonrpc":"2.0","result":[{{"pubkey": "{}", "gossip": "127.0.0.1:1235", "shredVersion": 0, "tpu": "127.0.0.1:1234", "rpc": "127.0.0.1:{}", "version": null, "featureSet": null}}],"id":1}}"#,
            leader_pubkey,
            rpc_port::DEFAULT_RPC_PORT
        );

        let expected: Response =
            serde_json::from_str(&expected).expect("expected response deserialization");
        assert_eq!(expected, result);
    }

    #[test]
    fn test_rpc_get_recent_performance_samples() {
        let bob_pubkey = solana_sdk::pubkey::new_rand();
        let RpcHandler { io, meta, .. } = start_rpc_handler_with_tx(&bob_pubkey);

        let req = r#"{"jsonrpc":"2.0","id":1,"method":"getRecentPerformanceSamples"}"#;

        let res = io.handle_request_sync(req, meta);
        let result: Response = serde_json::from_str(&res.expect("actual response"))
            .expect("actual response deserialization");

        let expected = json!({
            "jsonrpc": "2.0",
            "id": 1,
            "result": [
                {
                    "slot": 0,
                    "numSlots": 1,
                    "numTransactions": 4,
                    "samplePeriodSecs": 60
                }
            ],
        });

        let expected: Response =
            serde_json::from_value(expected).expect("expected response deserialization");
        assert_eq!(expected, result);
    }

    #[test]
    fn test_rpc_get_recent_performance_samples_invalid_limit() {
        let bob_pubkey = solana_sdk::pubkey::new_rand();
        let RpcHandler { io, meta, .. } = start_rpc_handler_with_tx(&bob_pubkey);

        let req =
            r#"{"jsonrpc":"2.0","id":1,"method":"getRecentPerformanceSamples","params":[10000]}"#;

        let res = io.handle_request_sync(req, meta);
        let result: Response = serde_json::from_str(&res.expect("actual response"))
            .expect("actual response deserialization");

        let expected = json!({
            "jsonrpc": "2.0",
            "error": {
                "code": -32602,
                "message": "Invalid limit; max 720"
            },
            "id": 1
        });

        let expected: Response =
            serde_json::from_value(expected).expect("expected response deserialization");
        assert_eq!(expected, result);
    }

    #[test]
    fn test_rpc_get_slot_leader() {
        let bob_pubkey = solana_sdk::pubkey::new_rand();
        let RpcHandler {
            io,
            meta,
            leader_pubkey,
            ..
        } = start_rpc_handler_with_tx(&bob_pubkey);

        let req = r#"{"jsonrpc":"2.0","id":1,"method":"getSlotLeader"}"#;
        let res = io.handle_request_sync(req, meta);
        let expected = format!(r#"{{"jsonrpc":"2.0","result":"{}","id":1}}"#, leader_pubkey);
        let expected: Response =
            serde_json::from_str(&expected).expect("expected response deserialization");
        let result: Response = serde_json::from_str(&res.expect("actual response"))
            .expect("actual response deserialization");
        assert_eq!(expected, result);
    }

    #[test]
    fn test_rpc_get_tx_count() {
        let bob_pubkey = solana_sdk::pubkey::new_rand();
        let genesis = create_genesis_config(10);
        let bank = Arc::new(Bank::new_for_tests(&genesis.genesis_config));
        // Add 4 transactions
        bank.transfer(1, &genesis.mint_keypair, &bob_pubkey)
            .unwrap();
        bank.transfer(2, &genesis.mint_keypair, &bob_pubkey)
            .unwrap();
        bank.transfer(3, &genesis.mint_keypair, &bob_pubkey)
            .unwrap();
        bank.transfer(4, &genesis.mint_keypair, &bob_pubkey)
            .unwrap();

        let meta = JsonRpcRequestProcessor::new_from_bank(&bank, SocketAddrSpace::Unspecified);

        let mut io = MetaIoHandler::default();
        io.extend_with(rpc_minimal::MinimalImpl.to_delegate());

        let req = r#"{"jsonrpc":"2.0","id":1,"method":"getTransactionCount"}"#;
        let res = io.handle_request_sync(req, meta);
        let expected = r#"{"jsonrpc":"2.0","result":4,"id":1}"#;
        let expected: Response =
            serde_json::from_str(expected).expect("expected response deserialization");
        let result: Response = serde_json::from_str(&res.expect("actual response"))
            .expect("actual response deserialization");
        assert_eq!(expected, result);
    }

    #[test]
    fn test_rpc_minimum_ledger_slot() {
        let bob_pubkey = solana_sdk::pubkey::new_rand();
        let RpcHandler { io, meta, .. } = start_rpc_handler_with_tx(&bob_pubkey);

        let req = r#"{"jsonrpc":"2.0","id":1,"method":"minimumLedgerSlot"}"#;
        let res = io.handle_request_sync(req, meta);
        let expected = r#"{"jsonrpc":"2.0","result":0,"id":1}"#;
        let expected: Response =
            serde_json::from_str(expected).expect("expected response deserialization");
        let result: Response = serde_json::from_str(&res.expect("actual response"))
            .expect("actual response deserialization");
        assert_eq!(expected, result);
    }

    #[test]
    fn test_get_supply() {
        let bob_pubkey = solana_sdk::pubkey::new_rand();
        let RpcHandler { io, meta, bank, .. } = start_rpc_handler_with_tx(&bob_pubkey);
        let req = r#"{"jsonrpc":"2.0","id":1,"method":"getSupply"}"#;
        let res = io.handle_request_sync(req, meta);
        let json: Value = serde_json::from_str(&res.unwrap()).unwrap();
        let supply: RpcSupply = serde_json::from_value(json["result"]["value"].clone())
            .expect("actual response deserialization");
        assert_eq!(
            supply.non_circulating,
            bank.get_minimum_balance_for_rent_exemption(0)
        );
        assert!(supply.circulating >= TEST_MINT_LAMPORTS);
        assert!(supply.total >= TEST_MINT_LAMPORTS + 20);
        let expected_accounts: Vec<String> = non_circulating_accounts()
            .iter()
            .map(|pubkey| pubkey.to_string())
            .collect();
        assert_eq!(
            supply.non_circulating_accounts.len(),
            expected_accounts.len()
        );
        for address in supply.non_circulating_accounts {
            assert!(expected_accounts.contains(&address));
        }
    }

    #[test]
    fn test_get_supply_exclude_account_list() {
        let bob_pubkey = solana_sdk::pubkey::new_rand();
        let RpcHandler { io, meta, bank, .. } = start_rpc_handler_with_tx(&bob_pubkey);
        let req = r#"{"jsonrpc":"2.0","id":1,"method":"getSupply","params":[{"excludeNonCirculatingAccountsList":true}]}"#;
        let res = io.handle_request_sync(req, meta);
        let json: Value = serde_json::from_str(&res.unwrap()).unwrap();
        let supply: RpcSupply = serde_json::from_value(json["result"]["value"].clone())
            .expect("actual response deserialization");
        assert_eq!(
            supply.non_circulating,
            bank.get_minimum_balance_for_rent_exemption(0)
        );
        assert!(supply.circulating >= TEST_MINT_LAMPORTS);
        assert!(supply.total >= TEST_MINT_LAMPORTS + 20);
        assert!(supply.non_circulating_accounts.is_empty());
    }

    #[test]
    fn test_get_largest_accounts() {
        let bob_pubkey = solana_sdk::pubkey::new_rand();
        let RpcHandler {
            io, meta, alice, ..
        } = start_rpc_handler_with_tx(&bob_pubkey);
        let req = r#"{"jsonrpc":"2.0","id":1,"method":"getLargestAccounts"}"#;
        let res = io.handle_request_sync(req, meta.clone());
        let json: Value = serde_json::from_str(&res.unwrap()).unwrap();
        let largest_accounts: Vec<RpcAccountBalance> =
            serde_json::from_value(json["result"]["value"].clone())
                .expect("actual response deserialization");
        assert_eq!(largest_accounts.len(), 20);

        // Get Alice balance
        let req = format!(
            r#"{{"jsonrpc":"2.0","id":1,"method":"getBalance","params":["{}"]}}"#,
            alice.pubkey()
        );
        let res = io.handle_request_sync(&req, meta.clone());
        let json: Value = serde_json::from_str(&res.unwrap()).unwrap();
        let alice_balance: u64 = serde_json::from_value(json["result"]["value"].clone())
            .expect("actual response deserialization");
        assert!(largest_accounts.contains(&RpcAccountBalance {
            address: alice.pubkey().to_string(),
            lamports: alice_balance,
        }));

        // Get Bob balance
        let req = format!(
            r#"{{"jsonrpc":"2.0","id":1,"method":"getBalance","params":["{}"]}}"#,
            bob_pubkey
        );
        let res = io.handle_request_sync(&req, meta.clone());
        let json: Value = serde_json::from_str(&res.unwrap()).unwrap();
        let bob_balance: u64 = serde_json::from_value(json["result"]["value"].clone())
            .expect("actual response deserialization");
        assert!(largest_accounts.contains(&RpcAccountBalance {
            address: bob_pubkey.to_string(),
            lamports: bob_balance,
        }));

        // Test Circulating/NonCirculating Filter
        let req = r#"{"jsonrpc":"2.0","id":1,"method":"getLargestAccounts","params":[{"filter":"circulating"}]}"#;
        let res = io.handle_request_sync(req, meta.clone());
        let json: Value = serde_json::from_str(&res.unwrap()).unwrap();
        let largest_accounts: Vec<RpcAccountBalance> =
            serde_json::from_value(json["result"]["value"].clone())
                .expect("actual response deserialization");
        assert_eq!(largest_accounts.len(), 20);
        let req = r#"{"jsonrpc":"2.0","id":1,"method":"getLargestAccounts","params":[{"filter":"nonCirculating"}]}"#;
        let res = io.handle_request_sync(req, meta);
        let json: Value = serde_json::from_str(&res.unwrap()).unwrap();
        let largest_accounts: Vec<RpcAccountBalance> =
            serde_json::from_value(json["result"]["value"].clone())
                .expect("actual response deserialization");
        assert_eq!(largest_accounts.len(), 1);
    }

    #[test]
    fn test_rpc_get_minimum_balance_for_rent_exemption() {
        let bob_pubkey = solana_sdk::pubkey::new_rand();
        let data_len = 50;
        let RpcHandler { io, meta, bank, .. } = start_rpc_handler_with_tx(&bob_pubkey);

        let req = format!(
            r#"{{"jsonrpc":"2.0","id":1,"method":"getMinimumBalanceForRentExemption","params":[{}]}}"#,
            data_len
        );
        let rep = io.handle_request_sync(&req, meta);
        let res: Response = serde_json::from_str(&rep.expect("actual response"))
            .expect("actual response deserialization");
        let minimum_balance: u64 = if let Response::Single(res) = res {
            if let Output::Success(res) = res {
                if let Value::Number(num) = res.result {
                    num.as_u64().unwrap()
                } else {
                    panic!("Expected number");
                }
            } else {
                panic!("Expected success");
            }
        } else {
            panic!("Expected single response");
        };
        assert_eq!(
            minimum_balance,
            bank.get_minimum_balance_for_rent_exemption(data_len)
        );
    }

    #[test]
    fn test_rpc_get_inflation() {
        let bob_pubkey = solana_sdk::pubkey::new_rand();
        let RpcHandler { io, meta, bank, .. } = start_rpc_handler_with_tx(&bob_pubkey);

        let req = r#"{"jsonrpc":"2.0","id":1,"method":"getInflationGovernor"}"#;
        let rep = io.handle_request_sync(req, meta.clone());
        let res: Response = serde_json::from_str(&rep.expect("actual response"))
            .expect("actual response deserialization");
        let inflation_governor: RpcInflationGovernor = if let Response::Single(res) = res {
            if let Output::Success(res) = res {
                serde_json::from_value(res.result).unwrap()
            } else {
                panic!("Expected success");
            }
        } else {
            panic!("Expected single response");
        };
        let expected_inflation_governor: RpcInflationGovernor = bank.inflation().into();
        assert_eq!(inflation_governor, expected_inflation_governor);

        let req = r#"{"jsonrpc":"2.0","id":1,"method":"getInflationRate"}"#; // Queries current epoch
        let rep = io.handle_request_sync(req, meta);
        let res: Response = serde_json::from_str(&rep.expect("actual response"))
            .expect("actual response deserialization");
        let inflation_rate: RpcInflationRate = if let Response::Single(res) = res {
            if let Output::Success(res) = res {
                serde_json::from_value(res.result).unwrap()
            } else {
                panic!("Expected success");
            }
        } else {
            panic!("Expected single response");
        };
        let inflation = bank.inflation();
        let epoch = bank.epoch();
        let slot_in_year = bank.slot_in_year_for_inflation();
        let expected_inflation_rate = RpcInflationRate {
            total: inflation.total(slot_in_year),
            validator: inflation.validator(slot_in_year),
            foundation: inflation.foundation(slot_in_year),
            epoch,
        };
        assert_eq!(inflation_rate, expected_inflation_rate);
    }

    #[test]
    fn test_rpc_get_epoch_schedule() {
        let bob_pubkey = solana_sdk::pubkey::new_rand();
        let RpcHandler { io, meta, bank, .. } = start_rpc_handler_with_tx(&bob_pubkey);

        let req = r#"{"jsonrpc":"2.0","id":1,"method":"getEpochSchedule"}"#;
        let rep = io.handle_request_sync(req, meta);
        let res: Response = serde_json::from_str(&rep.expect("actual response"))
            .expect("actual response deserialization");

        let epoch_schedule: EpochSchedule = if let Response::Single(res) = res {
            if let Output::Success(res) = res {
                serde_json::from_value(res.result).unwrap()
            } else {
                panic!("Expected success");
            }
        } else {
            panic!("Expected single response");
        };
        assert_eq!(epoch_schedule, *bank.epoch_schedule());
    }

    #[test]
    fn test_rpc_get_leader_schedule() {
        let bob_pubkey = solana_sdk::pubkey::new_rand();
        let RpcHandler { io, meta, bank, .. } = start_rpc_handler_with_tx(&bob_pubkey);

        for req in [
            r#"{"jsonrpc":"2.0","id":1,"method":"getLeaderSchedule", "params": [0]}"#,
            r#"{"jsonrpc":"2.0","id":1,"method":"getLeaderSchedule"}"#,
            &format!(
                r#"{{"jsonrpc":"2.0","id":1,"method":"getLeaderSchedule", "params": [null, {{ "identity": "{}" }}]}}"#,
                bank.collector_id()
            ),
            &format!(
                r#"{{"jsonrpc":"2.0","id":1,"method":"getLeaderSchedule", "params": [{{ "identity": "{}" }}]}}"#,
                bank.collector_id()
            ),
        ]
        .iter()
        {
            let rep = io.handle_request_sync(req, meta.clone());
            let res: Response = serde_json::from_str(&rep.expect("actual response"))
                .expect("actual response deserialization");

            let schedule: Option<RpcLeaderSchedule> = if let Response::Single(res) = res {
                if let Output::Success(res) = res {
                    serde_json::from_value(res.result).unwrap()
                } else {
                    panic!("Expected success for {}", req);
                }
            } else {
                panic!("Expected single response");
            };
            let schedule = schedule.expect("leader schedule");

            let bob_schedule = schedule
                .get(&bank.collector_id().to_string())
                .expect("leader not in the leader schedule");

            assert_eq!(
                bob_schedule.len(),
                solana_ledger::leader_schedule_utils::leader_schedule(bank.epoch(), &bank)
                    .unwrap()
                    .get_slot_leaders()
                    .len()
            );
        }

        let req = r#"{"jsonrpc":"2.0","id":1,"method":"getLeaderSchedule", "params": [42424242]}"#;
        let rep = io.handle_request_sync(req, meta.clone());
        let res: Response = serde_json::from_str(&rep.expect("actual response"))
            .expect("actual response deserialization");

        let schedule: Option<RpcLeaderSchedule> = if let Response::Single(res) = res {
            if let Output::Success(res) = res {
                serde_json::from_value(res.result).unwrap()
            } else {
                panic!("Expected success");
            }
        } else {
            panic!("Expected single response");
        };
        assert_eq!(schedule, None);

        // `bob` is not in the leader schedule, look for an empty response
        let req = format!(
            r#"{{"jsonrpc":"2.0","id":1,"method":"getLeaderSchedule", "params": [{{ "identity": "{}"}}]}}"#,
            bob_pubkey
        );

        let rep = io.handle_request_sync(&req, meta);
        let res: Response = serde_json::from_str(&rep.expect("actual response"))
            .expect("actual response deserialization");

        let schedule: Option<RpcLeaderSchedule> = if let Response::Single(res) = res {
            if let Output::Success(res) = res {
                serde_json::from_value(res.result).unwrap()
            } else {
                panic!("Expected success");
            }
        } else {
            panic!("Expected single response");
        };
        assert_eq!(schedule, Some(HashMap::default()));
    }

    #[test]
    fn test_rpc_get_slot_leaders() {
        let bob_pubkey = solana_sdk::pubkey::new_rand();
        let RpcHandler { io, meta, bank, .. } = start_rpc_handler_with_tx(&bob_pubkey);

        // Test that slot leaders will be returned across epochs
        let query_start = 0;
        let query_limit = 2 * bank.epoch_schedule().slots_per_epoch;

        let req = format!(
            r#"{{"jsonrpc":"2.0","id":1,"method":"getSlotLeaders", "params": [{}, {}]}}"#,
            query_start, query_limit
        );
        let rep = io.handle_request_sync(&req, meta.clone());
        let res: Response = serde_json::from_str(&rep.expect("actual response"))
            .expect("actual response deserialization");

        let slot_leaders: Vec<String> = if let Response::Single(res) = res {
            if let Output::Success(res) = res {
                serde_json::from_value(res.result).unwrap()
            } else {
                panic!("Expected success for {} but received: {:?}", req, res);
            }
        } else {
            panic!("Expected single response");
        };

        assert_eq!(slot_leaders.len(), query_limit as usize);

        // Test that invalid limit returns an error
        let query_start = 0;
        let query_limit = 5001;

        let req = format!(
            r#"{{"jsonrpc":"2.0","id":1,"method":"getSlotLeaders", "params": [{}, {}]}}"#,
            query_start, query_limit
        );
        let rep = io.handle_request_sync(&req, meta.clone());
        let res: Value = serde_json::from_str(&rep.expect("actual response"))
            .expect("actual response deserialization");
        assert!(res.get("error").is_some());

        // Test that invalid epoch returns an error
        let query_start = 2 * bank.epoch_schedule().slots_per_epoch;
        let query_limit = 10;

        let req = format!(
            r#"{{"jsonrpc":"2.0","id":1,"method":"getSlotLeaders", "params": [{}, {}]}}"#,
            query_start, query_limit
        );
        let rep = io.handle_request_sync(&req, meta);
        let res: Value = serde_json::from_str(&rep.expect("actual response"))
            .expect("actual response deserialization");
        assert!(res.get("error").is_some());
    }

    #[test]
    fn test_rpc_get_account_info() {
        let bob_pubkey = solana_sdk::pubkey::new_rand();
        let RpcHandler { io, meta, bank, .. } = start_rpc_handler_with_tx(&bob_pubkey);

        let req = format!(
            r#"{{"jsonrpc":"2.0","id":1,"method":"getAccountInfo","params":["{}"]}}"#,
            bob_pubkey
        );
        let res = io.handle_request_sync(&req, meta.clone());
        let expected = json!({
            "jsonrpc": "2.0",
            "result": {
                "context":{"slot":0},
                "value":{
                    "owner": "11111111111111111111111111111111",
                    "lamports": bank.get_minimum_balance_for_rent_exemption(0),
                    "data": "",
                    "executable": false,
                    "rentEpoch": 0
                },
            },
            "id": 1,
        });
        let expected: Response =
            serde_json::from_value(expected).expect("expected response deserialization");
        let result: Response = serde_json::from_str(&res.expect("actual response"))
            .expect("actual response deserialization");
        assert_eq!(expected, result);

        let address = solana_sdk::pubkey::new_rand();
        let data = vec![1, 2, 3, 4, 5];
        let mut account = AccountSharedData::new(42, 5, &Pubkey::default());
        account.set_data(data.clone());
        bank.store_account(&address, &account);

        let req = format!(
            r#"{{"jsonrpc":"2.0","id":1,"method":"getAccountInfo","params":["{}", {{"encoding":"base64"}}]}}"#,
            address
        );
        let res = io.handle_request_sync(&req, meta.clone());
        let result: Value = serde_json::from_str(&res.expect("actual response"))
            .expect("actual response deserialization");
        assert_eq!(
            result["result"]["value"]["data"],
            json!([base64::encode(&data), "base64"]),
        );

        let req = format!(
            r#"{{"jsonrpc":"2.0","id":1,"method":"getAccountInfo","params":["{}", {{"encoding":"base64", "dataSlice": {{"length": 2, "offset": 1}}}}]}}"#,
            address
        );
        let res = io.handle_request_sync(&req, meta.clone());
        let result: Value = serde_json::from_str(&res.expect("actual response"))
            .expect("actual response deserialization");
        assert_eq!(
            result["result"]["value"]["data"],
            json!([base64::encode(&data[1..3]), "base64"]),
        );

        let req = format!(
            r#"{{"jsonrpc":"2.0","id":1,"method":"getAccountInfo","params":["{}", {{"encoding":"binary", "dataSlice": {{"length": 2, "offset": 1}}}}]}}"#,
            address
        );
        let res = io.handle_request_sync(&req, meta.clone());
        let result: Value = serde_json::from_str(&res.expect("actual response"))
            .expect("actual response deserialization");
        assert_eq!(
            result["result"]["value"]["data"],
            bs58::encode(&data[1..3]).into_string(),
        );

        let req = format!(
            r#"{{"jsonrpc":"2.0","id":1,"method":"getAccountInfo","params":["{}", {{"encoding":"jsonParsed", "dataSlice": {{"length": 2, "offset": 1}}}}]}}"#,
            address
        );
        let res = io.handle_request_sync(&req, meta);
        let result: Value = serde_json::from_str(&res.expect("actual response"))
            .expect("actual response deserialization");
        result["error"].as_object().unwrap();
    }

    #[test]
    fn test_rpc_get_multiple_accounts() {
        let bob_pubkey = solana_sdk::pubkey::new_rand();
        let RpcHandler { io, meta, bank, .. } = start_rpc_handler_with_tx(&bob_pubkey);

        let rent_exempt_amount = bank.get_minimum_balance_for_rent_exemption(0);

        let address = Pubkey::new(&[9; 32]);
        let data = vec![1, 2, 3, 4, 5];
        let mut account = AccountSharedData::new(rent_exempt_amount + 1, 5, &Pubkey::default());
        account.set_data(data.clone());
        bank.store_account(&address, &account);

        let non_existent_address = Pubkey::new(&[8; 32]);

        // Test 3 accounts, one non-existent, and one with data
        let req = format!(
            r#"{{"jsonrpc":"2.0","id":1,"method":"getMultipleAccounts","params":[["{}", "{}", "{}"]]}}"#,
            bob_pubkey, non_existent_address, address,
        );
        let res = io.handle_request_sync(&req, meta.clone());
        let expected = json!({
            "jsonrpc": "2.0",
            "result": {
                "context":{"slot":0},
                "value":[{
                    "owner": "11111111111111111111111111111111",
                    "lamports": rent_exempt_amount,
                    "data": ["", "base64"],
                    "executable": false,
                    "rentEpoch": 0
                },
                null,
                {
                    "owner": "11111111111111111111111111111111",
                    "lamports": rent_exempt_amount + 1,
                    "data": [base64::encode(&data), "base64"],
                    "executable": false,
                    "rentEpoch": 0
                }],
            },
            "id": 1,
        });
        let expected: Response =
            serde_json::from_value(expected).expect("expected response deserialization");
        let result: Response = serde_json::from_str(&res.expect("actual response"))
            .expect("actual response deserialization");
        assert_eq!(expected, result);

        // Test config settings still work with multiple accounts
        let req = format!(
            r#"{{
                "jsonrpc":"2.0","id":1,"method":"getMultipleAccounts","params":[
                ["{}", "{}", "{}"],
                {{"encoding":"base58"}}
                ]
            }}"#,
            bob_pubkey, non_existent_address, address,
        );
        let res = io.handle_request_sync(&req, meta.clone());
        let result: Value = serde_json::from_str(&res.expect("actual response"))
            .expect("actual response deserialization");
        assert_eq!(result["result"]["value"].as_array().unwrap().len(), 3);
        assert_eq!(
            result["result"]["value"][2]["data"],
            json!([bs58::encode(&data).into_string(), "base58"]),
        );

        let req = format!(
            r#"{{
                "jsonrpc":"2.0","id":1,"method":"getMultipleAccounts","params":[
                ["{}", "{}", "{}"],
                {{"encoding":"base64", "dataSlice": {{"length": 2, "offset": 1}}}}
                ]
            }}"#,
            bob_pubkey, non_existent_address, address,
        );
        let res = io.handle_request_sync(&req, meta.clone());
        let result: Value = serde_json::from_str(&res.expect("actual response"))
            .expect("actual response deserialization");
        assert_eq!(result["result"]["value"].as_array().unwrap().len(), 3);
        assert_eq!(
            result["result"]["value"][2]["data"],
            json!([base64::encode(&data[1..3]), "base64"]),
        );

        let req = format!(
            r#"{{
                "jsonrpc":"2.0","id":1,"method":"getMultipleAccounts","params":[
                ["{}", "{}", "{}"],
                {{"encoding":"binary", "dataSlice": {{"length": 2, "offset": 1}}}}
                ]
            }}"#,
            bob_pubkey, non_existent_address, address,
        );
        let res = io.handle_request_sync(&req, meta.clone());
        let result: Value = serde_json::from_str(&res.expect("actual response"))
            .expect("actual response deserialization");
        assert_eq!(result["result"]["value"].as_array().unwrap().len(), 3);
        assert_eq!(
            result["result"]["value"][2]["data"],
            bs58::encode(&data[1..3]).into_string(),
        );

        let req = format!(
            r#"{{
                "jsonrpc":"2.0","id":1,"method":"getMultipleAccounts","params":[
                ["{}", "{}", "{}"],
                {{"encoding":"jsonParsed", "dataSlice": {{"length": 2, "offset": 1}}}}
                ]
            }}"#,
            bob_pubkey, non_existent_address, address,
        );
        let res = io.handle_request_sync(&req, meta);
        let result: Value = serde_json::from_str(&res.expect("actual response"))
            .expect("actual response deserialization");
        result["error"].as_object().unwrap();
    }

    #[test]
    fn test_rpc_get_program_accounts() {
        let bob = Keypair::new();
        let RpcHandler {
            io,
            meta,
            bank,
            blockhash,
            alice,
            ..
        } = start_rpc_handler_with_tx(&bob.pubkey());

        let new_program_id = solana_sdk::pubkey::new_rand();
        let tx = system_transaction::assign(&bob, blockhash, &new_program_id);
        bank.process_transaction(&tx).unwrap();
        let req = format!(
            r#"{{"jsonrpc":"2.0","id":1,"method":"getProgramAccounts","params":["{}"]}}"#,
            new_program_id
        );
        let res = io.handle_request_sync(&req, meta.clone());
        let expected = format!(
            r#"{{
                "jsonrpc":"2.0",
                "result":[
                    {{
                        "pubkey": "{}",
                        "account": {{
                            "owner": "{}",
                            "lamports": {},
                            "data": "",
                            "executable": false,
                            "rentEpoch": 0
                        }}
                    }}
                ],
                "id":1}}
            "#,
            bob.pubkey(),
            new_program_id,
            bank.get_minimum_balance_for_rent_exemption(0),
        );
        let expected: Response =
            serde_json::from_str(&expected).expect("expected response deserialization");
        let result: Response = serde_json::from_str(&res.expect("actual response"))
            .expect("actual response deserialization");
        assert_eq!(expected, result);

        // Test returns context
        let req = format!(
            r#"{{
                "jsonrpc":"2.0",
                "id":1,
                "method":"getProgramAccounts",
                "params":["{}",{{
                    "withContext": true
                }}]
            }}"#,
            system_program::id(),
        );
        let res = io.handle_request_sync(&req, meta.clone());
        let result: Value = serde_json::from_str(&res.expect("actual response")).unwrap();
        let contains_slot = result["result"]["context"]
            .as_object()
            .expect("must contain context")
            .contains_key("slot");
        assert!(contains_slot);

        // Set up nonce accounts to test filters
        let nonce_keypair0 = Keypair::new();
        let instruction = system_instruction::create_nonce_account(
            &alice.pubkey(),
            &nonce_keypair0.pubkey(),
            &bob.pubkey(),
            100_000,
        );
        let message = Message::new(&instruction, Some(&alice.pubkey()));
        let tx = Transaction::new(&[&alice, &nonce_keypair0], message, blockhash);
        bank.process_transaction(&tx).unwrap();

        let nonce_keypair1 = Keypair::new();
        let authority = solana_sdk::pubkey::new_rand();
        let instruction = system_instruction::create_nonce_account(
            &alice.pubkey(),
            &nonce_keypair1.pubkey(),
            &authority,
            100_000,
        );
        let message = Message::new(&instruction, Some(&alice.pubkey()));
        let tx = Transaction::new(&[&alice, &nonce_keypair1], message, blockhash);
        bank.process_transaction(&tx).unwrap();

        // Test memcmp filter; filter on Initialized state
        let req = format!(
            r#"{{
                "jsonrpc":"2.0",
                "id":1,
                "method":"getProgramAccounts",
                "params":["{}",{{"filters": [
                    {{
                        "memcmp": {{"offset": 4,"bytes": "{}"}}
                    }}
                ]}}]
            }}"#,
            system_program::id(),
            bs58::encode(vec![1]).into_string(),
        );
        let res = io.handle_request_sync(&req, meta.clone());
        let json: Value = serde_json::from_str(&res.unwrap()).unwrap();
        let accounts: Vec<RpcKeyedAccount> = serde_json::from_value(json["result"].clone())
            .expect("actual response deserialization");
        assert_eq!(accounts.len(), 2);

        let req = format!(
            r#"{{
                "jsonrpc":"2.0",
                "id":1,
                "method":"getProgramAccounts",
                "params":["{}",{{"filters": [
                    {{
                        "memcmp": {{"offset": 0,"bytes": "{}"}}
                    }}
                ]}}]
            }}"#,
            system_program::id(),
            bs58::encode(vec![1]).into_string(),
        );
        let res = io.handle_request_sync(&req, meta.clone());
        let json: Value = serde_json::from_str(&res.unwrap()).unwrap();
        let accounts: Vec<RpcKeyedAccount> = serde_json::from_value(json["result"].clone())
            .expect("actual response deserialization");
        assert_eq!(accounts.len(), 0);

        // Test dataSize filter
        let req = format!(
            r#"{{
                "jsonrpc":"2.0",
                "id":1,
                "method":"getProgramAccounts",
                "params":["{}",{{"filters": [
                    {{
                        "dataSize": {}
                    }}
                ]}}]
            }}"#,
            system_program::id(),
            nonce::State::size(),
        );
        let res = io.handle_request_sync(&req, meta.clone());
        let json: Value = serde_json::from_str(&res.unwrap()).unwrap();
        let accounts: Vec<RpcKeyedAccount> = serde_json::from_value(json["result"].clone())
            .expect("actual response deserialization");
        assert_eq!(accounts.len(), 2);

        let req = format!(
            r#"{{
                "jsonrpc":"2.0",
                "id":1,
                "method":"getProgramAccounts",
                "params":["{}",{{"filters": [
                    {{
                        "dataSize": 1
                    }}
                ]}}]
            }}"#,
            system_program::id(),
        );
        let res = io.handle_request_sync(&req, meta.clone());
        let json: Value = serde_json::from_str(&res.unwrap()).unwrap();
        let accounts: Vec<RpcKeyedAccount> = serde_json::from_value(json["result"].clone())
            .expect("actual response deserialization");
        assert_eq!(accounts.len(), 0);

        // Test multiple filters
        let req = format!(
            r#"{{
                "jsonrpc":"2.0",
                "id":1,
                "method":"getProgramAccounts",
                "params":["{}",{{"filters": [
                    {{
                        "memcmp": {{"offset": 4,"bytes": "{}"}}
                    }},
                    {{
                        "memcmp": {{"offset": 8,"bytes": "{}"}}
                    }}
                ]}}]
            }}"#,
            system_program::id(),
            bs58::encode(vec![1]).into_string(),
            authority,
        ); // Filter on Initialized and Nonce authority
        let res = io.handle_request_sync(&req, meta.clone());
        let json: Value = serde_json::from_str(&res.unwrap()).unwrap();
        let accounts: Vec<RpcKeyedAccount> = serde_json::from_value(json["result"].clone())
            .expect("actual response deserialization");
        assert_eq!(accounts.len(), 1);

        let req = format!(
            r#"{{
                "jsonrpc":"2.0",
                "id":1,
                "method":"getProgramAccounts",
                "params":["{}",{{"filters": [
                    {{
                        "memcmp": {{"offset": 4,"bytes": "{}"}}
                    }},
                    {{
                        "dataSize": 1
                    }}
                ]}}]
            }}"#,
            system_program::id(),
            bs58::encode(vec![1]).into_string(),
        ); // Filter on Initialized and non-matching data size
        let res = io.handle_request_sync(&req, meta);
        let json: Value = serde_json::from_str(&res.unwrap()).unwrap();
        let accounts: Vec<RpcKeyedAccount> = serde_json::from_value(json["result"].clone())
            .expect("actual response deserialization");
        assert_eq!(accounts.len(), 0);
    }

    #[test]
    fn test_rpc_simulate_transaction() {
        let RpcHandler {
            io,
            meta,
            blockhash,
            alice,
            bank,
            ..
        } = start_rpc_handler_with_tx(&solana_sdk::pubkey::new_rand());

        let rent_exempt_amount = bank.get_minimum_balance_for_rent_exemption(0);
        let bob_pubkey = solana_sdk::pubkey::new_rand();
        let mut tx =
            system_transaction::transfer(&alice, &bob_pubkey, rent_exempt_amount, blockhash);
        let tx_serialized_encoded = bs58::encode(serialize(&tx).unwrap()).into_string();
        tx.signatures[0] = Signature::default();
        let tx_badsig_serialized_encoded = bs58::encode(serialize(&tx).unwrap()).into_string();
        tx.message.recent_blockhash = Hash::default();
        let tx_invalid_recent_blockhash = bs58::encode(serialize(&tx).unwrap()).into_string();

        bank.freeze(); // Ensure the root bank is frozen, `start_rpc_handler_with_tx()` doesn't do this

        // Good signature with sigVerify=true
        let req = format!(
            r#"{{"jsonrpc":"2.0",
                 "id":1,
                 "method":"simulateTransaction",
                 "params":[
                   "{}",
                   {{
                     "sigVerify": true,
                     "accounts": {{
                       "encoding": "jsonParsed",
                       "addresses": ["{}", "{}"]
                     }}
                   }}
                 ]
            }}"#,
            tx_serialized_encoded,
            solana_sdk::pubkey::new_rand(),
            bob_pubkey,
        );
        let res = io.handle_request_sync(&req, meta.clone());
        let expected = json!({
            "jsonrpc": "2.0",
            "result": {
                "context":{"slot":0},
                "value":{
                    "accounts": [
                        null,
                        {
                            "data": ["", "base64"],
                            "executable": false,
                            "owner": "11111111111111111111111111111111",
                            "lamports": rent_exempt_amount,
                            "rentEpoch": 0
                        }
                    ],
                    "err":null,
                    "logs":[
                        "Program 11111111111111111111111111111111 invoke [1]",
                        "Program 11111111111111111111111111111111 success"
                    ],
                    "unitsConsumed":0
                }
            },
            "id": 1,
        });
        let expected: Response =
            serde_json::from_value(expected).expect("expected response deserialization");
        let result: Response = serde_json::from_str(&res.expect("actual response"))
            .expect("actual response deserialization");
        assert_eq!(expected, result);

        // Too many input accounts...
        let req = format!(
            r#"{{"jsonrpc":"2.0",
                 "id":1,
                 "method":"simulateTransaction",
                 "params":[
                   "{}",
                   {{
                     "sigVerify": true,
                     "accounts": {{
                       "addresses": [
                          "11111111111111111111111111111111",
                          "11111111111111111111111111111111",
                          "11111111111111111111111111111111",
                          "11111111111111111111111111111111"
                        ]
                     }}
                   }}
                 ]
            }}"#,
            tx_serialized_encoded,
        );
        let res = io.handle_request_sync(&req, meta.clone());
        let expected = json!({
            "jsonrpc":"2.0",
            "error": {
                "code": error::ErrorCode::InvalidParams.code(),
                "message": "Too many accounts provided; max 3"
            },
            "id":1
        });
        let expected: Response =
            serde_json::from_value(expected).expect("expected response deserialization");
        let result: Response = serde_json::from_str(&res.expect("actual response"))
            .expect("actual response deserialization");
        assert_eq!(expected, result);

        // Bad signature with sigVerify=true
        let req = format!(
            r#"{{"jsonrpc":"2.0","id":1,"method":"simulateTransaction","params":["{}", {{"sigVerify": true}}]}}"#,
            tx_badsig_serialized_encoded,
        );
        let res = io.handle_request_sync(&req, meta.clone());
        let expected = json!({
            "jsonrpc":"2.0",
            "error": {
                "code": -32003,
                "message": "Transaction signature verification failure"
            },
            "id":1
        });

        let expected: Response =
            serde_json::from_value(expected).expect("expected response deserialization");
        let result: Response = serde_json::from_str(&res.expect("actual response"))
            .expect("actual response deserialization");
        assert_eq!(expected, result);

        // Bad signature with sigVerify=false
        let req = format!(
            r#"{{"jsonrpc":"2.0","id":1,"method":"simulateTransaction","params":["{}", {{"sigVerify": false}}]}}"#,
            tx_serialized_encoded,
        );
        let res = io.handle_request_sync(&req, meta.clone());
        let expected = json!({
            "jsonrpc": "2.0",
            "result": {
                "context":{"slot":0},
                "value":{
                    "accounts":null,
                    "err":null,
                    "logs":[
                        "Program 11111111111111111111111111111111 invoke [1]",
                        "Program 11111111111111111111111111111111 success"
                    ],
                    "unitsConsumed":0
                }
            },
            "id": 1,
        });
        let expected: Response =
            serde_json::from_value(expected).expect("expected response deserialization");
        let result: Response = serde_json::from_str(&res.expect("actual response"))
            .expect("actual response deserialization");
        assert_eq!(expected, result);

        // Bad signature with default sigVerify setting (false)
        let req = format!(
            r#"{{"jsonrpc":"2.0","id":1,"method":"simulateTransaction","params":["{}"]}}"#,
            tx_serialized_encoded,
        );
        let res = io.handle_request_sync(&req, meta.clone());
        let expected = json!({
            "jsonrpc": "2.0",
            "result": {
                "context":{"slot":0},
                "value":{
                    "accounts":null,
                    "err":null,
                    "logs":[
                        "Program 11111111111111111111111111111111 invoke [1]",
                        "Program 11111111111111111111111111111111 success"
                    ],
                    "unitsConsumed":0
                }
            },
            "id": 1,
        });
        let expected: Response =
            serde_json::from_value(expected).expect("expected response deserialization");
        let result: Response = serde_json::from_str(&res.expect("actual response"))
            .expect("actual response deserialization");
        assert_eq!(expected, result);

        // Enabled both sigVerify=true and replaceRecentBlockhash=true
        let req = format!(
            r#"{{"jsonrpc":"2.0","id":1,"method":"simulateTransaction","params":["{}", {}]}}"#,
            tx_serialized_encoded,
            json!({
                "sigVerify": true,
                "replaceRecentBlockhash": true,
            })
        );
        let res = io.handle_request_sync(&req, meta.clone());
        let expected = json!({
            "jsonrpc":"2.0",
            "error": {
                "code": ErrorCode::InvalidParams,
                "message": "sigVerify may not be used with replaceRecentBlockhash"
            },
            "id":1
        });
        let expected: Response =
            serde_json::from_value(expected).expect("expected response deserialization");
        let result: Response = serde_json::from_str(&res.expect("actual response"))
            .expect("actual response deserialization");
        assert_eq!(expected, result);

        // Bad recent blockhash with replaceRecentBlockhash=false
        let req = format!(
            r#"{{"jsonrpc":"2.0","id":1,"method":"simulateTransaction","params":["{}", {{"replaceRecentBlockhash": false}}]}}"#,
            tx_invalid_recent_blockhash,
        );
        let res = io.handle_request_sync(&req, meta.clone());
        let expected = json!({
            "jsonrpc":"2.0",
            "result": {
                "context":{"slot":0},
                "value":{
                    "err":"BlockhashNotFound",
                    "accounts":null,
                    "logs":[],
                    "unitsConsumed":0
                }
            },
            "id":1
        });

        let expected: Response =
            serde_json::from_value(expected).expect("expected response deserialization");
        let result: Response = serde_json::from_str(&res.expect("actual response"))
            .expect("actual response deserialization");
        assert_eq!(expected, result);

        // Bad recent blockhash with replaceRecentBlockhash=true
        let req = format!(
            r#"{{"jsonrpc":"2.0","id":1,"method":"simulateTransaction","params":["{}", {{"replaceRecentBlockhash": true}}]}}"#,
            tx_invalid_recent_blockhash,
        );
        let res = io.handle_request_sync(&req, meta);
        let expected = json!({
            "jsonrpc": "2.0",
            "result": {
                "context":{"slot":0},
                "value":{
                    "accounts":null,
                    "err":null,
                    "logs":[
                        "Program 11111111111111111111111111111111 invoke [1]",
                        "Program 11111111111111111111111111111111 success"
                    ],
                    "unitsConsumed":0
                }
            },
            "id": 1,
        });

        let expected: Response =
            serde_json::from_value(expected).expect("expected response deserialization");
        let result: Response = serde_json::from_str(&res.expect("actual response"))
            .expect("actual response deserialization");
        assert_eq!(expected, result);
    }

    #[test]
    #[should_panic]
    fn test_rpc_simulate_transaction_panic_on_unfrozen_bank() {
        let bob_pubkey = solana_sdk::pubkey::new_rand();
        let RpcHandler {
            io,
            meta,
            blockhash,
            alice,
            bank,
            ..
        } = start_rpc_handler_with_tx(&bob_pubkey);

        let tx = system_transaction::transfer(&alice, &bob_pubkey, 1234, blockhash);
        let tx_serialized_encoded = bs58::encode(serialize(&tx).unwrap()).into_string();

        assert!(!bank.is_frozen());

        let req = format!(
            r#"{{"jsonrpc":"2.0","id":1,"method":"simulateTransaction","params":["{}", {{"sigVerify": true}}]}}"#,
            tx_serialized_encoded,
        );

        // should panic because `bank` is not frozen
        let _ = io.handle_request_sync(&req, meta);
    }

    #[test]
    fn test_rpc_get_signature_statuses() {
        let bob_pubkey = solana_sdk::pubkey::new_rand();
        let RpcHandler {
            io,
            mut meta,
            blockhash,
            alice,
            confirmed_block_signatures,
            bank,
            ..
        } = start_rpc_handler_with_tx(&bob_pubkey);

        let req = format!(
            r#"{{"jsonrpc":"2.0","id":1,"method":"getSignatureStatuses","params":[["{}"]]}}"#,
            confirmed_block_signatures[0]
        );
        let res = io.handle_request_sync(&req, meta.clone());
        let expected_res: transaction::Result<()> = Ok(());
        let json: Value = serde_json::from_str(&res.unwrap()).unwrap();
        let result: Option<TransactionStatus> =
            serde_json::from_value(json["result"]["value"][0].clone())
                .expect("actual response deserialization");
        let result = result.as_ref().unwrap();
        assert_eq!(expected_res, result.status);
        assert_eq!(None, result.confirmations);

        // Test getSignatureStatus request on unprocessed tx
        let tx = system_transaction::transfer(
            &alice,
            &bob_pubkey,
            bank.get_minimum_balance_for_rent_exemption(0) + 10,
            blockhash,
        );
        let req = format!(
            r#"{{"jsonrpc":"2.0","id":1,"method":"getSignatureStatuses","params":[["{}"]]}}"#,
            tx.signatures[0]
        );
        let res = io.handle_request_sync(&req, meta.clone());
        let json: Value = serde_json::from_str(&res.unwrap()).unwrap();
        let result: Option<TransactionStatus> =
            serde_json::from_value(json["result"]["value"][0].clone())
                .expect("actual response deserialization");
        assert!(result.is_none());

        // Test getSignatureStatus request on a TransactionError
        let req = format!(
            r#"{{"jsonrpc":"2.0","id":1,"method":"getSignatureStatuses","params":[["{}"]]}}"#,
            confirmed_block_signatures[1]
        );
        let res = io.handle_request_sync(&req, meta.clone());
        let expected_res: transaction::Result<()> = Err(TransactionError::InstructionError(
            0,
            InstructionError::Custom(1),
        ));
        let json: Value = serde_json::from_str(&res.unwrap()).unwrap();
        let result: Option<TransactionStatus> =
            serde_json::from_value(json["result"]["value"][0].clone())
                .expect("actual response deserialization");
        assert_eq!(expected_res, result.as_ref().unwrap().status);

        // disable rpc-tx-history, but attempt historical query
        meta.config.enable_rpc_transaction_history = false;
        let req = format!(
            r#"{{"jsonrpc":"2.0","id":1,"method":"getSignatureStatuses","params":[["{}"], {{"searchTransactionHistory": true}}]}}"#,
            confirmed_block_signatures[1]
        );
        let res = io.handle_request_sync(&req, meta);
        assert_eq!(
            res,
            Some(
                r#"{"jsonrpc":"2.0","error":{"code":-32011,"message":"Transaction history is not available from this node"},"id":1}"#.to_string(),
            )
        );
    }

    #[test]
    fn test_rpc_get_recent_blockhash() {
        let bob_pubkey = solana_sdk::pubkey::new_rand();
        let RpcHandler {
            io,
            meta,
            blockhash,
            ..
        } = start_rpc_handler_with_tx(&bob_pubkey);

        let req = r#"{"jsonrpc":"2.0","id":1,"method":"getRecentBlockhash"}"#;
        let res = io.handle_request_sync(req, meta);
        let expected = json!({
            "jsonrpc": "2.0",
            "result": {
            "context":{"slot":0},
            "value":{
                "blockhash": blockhash.to_string(),
                "feeCalculator": {
                    "lamportsPerSignature": 0,
                }
            }},
            "id": 1
        });
        let expected: Response =
            serde_json::from_value(expected).expect("expected response deserialization");
        let result: Response = serde_json::from_str(&res.expect("actual response"))
            .expect("actual response deserialization");
        assert_eq!(expected, result);
    }

    #[test]
    fn test_rpc_get_fees() {
        let bob_pubkey = solana_sdk::pubkey::new_rand();
        let RpcHandler {
            io,
            meta,
            blockhash,
            ..
        } = start_rpc_handler_with_tx(&bob_pubkey);

        let req = r#"{"jsonrpc":"2.0","id":1,"method":"getFees"}"#;
        let res = io.handle_request_sync(req, meta);
        let expected = json!({
            "jsonrpc": "2.0",
            "result": {
            "context":{"slot":0},
            "value":{
                "blockhash": blockhash.to_string(),
                "feeCalculator": {
                    "lamportsPerSignature": 0,
                },
                "lastValidSlot": MAX_RECENT_BLOCKHASHES,
                "lastValidBlockHeight": MAX_RECENT_BLOCKHASHES,
            }},
            "id": 1
        });
        let expected: Response =
            serde_json::from_value(expected).expect("expected response deserialization");
        let result: Response = serde_json::from_str(&res.expect("actual response"))
            .expect("actual response deserialization");
        assert_eq!(expected, result);
    }

    #[test]
    fn test_rpc_get_fee_calculator_for_blockhash() {
        let bob_pubkey = solana_sdk::pubkey::new_rand();
        let RpcHandler { io, meta, bank, .. } = start_rpc_handler_with_tx(&bob_pubkey);

        let blockhash = bank.last_blockhash();
        let lamports_per_signature = bank.get_lamports_per_signature();
        let fee_calculator = RpcFeeCalculator {
            fee_calculator: FeeCalculator::new(lamports_per_signature),
        };

        let req = format!(
            r#"{{"jsonrpc":"2.0","id":1,"method":"getFeeCalculatorForBlockhash","params":["{:?}"]}}"#,
            blockhash
        );
        let res = io.handle_request_sync(&req, meta.clone());
        let expected = json!({
            "jsonrpc": "2.0",
            "result": {
                "context":{"slot":0},
                "value":fee_calculator,
            },
            "id": 1
        });
        let expected: Response =
            serde_json::from_value(expected).expect("expected response deserialization");
        let result: Response = serde_json::from_str(&res.expect("actual response"))
            .expect("actual response deserialization");
        assert_eq!(expected, result);

        // Expired (non-existent) blockhash
        let req = format!(
            r#"{{"jsonrpc":"2.0","id":1,"method":"getFeeCalculatorForBlockhash","params":["{:?}"]}}"#,
            Hash::default()
        );
        let res = io.handle_request_sync(&req, meta);
        let expected = json!({
            "jsonrpc": "2.0",
            "result": {
                "context":{"slot":0},
                "value":Value::Null,
            },
            "id": 1
        });
        let expected: Response =
            serde_json::from_value(expected).expect("expected response deserialization");
        let result: Response = serde_json::from_str(&res.expect("actual response"))
            .expect("actual response deserialization");
        assert_eq!(expected, result);
    }

    #[test]
    fn test_rpc_get_fee_rate_governor() {
        let bob_pubkey = solana_sdk::pubkey::new_rand();
        let RpcHandler { io, meta, .. } = start_rpc_handler_with_tx(&bob_pubkey);

        let req = r#"{"jsonrpc":"2.0","id":1,"method":"getFeeRateGovernor"}"#;
        let res = io.handle_request_sync(req, meta);
        let expected = json!({
            "jsonrpc": "2.0",
            "result": {
            "context":{"slot":0},
            "value":{
                "feeRateGovernor": {
                    "burnPercent": DEFAULT_BURN_PERCENT,
                    "maxLamportsPerSignature": 0,
                    "minLamportsPerSignature": 0,
                    "targetLamportsPerSignature": 0,
                    "targetSignaturesPerSlot": 0
                }
            }},
            "id": 1
        });
        let expected: Response =
            serde_json::from_value(expected).expect("expected response deserialization");
        let result: Response = serde_json::from_str(&res.expect("actual response"))
            .expect("actual response deserialization");
        assert_eq!(expected, result);
    }

    #[test]
    fn test_rpc_fail_request_airdrop() {
        let bob_pubkey = solana_sdk::pubkey::new_rand();
        let RpcHandler { io, meta, .. } = start_rpc_handler_with_tx(&bob_pubkey);

        // Expect internal error because no faucet is available
        let req = format!(
            r#"{{"jsonrpc":"2.0","id":1,"method":"requestAirdrop","params":["{}", 50]}}"#,
            bob_pubkey
        );
        let res = io.handle_request_sync(&req, meta);
        let expected =
            r#"{"jsonrpc":"2.0","error":{"code":-32600,"message":"Invalid request"},"id":1}"#;
        let expected: Response =
            serde_json::from_str(expected).expect("expected response deserialization");
        let result: Response = serde_json::from_str(&res.expect("actual response"))
            .expect("actual response deserialization");
        assert_eq!(expected, result);
    }

    #[test]
    fn test_rpc_send_bad_tx() {
        let genesis = create_genesis_config(100);
        let bank = Arc::new(Bank::new_for_tests(&genesis.genesis_config));
        let meta = JsonRpcRequestProcessor::new_from_bank(&bank, SocketAddrSpace::Unspecified);

        let mut io = MetaIoHandler::default();
        io.extend_with(rpc_full::FullImpl.to_delegate());

        let req = r#"{"jsonrpc":"2.0","id":1,"method":"sendTransaction","params":["37u9WtQpcm6ULa3Vmu7ySnANv"]}"#;
        let res = io.handle_request_sync(req, meta);
        let json: Value = serde_json::from_str(&res.unwrap()).unwrap();
        let error = &json["error"];
        assert_eq!(error["code"], ErrorCode::InvalidParams.code());
    }

    #[test]
    fn test_rpc_send_transaction_preflight() {
        let exit = Arc::new(AtomicBool::new(false));
        let validator_exit = create_validator_exit(&exit);
        let ledger_path = get_tmp_ledger_path!();
        let blockstore = Arc::new(Blockstore::open(&ledger_path).unwrap());
        let block_commitment_cache = Arc::new(RwLock::new(BlockCommitmentCache::default()));
        let (bank_forks, mint_keypair, ..) = new_bank_forks();
        let health = RpcHealth::stub();

        // Freeze bank 0 to prevent a panic in `run_transaction_simulation()`
        bank_forks.write().unwrap().get(0).unwrap().freeze();

        let mut io = MetaIoHandler::default();
        io.extend_with(rpc_full::FullImpl.to_delegate());
        let cluster_info = Arc::new(ClusterInfo::new(
            ContactInfo::new_with_socketaddr(&socketaddr!("127.0.0.1:1234")),
            Arc::new(Keypair::new()),
            SocketAddrSpace::Unspecified,
        ));
        let tpu_address = cluster_info.my_contact_info().tpu;
        let (meta, receiver) = JsonRpcRequestProcessor::new(
            JsonRpcConfig::default(),
            None,
            bank_forks.clone(),
            block_commitment_cache,
            blockstore,
            validator_exit,
            health.clone(),
            cluster_info,
            Hash::default(),
            None,
            OptimisticallyConfirmedBank::locked_from_bank_forks_root(&bank_forks),
            Arc::new(RwLock::new(LargestAccountsCache::new(30))),
            Arc::new(MaxSlots::default()),
            Arc::new(LeaderScheduleCache::default()),
            Arc::new(AtomicU64::default()),
        );
        SendTransactionService::new::<NullTpuInfo>(
            tpu_address,
            &bank_forks,
            None,
            receiver,
            1000,
            1,
        );

        let mut bad_transaction = system_transaction::transfer(
            &mint_keypair,
            &solana_sdk::pubkey::new_rand(),
            42,
            Hash::default(),
        );

        // sendTransaction will fail because the blockhash is invalid
        let req = format!(
            r#"{{"jsonrpc":"2.0","id":1,"method":"sendTransaction","params":["{}"]}}"#,
            bs58::encode(serialize(&bad_transaction).unwrap()).into_string()
        );
        let res = io.handle_request_sync(&req, meta.clone());
        assert_eq!(
            res,
            Some(
                r#"{"jsonrpc":"2.0","error":{"code":-32002,"message":"Transaction simulation failed: Blockhash not found","data":{"accounts":null,"err":"BlockhashNotFound","logs":[],"unitsConsumed":0}},"id":1}"#.to_string(),
            )
        );

        // sendTransaction will fail due to insanity
        bad_transaction.message.instructions[0].program_id_index = 0u8;
        let recent_blockhash = bank_forks.read().unwrap().root_bank().last_blockhash();
        bad_transaction.sign(&[&mint_keypair], recent_blockhash);
        let req = format!(
            r#"{{"jsonrpc":"2.0","id":1,"method":"sendTransaction","params":["{}"]}}"#,
            bs58::encode(serialize(&bad_transaction).unwrap()).into_string()
        );
        let res = io.handle_request_sync(&req, meta.clone());
        assert_eq!(
            res,
            Some(
                r#"{"jsonrpc":"2.0","error":{"code":-32602,"message":"invalid transaction: Transaction failed to sanitize accounts offsets correctly"},"id":1}"#.to_string(),
            )
        );
        let mut bad_transaction = system_transaction::transfer(
            &mint_keypair,
            &solana_sdk::pubkey::new_rand(),
            42,
            recent_blockhash,
        );

        // sendTransaction will fail due to poor node health
        health.stub_set_health_status(Some(RpcHealthStatus::Behind { num_slots: 42 }));
        let req = format!(
            r#"{{"jsonrpc":"2.0","id":1,"method":"sendTransaction","params":["{}"]}}"#,
            bs58::encode(serialize(&bad_transaction).unwrap()).into_string()
        );
        let res = io.handle_request_sync(&req, meta.clone());
        assert_eq!(
            res,
            Some(
                r#"{"jsonrpc":"2.0","error":{"code":-32005,"message":"Node is behind by 42 slots","data":{"numSlotsBehind":42}},"id":1}"#.to_string(),
            )
        );
        health.stub_set_health_status(None);

        // sendTransaction will fail due to invalid signature
        bad_transaction.signatures[0] = Signature::default();

        let req = format!(
            r#"{{"jsonrpc":"2.0","id":1,"method":"sendTransaction","params":["{}"]}}"#,
            bs58::encode(serialize(&bad_transaction).unwrap()).into_string()
        );
        let res = io.handle_request_sync(&req, meta.clone());
        assert_eq!(
            res,
            Some(
                r#"{"jsonrpc":"2.0","error":{"code":-32003,"message":"Transaction signature verification failure"},"id":1}"#.to_string(),
            )
        );

        // sendTransaction will now succeed because skipPreflight=true even though it's a bad
        // transaction
        let req = format!(
            r#"{{"jsonrpc":"2.0","id":1,"method":"sendTransaction","params":["{}", {{"skipPreflight": true}}]}}"#,
            bs58::encode(serialize(&bad_transaction).unwrap()).into_string()
        );
        let res = io.handle_request_sync(&req, meta.clone());
        assert_eq!(
            res,
            Some(
                r#"{"jsonrpc":"2.0","result":"1111111111111111111111111111111111111111111111111111111111111111","id":1}"#.to_string(),
            )
        );

        // sendTransaction will fail due to sanitization failure
        bad_transaction.signatures.clear();
        let req = format!(
            r#"{{"jsonrpc":"2.0","id":1,"method":"sendTransaction","params":["{}"]}}"#,
            bs58::encode(serialize(&bad_transaction).unwrap()).into_string()
        );
        let res = io.handle_request_sync(&req, meta);
        assert_eq!(
            res,
            Some(
                r#"{"jsonrpc":"2.0","error":{"code":-32602,"message":"invalid transaction: Transaction failed to sanitize accounts offsets correctly"},"id":1}"#.to_string(),
            )
        );
    }

    #[test]
    fn test_rpc_verify_filter() {
        let filter = RpcFilterType::Memcmp(Memcmp {
            offset: 0,
            bytes: MemcmpEncodedBytes::Base58(
                "13LeFbG6m2EP1fqCj9k66fcXsoTHMMtgr7c78AivUrYD".to_string(),
            ),
            encoding: None,
        });
        assert_eq!(verify_filter(&filter), Ok(()));
        // Invalid base-58
        let filter = RpcFilterType::Memcmp(Memcmp {
            offset: 0,
            bytes: MemcmpEncodedBytes::Base58("III".to_string()),
            encoding: None,
        });
        assert!(verify_filter(&filter).is_err());
    }

    #[test]
    fn test_rpc_verify_pubkey() {
        let pubkey = solana_sdk::pubkey::new_rand();
        assert_eq!(verify_pubkey(&pubkey.to_string()).unwrap(), pubkey);
        let bad_pubkey = "a1b2c3d4";
        assert_eq!(
            verify_pubkey(bad_pubkey),
            Err(Error::invalid_params("Invalid param: WrongSize"))
        );
    }

    #[test]
    fn test_rpc_verify_signature() {
        let tx = system_transaction::transfer(
            &Keypair::new(),
            &solana_sdk::pubkey::new_rand(),
            20,
            hash(&[0]),
        );
        assert_eq!(
            verify_signature(&tx.signatures[0].to_string()).unwrap(),
            tx.signatures[0]
        );
        let bad_signature = "a1b2c3d4";
        assert_eq!(
            verify_signature(bad_signature),
            Err(Error::invalid_params("Invalid param: WrongSize"))
        );
    }

    fn new_bank_forks() -> (Arc<RwLock<BankForks>>, Keypair, Arc<Keypair>) {
        let GenesisConfigInfo {
            mut genesis_config,
            mint_keypair,
            voting_keypair,
            ..
        } = create_genesis_config(TEST_MINT_LAMPORTS);

        genesis_config.rent.lamports_per_byte_year = 50;
        genesis_config.rent.exemption_threshold = 2.0;
        genesis_config.epoch_schedule =
            EpochSchedule::custom(TEST_SLOTS_PER_EPOCH, TEST_SLOTS_PER_EPOCH, false);

        let bank = Bank::new_for_tests(&genesis_config);
        (
            Arc::new(RwLock::new(BankForks::new(bank))),
            mint_keypair,
            Arc::new(voting_keypair),
        )
    }

    #[test]
    fn test_rpc_get_identity() {
        let bob_pubkey = solana_sdk::pubkey::new_rand();
        let RpcHandler {
            io, meta, alice, ..
        } = start_rpc_handler_with_tx(&bob_pubkey);

        let req = r#"{"jsonrpc":"2.0","id":1,"method":"getIdentity"}"#;
        let res = io.handle_request_sync(req, meta);
        let expected = json!({
            "jsonrpc": "2.0",
            "result": {
                "identity": alice.pubkey().to_string()
            },
            "id": 1
        });
        let expected: Response =
            serde_json::from_value(expected).expect("expected response deserialization");
        let result: Response = serde_json::from_str(&res.expect("actual response"))
            .expect("actual response deserialization");
        assert_eq!(expected, result);
    }

    fn test_basic_slot(method: &str, expected: Slot) {
        let bob_pubkey = solana_sdk::pubkey::new_rand();
        let RpcHandler { io, meta, .. } = start_rpc_handler_with_tx(&bob_pubkey);

        let req = format!("{{\"jsonrpc\":\"2.0\",\"id\":1,\"method\":\"{}\"}}", method);
        let res = io.handle_request_sync(&req, meta);

        let json: Value = serde_json::from_str(&res.unwrap()).unwrap();
        let slot: Slot = serde_json::from_value(json["result"].clone()).unwrap();
        assert_eq!(slot, expected);
    }

    #[test]
    fn test_rpc_get_max_slots() {
        test_basic_slot("getMaxRetransmitSlot", 42);
        test_basic_slot("getMaxShredInsertSlot", 43);
    }

    #[test]
    fn test_rpc_get_version() {
        let bob_pubkey = solana_sdk::pubkey::new_rand();
        let RpcHandler { io, meta, .. } = start_rpc_handler_with_tx(&bob_pubkey);

        let req = r#"{"jsonrpc":"2.0","id":1,"method":"getVersion"}"#;
        let res = io.handle_request_sync(req, meta);
        let version = solana_version::Version::default();
        let expected = json!({
            "jsonrpc": "2.0",
            "result": {
                "solana-core": version.to_string(),
                "feature-set": version.feature_set,
            },
            "id": 1
        });
        let expected: Response =
            serde_json::from_value(expected).expect("expected response deserialization");
        let result: Response = serde_json::from_str(&res.expect("actual response"))
            .expect("actual response deserialization");
        assert_eq!(expected, result);
    }

    #[test]
    fn test_rpc_processor_get_block_commitment() {
        let exit = Arc::new(AtomicBool::new(false));
        let validator_exit = create_validator_exit(&exit);
        let bank_forks = new_bank_forks().0;
        let ledger_path = get_tmp_ledger_path!();
        let blockstore = Arc::new(Blockstore::open(&ledger_path).unwrap());

        let commitment_slot0 = BlockCommitment::new([8; MAX_LOCKOUT_HISTORY + 1]);
        let commitment_slot1 = BlockCommitment::new([9; MAX_LOCKOUT_HISTORY + 1]);
        let mut block_commitment: HashMap<u64, BlockCommitment> = HashMap::new();
        block_commitment
            .entry(0)
            .or_insert_with(|| commitment_slot0.clone());
        block_commitment
            .entry(1)
            .or_insert_with(|| commitment_slot1.clone());
        let block_commitment_cache = Arc::new(RwLock::new(BlockCommitmentCache::new(
            block_commitment,
            42,
            CommitmentSlots::new_from_slot(bank_forks.read().unwrap().highest_slot()),
        )));

        let cluster_info = Arc::new(ClusterInfo::new(
            ContactInfo::default(),
            Arc::new(Keypair::new()),
            SocketAddrSpace::Unspecified,
        ));
        let tpu_address = cluster_info.my_contact_info().tpu;
        let (request_processor, receiver) = JsonRpcRequestProcessor::new(
            JsonRpcConfig::default(),
            None,
            bank_forks.clone(),
            block_commitment_cache,
            blockstore,
            validator_exit,
            RpcHealth::stub(),
            cluster_info,
            Hash::default(),
            None,
            OptimisticallyConfirmedBank::locked_from_bank_forks_root(&bank_forks),
            Arc::new(RwLock::new(LargestAccountsCache::new(30))),
            Arc::new(MaxSlots::default()),
            Arc::new(LeaderScheduleCache::default()),
            Arc::new(AtomicU64::default()),
        );
        SendTransactionService::new::<NullTpuInfo>(
            tpu_address,
            &bank_forks,
            None,
            receiver,
            1000,
            1,
        );
        assert_eq!(
            request_processor.get_block_commitment(0),
            RpcBlockCommitment {
                commitment: Some(commitment_slot0.commitment),
                total_stake: 42,
            }
        );
        assert_eq!(
            request_processor.get_block_commitment(1),
            RpcBlockCommitment {
                commitment: Some(commitment_slot1.commitment),
                total_stake: 42,
            }
        );
        assert_eq!(
            request_processor.get_block_commitment(2),
            RpcBlockCommitment {
                commitment: None,
                total_stake: 42,
            }
        );
    }

    #[test]
    fn test_rpc_get_block_commitment() {
        let bob_pubkey = solana_sdk::pubkey::new_rand();
        let RpcHandler {
            io,
            meta,
            block_commitment_cache,
            ..
        } = start_rpc_handler_with_tx(&bob_pubkey);

        let req = r#"{"jsonrpc":"2.0","id":1,"method":"getBlockCommitment","params":[0]}"#;
        let res = io.handle_request_sync(req, meta.clone());
        let result: Response = serde_json::from_str(&res.expect("actual response"))
            .expect("actual response deserialization");
        let RpcBlockCommitment {
            commitment,
            total_stake,
        } = if let Response::Single(res) = result {
            if let Output::Success(res) = res {
                serde_json::from_value(res.result).unwrap()
            } else {
                panic!("Expected success");
            }
        } else {
            panic!("Expected single response");
        };
        assert_eq!(
            commitment,
            block_commitment_cache
                .read()
                .unwrap()
                .get_block_commitment(0)
                .map(|block_commitment| block_commitment.commitment)
        );
        assert_eq!(total_stake, 10);

        let req = r#"{"jsonrpc":"2.0","id":1,"method":"getBlockCommitment","params":[2]}"#;
        let res = io.handle_request_sync(req, meta);
        let result: Response = serde_json::from_str(&res.expect("actual response"))
            .expect("actual response deserialization");
        let commitment_response: RpcBlockCommitment<BlockCommitmentArray> =
            if let Response::Single(res) = result {
                if let Output::Success(res) = res {
                    serde_json::from_value(res.result).unwrap()
                } else {
                    panic!("Expected success");
                }
            } else {
                panic!("Expected single response");
            };
        assert_eq!(commitment_response.commitment, None);
        assert_eq!(commitment_response.total_stake, 10);
    }

    #[test]
    fn test_get_block() {
        let bob_pubkey = solana_sdk::pubkey::new_rand();
        let RpcHandler {
            io,
            mut meta,
            confirmed_block_signatures,
            blockhash,
            ..
        } = start_rpc_handler_with_tx(&bob_pubkey);

        let req = r#"{"jsonrpc":"2.0","id":1,"method":"getBlock","params":[0]}"#;
        let res = io.handle_request_sync(req, meta.clone());
        let result: Value = serde_json::from_str(&res.expect("actual response"))
            .expect("actual response deserialization");
        let confirmed_block: Option<EncodedConfirmedBlock> =
            serde_json::from_value(result["result"].clone()).unwrap();
        let confirmed_block = confirmed_block.unwrap();
        assert_eq!(confirmed_block.transactions.len(), 2);
        assert_eq!(confirmed_block.rewards, vec![]);

        for EncodedTransactionWithStatusMeta { transaction, meta } in
            confirmed_block.transactions.into_iter()
        {
            if let EncodedTransaction::Json(transaction) = transaction {
                if transaction.signatures[0] == confirmed_block_signatures[0].to_string() {
                    let meta = meta.unwrap();
                    let transaction_recent_blockhash = match transaction.message {
                        UiMessage::Parsed(message) => message.recent_blockhash,
                        UiMessage::Raw(message) => message.recent_blockhash,
                    };
                    assert_eq!(transaction_recent_blockhash, blockhash.to_string());
                    assert_eq!(meta.status, Ok(()));
                    assert_eq!(meta.err, None);
                } else if transaction.signatures[0] == confirmed_block_signatures[1].to_string() {
                    let meta = meta.unwrap();
                    assert_eq!(
                        meta.err,
                        Some(TransactionError::InstructionError(
                            0,
                            InstructionError::Custom(1)
                        ))
                    );
                    assert_eq!(
                        meta.status,
                        Err(TransactionError::InstructionError(
                            0,
                            InstructionError::Custom(1)
                        ))
                    );
                } else {
                    assert_eq!(meta, None);
                }
            }
        }

        let req = r#"{"jsonrpc":"2.0","id":1,"method":"getBlock","params":[0,"binary"]}"#;
        let res = io.handle_request_sync(req, meta.clone());
        let result: Value = serde_json::from_str(&res.expect("actual response"))
            .expect("actual response deserialization");
        let confirmed_block: Option<EncodedConfirmedBlock> =
            serde_json::from_value(result["result"].clone()).unwrap();
        let confirmed_block = confirmed_block.unwrap();
        assert_eq!(confirmed_block.transactions.len(), 2);
        assert_eq!(confirmed_block.rewards, vec![]);

        for EncodedTransactionWithStatusMeta { transaction, meta } in
            confirmed_block.transactions.into_iter()
        {
            if let EncodedTransaction::LegacyBinary(transaction) = transaction {
                let decoded_transaction: Transaction =
                    deserialize(&bs58::decode(&transaction).into_vec().unwrap()).unwrap();
                if decoded_transaction.signatures[0] == confirmed_block_signatures[0] {
                    let meta = meta.unwrap();
                    assert_eq!(decoded_transaction.message.recent_blockhash, blockhash);
                    assert_eq!(meta.status, Ok(()));
                    assert_eq!(meta.err, None);
                } else if decoded_transaction.signatures[0] == confirmed_block_signatures[1] {
                    let meta = meta.unwrap();
                    assert_eq!(
                        meta.err,
                        Some(TransactionError::InstructionError(
                            0,
                            InstructionError::Custom(1)
                        ))
                    );
                    assert_eq!(
                        meta.status,
                        Err(TransactionError::InstructionError(
                            0,
                            InstructionError::Custom(1)
                        ))
                    );
                } else {
                    assert_eq!(meta, None);
                }
            }
        }

        // disable rpc-tx-history
        meta.config.enable_rpc_transaction_history = false;
        let req = r#"{"jsonrpc":"2.0","id":1,"method":"getBlock","params":[0]}"#;
        let res = io.handle_request_sync(req, meta);
        assert_eq!(
            res,
            Some(
                r#"{"jsonrpc":"2.0","error":{"code":-32011,"message":"Transaction history is not available from this node"},"id":1}"#.to_string(),
            )
        );
    }

    #[test]
    fn test_get_block_config() {
        let bob_pubkey = solana_sdk::pubkey::new_rand();
        let RpcHandler {
            io,
            meta,
            confirmed_block_signatures,
            ..
        } = start_rpc_handler_with_tx(&bob_pubkey);

        let req = format!(
            r#"{{"jsonrpc":"2.0","id":1,"method":"getBlock","params":[0,{}]}}"#,
            json!(RpcBlockConfig {
                encoding: None,
                transaction_details: Some(TransactionDetails::Signatures),
                rewards: Some(false),
                votes: Some(true),
                commitment: None,
            })
        );
        let res = io.handle_request_sync(&req, meta.clone());
        let result: Value = serde_json::from_str(&res.expect("actual response"))
            .expect("actual response deserialization");
        let confirmed_block: Option<UiConfirmedBlock> =
            serde_json::from_value(result["result"].clone()).unwrap();
        let confirmed_block = confirmed_block.unwrap();
        assert!(confirmed_block.transactions.is_none());
        assert!(confirmed_block.rewards.is_none());
        for (i, signature) in confirmed_block.signatures.unwrap()[..2].iter().enumerate() {
            assert_eq!(*signature, confirmed_block_signatures[i].to_string());
        }

        let req = format!(
            r#"{{"jsonrpc":"2.0","id":1,"method":"getBlock","params":[0,{}]}}"#,
            json!(RpcBlockConfig {
                encoding: None,
                transaction_details: Some(TransactionDetails::None),
                rewards: Some(true),
                votes: Some(false),
                commitment: None,
            })
        );
        let res = io.handle_request_sync(&req, meta);
        let result: Value = serde_json::from_str(&res.expect("actual response"))
            .expect("actual response deserialization");
        let confirmed_block: Option<UiConfirmedBlock> =
            serde_json::from_value(result["result"].clone()).unwrap();
        let confirmed_block = confirmed_block.unwrap();
        assert!(confirmed_block.transactions.is_none());
        assert!(confirmed_block.signatures.is_none());
        assert_eq!(confirmed_block.rewards.unwrap(), vec![]);
    }

    #[test]
    fn test_get_block_production() {
        let bob_pubkey = solana_sdk::pubkey::new_rand();
        let roots = vec![0, 1, 3, 4, 8];
        let RpcHandler {
            io,
            meta,
            block_commitment_cache,
            leader_pubkey,
            ..
        } = start_rpc_handler_with_tx_and_blockstore(&bob_pubkey, roots);
        block_commitment_cache
            .write()
            .unwrap()
            .set_highest_confirmed_root(8);

        let req = r#"{"jsonrpc":"2.0","id":1,"method":"getBlockProduction","params":[]}"#;
        let res = io.handle_request_sync(req, meta.clone());
        let result: Value = serde_json::from_str(&res.expect("actual response"))
            .expect("actual response deserialization");
        let block_production: RpcBlockProduction =
            serde_json::from_value(result["result"]["value"].clone()).unwrap();
        assert_eq!(
            block_production.by_identity.get(&leader_pubkey.to_string()),
            Some(&(9, 5))
        );
        assert_eq!(
            block_production.range,
            RpcBlockProductionRange {
                first_slot: 0,
                last_slot: 8
            }
        );

        let req = format!(
            r#"{{"jsonrpc":"2.0","id":1,"method":"getBlockProduction","params":[{{"identity": "{}"}}]}}"#,
            leader_pubkey
        );
        let res = io.handle_request_sync(&req, meta.clone());
        let result: Value = serde_json::from_str(&res.expect("actual response"))
            .expect("actual response deserialization");
        let block_production: RpcBlockProduction =
            serde_json::from_value(result["result"]["value"].clone()).unwrap();
        assert_eq!(
            block_production.by_identity.get(&leader_pubkey.to_string()),
            Some(&(9, 5))
        );
        assert_eq!(
            block_production.range,
            RpcBlockProductionRange {
                first_slot: 0,
                last_slot: 8
            }
        );

        let req = format!(
            r#"{{"jsonrpc":"2.0","id":1,"method":"getBlockProduction","params":[{{"range": {{"firstSlot": 0, "lastSlot": 4}}, "identity": "{}"}}]}}"#,
            bob_pubkey
        );
        let res = io.handle_request_sync(&req, meta);
        let result: Value = serde_json::from_str(&res.expect("actual response"))
            .expect("actual response deserialization");
        let block_production: RpcBlockProduction =
            serde_json::from_value(result["result"]["value"].clone()).unwrap();
        assert_eq!(
            block_production.by_identity.get(&leader_pubkey.to_string()),
            None
        );
        assert_eq!(
            block_production.range,
            RpcBlockProductionRange {
                first_slot: 0,
                last_slot: 4
            }
        );
    }

    #[test]
    fn test_get_blocks() {
        let bob_pubkey = solana_sdk::pubkey::new_rand();
        let roots = vec![0, 1, 3, 4, 8];
        let RpcHandler {
            io,
            meta,
            block_commitment_cache,
            ..
        } = start_rpc_handler_with_tx_and_blockstore(&bob_pubkey, roots.clone());
        block_commitment_cache
            .write()
            .unwrap()
            .set_highest_confirmed_root(8);

        let req = r#"{"jsonrpc":"2.0","id":1,"method":"getBlocks","params":[0]}"#;
        let res = io.handle_request_sync(req, meta.clone());
        let result: Value = serde_json::from_str(&res.expect("actual response"))
            .expect("actual response deserialization");
        let confirmed_blocks: Vec<Slot> = serde_json::from_value(result["result"].clone()).unwrap();
        assert_eq!(confirmed_blocks, roots[1..].to_vec());

        let req = r#"{"jsonrpc":"2.0","id":1,"method":"getBlocks","params":[2]}"#;
        let res = io.handle_request_sync(req, meta.clone());
        let result: Value = serde_json::from_str(&res.expect("actual response"))
            .expect("actual response deserialization");
        let confirmed_blocks: Vec<Slot> = serde_json::from_value(result["result"].clone()).unwrap();
        assert_eq!(confirmed_blocks, vec![3, 4, 8]);

        let req = r#"{"jsonrpc":"2.0","id":1,"method":"getBlocks","params":[0,4]}"#;
        let res = io.handle_request_sync(req, meta.clone());
        let result: Value = serde_json::from_str(&res.expect("actual response"))
            .expect("actual response deserialization");
        let confirmed_blocks: Vec<Slot> = serde_json::from_value(result["result"].clone()).unwrap();
        assert_eq!(confirmed_blocks, vec![1, 3, 4]);

        let req = r#"{"jsonrpc":"2.0","id":1,"method":"getBlocks","params":[0,7]}"#;
        let res = io.handle_request_sync(req, meta.clone());
        let result: Value = serde_json::from_str(&res.expect("actual response"))
            .expect("actual response deserialization");
        let confirmed_blocks: Vec<Slot> = serde_json::from_value(result["result"].clone()).unwrap();
        assert_eq!(confirmed_blocks, vec![1, 3, 4]);

        let req = r#"{"jsonrpc":"2.0","id":1,"method":"getBlocks","params":[9,11]}"#;
        let res = io.handle_request_sync(req, meta.clone());
        let result: Value = serde_json::from_str(&res.expect("actual response"))
            .expect("actual response deserialization");
        let confirmed_blocks: Vec<Slot> = serde_json::from_value(result["result"].clone()).unwrap();
        assert_eq!(confirmed_blocks, Vec::<Slot>::new());

        block_commitment_cache
            .write()
            .unwrap()
            .set_highest_confirmed_root(std::u64::MAX);
        let req = format!(
            r#"{{"jsonrpc":"2.0","id":1,"method":"getBlocks","params":[0,{}]}}"#,
            MAX_GET_CONFIRMED_BLOCKS_RANGE
        );
        let res = io.handle_request_sync(&req, meta.clone());
        let result: Value = serde_json::from_str(&res.expect("actual response"))
            .expect("actual response deserialization");
        let confirmed_blocks: Vec<Slot> = serde_json::from_value(result["result"].clone()).unwrap();
        assert_eq!(confirmed_blocks, vec![1, 3, 4, 8]);

        let req = format!(
            r#"{{"jsonrpc":"2.0","id":1,"method":"getBlocks","params":[0,{}]}}"#,
            MAX_GET_CONFIRMED_BLOCKS_RANGE + 1
        );
        let res = io.handle_request_sync(&req, meta);
        assert_eq!(
            res,
            Some(
                r#"{"jsonrpc":"2.0","error":{"code":-32602,"message":"Slot range too large; max 500000"},"id":1}"#.to_string(),
            )
        );
    }

    #[test]
    fn test_get_blocks_with_limit() {
        let bob_pubkey = solana_sdk::pubkey::new_rand();
        let roots = vec![0, 1, 3, 4, 8];
        let RpcHandler {
            io,
            meta,
            block_commitment_cache,
            ..
        } = start_rpc_handler_with_tx_and_blockstore(&bob_pubkey, roots);
        block_commitment_cache
            .write()
            .unwrap()
            .set_highest_confirmed_root(8);

        let req = r#"{"jsonrpc":"2.0","id":1,"method":"getBlocksWithLimit","params":[0,500001]}"#;
        let res = io.handle_request_sync(req, meta.clone());
        assert_eq!(
            res,
            Some(
                r#"{"jsonrpc":"2.0","error":{"code":-32602,"message":"Limit too large; max 500000"},"id":1}"#.to_string(),
            )
        );

        let req = r#"{"jsonrpc":"2.0","id":1,"method":"getBlocksWithLimit","params":[0,0]}"#;
        let res = io.handle_request_sync(req, meta.clone());
        let result: Value = serde_json::from_str(&res.expect("actual response"))
            .expect("actual response deserialization");
        let confirmed_blocks: Vec<Slot> = serde_json::from_value(result["result"].clone()).unwrap();
        assert!(confirmed_blocks.is_empty());

        let req = r#"{"jsonrpc":"2.0","id":1,"method":"getBlocksWithLimit","params":[2,2]}"#;
        let res = io.handle_request_sync(req, meta.clone());
        let result: Value = serde_json::from_str(&res.expect("actual response"))
            .expect("actual response deserialization");
        let confirmed_blocks: Vec<Slot> = serde_json::from_value(result["result"].clone()).unwrap();
        assert_eq!(confirmed_blocks, vec![3, 4]);

        let req = r#"{"jsonrpc":"2.0","id":1,"method":"getBlocksWithLimit","params":[2,3]}"#;
        let res = io.handle_request_sync(req, meta.clone());
        let result: Value = serde_json::from_str(&res.expect("actual response"))
            .expect("actual response deserialization");
        let confirmed_blocks: Vec<Slot> = serde_json::from_value(result["result"].clone()).unwrap();
        assert_eq!(confirmed_blocks, vec![3, 4, 8]);

        let req = r#"{"jsonrpc":"2.0","id":1,"method":"getBlocksWithLimit","params":[2,500000]}"#;
        let res = io.handle_request_sync(req, meta.clone());
        let result: Value = serde_json::from_str(&res.expect("actual response"))
            .expect("actual response deserialization");
        let confirmed_blocks: Vec<Slot> = serde_json::from_value(result["result"].clone()).unwrap();
        assert_eq!(confirmed_blocks, vec![3, 4, 8]);

        let req = r#"{"jsonrpc":"2.0","id":1,"method":"getBlocksWithLimit","params":[9,500000]}"#;
        let res = io.handle_request_sync(req, meta);
        let result: Value = serde_json::from_str(&res.expect("actual response"))
            .expect("actual response deserialization");
        let confirmed_blocks: Vec<Slot> = serde_json::from_value(result["result"].clone()).unwrap();
        assert_eq!(confirmed_blocks, Vec::<Slot>::new());
    }

    #[test]
    fn test_get_block_time() {
        let bob_pubkey = solana_sdk::pubkey::new_rand();
        let RpcHandler {
            io,
            meta,
            bank,
            block_commitment_cache,
            bank_forks,
            ..
        } = start_rpc_handler_with_tx_and_blockstore(&bob_pubkey, vec![1, 2, 3, 4, 5, 6, 7]);
        let base_timestamp = bank_forks
            .read()
            .unwrap()
            .get(0)
            .unwrap()
            .unix_timestamp_from_genesis();
        block_commitment_cache
            .write()
            .unwrap()
            .set_highest_confirmed_root(7);

        let slot_duration = slot_duration_from_slots_per_year(bank.slots_per_year());

        let slot = 2;
        let req = format!(
            r#"{{"jsonrpc":"2.0","id":1,"method":"getBlockTime","params":[{}]}}"#,
            slot
        );
        let res = io.handle_request_sync(&req, meta.clone());
        let expected = format!(r#"{{"jsonrpc":"2.0","result":{},"id":1}}"#, base_timestamp);
        let expected: Response =
            serde_json::from_str(&expected).expect("expected response deserialization");
        let result: Response = serde_json::from_str(&res.expect("actual response"))
            .expect("actual response deserialization");
        assert_eq!(expected, result);

        let slot = 7;
        let req = format!(
            r#"{{"jsonrpc":"2.0","id":1,"method":"getBlockTime","params":[{}]}}"#,
            slot
        );
        let res = io.handle_request_sync(&req, meta.clone());
        let expected = format!(
            r#"{{"jsonrpc":"2.0","result":{},"id":1}}"#,
            base_timestamp + (7 * slot_duration).as_secs() as i64
        );
        let expected: Response =
            serde_json::from_str(&expected).expect("expected response deserialization");
        let result: Response = serde_json::from_str(&res.expect("actual response"))
            .expect("actual response deserialization");
        assert_eq!(expected, result);

        let slot = 12345;
        let req = format!(
            r#"{{"jsonrpc":"2.0","id":1,"method":"getBlockTime","params":[{}]}}"#,
            slot
        );
        let res = io.handle_request_sync(&req, meta);
        let expected = r#"{"jsonrpc":"2.0","error":{"code":-32004,"message":"Block not available for slot 12345"},"id":1}"#;
        let expected: Response =
            serde_json::from_str(expected).expect("expected response deserialization");
        let result: Response = serde_json::from_str(&res.expect("actual response"))
            .expect("actual response deserialization");
        assert_eq!(expected, result);
    }

    fn advance_block_commitment_cache(
        block_commitment_cache: &Arc<RwLock<BlockCommitmentCache>>,
        bank_forks: &Arc<RwLock<BankForks>>,
    ) {
        let mut new_block_commitment = BlockCommitmentCache::new(
            HashMap::new(),
            0,
            CommitmentSlots::new_from_slot(bank_forks.read().unwrap().highest_slot()),
        );
        let mut w_block_commitment_cache = block_commitment_cache.write().unwrap();
        std::mem::swap(&mut *w_block_commitment_cache, &mut new_block_commitment);
    }

    #[test]
    fn test_get_vote_accounts() {
        let RpcHandler {
            io,
            meta,
            mut bank,
            bank_forks,
            alice,
            leader_vote_keypair,
            block_commitment_cache,
            ..
        } = start_rpc_handler_with_tx(&solana_sdk::pubkey::new_rand());

        assert_eq!(bank.vote_accounts().len(), 1);

        // Create a vote account with no stake.
        let alice_vote_keypair = Keypair::new();
        let instructions = vote_instruction::create_account(
            &alice.pubkey(),
            &alice_vote_keypair.pubkey(),
            &VoteInit {
                node_pubkey: alice.pubkey(),
                authorized_voter: alice_vote_keypair.pubkey(),
                authorized_withdrawer: alice_vote_keypair.pubkey(),
                commission: 0,
            },
            bank.get_minimum_balance_for_rent_exemption(VoteState::size_of()),
        );

        let message = Message::new(&instructions, Some(&alice.pubkey()));
        let transaction = Transaction::new(
            &[&alice, &alice_vote_keypair],
            message,
            bank.last_blockhash(),
        );
        bank.process_transaction(&transaction)
            .expect("process transaction");
        assert_eq!(bank.vote_accounts().len(), 2);

        // Check getVoteAccounts: the bootstrap validator vote account will be delinquent as it has
        // stake but has never voted, and the vote account with no stake should not be present.
        {
            let req = r#"{"jsonrpc":"2.0","id":1,"method":"getVoteAccounts"}"#;
            let res = io.handle_request_sync(req, meta.clone());
            let result: Value = serde_json::from_str(&res.expect("actual response"))
                .expect("actual response deserialization");

            let vote_account_status: RpcVoteAccountStatus =
                serde_json::from_value(result["result"].clone()).unwrap();

            assert!(vote_account_status.current.is_empty());
            assert_eq!(vote_account_status.delinquent.len(), 1);
            for vote_account_info in vote_account_status.delinquent {
                assert_ne!(vote_account_info.activated_stake, 0);
            }
        }

        let mut advance_bank = || {
            bank.freeze();

            // Votes
            let instructions = [
                vote_instruction::vote(
                    &leader_vote_keypair.pubkey(),
                    &leader_vote_keypair.pubkey(),
                    Vote {
                        slots: vec![bank.slot()],
                        hash: bank.hash(),
                        timestamp: None,
                    },
                ),
                vote_instruction::vote(
                    &alice_vote_keypair.pubkey(),
                    &alice_vote_keypair.pubkey(),
                    Vote {
                        slots: vec![bank.slot()],
                        hash: bank.hash(),
                        timestamp: None,
                    },
                ),
            ];

            bank = bank_forks.write().unwrap().insert(Bank::new_from_parent(
                &bank,
                &Pubkey::default(),
                bank.slot() + 1,
            ));
            advance_block_commitment_cache(&block_commitment_cache, &bank_forks);

            let transaction = Transaction::new_signed_with_payer(
                &instructions,
                Some(&alice.pubkey()),
                &[&alice, &leader_vote_keypair, &alice_vote_keypair],
                bank.last_blockhash(),
            );

            bank.process_transaction(&transaction)
                .expect("process transaction");
        };

        // Advance bank to the next epoch
        for _ in 0..TEST_SLOTS_PER_EPOCH {
            advance_bank();
        }

        let req = format!(
            r#"{{"jsonrpc":"2.0","id":1,"method":"getVoteAccounts","params":{}}}"#,
            json!([CommitmentConfig::processed()])
        );

        let res = io.handle_request_sync(&req, meta.clone());
        let result: Value = serde_json::from_str(&res.expect("actual response"))
            .expect("actual response deserialization");

        let vote_account_status: RpcVoteAccountStatus =
            serde_json::from_value(result["result"].clone()).unwrap();

        // The vote account with no stake should not be present.
        assert!(vote_account_status.delinquent.is_empty());

        // Both accounts should be active and have voting history.
        assert_eq!(vote_account_status.current.len(), 2);
        let leader_info = vote_account_status
            .current
            .iter()
            .find(|x| x.vote_pubkey == leader_vote_keypair.pubkey().to_string())
            .unwrap();
        assert_ne!(leader_info.activated_stake, 0);
        // Subtract one because the last vote always carries over to the next epoch
        let expected_credits = TEST_SLOTS_PER_EPOCH - MAX_LOCKOUT_HISTORY as u64 - 1;
        assert_eq!(
            leader_info.epoch_credits,
            vec![
                (0, expected_credits, 0),
                (1, expected_credits + 1, expected_credits) // one vote in current epoch
            ]
        );

        // Filter request based on the leader:
        {
            let req = format!(
                r#"{{"jsonrpc":"2.0","id":1,"method":"getVoteAccounts","params":{}}}"#,
                json!([RpcGetVoteAccountsConfig {
                    vote_pubkey: Some(leader_vote_keypair.pubkey().to_string()),
                    commitment: Some(CommitmentConfig::processed()),
                    ..RpcGetVoteAccountsConfig::default()
                }])
            );

            let res = io.handle_request_sync(&req, meta.clone());
            let result: Value = serde_json::from_str(&res.expect("actual response"))
                .expect("actual response deserialization");

            let vote_account_status: RpcVoteAccountStatus =
                serde_json::from_value(result["result"].clone()).unwrap();

            assert_eq!(vote_account_status.current.len(), 1);
            assert_eq!(vote_account_status.delinquent.len(), 0);
            for vote_account_info in vote_account_status.current {
                assert_eq!(
                    vote_account_info.vote_pubkey,
                    leader_vote_keypair.pubkey().to_string()
                );
            }
        }

        // Overflow the epoch credits history and ensure only `MAX_RPC_EPOCH_CREDITS_HISTORY`
        // results are returned
        for _ in 0..(TEST_SLOTS_PER_EPOCH * (MAX_RPC_EPOCH_CREDITS_HISTORY) as u64) {
            advance_bank();
        }

        let req = format!(
            r#"{{"jsonrpc":"2.0","id":1,"method":"getVoteAccounts","params":{}}}"#,
            json!([CommitmentConfig::processed()])
        );

        let res = io.handle_request_sync(&req, meta.clone());
        let result: Value = serde_json::from_str(&res.expect("actual response"))
            .expect("actual response deserialization");

        let vote_account_status: RpcVoteAccountStatus =
            serde_json::from_value(result["result"].clone()).unwrap();

        assert!(vote_account_status.delinquent.is_empty());
        assert!(!vote_account_status
            .current
            .iter()
            .any(|x| x.epoch_credits.len() != MAX_RPC_EPOCH_CREDITS_HISTORY));

        // Advance bank with no voting
        bank.freeze();
        bank_forks.write().unwrap().insert(Bank::new_from_parent(
            &bank,
            &Pubkey::default(),
            bank.slot() + TEST_SLOTS_PER_EPOCH,
        ));
        advance_block_commitment_cache(&block_commitment_cache, &bank_forks);

        // The leader vote account should now be delinquent, and the other vote account disappears
        // because it's inactive with no stake
        {
            let req = format!(
                r#"{{"jsonrpc":"2.0","id":1,"method":"getVoteAccounts","params":{}}}"#,
                json!([CommitmentConfig::processed()])
            );

            let res = io.handle_request_sync(&req, meta);
            let result: Value = serde_json::from_str(&res.expect("actual response"))
                .expect("actual response deserialization");

            let vote_account_status: RpcVoteAccountStatus =
                serde_json::from_value(result["result"].clone()).unwrap();

            assert!(vote_account_status.current.is_empty());
            assert_eq!(vote_account_status.delinquent.len(), 1);
            for vote_account_info in vote_account_status.delinquent {
                assert_eq!(
                    vote_account_info.vote_pubkey,
                    leader_vote_keypair.pubkey().to_string()
                );
            }
        }
    }

    #[test]
    fn test_is_finalized() {
        let bank = Arc::new(Bank::default_for_tests());
        let ledger_path = get_tmp_ledger_path!();
        let blockstore = Arc::new(Blockstore::open(&ledger_path).unwrap());
        blockstore.set_roots(vec![0, 1].iter()).unwrap();
        // Build BlockCommitmentCache with rooted slots
        let mut cache0 = BlockCommitment::default();
        cache0.increase_rooted_stake(50);
        let mut cache1 = BlockCommitment::default();
        cache1.increase_rooted_stake(40);
        let mut cache2 = BlockCommitment::default();
        cache2.increase_rooted_stake(20);

        let mut block_commitment = HashMap::new();
        block_commitment.entry(1).or_insert(cache0);
        block_commitment.entry(2).or_insert(cache1);
        block_commitment.entry(3).or_insert(cache2);
        let highest_confirmed_root = 1;
        let block_commitment_cache = BlockCommitmentCache::new(
            block_commitment,
            50,
            CommitmentSlots {
                slot: bank.slot(),
                highest_confirmed_root,
                ..CommitmentSlots::default()
            },
        );

        assert!(is_finalized(&block_commitment_cache, &bank, &blockstore, 0));
        assert!(is_finalized(&block_commitment_cache, &bank, &blockstore, 1));
        assert!(!is_finalized(
            &block_commitment_cache,
            &bank,
            &blockstore,
            2
        ));
        assert!(!is_finalized(
            &block_commitment_cache,
            &bank,
            &blockstore,
            3
        ));
    }

    #[test]
    fn test_token_rpcs() {
        let RpcHandler { io, meta, bank, .. } =
            start_rpc_handler_with_tx(&solana_sdk::pubkey::new_rand());

        let mut account_data = vec![0; TokenAccount::get_packed_len()];
        let mint = SplTokenPubkey::new(&[2; 32]);
        let owner = SplTokenPubkey::new(&[3; 32]);
        let delegate = SplTokenPubkey::new(&[4; 32]);
        let token_account = TokenAccount {
            mint,
            owner,
            delegate: COption::Some(delegate),
            amount: 420,
            state: TokenAccountState::Initialized,
            is_native: COption::None,
            delegated_amount: 30,
            close_authority: COption::Some(owner),
        };
        TokenAccount::pack(token_account, &mut account_data).unwrap();
        let token_account = AccountSharedData::from(Account {
            lamports: 111,
            data: account_data.to_vec(),
            owner: spl_token_id(),
            ..Account::default()
        });
        let token_account_pubkey = solana_sdk::pubkey::new_rand();
        bank.store_account(&token_account_pubkey, &token_account);

        // Add the mint
        let mut mint_data = vec![0; Mint::get_packed_len()];
        let mint_state = Mint {
            mint_authority: COption::Some(owner),
            supply: 500,
            decimals: 2,
            is_initialized: true,
            freeze_authority: COption::Some(owner),
        };
        Mint::pack(mint_state, &mut mint_data).unwrap();
        let mint_account = AccountSharedData::from(Account {
            lamports: 111,
            data: mint_data.to_vec(),
            owner: spl_token_id(),
            ..Account::default()
        });
        bank.store_account(&Pubkey::from_str(&mint.to_string()).unwrap(), &mint_account);

        let req = format!(
            r#"{{"jsonrpc":"2.0","id":1,"method":"getTokenAccountBalance","params":["{}"]}}"#,
            token_account_pubkey,
        );
        let res = io.handle_request_sync(&req, meta.clone());
        let result: Value = serde_json::from_str(&res.expect("actual response"))
            .expect("actual response deserialization");
        let balance: UiTokenAmount =
            serde_json::from_value(result["result"]["value"].clone()).unwrap();
        let error = f64::EPSILON;
        assert!((balance.ui_amount.unwrap() - 4.2).abs() < error);
        assert_eq!(balance.amount, 420.to_string());
        assert_eq!(balance.decimals, 2);
        assert_eq!(balance.ui_amount_string, "4.2".to_string());

        // Test non-existent token account
        let req = format!(
            r#"{{"jsonrpc":"2.0","id":1,"method":"getTokenAccountBalance","params":["{}"]}}"#,
            solana_sdk::pubkey::new_rand(),
        );
        let res = io.handle_request_sync(&req, meta.clone());
        let result: Value = serde_json::from_str(&res.expect("actual response"))
            .expect("actual response deserialization");
        assert!(result.get("error").is_some());

        // Test get token supply, pulls supply from mint
        let req = format!(
            r#"{{"jsonrpc":"2.0","id":1,"method":"getTokenSupply","params":["{}"]}}"#,
            mint,
        );
        let res = io.handle_request_sync(&req, meta.clone());
        let result: Value = serde_json::from_str(&res.expect("actual response"))
            .expect("actual response deserialization");
        let supply: UiTokenAmount =
            serde_json::from_value(result["result"]["value"].clone()).unwrap();
        let error = f64::EPSILON;
        assert!((supply.ui_amount.unwrap() - 5.0).abs() < error);
        assert_eq!(supply.amount, 500.to_string());
        assert_eq!(supply.decimals, 2);
        assert_eq!(supply.ui_amount_string, "5".to_string());

        // Test non-existent mint address
        let req = format!(
            r#"{{"jsonrpc":"2.0","id":1,"method":"getTokenSupply","params":["{}"]}}"#,
            solana_sdk::pubkey::new_rand(),
        );
        let res = io.handle_request_sync(&req, meta.clone());
        let result: Value = serde_json::from_str(&res.expect("actual response"))
            .expect("actual response deserialization");
        assert!(result.get("error").is_some());

        // Add another token account with the same owner, delegate, and mint
        let other_token_account_pubkey = solana_sdk::pubkey::new_rand();
        bank.store_account(&other_token_account_pubkey, &token_account);

        // Add another token account with the same owner and delegate but different mint
        let mut account_data = vec![0; TokenAccount::get_packed_len()];
        let new_mint = SplTokenPubkey::new(&[5; 32]);
        let token_account = TokenAccount {
            mint: new_mint,
            owner,
            delegate: COption::Some(delegate),
            amount: 42,
            state: TokenAccountState::Initialized,
            is_native: COption::None,
            delegated_amount: 30,
            close_authority: COption::Some(owner),
        };
        TokenAccount::pack(token_account, &mut account_data).unwrap();
        let token_account = AccountSharedData::from(Account {
            lamports: 111,
            data: account_data.to_vec(),
            owner: spl_token_id(),
            ..Account::default()
        });
        let token_with_different_mint_pubkey = solana_sdk::pubkey::new_rand();
        bank.store_account(&token_with_different_mint_pubkey, &token_account);

        // Test getTokenAccountsByOwner with Token program id returns all accounts, regardless of Mint address
        let req = format!(
            r#"{{
                "jsonrpc":"2.0",
                "id":1,
                "method":"getTokenAccountsByOwner",
                "params":["{}", {{"programId": "{}"}}, {{"encoding":"base64"}}]
            }}"#,
            owner,
            spl_token_id(),
        );
        let res = io.handle_request_sync(&req, meta.clone());
        let result: Value = serde_json::from_str(&res.expect("actual response"))
            .expect("actual response deserialization");
        let accounts: Vec<RpcKeyedAccount> =
            serde_json::from_value(result["result"]["value"].clone()).unwrap();
        assert_eq!(accounts.len(), 3);

        // Test getTokenAccountsByOwner with jsonParsed encoding doesn't return accounts with invalid mints
        let req = format!(
            r#"{{
                "jsonrpc":"2.0",
                "id":1,
                "method":"getTokenAccountsByOwner",
                "params":["{}", {{"programId": "{}"}}, {{"encoding": "jsonParsed"}}]
            }}"#,
            owner,
            spl_token_id(),
        );
        let res = io.handle_request_sync(&req, meta.clone());
        let result: Value = serde_json::from_str(&res.expect("actual response"))
            .expect("actual response deserialization");
        let accounts: Vec<RpcKeyedAccount> =
            serde_json::from_value(result["result"]["value"].clone()).unwrap();
        assert_eq!(accounts.len(), 2);

        // Test getProgramAccounts with jsonParsed encoding returns mints, but doesn't return accounts with invalid mints
        let req = format!(
            r#"{{
                "jsonrpc":"2.0",
                "id":1,
                "method":"getProgramAccounts",
                "params":["{}", {{"encoding": "jsonParsed"}}]
            }}"#,
            spl_token_id(),
        );
        let res = io.handle_request_sync(&req, meta.clone());
        let result: Value = serde_json::from_str(&res.expect("actual response"))
            .expect("actual response deserialization");
        let accounts: Vec<RpcKeyedAccount> =
            serde_json::from_value(result["result"].clone()).unwrap();
        assert_eq!(accounts.len(), 4);

        // Test returns only mint accounts
        let req = format!(
            r#"{{
                "jsonrpc":"2.0",
                "id":1,"method":"getTokenAccountsByOwner",
                "params":["{}", {{"mint": "{}"}}, {{"encoding":"base64"}}]
            }}"#,
            owner, mint,
        );
        let res = io.handle_request_sync(&req, meta.clone());
        let result: Value = serde_json::from_str(&res.expect("actual response"))
            .expect("actual response deserialization");
        let accounts: Vec<RpcKeyedAccount> =
            serde_json::from_value(result["result"]["value"].clone()).unwrap();
        assert_eq!(accounts.len(), 2);

        // Test non-existent Mint/program id
        let req = format!(
            r#"{{
                "jsonrpc":"2.0",
                "id":1,
                "method":"getTokenAccountsByOwner",
                "params":["{}", {{"programId": "{}"}}]
            }}"#,
            owner,
            solana_sdk::pubkey::new_rand(),
        );
        let res = io.handle_request_sync(&req, meta.clone());
        let result: Value = serde_json::from_str(&res.expect("actual response"))
            .expect("actual response deserialization");
        assert!(result.get("error").is_some());
        let req = format!(
            r#"{{
                "jsonrpc":"2.0",
                "id":1,
                "method":"getTokenAccountsByOwner",
                "params":["{}", {{"mint": "{}"}}]
            }}"#,
            owner,
            solana_sdk::pubkey::new_rand(),
        );
        let res = io.handle_request_sync(&req, meta.clone());
        let result: Value = serde_json::from_str(&res.expect("actual response"))
            .expect("actual response deserialization");
        assert!(result.get("error").is_some());

        // Test non-existent Owner
        let req = format!(
            r#"{{
                "jsonrpc":"2.0",
                "id":1,
                "method":"getTokenAccountsByOwner",
                "params":["{}", {{"programId": "{}"}}]
            }}"#,
            solana_sdk::pubkey::new_rand(),
            spl_token_id(),
        );
        let res = io.handle_request_sync(&req, meta.clone());
        let result: Value = serde_json::from_str(&res.expect("actual response"))
            .expect("actual response deserialization");
        let accounts: Vec<RpcKeyedAccount> =
            serde_json::from_value(result["result"]["value"].clone()).unwrap();
        assert!(accounts.is_empty());

        // Test getTokenAccountsByDelegate with Token program id returns all accounts, regardless of Mint address
        let req = format!(
            r#"{{
                "jsonrpc":"2.0",
                "id":1,
                "method":"getTokenAccountsByDelegate",
                "params":["{}", {{"programId": "{}"}}, {{"encoding":"base64"}}]
            }}"#,
            delegate,
            spl_token_id(),
        );
        let res = io.handle_request_sync(&req, meta.clone());
        let result: Value = serde_json::from_str(&res.expect("actual response"))
            .expect("actual response deserialization");
        let accounts: Vec<RpcKeyedAccount> =
            serde_json::from_value(result["result"]["value"].clone()).unwrap();
        assert_eq!(accounts.len(), 3);

        // Test returns only mint accounts
        let req = format!(
            r#"{{
                "jsonrpc":"2.0",
                "id":1,"method":
                "getTokenAccountsByDelegate",
                "params":["{}", {{"mint": "{}"}}, {{"encoding":"base64"}}]
            }}"#,
            delegate, mint,
        );
        let res = io.handle_request_sync(&req, meta.clone());
        let result: Value = serde_json::from_str(&res.expect("actual response"))
            .expect("actual response deserialization");
        let accounts: Vec<RpcKeyedAccount> =
            serde_json::from_value(result["result"]["value"].clone()).unwrap();
        assert_eq!(accounts.len(), 2);

        // Test non-existent Mint/program id
        let req = format!(
            r#"{{
                "jsonrpc":"2.0",
                "id":1,
                "method":"getTokenAccountsByDelegate",
                "params":["{}", {{"programId": "{}"}}]
            }}"#,
            delegate,
            solana_sdk::pubkey::new_rand(),
        );
        let res = io.handle_request_sync(&req, meta.clone());
        let result: Value = serde_json::from_str(&res.expect("actual response"))
            .expect("actual response deserialization");
        assert!(result.get("error").is_some());
        let req = format!(
            r#"{{
                "jsonrpc":"2.0",
                "id":1,
                "method":"getTokenAccountsByDelegate",
                "params":["{}", {{"mint": "{}"}}]
            }}"#,
            delegate,
            solana_sdk::pubkey::new_rand(),
        );
        let res = io.handle_request_sync(&req, meta.clone());
        let result: Value = serde_json::from_str(&res.expect("actual response"))
            .expect("actual response deserialization");
        assert!(result.get("error").is_some());

        // Test non-existent Delegate
        let req = format!(
            r#"{{
                "jsonrpc":"2.0",
                "id":1,
                "method":"getTokenAccountsByDelegate",
                "params":["{}", {{"programId": "{}"}}]
            }}"#,
            solana_sdk::pubkey::new_rand(),
            spl_token_id(),
        );
        let res = io.handle_request_sync(&req, meta.clone());
        let result: Value = serde_json::from_str(&res.expect("actual response"))
            .expect("actual response deserialization");
        let accounts: Vec<RpcKeyedAccount> =
            serde_json::from_value(result["result"]["value"].clone()).unwrap();
        assert!(accounts.is_empty());

        // Add new_mint, and another token account on new_mint with different balance
        let mut mint_data = vec![0; Mint::get_packed_len()];
        let mint_state = Mint {
            mint_authority: COption::Some(owner),
            supply: 500,
            decimals: 2,
            is_initialized: true,
            freeze_authority: COption::Some(owner),
        };
        Mint::pack(mint_state, &mut mint_data).unwrap();
        let mint_account = AccountSharedData::from(Account {
            lamports: 111,
            data: mint_data.to_vec(),
            owner: spl_token_id(),
            ..Account::default()
        });
        bank.store_account(
            &Pubkey::from_str(&new_mint.to_string()).unwrap(),
            &mint_account,
        );
        let mut account_data = vec![0; TokenAccount::get_packed_len()];
        let token_account = TokenAccount {
            mint: new_mint,
            owner,
            delegate: COption::Some(delegate),
            amount: 10,
            state: TokenAccountState::Initialized,
            is_native: COption::None,
            delegated_amount: 30,
            close_authority: COption::Some(owner),
        };
        TokenAccount::pack(token_account, &mut account_data).unwrap();
        let token_account = AccountSharedData::from(Account {
            lamports: 111,
            data: account_data.to_vec(),
            owner: spl_token_id(),
            ..Account::default()
        });
        let token_with_smaller_balance = solana_sdk::pubkey::new_rand();
        bank.store_account(&token_with_smaller_balance, &token_account);

        // Test largest token accounts
        let req = format!(
            r#"{{"jsonrpc":"2.0","id":1,"method":"getTokenLargestAccounts","params":["{}"]}}"#,
            new_mint,
        );
        let res = io.handle_request_sync(&req, meta);
        let result: Value = serde_json::from_str(&res.expect("actual response"))
            .expect("actual response deserialization");
        let largest_accounts: Vec<RpcTokenAccountBalance> =
            serde_json::from_value(result["result"]["value"].clone()).unwrap();
        assert_eq!(
            largest_accounts,
            vec![
                RpcTokenAccountBalance {
                    address: token_with_different_mint_pubkey.to_string(),
                    amount: UiTokenAmount {
                        ui_amount: Some(0.42),
                        decimals: 2,
                        amount: "42".to_string(),
                        ui_amount_string: "0.42".to_string(),
                    }
                },
                RpcTokenAccountBalance {
                    address: token_with_smaller_balance.to_string(),
                    amount: UiTokenAmount {
                        ui_amount: Some(0.1),
                        decimals: 2,
                        amount: "10".to_string(),
                        ui_amount_string: "0.1".to_string(),
                    }
                }
            ]
        );
    }

    #[test]
    fn test_token_parsing() {
        let RpcHandler { io, meta, bank, .. } =
            start_rpc_handler_with_tx(&solana_sdk::pubkey::new_rand());

        let mut account_data = vec![0; TokenAccount::get_packed_len()];
        let mint = SplTokenPubkey::new(&[2; 32]);
        let owner = SplTokenPubkey::new(&[3; 32]);
        let delegate = SplTokenPubkey::new(&[4; 32]);
        let token_account = TokenAccount {
            mint,
            owner,
            delegate: COption::Some(delegate),
            amount: 420,
            state: TokenAccountState::Initialized,
            is_native: COption::Some(10),
            delegated_amount: 30,
            close_authority: COption::Some(owner),
        };
        TokenAccount::pack(token_account, &mut account_data).unwrap();
        let token_account = AccountSharedData::from(Account {
            lamports: 111,
            data: account_data.to_vec(),
            owner: spl_token_id(),
            ..Account::default()
        });
        let token_account_pubkey = solana_sdk::pubkey::new_rand();
        bank.store_account(&token_account_pubkey, &token_account);

        // Add the mint
        let mut mint_data = vec![0; Mint::get_packed_len()];
        let mint_state = Mint {
            mint_authority: COption::Some(owner),
            supply: 500,
            decimals: 2,
            is_initialized: true,
            freeze_authority: COption::Some(owner),
        };
        Mint::pack(mint_state, &mut mint_data).unwrap();
        let mint_account = AccountSharedData::from(Account {
            lamports: 111,
            data: mint_data.to_vec(),
            owner: spl_token_id(),
            ..Account::default()
        });
        bank.store_account(&Pubkey::from_str(&mint.to_string()).unwrap(), &mint_account);

        let req = format!(
            r#"{{"jsonrpc":"2.0","id":1,"method":"getAccountInfo","params":["{}", {{"encoding": "jsonParsed"}}]}}"#,
            token_account_pubkey,
        );
        let res = io.handle_request_sync(&req, meta.clone());
        let result: Value = serde_json::from_str(&res.expect("actual response"))
            .expect("actual response deserialization");
        assert_eq!(
            result["result"]["value"]["data"],
            json!({
                "program": "spl-token",
                "space": TokenAccount::get_packed_len(),
                "parsed": {
                    "type": "account",
                    "info": {
                        "mint": mint.to_string(),
                        "owner": owner.to_string(),
                        "tokenAmount": {
                            "uiAmount": 4.2,
                            "decimals": 2,
                            "amount": "420",
                            "uiAmountString": "4.2",
                        },
                        "delegate": delegate.to_string(),
                        "state": "initialized",
                        "isNative": true,
                        "rentExemptReserve": {
                            "uiAmount": 0.1,
                            "decimals": 2,
                            "amount": "10",
                            "uiAmountString": "0.1",
                        },
                        "delegatedAmount": {
                            "uiAmount": 0.3,
                            "decimals": 2,
                            "amount": "30",
                            "uiAmountString": "0.3",
                        },
                        "closeAuthority": owner.to_string(),
                    }
                }
            })
        );

        // Test Mint
        let req = format!(
            r#"{{"jsonrpc":"2.0","id":1,"method":"getAccountInfo","params":["{}", {{"encoding": "jsonParsed"}}]}}"#,
            mint,
        );
        let res = io.handle_request_sync(&req, meta);
        let result: Value = serde_json::from_str(&res.expect("actual response"))
            .expect("actual response deserialization");
        assert_eq!(
            result["result"]["value"]["data"],
            json!({
                "program": "spl-token",
                "space": Mint::get_packed_len(),
                "parsed": {
                    "type": "mint",
                    "info": {
                        "mintAuthority": owner.to_string(),
                        "decimals": 2,
                        "supply": "500".to_string(),
                        "isInitialized": true,
                        "freezeAuthority": owner.to_string(),
                    }
                }
            })
        );
    }

    #[test]
    fn test_get_spl_token_owner_filter() {
        let owner = Pubkey::new_unique();
        assert_eq!(
            get_spl_token_owner_filter(
                &Pubkey::from_str("TokenkegQfeZyiNwAJbNbGKPFXCWuBvf9Ss623VQ5DA").unwrap(),
                &[
                    RpcFilterType::Memcmp(Memcmp {
                        offset: 32,
                        bytes: MemcmpEncodedBytes::Bytes(owner.to_bytes().to_vec()),
                        encoding: None
                    }),
                    RpcFilterType::DataSize(165)
                ],
            )
            .unwrap(),
            owner
        );

        // Filtering on mint instead of owner
        assert!(get_spl_token_owner_filter(
            &Pubkey::from_str("TokenkegQfeZyiNwAJbNbGKPFXCWuBvf9Ss623VQ5DA").unwrap(),
            &[
                RpcFilterType::Memcmp(Memcmp {
                    offset: 0,
                    bytes: MemcmpEncodedBytes::Bytes(owner.to_bytes().to_vec()),
                    encoding: None
                }),
                RpcFilterType::DataSize(165)
            ],
        )
        .is_none());

        // Wrong program id
        assert!(get_spl_token_owner_filter(
            &Pubkey::new_unique(),
            &[
                RpcFilterType::Memcmp(Memcmp {
                    offset: 32,
                    bytes: MemcmpEncodedBytes::Bytes(owner.to_bytes().to_vec()),
                    encoding: None
                }),
                RpcFilterType::DataSize(165)
            ],
        )
        .is_none());
    }

    #[test]
    fn test_rpc_single_gossip() {
        let exit = Arc::new(AtomicBool::new(false));
        let validator_exit = create_validator_exit(&exit);
        let ledger_path = get_tmp_ledger_path!();
        let blockstore = Arc::new(Blockstore::open(&ledger_path).unwrap());
        let block_commitment_cache = Arc::new(RwLock::new(BlockCommitmentCache::default()));
        let cluster_info = Arc::new(ClusterInfo::new(
            ContactInfo::default(),
            Arc::new(Keypair::new()),
            SocketAddrSpace::Unspecified,
        ));
        let GenesisConfigInfo { genesis_config, .. } = create_genesis_config(100);
        let bank = Bank::new_for_tests(&genesis_config);

        let bank_forks = Arc::new(RwLock::new(BankForks::new(bank)));
        let bank0 = bank_forks.read().unwrap().get(0).unwrap().clone();
        let bank1 = Bank::new_from_parent(&bank0, &Pubkey::default(), 1);
        bank_forks.write().unwrap().insert(bank1);
        let bank1 = bank_forks.read().unwrap().get(1).unwrap().clone();
        let bank2 = Bank::new_from_parent(&bank1, &Pubkey::default(), 2);
        bank_forks.write().unwrap().insert(bank2);
        let bank2 = bank_forks.read().unwrap().get(2).unwrap().clone();
        let bank3 = Bank::new_from_parent(&bank2, &Pubkey::default(), 3);
        bank_forks.write().unwrap().insert(bank3);

        let optimistically_confirmed_bank =
            OptimisticallyConfirmedBank::locked_from_bank_forks_root(&bank_forks);
        let mut pending_optimistically_confirmed_banks = HashSet::new();
        let max_complete_transaction_status_slot = Arc::new(AtomicU64::default());
        let subscriptions = Arc::new(RpcSubscriptions::new_for_tests(
            &exit,
            max_complete_transaction_status_slot,
            bank_forks.clone(),
            block_commitment_cache.clone(),
            optimistically_confirmed_bank.clone(),
        ));

        let (meta, _receiver) = JsonRpcRequestProcessor::new(
            JsonRpcConfig::default(),
            None,
            bank_forks.clone(),
            block_commitment_cache,
            blockstore,
            validator_exit,
            RpcHealth::stub(),
            cluster_info,
            Hash::default(),
            None,
            optimistically_confirmed_bank.clone(),
            Arc::new(RwLock::new(LargestAccountsCache::new(30))),
            Arc::new(MaxSlots::default()),
            Arc::new(LeaderScheduleCache::default()),
            Arc::new(AtomicU64::default()),
        );

        let mut io = MetaIoHandler::default();
        io.extend_with(rpc_minimal::MinimalImpl.to_delegate());
        io.extend_with(rpc_full::FullImpl.to_delegate());

        let req =
            r#"{"jsonrpc":"2.0","id":1,"method":"getSlot","params":[{"commitment":"confirmed"}]}"#;
        let res = io.handle_request_sync(req, meta.clone());
        let json: Value = serde_json::from_str(&res.unwrap()).unwrap();
        let slot: Slot = serde_json::from_value(json["result"].clone()).unwrap();
        assert_eq!(slot, 0);
        let mut highest_confirmed_slot: Slot = 0;
        let mut last_notified_confirmed_slot: Slot = 0;

        OptimisticallyConfirmedBankTracker::process_notification(
            BankNotification::OptimisticallyConfirmed(2),
            &bank_forks,
            &optimistically_confirmed_bank,
            &subscriptions,
            &mut pending_optimistically_confirmed_banks,
            &mut last_notified_confirmed_slot,
            &mut highest_confirmed_slot,
            &None,
        );
        let req =
            r#"{"jsonrpc":"2.0","id":1,"method":"getSlot","params":[{"commitment": "confirmed"}]}"#;
        let res = io.handle_request_sync(req, meta.clone());
        let json: Value = serde_json::from_str(&res.unwrap()).unwrap();
        let slot: Slot = serde_json::from_value(json["result"].clone()).unwrap();
        assert_eq!(slot, 2);

        // Test rollback does not appear to happen, even if slots are notified out of order
        OptimisticallyConfirmedBankTracker::process_notification(
            BankNotification::OptimisticallyConfirmed(1),
            &bank_forks,
            &optimistically_confirmed_bank,
            &subscriptions,
            &mut pending_optimistically_confirmed_banks,
            &mut last_notified_confirmed_slot,
            &mut highest_confirmed_slot,
            &None,
        );
        let req =
            r#"{"jsonrpc":"2.0","id":1,"method":"getSlot","params":[{"commitment": "confirmed"}]}"#;
        let res = io.handle_request_sync(req, meta.clone());
        let json: Value = serde_json::from_str(&res.unwrap()).unwrap();
        let slot: Slot = serde_json::from_value(json["result"].clone()).unwrap();
        assert_eq!(slot, 2);

        // Test bank will only be cached when frozen
        OptimisticallyConfirmedBankTracker::process_notification(
            BankNotification::OptimisticallyConfirmed(3),
            &bank_forks,
            &optimistically_confirmed_bank,
            &subscriptions,
            &mut pending_optimistically_confirmed_banks,
            &mut last_notified_confirmed_slot,
            &mut highest_confirmed_slot,
            &None,
        );
        let req =
            r#"{"jsonrpc":"2.0","id":1,"method":"getSlot","params":[{"commitment": "confirmed"}]}"#;
        let res = io.handle_request_sync(req, meta.clone());
        let json: Value = serde_json::from_str(&res.unwrap()).unwrap();
        let slot: Slot = serde_json::from_value(json["result"].clone()).unwrap();
        assert_eq!(slot, 2);

        // Test freezing an optimistically confirmed bank will update cache
        let bank3 = bank_forks.read().unwrap().get(3).unwrap().clone();
        OptimisticallyConfirmedBankTracker::process_notification(
            BankNotification::Frozen(bank3),
            &bank_forks,
            &optimistically_confirmed_bank,
            &subscriptions,
            &mut pending_optimistically_confirmed_banks,
            &mut last_notified_confirmed_slot,
            &mut highest_confirmed_slot,
            &None,
        );
        let req =
            r#"{"jsonrpc":"2.0","id":1,"method":"getSlot","params":[{"commitment": "confirmed"}]}"#;
        let res = io.handle_request_sync(req, meta);
        let json: Value = serde_json::from_str(&res.unwrap()).unwrap();
        let slot: Slot = serde_json::from_value(json["result"].clone()).unwrap();
        assert_eq!(slot, 3);
    }

    #[test]
    fn test_worst_case_encoded_tx_goldens() {
        let ff_tx = vec![0xffu8; PACKET_DATA_SIZE];
        let tx58 = bs58::encode(&ff_tx).into_string();
        assert_eq!(tx58.len(), MAX_BASE58_SIZE);
        let tx64 = base64::encode(&ff_tx);
        assert_eq!(tx64.len(), MAX_BASE64_SIZE);
    }

    #[test]
    fn test_decode_and_deserialize_too_large_payloads_fail() {
        // +2 because +1 still fits in base64 encoded worst-case
        let too_big = PACKET_DATA_SIZE + 2;
        let tx_ser = vec![0xffu8; too_big];
        let tx58 = bs58::encode(&tx_ser).into_string();
        let tx58_len = tx58.len();
        let expect58 = Error::invalid_params(format!(
            "encoded solana_sdk::transaction::Transaction too large: {} bytes (max: encoded/raw {}/{})",
            tx58_len, MAX_BASE58_SIZE, PACKET_DATA_SIZE,
        ));
        assert_eq!(
            decode_and_deserialize::<Transaction>(tx58, UiTransactionEncoding::Base58).unwrap_err(),
            expect58
        );
        let tx64 = base64::encode(&tx_ser);
        let tx64_len = tx64.len();
        let expect64 = Error::invalid_params(format!(
            "encoded solana_sdk::transaction::Transaction too large: {} bytes (max: encoded/raw {}/{})",
            tx64_len, MAX_BASE64_SIZE, PACKET_DATA_SIZE,
        ));
        assert_eq!(
            decode_and_deserialize::<Transaction>(tx64, UiTransactionEncoding::Base64).unwrap_err(),
            expect64
        );
        let too_big = PACKET_DATA_SIZE + 1;
        let tx_ser = vec![0x00u8; too_big];
        let tx58 = bs58::encode(&tx_ser).into_string();
        let expect = Error::invalid_params(format!(
            "encoded solana_sdk::transaction::Transaction too large: {} bytes (max: {} bytes)",
            too_big, PACKET_DATA_SIZE
        ));
        assert_eq!(
            decode_and_deserialize::<Transaction>(tx58, UiTransactionEncoding::Base58).unwrap_err(),
            expect
        );
        let tx64 = base64::encode(&tx_ser);
        assert_eq!(
            decode_and_deserialize::<Transaction>(tx64, UiTransactionEncoding::Base64).unwrap_err(),
            expect
        );
    }

    #[test]
    fn test_sanitize_unsanitary() {
        let unsanitary_tx58 = "ju9xZWuDBX4pRxX2oZkTjxU5jB4SSTgEGhX8bQ8PURNzyzqKMPPpNvWihx8zUe\
             FfrbVNoAaEsNKZvGzAnTDy5bhNT9kt6KFCTBixpvrLCzg4M5UdFUQYrn1gdgjX\
             pLHxcaShD81xBNaFDgnA2nkkdHnKtZt4hVSfKAmw3VRZbjrZ7L2fKZBx21CwsG\
             hD6onjM2M3qZW5C8J6d1pj41MxKmZgPBSha3MyKkNLkAGFASK"
            .to_string();

        let unsanitary_versioned_tx = decode_and_deserialize::<VersionedTransaction>(
            unsanitary_tx58,
            UiTransactionEncoding::Base58,
        )
        .unwrap()
        .1;
        let expect58 = Error::invalid_params(
            "invalid transaction: Transaction failed to sanitize accounts offsets correctly"
                .to_string(),
        );
        assert_eq!(
            sanitize_transaction(unsanitary_versioned_tx).unwrap_err(),
            expect58
        );
    }
}<|MERGE_RESOLUTION|>--- conflicted
+++ resolved
@@ -1007,17 +1007,12 @@
                     let legacy_block = confirmed_block
                         .into_legacy_block()
                         .ok_or(RpcCustomError::UnsupportedTransactionVersion)?;
-<<<<<<< HEAD
-                    let mut confirmed_block = confirmed_block.configure(
+                    let mut confirmed_block = legacy_block.configure(
                         encoding,
                         transaction_details,
                         show_rewards,
                         show_votes,
                     );
-=======
-                    let mut confirmed_block =
-                        legacy_block.configure(encoding, transaction_details, show_rewards);
->>>>>>> d5dec989
                     if slot == 0 {
                         confirmed_block.block_time = Some(self.genesis_creation_time());
                         confirmed_block.block_height = Some(0);
@@ -1066,17 +1061,13 @@
                                     }
                                 }
                             }
-<<<<<<< HEAD
-                            Ok(confirmed_block.configure(
+
+                            Ok(legacy_block.configure(
                                 encoding,
                                 transaction_details,
                                 show_rewards,
                                 show_votes,
                             ))
-=======
-
-                            Ok(legacy_block.configure(encoding, transaction_details, show_rewards))
->>>>>>> d5dec989
                         })
                         .transpose();
                 }
