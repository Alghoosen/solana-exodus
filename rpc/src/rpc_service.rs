//! The `rpc_service` module implements the Solana JSON RPC service.

use {
    crate::{
        cluster_tpu_info::ClusterTpuInfo,
        max_slots::MaxSlots,
        optimistically_confirmed_bank_tracker::OptimisticallyConfirmedBank,
        rpc::{
            rpc_accounts::*, rpc_bank::*, rpc_deprecated_v1_7::*, rpc_deprecated_v1_9::*,
            rpc_full::*, rpc_minimal::*, rpc_obsolete_v1_7::*, *,
        },
        rpc_health::*,
    },
    crossbeam_channel::unbounded,
    jsonrpc_core::{futures::prelude::*, MetaIoHandler},
    jsonrpc_http_server::{
        hyper, AccessControlAllowOrigin, CloseHandle, DomainsValidation, RequestMiddleware,
        RequestMiddlewareAction, ServerBuilder,
    },
    regex::Regex,
    solana_client::rpc_cache::LargestAccountsCache,
    solana_gossip::cluster_info::ClusterInfo,
    solana_ledger::{
        bigtable_upload::ConfirmedBlockUploadConfig,
        bigtable_upload_service::BigTableUploadService, blockstore::Blockstore,
        leader_schedule_cache::LeaderScheduleCache,
    },
    solana_metrics::inc_new_counter_info,
    solana_perf::thread::renice_this_thread,
    solana_poh::poh_recorder::PohRecorder,
    solana_runtime::{
        bank_forks::BankForks, commitment::BlockCommitmentCache,
        snapshot_archive_info::SnapshotArchiveInfoGetter, snapshot_config::SnapshotConfig,
        snapshot_utils,
    },
    solana_sdk::{
        exit::Exit, genesis_config::DEFAULT_GENESIS_DOWNLOAD_PATH, hash::Hash,
        native_token::lamports_to_sol, pubkey::Pubkey,
    },
    solana_send_transaction_service::send_transaction_service::{self, SendTransactionService},
    solana_storage_bigtable::CredentialType,
    std::{
        collections::HashSet,
        net::SocketAddr,
        path::{Path, PathBuf},
        sync::{
            atomic::{AtomicBool, AtomicU64, Ordering},
            Arc, Mutex, RwLock,
        },
        thread::{self, Builder, JoinHandle},
    },
    tokio_util::codec::{BytesCodec, FramedRead},
};

const FULL_SNAPSHOT_REQUEST_PATH: &str = "/snapshot.tar.bz2";
const INCREMENTAL_SNAPSHOT_REQUEST_PATH: &str = "/incremental-snapshot.tar.bz2";
const LARGEST_ACCOUNTS_CACHE_DURATION: u64 = 60 * 60 * 2;

pub struct JsonRpcService {
    thread_hdl: JoinHandle<()>,

    #[cfg(test)]
    pub request_processor: JsonRpcRequestProcessor, // Used only by test_rpc_new()...

    close_handle: Option<CloseHandle>,
}

struct RpcRequestMiddleware {
    ledger_path: PathBuf,
    full_snapshot_archive_path_regex: Regex,
    incremental_snapshot_archive_path_regex: Regex,
    snapshot_config: Option<SnapshotConfig>,
    bank_forks: Arc<RwLock<BankForks>>,
    health: Arc<RpcHealth>,
}

impl RpcRequestMiddleware {
    pub fn new(
        ledger_path: PathBuf,
        snapshot_config: Option<SnapshotConfig>,
        bank_forks: Arc<RwLock<BankForks>>,
        health: Arc<RpcHealth>,
    ) -> Self {
        Self {
            ledger_path,
            full_snapshot_archive_path_regex: Regex::new(
                snapshot_utils::FULL_SNAPSHOT_ARCHIVE_FILENAME_REGEX,
            )
            .unwrap(),
            incremental_snapshot_archive_path_regex: Regex::new(
                snapshot_utils::INCREMENTAL_SNAPSHOT_ARCHIVE_FILENAME_REGEX,
            )
            .unwrap(),
            snapshot_config,
            bank_forks,
            health,
        }
    }

    fn redirect(location: &str) -> hyper::Response<hyper::Body> {
        hyper::Response::builder()
            .status(hyper::StatusCode::SEE_OTHER)
            .header(hyper::header::LOCATION, location)
            .body(hyper::Body::from(String::from(location)))
            .unwrap()
    }

    fn not_found() -> hyper::Response<hyper::Body> {
        hyper::Response::builder()
            .status(hyper::StatusCode::NOT_FOUND)
            .body(hyper::Body::empty())
            .unwrap()
    }

    #[allow(dead_code)]
    fn internal_server_error() -> hyper::Response<hyper::Body> {
        hyper::Response::builder()
            .status(hyper::StatusCode::INTERNAL_SERVER_ERROR)
            .body(hyper::Body::empty())
            .unwrap()
    }

    fn is_file_get_path(&self, path: &str) -> bool {
        if path == DEFAULT_GENESIS_DOWNLOAD_PATH {
            return true;
        }

        if self.snapshot_config.is_none() {
            return false;
        }

        let starting_character = '/';
        if !path.starts_with(starting_character) {
            return false;
        }

        let path = path.trim_start_matches(starting_character);

        self.full_snapshot_archive_path_regex.is_match(path)
            || self.incremental_snapshot_archive_path_regex.is_match(path)
    }

    #[cfg(unix)]
    async fn open_no_follow(path: impl AsRef<Path>) -> std::io::Result<tokio::fs::File> {
        tokio::fs::OpenOptions::new()
            .read(true)
            .write(false)
            .create(false)
            .custom_flags(libc::O_NOFOLLOW)
            .open(path)
            .await
    }

    #[cfg(not(unix))]
    async fn open_no_follow(path: impl AsRef<Path>) -> std::io::Result<tokio::fs::File> {
        // TODO: Is there any way to achieve the same on Windows?
        tokio::fs::File::open(path).await
    }

    fn find_snapshot_file<P>(&self, stem: P) -> PathBuf
    where
        P: AsRef<Path>,
    {
        let root = if self
            .full_snapshot_archive_path_regex
            .is_match(Path::new("").join(&stem).to_str().unwrap())
        {
            &self
                .snapshot_config
                .as_ref()
                .unwrap()
                .full_snapshot_archives_dir
        } else {
            &self
                .snapshot_config
                .as_ref()
                .unwrap()
                .incremental_snapshot_archives_dir
        };
        let local_path = root.join(&stem);
        if local_path.exists() {
            local_path
        } else {
            // remote snapshot archive path
            snapshot_utils::build_snapshot_archives_remote_dir(root).join(stem)
        }
    }

    fn process_file_get(&self, path: &str) -> RequestMiddlewareAction {
        let stem = path.split_at(1).1; // Drop leading '/' from path
        let filename = {
            match path {
                DEFAULT_GENESIS_DOWNLOAD_PATH => {
                    inc_new_counter_info!("rpc-get_genesis", 1);
                    self.ledger_path.join(stem)
                }
                _ => {
                    inc_new_counter_info!("rpc-get_snapshot", 1);
                    self.find_snapshot_file(stem)
                }
            }
        };

        let file_length = std::fs::metadata(&filename)
            .map(|m| m.len())
            .unwrap_or(0)
            .to_string();
        info!("get {} -> {:?} ({} bytes)", path, filename, file_length);
        RequestMiddlewareAction::Respond {
            should_validate_hosts: true,
            response: Box::pin(async {
                match Self::open_no_follow(filename).await {
                    Err(err) => Ok(if err.kind() == std::io::ErrorKind::NotFound {
                        Self::not_found()
                    } else {
                        Self::internal_server_error()
                    }),
                    Ok(file) => {
                        let stream =
                            FramedRead::new(file, BytesCodec::new()).map_ok(|b| b.freeze());
                        let body = hyper::Body::wrap_stream(stream);

                        Ok(hyper::Response::builder()
                            .header(hyper::header::CONTENT_LENGTH, file_length)
                            .body(body)
                            .unwrap())
                    }
                }
            }),
        }
    }

    fn health_check(&self) -> &'static str {
        let response = match self.health.check() {
            RpcHealthStatus::Ok => "ok",
            RpcHealthStatus::Behind { .. } => "behind",
            RpcHealthStatus::Unknown => "unknown",
        };
        info!("health check: {}", response);
        response
    }
}

impl RequestMiddleware for RpcRequestMiddleware {
    fn on_request(&self, request: hyper::Request<hyper::Body>) -> RequestMiddlewareAction {
        trace!("request uri: {}", request.uri());

        if let Some(ref snapshot_config) = self.snapshot_config {
            if request.uri().path() == FULL_SNAPSHOT_REQUEST_PATH
                || request.uri().path() == INCREMENTAL_SNAPSHOT_REQUEST_PATH
            {
                // Convenience redirect to the latest snapshot
                let full_snapshot_archive_info =
                    snapshot_utils::get_highest_full_snapshot_archive_info(
<<<<<<< HEAD
                        &snapshot_config.snapshot_archives_dir,
=======
                        &snapshot_config.full_snapshot_archives_dir,
>>>>>>> 3d01c5a8
                    );
                let snapshot_archive_info =
                    if let Some(full_snapshot_archive_info) = full_snapshot_archive_info {
                        if request.uri().path() == FULL_SNAPSHOT_REQUEST_PATH {
                            Some(full_snapshot_archive_info.snapshot_archive_info().clone())
                        } else {
                            snapshot_utils::get_highest_incremental_snapshot_archive_info(
<<<<<<< HEAD
                                &snapshot_config.snapshot_archives_dir,
=======
                                &snapshot_config.incremental_snapshot_archives_dir,
>>>>>>> 3d01c5a8
                                full_snapshot_archive_info.slot(),
                            )
                            .map(|incremental_snapshot_archive_info| {
                                incremental_snapshot_archive_info
                                    .snapshot_archive_info()
                                    .clone()
                            })
                        }
                    } else {
                        None
                    };
                return if let Some(snapshot_archive_info) = snapshot_archive_info {
                    RpcRequestMiddleware::redirect(&format!(
                        "/{}",
                        snapshot_archive_info
                            .path
                            .file_name()
                            .unwrap_or_else(|| std::ffi::OsStr::new(""))
                            .to_str()
                            .unwrap_or("")
                    ))
                } else {
                    RpcRequestMiddleware::not_found()
                }
                .into();
            }
        }

        if let Some(result) = process_rest(&self.bank_forks, request.uri().path()) {
            hyper::Response::builder()
                .status(hyper::StatusCode::OK)
                .body(hyper::Body::from(result))
                .unwrap()
                .into()
        } else if self.is_file_get_path(request.uri().path()) {
            self.process_file_get(request.uri().path())
        } else if request.uri().path() == "/health" {
            hyper::Response::builder()
                .status(hyper::StatusCode::OK)
                .body(hyper::Body::from(self.health_check()))
                .unwrap()
                .into()
        } else {
            request.into()
        }
    }
}

fn process_rest(bank_forks: &Arc<RwLock<BankForks>>, path: &str) -> Option<String> {
    match path {
        "/v0/circulating-supply" => {
            let bank = bank_forks.read().unwrap().root_bank();
            let total_supply = bank.capitalization();
            let non_circulating_supply =
                solana_runtime::non_circulating_supply::calculate_non_circulating_supply(&bank)
                    .expect("Scan should not error on root banks")
                    .lamports;
            Some(format!(
                "{}",
                lamports_to_sol(total_supply - non_circulating_supply)
            ))
        }
        "/v0/total-supply" => {
            let bank = bank_forks.read().unwrap().root_bank();
            let total_supply = bank.capitalization();
            Some(format!("{}", lamports_to_sol(total_supply)))
        }
        _ => None,
    }
}

impl JsonRpcService {
    #[allow(clippy::too_many_arguments)]
    pub fn new(
        rpc_addr: SocketAddr,
        config: JsonRpcConfig,
        snapshot_config: Option<SnapshotConfig>,
        bank_forks: Arc<RwLock<BankForks>>,
        block_commitment_cache: Arc<RwLock<BlockCommitmentCache>>,
        blockstore: Arc<Blockstore>,
        cluster_info: Arc<ClusterInfo>,
        poh_recorder: Option<Arc<Mutex<PohRecorder>>>,
        genesis_hash: Hash,
        ledger_path: &Path,
        validator_exit: Arc<RwLock<Exit>>,
        known_validators: Option<HashSet<Pubkey>>,
        override_health_check: Arc<AtomicBool>,
        optimistically_confirmed_bank: Arc<RwLock<OptimisticallyConfirmedBank>>,
        send_transaction_service_config: send_transaction_service::Config,
        max_slots: Arc<MaxSlots>,
        leader_schedule_cache: Arc<LeaderScheduleCache>,
        current_transaction_status_slot: Arc<AtomicU64>,
    ) -> Self {
        info!("rpc bound to {:?}", rpc_addr);
        info!("rpc configuration: {:?}", config);
        let rpc_threads = 1.max(config.rpc_threads);
        let rpc_niceness_adj = config.rpc_niceness_adj;

        let health = Arc::new(RpcHealth::new(
            cluster_info.clone(),
            known_validators,
            config.health_check_slot_distance,
            override_health_check,
        ));

        let largest_accounts_cache = Arc::new(RwLock::new(LargestAccountsCache::new(
            LARGEST_ACCOUNTS_CACHE_DURATION,
        )));

        let tpu_address = cluster_info.my_contact_info().tpu;

        // sadly, some parts of our current rpc implemention block the jsonrpc's
        // _socket-listening_ event loop for too long, due to (blocking) long IO or intesive CPU,
        // causing no further processing of incoming requests and ultimatily innocent clients timing-out.
        // So create a (shared) multi-threaded event_loop for jsonrpc and set its .threads() to 1,
        // so that we avoid the single-threaded event loops from being created automatically by
        // jsonrpc for threads when .threads(N > 1) is given.
        let runtime = Arc::new(
            tokio::runtime::Builder::new_multi_thread()
                .worker_threads(rpc_threads)
                .on_thread_start(move || renice_this_thread(rpc_niceness_adj).unwrap())
                .thread_name("sol-rpc-el")
                .enable_all()
                .build()
                .expect("Runtime"),
        );

        let exit_bigtable_ledger_upload_service = Arc::new(AtomicBool::new(false));

        let (bigtable_ledger_storage, _bigtable_ledger_upload_service) =
            if let Some(RpcBigtableConfig {
                enable_bigtable_ledger_upload,
                ref bigtable_instance_name,
                timeout,
            }) = config.rpc_bigtable_config
            {
                let bigtable_config = solana_storage_bigtable::LedgerStorageConfig {
                    read_only: !enable_bigtable_ledger_upload,
                    timeout,
                    credential_type: CredentialType::Filepath(None),
                    instance_name: bigtable_instance_name.clone(),
                };
                runtime
                    .block_on(solana_storage_bigtable::LedgerStorage::new_with_config(
                        bigtable_config,
                    ))
                    .map(|bigtable_ledger_storage| {
                        info!("BigTable ledger storage initialized");

                        let bigtable_ledger_upload_service = if enable_bigtable_ledger_upload {
                            Some(Arc::new(BigTableUploadService::new_with_config(
                                runtime.clone(),
                                bigtable_ledger_storage.clone(),
                                blockstore.clone(),
                                block_commitment_cache.clone(),
                                current_transaction_status_slot.clone(),
                                ConfirmedBlockUploadConfig::default(),
                                exit_bigtable_ledger_upload_service.clone(),
                            )))
                        } else {
                            None
                        };

                        (
                            Some(bigtable_ledger_storage),
                            bigtable_ledger_upload_service,
                        )
                    })
                    .unwrap_or_else(|err| {
                        error!("Failed to initialize BigTable ledger storage: {:?}", err);
                        (None, None)
                    })
            } else {
                (None, None)
            };

        let full_api = config.full_api;
        let obsolete_v1_7_api = config.obsolete_v1_7_api;
        let (request_processor, receiver) = JsonRpcRequestProcessor::new(
            config,
            snapshot_config.clone(),
            bank_forks.clone(),
            block_commitment_cache,
            blockstore,
            validator_exit.clone(),
            health.clone(),
            cluster_info.clone(),
            genesis_hash,
            bigtable_ledger_storage,
            optimistically_confirmed_bank,
            largest_accounts_cache,
            max_slots,
            leader_schedule_cache,
            current_transaction_status_slot,
        );

        let leader_info =
            poh_recorder.map(|recorder| ClusterTpuInfo::new(cluster_info.clone(), recorder));
        let _send_transaction_service = Arc::new(SendTransactionService::new_with_config(
            tpu_address,
            &bank_forks,
            leader_info,
            receiver,
            send_transaction_service_config,
        ));

        #[cfg(test)]
        let test_request_processor = request_processor.clone();

        let ledger_path = ledger_path.to_path_buf();

        let (close_handle_sender, close_handle_receiver) = unbounded();
        let thread_hdl = Builder::new()
            .name("solana-jsonrpc".to_string())
            .spawn(move || {
                renice_this_thread(rpc_niceness_adj).unwrap();

                let mut io = MetaIoHandler::default();

                io.extend_with(rpc_minimal::MinimalImpl.to_delegate());
                if full_api {
                    io.extend_with(rpc_bank::BankDataImpl.to_delegate());
                    io.extend_with(rpc_accounts::AccountsDataImpl.to_delegate());
                    io.extend_with(rpc_full::FullImpl.to_delegate());
                    io.extend_with(rpc_deprecated_v1_7::DeprecatedV1_7Impl.to_delegate());
                    io.extend_with(rpc_deprecated_v1_9::DeprecatedV1_9Impl.to_delegate());
                }
                if obsolete_v1_7_api {
                    io.extend_with(rpc_obsolete_v1_7::ObsoleteV1_7Impl.to_delegate());
                }

                let request_middleware = RpcRequestMiddleware::new(
                    ledger_path,
                    snapshot_config,
                    bank_forks.clone(),
                    health.clone(),
                );
                let server = ServerBuilder::with_meta_extractor(
                    io,
                    move |_req: &hyper::Request<hyper::Body>| request_processor.clone(),
                )
                .event_loop_executor(runtime.handle().clone())
                .threads(1)
                .cors(DomainsValidation::AllowOnly(vec![
                    AccessControlAllowOrigin::Any,
                ]))
                .cors_max_age(86400)
                .request_middleware(request_middleware)
                .max_request_body_size(MAX_REQUEST_PAYLOAD_SIZE)
                .start_http(&rpc_addr);

                if let Err(e) = server {
                    warn!(
                        "JSON RPC service unavailable error: {:?}. \n\
                           Also, check that port {} is not already in use by another application",
                        e,
                        rpc_addr.port()
                    );
                    return;
                }

                let server = server.unwrap();
                close_handle_sender.send(server.close_handle()).unwrap();
                server.wait();
                exit_bigtable_ledger_upload_service.store(true, Ordering::Relaxed);
            })
            .unwrap();

        let close_handle = close_handle_receiver.recv().unwrap();
        let close_handle_ = close_handle.clone();
        validator_exit
            .write()
            .unwrap()
            .register_exit(Box::new(move || close_handle_.close()));
        Self {
            thread_hdl,
            #[cfg(test)]
            request_processor: test_request_processor,
            close_handle: Some(close_handle),
        }
    }

    pub fn exit(&mut self) {
        if let Some(c) = self.close_handle.take() {
            c.close()
        }
    }

    pub fn join(self) -> thread::Result<()> {
        self.thread_hdl.join()
    }
}

#[cfg(test)]
mod tests {
    use {
        super::*,
        crate::rpc::create_validator_exit,
        solana_gossip::{
            contact_info::ContactInfo,
            crds::GossipRoute,
            crds_value::{CrdsData, CrdsValue, SnapshotHashes},
        },
        solana_ledger::{
            genesis_utils::{create_genesis_config, GenesisConfigInfo},
            get_tmp_ledger_path,
        },
        solana_runtime::bank::Bank,
        solana_sdk::{
            genesis_config::{ClusterType, DEFAULT_GENESIS_ARCHIVE},
            signature::Signer,
            signer::keypair::Keypair,
        },
        solana_streamer::socket::SocketAddrSpace,
        std::{
            io::Write,
            net::{IpAddr, Ipv4Addr},
        },
        tokio::runtime::Runtime,
    };

    #[test]
    fn test_rpc_new() {
        let GenesisConfigInfo {
            genesis_config,
            mint_keypair,
            ..
        } = create_genesis_config(10_000);
        let exit = Arc::new(AtomicBool::new(false));
        let validator_exit = create_validator_exit(&exit);
        let bank = Bank::new_for_tests(&genesis_config);
        let cluster_info = Arc::new(ClusterInfo::new(
            ContactInfo::default(),
            Arc::new(Keypair::new()),
            SocketAddrSpace::Unspecified,
        ));
        let ip_addr = IpAddr::V4(Ipv4Addr::new(0, 0, 0, 0));
        let rpc_addr = SocketAddr::new(
            ip_addr,
            solana_net_utils::find_available_port_in_range(ip_addr, (10000, 65535)).unwrap(),
        );
        let bank_forks = Arc::new(RwLock::new(BankForks::new(bank)));
        let ledger_path = get_tmp_ledger_path!();
        let blockstore = Arc::new(Blockstore::open(&ledger_path).unwrap());
        let block_commitment_cache = Arc::new(RwLock::new(BlockCommitmentCache::default()));
        let optimistically_confirmed_bank =
            OptimisticallyConfirmedBank::locked_from_bank_forks_root(&bank_forks);
        let mut rpc_service = JsonRpcService::new(
            rpc_addr,
            JsonRpcConfig::default(),
            None,
            bank_forks,
            block_commitment_cache,
            blockstore,
            cluster_info,
            None,
            Hash::default(),
            &PathBuf::from("farf"),
            validator_exit,
            None,
            Arc::new(AtomicBool::new(false)),
            optimistically_confirmed_bank,
            send_transaction_service::Config {
                retry_rate_ms: 1000,
                leader_forward_count: 1,
                ..send_transaction_service::Config::default()
            },
            Arc::new(MaxSlots::default()),
            Arc::new(LeaderScheduleCache::default()),
            Arc::new(AtomicU64::default()),
        );
        let thread = rpc_service.thread_hdl.thread();
        assert_eq!(thread.name().unwrap(), "solana-jsonrpc");

        assert_eq!(
            10_000,
            rpc_service
                .request_processor
                .get_balance(&mint_keypair.pubkey(), None)
                .value
        );
        rpc_service.exit();
        rpc_service.join().unwrap();
    }

    fn create_bank_forks() -> Arc<RwLock<BankForks>> {
        let GenesisConfigInfo {
            mut genesis_config, ..
        } = create_genesis_config(10_000);
        genesis_config.cluster_type = ClusterType::MainnetBeta;
        let bank = Bank::new_for_tests(&genesis_config);
        Arc::new(RwLock::new(BankForks::new(bank)))
    }

    #[test]
    fn test_process_rest_api() {
        let bank_forks = create_bank_forks();

        assert_eq!(None, process_rest(&bank_forks, "not-a-supported-rest-api"));
        assert_eq!(
            process_rest(&bank_forks, "/v0/circulating-supply"),
            process_rest(&bank_forks, "/v0/total-supply")
        );
    }

    #[test]
    fn test_is_file_get_path() {
        let bank_forks = create_bank_forks();
        let rrm = RpcRequestMiddleware::new(
            PathBuf::from("/"),
            None,
            bank_forks.clone(),
            RpcHealth::stub(),
        );
        let rrm_with_snapshot_config = RpcRequestMiddleware::new(
            PathBuf::from("/"),
            Some(SnapshotConfig::default()),
            bank_forks,
            RpcHealth::stub(),
        );

        assert!(rrm.is_file_get_path(DEFAULT_GENESIS_DOWNLOAD_PATH));
        assert!(!rrm.is_file_get_path(DEFAULT_GENESIS_ARCHIVE));

        assert!(!rrm.is_file_get_path("/snapshot.tar.bz2")); // This is a redirect

        assert!(!rrm.is_file_get_path(
            "/snapshot-100-AvFf9oS8A8U78HdjT9YG2sTTThLHJZmhaMn2g8vkWYnr.tar.bz2"
        ));
        assert!(!rrm.is_file_get_path(
            "/incremental-snapshot-100-200-AvFf9oS8A8U78HdjT9YG2sTTThLHJZmhaMn2g8vkWYnr.tar.bz2"
        ));

        assert!(rrm_with_snapshot_config.is_file_get_path(
            "/snapshot-100-AvFf9oS8A8U78HdjT9YG2sTTThLHJZmhaMn2g8vkWYnr.tar.bz2"
        ));
        assert!(rrm_with_snapshot_config.is_file_get_path(
            "/snapshot-100-AvFf9oS8A8U78HdjT9YG2sTTThLHJZmhaMn2g8vkWYnr.tar.zst"
        ));
        assert!(rrm_with_snapshot_config
            .is_file_get_path("/snapshot-100-AvFf9oS8A8U78HdjT9YG2sTTThLHJZmhaMn2g8vkWYnr.tar.gz"));
        assert!(rrm_with_snapshot_config
            .is_file_get_path("/snapshot-100-AvFf9oS8A8U78HdjT9YG2sTTThLHJZmhaMn2g8vkWYnr.tar"));

        assert!(rrm_with_snapshot_config.is_file_get_path(
            "/incremental-snapshot-100-200-AvFf9oS8A8U78HdjT9YG2sTTThLHJZmhaMn2g8vkWYnr.tar.bz2"
        ));
        assert!(rrm_with_snapshot_config.is_file_get_path(
            "/incremental-snapshot-100-200-AvFf9oS8A8U78HdjT9YG2sTTThLHJZmhaMn2g8vkWYnr.tar.zst"
        ));
        assert!(rrm_with_snapshot_config.is_file_get_path(
            "/incremental-snapshot-100-200-AvFf9oS8A8U78HdjT9YG2sTTThLHJZmhaMn2g8vkWYnr.tar.gz"
        ));
        assert!(rrm_with_snapshot_config.is_file_get_path(
            "/incremental-snapshot-100-200-AvFf9oS8A8U78HdjT9YG2sTTThLHJZmhaMn2g8vkWYnr.tar"
        ));

        assert!(!rrm_with_snapshot_config.is_file_get_path(
            "/snapshot-notaslotnumber-AvFf9oS8A8U78HdjT9YG2sTTThLHJZmhaMn2g8vkWYnr.tar.bz2"
        ));
        assert!(!rrm_with_snapshot_config.is_file_get_path(
            "/incremental-snapshot-notaslotnumber-200-AvFf9oS8A8U78HdjT9YG2sTTThLHJZmhaMn2g8vkWYnr.tar.bz2"
        ));
        assert!(!rrm_with_snapshot_config.is_file_get_path(
            "/incremental-snapshot-100-notaslotnumber-AvFf9oS8A8U78HdjT9YG2sTTThLHJZmhaMn2g8vkWYnr.tar.bz2"
        ));

        assert!(!rrm_with_snapshot_config.is_file_get_path("../../../test/snapshot-123-xxx.tar"));
        assert!(!rrm_with_snapshot_config
            .is_file_get_path("../../../test/incremental-snapshot-123-456-xxx.tar"));

        assert!(!rrm.is_file_get_path("/"));
        assert!(!rrm.is_file_get_path(".."));
        assert!(!rrm.is_file_get_path("🎣"));
    }

    #[test]
    fn test_process_file_get() {
        let runtime = Runtime::new().unwrap();

        let ledger_path = get_tmp_ledger_path!();
        std::fs::create_dir(&ledger_path).unwrap();

        let genesis_path = ledger_path.join(DEFAULT_GENESIS_ARCHIVE);
        let rrm = RpcRequestMiddleware::new(
            ledger_path.clone(),
            None,
            create_bank_forks(),
            RpcHealth::stub(),
        );

        // File does not exist => request should fail.
        let action = rrm.process_file_get(DEFAULT_GENESIS_DOWNLOAD_PATH);
        if let RequestMiddlewareAction::Respond { response, .. } = action {
            let response = runtime.block_on(response);
            let response = response.unwrap();
            assert_ne!(response.status(), 200);
        } else {
            panic!("Unexpected RequestMiddlewareAction variant");
        }

        {
            let mut file = std::fs::File::create(&genesis_path).unwrap();
            file.write_all(b"should be ok").unwrap();
        }

        // Normal file exist => request should succeed.
        let action = rrm.process_file_get(DEFAULT_GENESIS_DOWNLOAD_PATH);
        if let RequestMiddlewareAction::Respond { response, .. } = action {
            let response = runtime.block_on(response);
            let response = response.unwrap();
            assert_eq!(response.status(), 200);
        } else {
            panic!("Unexpected RequestMiddlewareAction variant");
        }

        #[cfg(unix)]
        {
            std::fs::remove_file(&genesis_path).unwrap();
            {
                let mut file = std::fs::File::create(ledger_path.join("wrong")).unwrap();
                file.write_all(b"wrong file").unwrap();
            }
            symlink::symlink_file("wrong", &genesis_path).unwrap();

            // File is a symbolic link => request should fail.
            let action = rrm.process_file_get(DEFAULT_GENESIS_DOWNLOAD_PATH);
            if let RequestMiddlewareAction::Respond { response, .. } = action {
                let response = runtime.block_on(response);
                let response = response.unwrap();
                assert_ne!(response.status(), 200);
            } else {
                panic!("Unexpected RequestMiddlewareAction variant");
            }
        }
    }

    #[test]
    fn test_health_check_with_no_known_validators() {
        let rm = RpcRequestMiddleware::new(
            PathBuf::from("/"),
            None,
            create_bank_forks(),
            RpcHealth::stub(),
        );
        assert_eq!(rm.health_check(), "ok");
    }

    #[test]
    fn test_health_check_with_known_validators() {
        let cluster_info = Arc::new(ClusterInfo::new(
            ContactInfo::default(),
            Arc::new(Keypair::new()),
            SocketAddrSpace::Unspecified,
        ));
        let health_check_slot_distance = 123;
        let override_health_check = Arc::new(AtomicBool::new(false));
        let known_validators = vec![
            solana_sdk::pubkey::new_rand(),
            solana_sdk::pubkey::new_rand(),
            solana_sdk::pubkey::new_rand(),
        ];

        let health = Arc::new(RpcHealth::new(
            cluster_info.clone(),
            Some(known_validators.clone().into_iter().collect()),
            health_check_slot_distance,
            override_health_check.clone(),
        ));

        let rm = RpcRequestMiddleware::new(PathBuf::from("/"), None, create_bank_forks(), health);

        // No account hashes for this node or any known validators
        assert_eq!(rm.health_check(), "unknown");

        // No account hashes for any known validators
        cluster_info.push_accounts_hashes(vec![(1000, Hash::default()), (900, Hash::default())]);
        cluster_info.flush_push_queue();
        assert_eq!(rm.health_check(), "unknown");

        // Override health check
        override_health_check.store(true, Ordering::Relaxed);
        assert_eq!(rm.health_check(), "ok");
        override_health_check.store(false, Ordering::Relaxed);

        // This node is ahead of the known validators
        cluster_info
            .gossip
            .crds
            .write()
            .unwrap()
            .insert(
                CrdsValue::new_unsigned(CrdsData::AccountsHashes(SnapshotHashes::new(
                    known_validators[0],
                    vec![
                        (1, Hash::default()),
                        (1001, Hash::default()),
                        (2, Hash::default()),
                    ],
                ))),
                1,
                GossipRoute::LocalMessage,
            )
            .unwrap();
        assert_eq!(rm.health_check(), "ok");

        // Node is slightly behind the known validators
        cluster_info
            .gossip
            .crds
            .write()
            .unwrap()
            .insert(
                CrdsValue::new_unsigned(CrdsData::AccountsHashes(SnapshotHashes::new(
                    known_validators[1],
                    vec![(1000 + health_check_slot_distance - 1, Hash::default())],
                ))),
                1,
                GossipRoute::LocalMessage,
            )
            .unwrap();
        assert_eq!(rm.health_check(), "ok");

        // Node is far behind the known validators
        cluster_info
            .gossip
            .crds
            .write()
            .unwrap()
            .insert(
                CrdsValue::new_unsigned(CrdsData::AccountsHashes(SnapshotHashes::new(
                    known_validators[2],
                    vec![(1000 + health_check_slot_distance, Hash::default())],
                ))),
                1,
                GossipRoute::LocalMessage,
            )
            .unwrap();
        assert_eq!(rm.health_check(), "behind");
    }
}<|MERGE_RESOLUTION|>--- conflicted
+++ resolved
@@ -252,11 +252,7 @@
                 // Convenience redirect to the latest snapshot
                 let full_snapshot_archive_info =
                     snapshot_utils::get_highest_full_snapshot_archive_info(
-<<<<<<< HEAD
-                        &snapshot_config.snapshot_archives_dir,
-=======
                         &snapshot_config.full_snapshot_archives_dir,
->>>>>>> 3d01c5a8
                     );
                 let snapshot_archive_info =
                     if let Some(full_snapshot_archive_info) = full_snapshot_archive_info {
@@ -264,11 +260,7 @@
                             Some(full_snapshot_archive_info.snapshot_archive_info().clone())
                         } else {
                             snapshot_utils::get_highest_incremental_snapshot_archive_info(
-<<<<<<< HEAD
-                                &snapshot_config.snapshot_archives_dir,
-=======
                                 &snapshot_config.incremental_snapshot_archives_dir,
->>>>>>> 3d01c5a8
                                 full_snapshot_archive_info.slot(),
                             )
                             .map(|incremental_snapshot_archive_info| {
