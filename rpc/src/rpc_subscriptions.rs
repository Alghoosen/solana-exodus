--- conflicted
+++ resolved
@@ -154,11 +154,7 @@
             filter_results(results, params, *w_last_notified_slot, bank);
         for result in filter_results {
             notifier.notify(
-<<<<<<< HEAD
-                Response::from(RpcNotificationResponse {
-=======
                 RpcResponse::from(RpcNotificationResponse {
->>>>>>> 3d01c5a8
                     context: RpcNotificationContext { slot },
                     value: result,
                 }),
@@ -187,11 +183,7 @@
     value: T,
 }
 
-<<<<<<< HEAD
-impl<T> From<RpcNotificationResponse<T>> for Response<T> {
-=======
 impl<T> From<RpcNotificationResponse<T>> for RpcResponse<T> {
->>>>>>> 3d01c5a8
     fn from(notification: RpcNotificationResponse<T>) -> Self {
         let RpcNotificationResponse {
             context: RpcNotificationContext { slot },
@@ -535,7 +527,7 @@
 }
 
 pub struct RpcSubscriptions {
-    notification_sender: Option<Sender<TimestampedNotificationEntry>>,
+    notification_sender: Sender<TimestampedNotificationEntry>,
     t_cleanup: Option<JoinHandle<()>>,
 
     exit: Arc<AtomicBool>,
@@ -634,36 +626,30 @@
                 config.queue_capacity_bytes,
             )),
         };
-        let notification_threads = config.notification_threads.unwrap_or_else(get_thread_count);
-        let t_cleanup = if notification_threads == 0 {
-            None
-        } else {
-            Some(
-                Builder::new()
-                    .name("solana-rpc-notifications".to_string())
-                    .spawn(move || {
-                        let pool = rayon::ThreadPoolBuilder::new()
-                            .num_threads(notification_threads)
-                            .thread_name(|i| format!("sol-sub-notif-{}", i))
-                            .build()
-                            .unwrap();
-                        pool.install(|| {
-                            Self::process_notifications(
-                                exit_clone,
-                                max_complete_transaction_status_slot,
-                                blockstore,
-                                notifier,
-                                notification_receiver,
-                                subscriptions,
-                                bank_forks,
-                                block_commitment_cache,
-                                optimistically_confirmed_bank,
-                            )
-                        });
-                    })
-                    .unwrap(),
-            )
-        };
+        let notification_threads = config.notification_threads;
+        let t_cleanup = Builder::new()
+            .name("solana-rpc-notifications".to_string())
+            .spawn(move || {
+                let pool = rayon::ThreadPoolBuilder::new()
+                    .num_threads(notification_threads.unwrap_or_else(get_thread_count))
+                    .thread_name(|i| format!("sol-sub-notif-{}", i))
+                    .build()
+                    .unwrap();
+                pool.install(|| {
+                    Self::process_notifications(
+                        exit_clone,
+                        max_complete_transaction_status_slot,
+                        blockstore,
+                        notifier,
+                        notification_receiver,
+                        subscriptions,
+                        bank_forks,
+                        block_commitment_cache,
+                        optimistically_confirmed_bank,
+                    )
+                });
+            })
+            .unwrap();
 
         let control = SubscriptionControl::new(
             config.max_active_subscriptions,
@@ -672,8 +658,9 @@
         );
 
         Self {
-            notification_sender: Some(notification_sender),
-            t_cleanup,
+            notification_sender,
+            t_cleanup: Some(t_cleanup),
+
             exit: exit.clone(),
             control,
         }
@@ -748,15 +735,13 @@
     }
 
     fn enqueue_notification(&self, notification_entry: NotificationEntry) {
-        if let Some(ref notification_sender) = self.notification_sender {
-            match notification_sender.send(notification_entry.into()) {
-                Ok(()) => (),
-                Err(SendError(notification)) => {
-                    warn!(
-                        "Dropped RPC Notification - receiver disconnected : {:?}",
-                        notification
-                    );
-                }
+        match self.notification_sender.send(notification_entry.into()) {
+            Ok(()) => (),
+            Err(SendError(notification)) => {
+                warn!(
+                    "Dropped RPC Notification - receiver disconnected : {:?}",
+                    notification
+                );
             }
         }
     }
@@ -819,16 +804,16 @@
                         // unlike `NotificationEntry::Gossip`, which also accounts for slots seen
                         // in VoteState's from bank states built in ReplayStage.
                         NotificationEntry::Vote((vote_pubkey, ref vote_info)) => {
+                            let rpc_vote = RpcVote {
+                                vote_pubkey: vote_pubkey.to_string(),
+                                slots: vote_info.slots(),
+                                hash: bs58::encode(vote_info.hash()).into_string(),
+                                timestamp: vote_info.timestamp(),
+                            };
                             if let Some(sub) = subscriptions
                                 .node_progress_watchers()
                                 .get(&SubscriptionParams::Vote)
                             {
-                                let rpc_vote = RpcVote {
-                                    vote_pubkey: vote_pubkey.to_string(),
-                                    slots: vote_info.slots(),
-                                    hash: bs58::encode(vote_info.hash()).into_string(),
-                                    timestamp: vote_info.timestamp(),
-                                };
                                 debug!("vote notify: {:?}", vote_info);
                                 inc_new_counter_info!("rpc-subscription-notify-vote", 1);
                                 notifier.notify(&rpc_vote, sub, false);
@@ -882,11 +867,7 @@
                                         {
                                             if params.enable_received_notification {
                                                 notifier.notify(
-<<<<<<< HEAD
-                                                    Response::from(RpcNotificationResponse {
-=======
                                                     RpcResponse::from(RpcNotificationResponse {
->>>>>>> 3d01c5a8
                                                         context: RpcNotificationContext { slot },
                                                         value: RpcSignatureResult::ReceivedSignature(
                                                             ReceivedSignatureResult::ReceivedSignature,
@@ -1034,11 +1015,7 @@
                                     Ok(block_update) => {
                                         if let Some(block_update) = block_update {
                                             notifier.notify(
-<<<<<<< HEAD
-                                                Response::from(RpcNotificationResponse {
-=======
                                                 RpcResponse::from(RpcNotificationResponse {
->>>>>>> 3d01c5a8
                                                     context: RpcNotificationContext { slot: s },
                                                     value: block_update,
                                                 }),
@@ -1055,11 +1032,7 @@
                                         // we don't advance `w_last_unnotified_slot` so that
                                         // it'll retry on the next notification trigger
                                         notifier.notify(
-<<<<<<< HEAD
-                                            Response::from(RpcNotificationResponse {
-=======
                                             RpcResponse::from(RpcNotificationResponse {
->>>>>>> 3d01c5a8
                                                 context: RpcNotificationContext { slot: s },
                                                 value: RpcBlockUpdate {
                                                     slot,
