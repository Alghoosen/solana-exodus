--- conflicted
+++ resolved
@@ -29,7 +29,6 @@
 serde_derive = "1.0.103"
 serde_json = "1.0.81"
 soketto = "0.7"
-<<<<<<< HEAD
 solana-account-decoder = { path = "../account-decoder", version = "=1.12.0" }
 solana-client = { path = "../client", version = "=1.12.0" }
 solana-entry = { path = "../entry", version = "=1.12.0" }
@@ -50,30 +49,7 @@
 solana-transaction-status = { path = "../transaction-status", version = "=1.12.0" }
 solana-version = { path = "../version", version = "=1.12.0" }
 solana-vote-program = { path = "../programs/vote", version = "=1.12.0" }
-spl-token = { version = "=3.3.1", features = ["no-entrypoint"] }
-=======
-solana-account-decoder = { path = "../account-decoder", version = "=1.11.6" }
-solana-client = { path = "../client", version = "=1.11.6" }
-solana-entry = { path = "../entry", version = "=1.11.6" }
-solana-faucet = { path = "../faucet", version = "=1.11.6" }
-solana-gossip = { path = "../gossip", version = "=1.11.6" }
-solana-ledger = { path = "../ledger", version = "=1.11.6" }
-solana-measure = { path = "../measure", version = "=1.11.6" }
-solana-metrics = { path = "../metrics", version = "=1.11.6" }
-solana-perf = { path = "../perf", version = "=1.11.6" }
-solana-poh = { path = "../poh", version = "=1.11.6" }
-solana-rayon-threadlimit = { path = "../rayon-threadlimit", version = "=1.11.6" }
-solana-runtime = { path = "../runtime", version = "=1.11.6" }
-solana-sdk = { path = "../sdk", version = "=1.11.6" }
-solana-send-transaction-service = { path = "../send-transaction-service", version = "=1.11.6" }
-solana-stake-program = { path = "../programs/stake", version = "=1.11.6" }
-solana-storage-bigtable = { path = "../storage-bigtable", version = "=1.11.6" }
-solana-streamer = { path = "../streamer", version = "=1.11.6" }
-solana-transaction-status = { path = "../transaction-status", version = "=1.11.6" }
-solana-version = { path = "../version", version = "=1.11.6" }
-solana-vote-program = { path = "../programs/vote", version = "=1.11.6" }
 spl-token = { version = "=3.5.0", features = ["no-entrypoint"] }
->>>>>>> 4e43aa6c
 spl-token-2022 = { version = "=0.4.2", features = ["no-entrypoint"] }
 stream-cancel = "0.8.1"
 thiserror = "1.0"
