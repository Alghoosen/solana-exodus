[package]
name = "solana-rpc"
<<<<<<< HEAD
version = "1.10.16"
=======
version = "1.11.0"
>>>>>>> 3d01c5a8
description = "Solana RPC"
authors = ["Solana Maintainers <maintainers@solana.foundation>"]
repository = "https://github.com/solana-labs/solana"
license = "Apache-2.0"
homepage = "https://solana.com/"
documentation = "https://docs.rs/solana-rpc"
edition = "2021"

[dependencies]
base64 = "0.13.0"
bincode = "1.3.3"
bs58 = "0.4.0"
crossbeam-channel = "0.5"
dashmap = "4.0.2"
itertools = "0.10.3"
jsonrpc-core = "18.0.0"
jsonrpc-core-client = { version = "18.0.0" }
jsonrpc-derive = "18.0.0"
jsonrpc-http-server = "18.0.0"
jsonrpc-pubsub = "18.0.0"
libc = "0.2.125"
log = "0.4.17"
rayon = "1.5.2"
regex = "1.5.4"
serde = "1.0.137"
serde_derive = "1.0.103"
serde_json = "1.0.81"
soketto = "0.7"
<<<<<<< HEAD
solana-account-decoder = { path = "../account-decoder", version = "=1.10.16" }
solana-client = { path = "../client", version = "=1.10.16" }
solana-entry = { path = "../entry", version = "=1.10.16" }
solana-faucet = { path = "../faucet", version = "=1.10.16" }
solana-gossip = { path = "../gossip", version = "=1.10.16" }
solana-ledger = { path = "../ledger", version = "=1.10.16" }
solana-measure = { path = "../measure", version = "=1.10.16" }
solana-metrics = { path = "../metrics", version = "=1.10.16" }
solana-perf = { path = "../perf", version = "=1.10.16" }
solana-poh = { path = "../poh", version = "=1.10.16" }
solana-rayon-threadlimit = { path = "../rayon-threadlimit", version = "=1.10.16" }
solana-runtime = { path = "../runtime", version = "=1.10.16" }
solana-sdk = { path = "../sdk", version = "=1.10.16" }
solana-send-transaction-service = { path = "../send-transaction-service", version = "=1.10.16" }
solana-storage-bigtable = { path = "../storage-bigtable", version = "=1.10.16" }
solana-streamer = { path = "../streamer", version = "=1.10.16" }
solana-transaction-status = { path = "../transaction-status", version = "=1.10.16" }
solana-version = { path = "../version", version = "=1.10.16" }
solana-vote-program = { path = "../programs/vote", version = "=1.10.16" }
spl-token = { version = "=3.3.0", features = ["no-entrypoint"] }
=======
solana-account-decoder = { path = "../account-decoder", version = "=1.11.0" }
solana-client = { path = "../client", version = "=1.11.0" }
solana-entry = { path = "../entry", version = "=1.11.0" }
solana-faucet = { path = "../faucet", version = "=1.11.0" }
solana-gossip = { path = "../gossip", version = "=1.11.0" }
solana-ledger = { path = "../ledger", version = "=1.11.0" }
solana-measure = { path = "../measure", version = "=1.11.0" }
solana-metrics = { path = "../metrics", version = "=1.11.0" }
solana-perf = { path = "../perf", version = "=1.11.0" }
solana-poh = { path = "../poh", version = "=1.11.0" }
solana-rayon-threadlimit = { path = "../rayon-threadlimit", version = "=1.11.0" }
solana-runtime = { path = "../runtime", version = "=1.11.0" }
solana-sdk = { path = "../sdk", version = "=1.11.0" }
solana-send-transaction-service = { path = "../send-transaction-service", version = "=1.11.0" }
solana-storage-bigtable = { path = "../storage-bigtable", version = "=1.11.0" }
solana-streamer = { path = "../streamer", version = "=1.11.0" }
solana-transaction-status = { path = "../transaction-status", version = "=1.11.0" }
solana-version = { path = "../version", version = "=1.11.0" }
solana-vote-program = { path = "../programs/vote", version = "=1.11.0" }
spl-token = { version = "=3.3.0", features = ["no-entrypoint"] }
spl-token-2022 = { version = "=0.3.0", features = ["no-entrypoint"] }
>>>>>>> 3d01c5a8
stream-cancel = "0.8.1"
thiserror = "1.0"
tokio = { version = "~1.14.1", features = ["full"] }
tokio-util = { version = "0.6", features = ["codec", "compat"] }

[dev-dependencies]
serial_test = "0.6.0"
<<<<<<< HEAD
solana-address-lookup-table-program = { path = "../programs/address-lookup-table", version = "=1.10.16" }
solana-net-utils = { path = "../net-utils", version = "=1.10.16" }
solana-stake-program = { path = "../programs/stake", version = "=1.10.16" }
=======
solana-address-lookup-table-program = { path = "../programs/address-lookup-table", version = "=1.11.0" }
solana-net-utils = { path = "../net-utils", version = "=1.11.0" }
solana-stake-program = { path = "../programs/stake", version = "=1.11.0" }
>>>>>>> 3d01c5a8
symlink = "0.1.0"

[lib]
crate-type = ["lib"]
name = "solana_rpc"

[package.metadata.docs.rs]
targets = ["x86_64-unknown-linux-gnu"]<|MERGE_RESOLUTION|>--- conflicted
+++ resolved
@@ -1,10 +1,6 @@
 [package]
 name = "solana-rpc"
-<<<<<<< HEAD
-version = "1.10.16"
-=======
 version = "1.11.0"
->>>>>>> 3d01c5a8
 description = "Solana RPC"
 authors = ["Solana Maintainers <maintainers@solana.foundation>"]
 repository = "https://github.com/solana-labs/solana"
@@ -33,28 +29,6 @@
 serde_derive = "1.0.103"
 serde_json = "1.0.81"
 soketto = "0.7"
-<<<<<<< HEAD
-solana-account-decoder = { path = "../account-decoder", version = "=1.10.16" }
-solana-client = { path = "../client", version = "=1.10.16" }
-solana-entry = { path = "../entry", version = "=1.10.16" }
-solana-faucet = { path = "../faucet", version = "=1.10.16" }
-solana-gossip = { path = "../gossip", version = "=1.10.16" }
-solana-ledger = { path = "../ledger", version = "=1.10.16" }
-solana-measure = { path = "../measure", version = "=1.10.16" }
-solana-metrics = { path = "../metrics", version = "=1.10.16" }
-solana-perf = { path = "../perf", version = "=1.10.16" }
-solana-poh = { path = "../poh", version = "=1.10.16" }
-solana-rayon-threadlimit = { path = "../rayon-threadlimit", version = "=1.10.16" }
-solana-runtime = { path = "../runtime", version = "=1.10.16" }
-solana-sdk = { path = "../sdk", version = "=1.10.16" }
-solana-send-transaction-service = { path = "../send-transaction-service", version = "=1.10.16" }
-solana-storage-bigtable = { path = "../storage-bigtable", version = "=1.10.16" }
-solana-streamer = { path = "../streamer", version = "=1.10.16" }
-solana-transaction-status = { path = "../transaction-status", version = "=1.10.16" }
-solana-version = { path = "../version", version = "=1.10.16" }
-solana-vote-program = { path = "../programs/vote", version = "=1.10.16" }
-spl-token = { version = "=3.3.0", features = ["no-entrypoint"] }
-=======
 solana-account-decoder = { path = "../account-decoder", version = "=1.11.0" }
 solana-client = { path = "../client", version = "=1.11.0" }
 solana-entry = { path = "../entry", version = "=1.11.0" }
@@ -76,7 +50,6 @@
 solana-vote-program = { path = "../programs/vote", version = "=1.11.0" }
 spl-token = { version = "=3.3.0", features = ["no-entrypoint"] }
 spl-token-2022 = { version = "=0.3.0", features = ["no-entrypoint"] }
->>>>>>> 3d01c5a8
 stream-cancel = "0.8.1"
 thiserror = "1.0"
 tokio = { version = "~1.14.1", features = ["full"] }
@@ -84,15 +57,9 @@
 
 [dev-dependencies]
 serial_test = "0.6.0"
-<<<<<<< HEAD
-solana-address-lookup-table-program = { path = "../programs/address-lookup-table", version = "=1.10.16" }
-solana-net-utils = { path = "../net-utils", version = "=1.10.16" }
-solana-stake-program = { path = "../programs/stake", version = "=1.10.16" }
-=======
 solana-address-lookup-table-program = { path = "../programs/address-lookup-table", version = "=1.11.0" }
 solana-net-utils = { path = "../net-utils", version = "=1.11.0" }
 solana-stake-program = { path = "../programs/stake", version = "=1.11.0" }
->>>>>>> 3d01c5a8
 symlink = "0.1.0"
 
 [lib]
