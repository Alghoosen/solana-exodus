import bs58 from 'bs58';
import {Buffer} from 'buffer';
import fetch from 'cross-fetch';
import type {Response} from 'cross-fetch';
import {
  type as pick,
  number,
  string,
  array,
  boolean,
  literal,
  record,
  union,
  optional,
  nullable,
  coerce,
  instance,
  create,
  tuple,
  unknown,
  any,
} from 'superstruct';
import type {Struct} from 'superstruct';
import {Client as RpcWebSocketClient} from 'rpc-websockets';
import RpcClient from 'jayson/lib/client/browser';
import {IWSRequestParams} from 'rpc-websockets/dist/lib/client';

import {AgentManager} from './agent-manager';
import {EpochSchedule} from './epoch-schedule';
import {SendTransactionError} from './errors';
import {NonceAccount} from './nonce-account';
import {PublicKey} from './publickey';
import {Signer} from './keypair';
import {MS_PER_SLOT} from './timing';
import {Transaction} from './transaction';
import {Message} from './message';
import assert from './util/assert';
import {sleep} from './util/sleep';
import {sliceIntoChunks} from './util/chunks';
import {promiseTimeout} from './util/promise-timeout';
import {toBuffer} from './util/to-buffer';
import {makeWebsocketUrl} from './util/url';
import type {Blockhash} from './blockhash';
import type {FeeCalculator} from './fee-calculator';
import type {TransactionSignature} from './transaction';
import type {CompiledInstruction} from './message';

const PublicKeyFromString = coerce(
  instance(PublicKey),
  string(),
  value => new PublicKey(value),
);

const RawAccountDataResult = tuple([string(), literal('base64')]);

const BufferFromRawAccountData = coerce(
  instance(Buffer),
  RawAccountDataResult,
  value => Buffer.from(value[0], 'base64'),
);

/**
 * Attempt to use a recent blockhash for up to 30 seconds
 * @internal
 */
export const BLOCKHASH_CACHE_TIMEOUT_MS = 30 * 1000;

type RpcRequest = (methodName: string, args: Array<any>) => any;

type RpcBatchRequest = (requests: RpcParams[]) => any;

/**
 * @internal
 */
export type RpcParams = {
  methodName: string;
  args: Array<any>;
};

export type TokenAccountsFilter =
  | {
      mint: PublicKey;
    }
  | {
      programId: PublicKey;
    };

/**
 * Extra contextual information for RPC responses
 */
export type Context = {
  slot: number;
};

/**
 * Options for sending transactions
 */
export type SendOptions = {
  /** disable transaction verification step */
  skipPreflight?: boolean;
  /** preflight commitment level */
  preflightCommitment?: Commitment;
  /** Maximum number of times for the RPC node to retry sending the transaction to the leader. */
  maxRetries?: number;
};

/**
 * Options for confirming transactions
 */
export type ConfirmOptions = {
  /** disable transaction verification step */
  skipPreflight?: boolean;
  /** desired commitment level */
  commitment?: Commitment;
  /** preflight commitment level */
  preflightCommitment?: Commitment;
  /** Maximum number of times for the RPC node to retry sending the transaction to the leader. */
  maxRetries?: number;
};

/**
 * Options for getConfirmedSignaturesForAddress2
 */
export type ConfirmedSignaturesForAddress2Options = {
  /**
   * Start searching backwards from this transaction signature.
   * @remark If not provided the search starts from the highest max confirmed block.
   */
  before?: TransactionSignature;
  /** Search until this transaction signature is reached, if found before `limit`. */
  until?: TransactionSignature;
  /** Maximum transaction signatures to return (between 1 and 1,000, default: 1,000). */
  limit?: number;
};

/**
 * Options for getSignaturesForAddress
 */
export type SignaturesForAddressOptions = {
  /**
   * Start searching backwards from this transaction signature.
   * @remark If not provided the search starts from the highest max confirmed block.
   */
  before?: TransactionSignature;
  /** Search until this transaction signature is reached, if found before `limit`. */
  until?: TransactionSignature;
  /** Maximum transaction signatures to return (between 1 and 1,000, default: 1,000). */
  limit?: number;
};

/**
 * RPC Response with extra contextual information
 */
export type RpcResponseAndContext<T> = {
  /** response context */
  context: Context;
  /** response value */
  value: T;
};

/**
 * @internal
 */
function createRpcResult<T, U>(result: Struct<T, U>) {
  return union([
    pick({
      jsonrpc: literal('2.0'),
      id: string(),
      result,
    }),
    pick({
      jsonrpc: literal('2.0'),
      id: string(),
      error: pick({
        code: unknown(),
        message: string(),
        data: optional(any()),
      }),
    }),
  ]);
}

const UnknownRpcResult = createRpcResult(unknown());

/**
 * @internal
 */
function jsonRpcResult<T, U>(schema: Struct<T, U>) {
  return coerce(createRpcResult(schema), UnknownRpcResult, value => {
    if ('error' in value) {
      return value;
    } else {
      return {
        ...value,
        result: create(value.result, schema),
      };
    }
  });
}

/**
 * @internal
 */
function jsonRpcResultAndContext<T, U>(value: Struct<T, U>) {
  return jsonRpcResult(
    pick({
      context: pick({
        slot: number(),
      }),
      value,
    }),
  );
}

/**
 * @internal
 */
function notificationResultAndContext<T, U>(value: Struct<T, U>) {
  return pick({
    context: pick({
      slot: number(),
    }),
    value,
  });
}

/**
 * The level of commitment desired when querying state
 * <pre>
 *   'processed': Query the most recent block which has reached 1 confirmation by the connected node
 *   'confirmed': Query the most recent block which has reached 1 confirmation by the cluster
 *   'finalized': Query the most recent block which has been finalized by the cluster
 * </pre>
 */
export type Commitment =
  | 'processed'
  | 'confirmed'
  | 'finalized'
  | 'recent' // Deprecated as of v1.5.5
  | 'single' // Deprecated as of v1.5.5
  | 'singleGossip' // Deprecated as of v1.5.5
  | 'root' // Deprecated as of v1.5.5
  | 'max'; // Deprecated as of v1.5.5

/**
 * A subset of Commitment levels, which are at least optimistically confirmed
 * <pre>
 *   'confirmed': Query the most recent block which has reached 1 confirmation by the cluster
 *   'finalized': Query the most recent block which has been finalized by the cluster
 * </pre>
 */
export type Finality = 'confirmed' | 'finalized';

/**
 * Filter for largest accounts query
 * <pre>
 *   'circulating':    Return the largest accounts that are part of the circulating supply
 *   'nonCirculating': Return the largest accounts that are not part of the circulating supply
 * </pre>
 */
export type LargestAccountsFilter = 'circulating' | 'nonCirculating';

/**
 * Configuration object for changing `getLargestAccounts` query behavior
 */
export type GetLargestAccountsConfig = {
  /** The level of commitment desired */
  commitment?: Commitment;
  /** Filter largest accounts by whether they are part of the circulating supply */
  filter?: LargestAccountsFilter;
};

/**
 * Configuration object for changing `getSupply` request behavior
 */
export type GetSupplyConfig = {
  /** The level of commitment desired */
  commitment?: Commitment;
  /** Exclude non circulating accounts list from response */
  excludeNonCirculatingAccountsList?: boolean;
};

/**
 * Configuration object for changing query behavior
 */
export type SignatureStatusConfig = {
  /** enable searching status history, not needed for recent transactions */
  searchTransactionHistory: boolean;
};

/**
 * Information describing a cluster node
 */
export type ContactInfo = {
  /** Identity public key of the node */
  pubkey: string;
  /** Gossip network address for the node */
  gossip: string | null;
  /** TPU network address for the node (null if not available) */
  tpu: string | null;
  /** JSON RPC network address for the node (null if not available) */
  rpc: string | null;
  /** Software version of the node (null if not available) */
  version: string | null;
};

/**
 * Information describing a vote account
 */
export type VoteAccountInfo = {
  /** Public key of the vote account */
  votePubkey: string;
  /** Identity public key of the node voting with this account */
  nodePubkey: string;
  /** The stake, in lamports, delegated to this vote account and activated */
  activatedStake: number;
  /** Whether the vote account is staked for this epoch */
  epochVoteAccount: boolean;
  /** Recent epoch voting credit history for this voter */
  epochCredits: Array<[number, number, number]>;
  /** A percentage (0-100) of rewards payout owed to the voter */
  commission: number;
  /** Most recent slot voted on by this vote account */
  lastVote: number;
};

/**
 * A collection of cluster vote accounts
 */
export type VoteAccountStatus = {
  /** Active vote accounts */
  current: Array<VoteAccountInfo>;
  /** Inactive vote accounts */
  delinquent: Array<VoteAccountInfo>;
};

/**
 * Network Inflation
 * (see https://docs.solana.com/implemented-proposals/ed_overview)
 */
export type InflationGovernor = {
  foundation: number;
  foundationTerm: number;
  initial: number;
  taper: number;
  terminal: number;
};

const GetInflationGovernorResult = pick({
  foundation: number(),
  foundationTerm: number(),
  initial: number(),
  taper: number(),
  terminal: number(),
});

/**
 * The inflation reward for an epoch
 */
export type InflationReward = {
  /** epoch for which the reward occurs */
  epoch: number;
  /** the slot in which the rewards are effective */
  effectiveSlot: number;
  /** reward amount in lamports */
  amount: number;
  /** post balance of the account in lamports */
  postBalance: number;
};

/**
 * Expected JSON RPC response for the "getInflationReward" message
 */
const GetInflationRewardResult = jsonRpcResult(
  array(
    nullable(
      pick({
        epoch: number(),
        effectiveSlot: number(),
        amount: number(),
        postBalance: number(),
      }),
    ),
  ),
);

/**
 * Information about the current epoch
 */
export type EpochInfo = {
  epoch: number;
  slotIndex: number;
  slotsInEpoch: number;
  absoluteSlot: number;
  blockHeight?: number;
  transactionCount?: number;
};

const GetEpochInfoResult = pick({
  epoch: number(),
  slotIndex: number(),
  slotsInEpoch: number(),
  absoluteSlot: number(),
  blockHeight: optional(number()),
  transactionCount: optional(number()),
});

const GetEpochScheduleResult = pick({
  slotsPerEpoch: number(),
  leaderScheduleSlotOffset: number(),
  warmup: boolean(),
  firstNormalEpoch: number(),
  firstNormalSlot: number(),
});

/**
 * Leader schedule
 * (see https://docs.solana.com/terminology#leader-schedule)
 */
export type LeaderSchedule = {
  [address: string]: number[];
};

const GetLeaderScheduleResult = record(string(), array(number()));

/**
 * Transaction error or null
 */
const TransactionErrorResult = nullable(union([pick({}), string()]));

/**
 * Signature status for a transaction
 */
const SignatureStatusResult = pick({
  err: TransactionErrorResult,
});

/**
 * Transaction signature received notification
 */
const SignatureReceivedResult = literal('receivedSignature');

/**
 * Version info for a node
 */
export type Version = {
  /** Version of solana-core */
  'solana-core': string;
  'feature-set'?: number;
};

const VersionResult = pick({
  'solana-core': string(),
  'feature-set': optional(number()),
});

export type SimulatedTransactionAccountInfo = {
  /** `true` if this account's data contains a loaded program */
  executable: boolean;
  /** Identifier of the program that owns the account */
  owner: string;
  /** Number of lamports assigned to the account */
  lamports: number;
  /** Optional data assigned to the account */
  data: string[];
  /** Optional rent epoch info for account */
  rentEpoch?: number;
};

export type SimulatedTransactionResponse = {
  err: TransactionError | string | null;
  logs: Array<string> | null;
  accounts?: (SimulatedTransactionAccountInfo | null)[] | null;
  unitsConsumed?: number;
};

const SimulatedTransactionResponseStruct = jsonRpcResultAndContext(
  pick({
    err: nullable(union([pick({}), string()])),
    logs: nullable(array(string())),
    accounts: optional(
      nullable(
        array(
          nullable(
            pick({
              executable: boolean(),
              owner: string(),
              lamports: number(),
              data: array(string()),
              rentEpoch: optional(number()),
            }),
          ),
        ),
      ),
    ),
    unitsConsumed: optional(number()),
  }),
);

export type ParsedInnerInstruction = {
  index: number;
  instructions: (ParsedInstruction | PartiallyDecodedInstruction)[];
};

export type TokenBalance = {
  accountIndex: number;
  mint: string;
  owner?: string;
  uiTokenAmount: TokenAmount;
};

/**
 * Metadata for a parsed confirmed transaction on the ledger
 *
 * @deprecated Deprecated since Solana v1.8.0. Please use {@link ParsedTransactionMeta} instead.
 */
export type ParsedConfirmedTransactionMeta = ParsedTransactionMeta;

/**
 * Metadata for a parsed transaction on the ledger
 */
export type ParsedTransactionMeta = {
  /** The fee charged for processing the transaction */
  fee: number;
  /** An array of cross program invoked parsed instructions */
  innerInstructions?: ParsedInnerInstruction[] | null;
  /** The balances of the transaction accounts before processing */
  preBalances: Array<number>;
  /** The balances of the transaction accounts after processing */
  postBalances: Array<number>;
  /** An array of program log messages emitted during a transaction */
  logMessages?: Array<string> | null;
  /** The token balances of the transaction accounts before processing */
  preTokenBalances?: Array<TokenBalance> | null;
  /** The token balances of the transaction accounts after processing */
  postTokenBalances?: Array<TokenBalance> | null;
  /** The error result of transaction processing */
  err: TransactionError | null;
};

export type CompiledInnerInstruction = {
  index: number;
  instructions: CompiledInstruction[];
};

/**
 * Metadata for a confirmed transaction on the ledger
 */
export type ConfirmedTransactionMeta = {
  /** The fee charged for processing the transaction */
  fee: number;
  /** An array of cross program invoked instructions */
  innerInstructions?: CompiledInnerInstruction[] | null;
  /** The balances of the transaction accounts before processing */
  preBalances: Array<number>;
  /** The balances of the transaction accounts after processing */
  postBalances: Array<number>;
  /** An array of program log messages emitted during a transaction */
  logMessages?: Array<string> | null;
  /** The token balances of the transaction accounts before processing */
  preTokenBalances?: Array<TokenBalance> | null;
  /** The token balances of the transaction accounts after processing */
  postTokenBalances?: Array<TokenBalance> | null;
  /** The error result of transaction processing */
  err: TransactionError | null;
};

/**
 * A processed transaction from the RPC API
 */
export type TransactionResponse = {
  /** The slot during which the transaction was processed */
  slot: number;
  /** The transaction */
  transaction: {
    /** The transaction message */
    message: Message;
    /** The transaction signatures */
    signatures: string[];
  };
  /** Metadata produced from the transaction */
  meta: ConfirmedTransactionMeta | null;
  /** The unix timestamp of when the transaction was processed */
  blockTime?: number | null;
};

/**
 * A confirmed transaction on the ledger
 */
export type ConfirmedTransaction = {
  /** The slot during which the transaction was processed */
  slot: number;
  /** The details of the transaction */
  transaction: Transaction;
  /** Metadata produced from the transaction */
  meta: ConfirmedTransactionMeta | null;
  /** The unix timestamp of when the transaction was processed */
  blockTime?: number | null;
};

/**
 * A partially decoded transaction instruction
 */
export type PartiallyDecodedInstruction = {
  /** Program id called by this instruction */
  programId: PublicKey;
  /** Public keys of accounts passed to this instruction */
  accounts: Array<PublicKey>;
  /** Raw base-58 instruction data */
  data: string;
};

/**
 * A parsed transaction message account
 */
export type ParsedMessageAccount = {
  /** Public key of the account */
  pubkey: PublicKey;
  /** Indicates if the account signed the transaction */
  signer: boolean;
  /** Indicates if the account is writable for this transaction */
  writable: boolean;
};

/**
 * A parsed transaction instruction
 */
export type ParsedInstruction = {
  /** Name of the program for this instruction */
  program: string;
  /** ID of the program for this instruction */
  programId: PublicKey;
  /** Parsed instruction info */
  parsed: any;
};

/**
 * A parsed transaction message
 */
export type ParsedMessage = {
  /** Accounts used in the instructions */
  accountKeys: ParsedMessageAccount[];
  /** The atomically executed instructions for the transaction */
  instructions: (ParsedInstruction | PartiallyDecodedInstruction)[];
  /** Recent blockhash */
  recentBlockhash: string;
};

/**
 * A parsed transaction
 */
export type ParsedTransaction = {
  /** Signatures for the transaction */
  signatures: Array<string>;
  /** Message of the transaction */
  message: ParsedMessage;
};

/**
 * A parsed and confirmed transaction on the ledger
 *
 * @deprecated Deprecated since Solana v1.8.0. Please use {@link ParsedTransactionWithMeta} instead.
 */
export type ParsedConfirmedTransaction = ParsedTransactionWithMeta;

/**
 * A parsed transaction on the ledger with meta
 */
export type ParsedTransactionWithMeta = {
  /** The slot during which the transaction was processed */
  slot: number;
  /** The details of the transaction */
  transaction: ParsedTransaction;
  /** Metadata produced from the transaction */
  meta: ParsedTransactionMeta | null;
  /** The unix timestamp of when the transaction was processed */
  blockTime?: number | null;
};

/**
 * A processed block fetched from the RPC API
 */
export type BlockResponse = {
  /** Blockhash of this block */
  blockhash: Blockhash;
  /** Blockhash of this block's parent */
  previousBlockhash: Blockhash;
  /** Slot index of this block's parent */
  parentSlot: number;
  /** Vector of transactions with status meta and original message */
  transactions: Array<{
    /** The transaction */
    transaction: {
      /** The transaction message */
      message: Message;
      /** The transaction signatures */
      signatures: string[];
    };
    /** Metadata produced from the transaction */
    meta: ConfirmedTransactionMeta | null;
  }>;
  /** Vector of block rewards */
  rewards?: Array<{
    /** Public key of reward recipient */
    pubkey: string;
    /** Reward value in lamports */
    lamports: number;
    /** Account balance after reward is applied */
    postBalance: number | null;
    /** Type of reward received */
    rewardType: string | null;
  }>;
  /** The unix timestamp of when the block was processed */
  blockTime: number | null;
};

/**
 * A ConfirmedBlock on the ledger
 */
export type ConfirmedBlock = {
  /** Blockhash of this block */
  blockhash: Blockhash;
  /** Blockhash of this block's parent */
  previousBlockhash: Blockhash;
  /** Slot index of this block's parent */
  parentSlot: number;
  /** Vector of transactions and status metas */
  transactions: Array<{
    transaction: Transaction;
    meta: ConfirmedTransactionMeta | null;
  }>;
  /** Vector of block rewards */
  rewards?: Array<{
    pubkey: string;
    lamports: number;
    postBalance: number | null;
    rewardType: string | null;
  }>;
  /** The unix timestamp of when the block was processed */
  blockTime: number | null;
};

/**
 * A Block on the ledger with signatures only
 */
export type BlockSignatures = {
  /** Blockhash of this block */
  blockhash: Blockhash;
  /** Blockhash of this block's parent */
  previousBlockhash: Blockhash;
  /** Slot index of this block's parent */
  parentSlot: number;
  /** Vector of signatures */
  signatures: Array<string>;
  /** The unix timestamp of when the block was processed */
  blockTime: number | null;
};

/**
 * A performance sample
 */
export type PerfSample = {
  /** Slot number of sample */
  slot: number;
  /** Number of transactions in a sample window */
  numTransactions: number;
  /** Number of slots in a sample window */
  numSlots: number;
  /** Sample window in seconds */
  samplePeriodSecs: number;
};

function createRpcClient(
  url: string,
  useHttps: boolean,
  httpHeaders?: HttpHeaders,
  fetchMiddleware?: FetchMiddleware,
  disableRetryOnRateLimit?: boolean,
): RpcClient {
  let agentManager: AgentManager | undefined;
  if (!process.env.BROWSER) {
    agentManager = new AgentManager(useHttps);
  }

  let fetchWithMiddleware:
    | ((url: string, options: any) => Promise<Response>)
    | undefined;

  if (fetchMiddleware) {
    fetchWithMiddleware = async (url: string, options: any) => {
      const modifiedFetchArgs = await new Promise<[string, any]>(
        (resolve, reject) => {
          try {
            fetchMiddleware(url, options, (modifiedUrl, modifiedOptions) =>
              resolve([modifiedUrl, modifiedOptions]),
            );
          } catch (error) {
            reject(error);
          }
        },
      );
      return await fetch(...modifiedFetchArgs);
    };
  }

  const clientBrowser = new RpcClient(async (request, callback) => {
    const agent = agentManager ? agentManager.requestStart() : undefined;
    const options = {
      method: 'POST',
      body: request,
      agent,
      headers: Object.assign(
        {
          'Content-Type': 'application/json',
        },
        httpHeaders || {},
      ),
    };

    try {
      let too_many_requests_retries = 5;
      let res: Response;
      let waitTime = 500;
      for (;;) {
        if (fetchWithMiddleware) {
          res = await fetchWithMiddleware(url, options);
        } else {
          res = await fetch(url, options);
        }

        if (res.status !== 429 /* Too many requests */) {
          break;
        }
        if (disableRetryOnRateLimit === true) {
          break;
        }
        too_many_requests_retries -= 1;
        if (too_many_requests_retries === 0) {
          break;
        }
        console.log(
          `Server responded with ${res.status} ${res.statusText}.  Retrying after ${waitTime}ms delay...`,
        );
        await sleep(waitTime);
        waitTime *= 2;
      }

      const text = await res.text();
      if (res.ok) {
        callback(null, text);
      } else {
        callback(new Error(`${res.status} ${res.statusText}: ${text}`));
      }
    } catch (err) {
      if (err instanceof Error) callback(err);
    } finally {
      agentManager && agentManager.requestEnd();
    }
  }, {});

  return clientBrowser;
}

function createRpcRequest(client: RpcClient): RpcRequest {
  return (method, args) => {
    return new Promise((resolve, reject) => {
      client.request(method, args, (err: any, response: any) => {
        if (err) {
          reject(err);
          return;
        }
        resolve(response);
      });
    });
  };
}

function createRpcBatchRequest(client: RpcClient): RpcBatchRequest {
  return (requests: RpcParams[]) => {
    return new Promise((resolve, reject) => {
      // Do nothing if requests is empty
      if (requests.length === 0) resolve([]);

      const batch = requests.map((params: RpcParams) => {
        return client.request(params.methodName, params.args);
      });

      client.request(batch, (err: any, response: any) => {
        if (err) {
          reject(err);
          return;
        }
        resolve(response);
      });
    });
  };
}

/**
 * Expected JSON RPC response for the "getInflationGovernor" message
 */
const GetInflationGovernorRpcResult = jsonRpcResult(GetInflationGovernorResult);

/**
 * Expected JSON RPC response for the "getEpochInfo" message
 */
const GetEpochInfoRpcResult = jsonRpcResult(GetEpochInfoResult);

/**
 * Expected JSON RPC response for the "getEpochSchedule" message
 */
const GetEpochScheduleRpcResult = jsonRpcResult(GetEpochScheduleResult);

/**
 * Expected JSON RPC response for the "getLeaderSchedule" message
 */
const GetLeaderScheduleRpcResult = jsonRpcResult(GetLeaderScheduleResult);

/**
 * Expected JSON RPC response for the "minimumLedgerSlot" and "getFirstAvailableBlock" messages
 */
const SlotRpcResult = jsonRpcResult(number());

/**
 * Supply
 */
export type Supply = {
  /** Total supply in lamports */
  total: number;
  /** Circulating supply in lamports */
  circulating: number;
  /** Non-circulating supply in lamports */
  nonCirculating: number;
  /** List of non-circulating account addresses */
  nonCirculatingAccounts: Array<PublicKey>;
};

/**
 * Expected JSON RPC response for the "getSupply" message
 */
const GetSupplyRpcResult = jsonRpcResultAndContext(
  pick({
    total: number(),
    circulating: number(),
    nonCirculating: number(),
    nonCirculatingAccounts: array(PublicKeyFromString),
  }),
);

/**
 * Token amount object which returns a token amount in different formats
 * for various client use cases.
 */
export type TokenAmount = {
  /** Raw amount of tokens as string ignoring decimals */
  amount: string;
  /** Number of decimals configured for token's mint */
  decimals: number;
  /** Token amount as float, accounts for decimals */
  uiAmount: number | null;
  /** Token amount as string, accounts for decimals */
  uiAmountString?: string;
};

/**
 * Expected JSON RPC structure for token amounts
 */
const TokenAmountResult = pick({
  amount: string(),
  uiAmount: nullable(number()),
  decimals: number(),
  uiAmountString: optional(string()),
});

/**
 * Token address and balance.
 */
export type TokenAccountBalancePair = {
  /** Address of the token account */
  address: PublicKey;
  /** Raw amount of tokens as string ignoring decimals */
  amount: string;
  /** Number of decimals configured for token's mint */
  decimals: number;
  /** Token amount as float, accounts for decimals */
  uiAmount: number | null;
  /** Token amount as string, accounts for decimals */
  uiAmountString?: string;
};

/**
 * Expected JSON RPC response for the "getTokenLargestAccounts" message
 */
const GetTokenLargestAccountsResult = jsonRpcResultAndContext(
  array(
    pick({
      address: PublicKeyFromString,
      amount: string(),
      uiAmount: nullable(number()),
      decimals: number(),
      uiAmountString: optional(string()),
    }),
  ),
);

/**
 * Expected JSON RPC response for the "getTokenAccountsByOwner" message
 */
const GetTokenAccountsByOwner = jsonRpcResultAndContext(
  array(
    pick({
      pubkey: PublicKeyFromString,
      account: pick({
        executable: boolean(),
        owner: PublicKeyFromString,
        lamports: number(),
        data: BufferFromRawAccountData,
        rentEpoch: number(),
      }),
    }),
  ),
);

const ParsedAccountDataResult = pick({
  program: string(),
  parsed: unknown(),
  space: number(),
});

/**
 * Expected JSON RPC response for the "getTokenAccountsByOwner" message with parsed data
 */
const GetParsedTokenAccountsByOwner = jsonRpcResultAndContext(
  array(
    pick({
      pubkey: PublicKeyFromString,
      account: pick({
        executable: boolean(),
        owner: PublicKeyFromString,
        lamports: number(),
        data: ParsedAccountDataResult,
        rentEpoch: number(),
      }),
    }),
  ),
);

/**
 * Pair of an account address and its balance
 */
export type AccountBalancePair = {
  address: PublicKey;
  lamports: number;
};

/**
 * Expected JSON RPC response for the "getLargestAccounts" message
 */
const GetLargestAccountsRpcResult = jsonRpcResultAndContext(
  array(
    pick({
      lamports: number(),
      address: PublicKeyFromString,
    }),
  ),
);

/**
 * @internal
 */
const AccountInfoResult = pick({
  executable: boolean(),
  owner: PublicKeyFromString,
  lamports: number(),
  data: BufferFromRawAccountData,
  rentEpoch: number(),
});

/**
 * @internal
 */
const KeyedAccountInfoResult = pick({
  pubkey: PublicKeyFromString,
  account: AccountInfoResult,
});

const ParsedOrRawAccountData = coerce(
  union([instance(Buffer), ParsedAccountDataResult]),
  union([RawAccountDataResult, ParsedAccountDataResult]),
  value => {
    if (Array.isArray(value)) {
      return create(value, BufferFromRawAccountData);
    } else {
      return value;
    }
  },
);

/**
 * @internal
 */
const ParsedAccountInfoResult = pick({
  executable: boolean(),
  owner: PublicKeyFromString,
  lamports: number(),
  data: ParsedOrRawAccountData,
  rentEpoch: number(),
});

const KeyedParsedAccountInfoResult = pick({
  pubkey: PublicKeyFromString,
  account: ParsedAccountInfoResult,
});

/**
 * @internal
 */
const StakeActivationResult = pick({
  state: union([
    literal('active'),
    literal('inactive'),
    literal('activating'),
    literal('deactivating'),
  ]),
  active: number(),
  inactive: number(),
});

/**
 * Expected JSON RPC response for the "getConfirmedSignaturesForAddress2" message
 */

const GetConfirmedSignaturesForAddress2RpcResult = jsonRpcResult(
  array(
    pick({
      signature: string(),
      slot: number(),
      err: TransactionErrorResult,
      memo: nullable(string()),
      blockTime: optional(nullable(number())),
    }),
  ),
);

/**
 * Expected JSON RPC response for the "getSignaturesForAddress" message
 */
const GetSignaturesForAddressRpcResult = jsonRpcResult(
  array(
    pick({
      signature: string(),
      slot: number(),
      err: TransactionErrorResult,
      memo: nullable(string()),
      blockTime: optional(nullable(number())),
    }),
  ),
);

/***
 * Expected JSON RPC response for the "accountNotification" message
 */
const AccountNotificationResult = pick({
  subscription: number(),
  result: notificationResultAndContext(AccountInfoResult),
});

/**
 * @internal
 */
const ProgramAccountInfoResult = pick({
  pubkey: PublicKeyFromString,
  account: AccountInfoResult,
});

/***
 * Expected JSON RPC response for the "programNotification" message
 */
const ProgramAccountNotificationResult = pick({
  subscription: number(),
  result: notificationResultAndContext(ProgramAccountInfoResult),
});

/**
 * @internal
 */
const SlotInfoResult = pick({
  parent: number(),
  slot: number(),
  root: number(),
});

/**
 * Expected JSON RPC response for the "slotNotification" message
 */
const SlotNotificationResult = pick({
  subscription: number(),
  result: SlotInfoResult,
});

/**
 * Slot updates which can be used for tracking the live progress of a cluster.
 * - `"firstShredReceived"`: connected node received the first shred of a block.
 * Indicates that a new block that is being produced.
 * - `"completed"`: connected node has received all shreds of a block. Indicates
 * a block was recently produced.
 * - `"optimisticConfirmation"`: block was optimistically confirmed by the
 * cluster. It is not guaranteed that an optimistic confirmation notification
 * will be sent for every finalized blocks.
 * - `"root"`: the connected node rooted this block.
 * - `"createdBank"`: the connected node has started validating this block.
 * - `"frozen"`: the connected node has validated this block.
 * - `"dead"`: the connected node failed to validate this block.
 */
export type SlotUpdate =
  | {
      type: 'firstShredReceived';
      slot: number;
      timestamp: number;
    }
  | {
      type: 'completed';
      slot: number;
      timestamp: number;
    }
  | {
      type: 'createdBank';
      slot: number;
      timestamp: number;
      parent: number;
    }
  | {
      type: 'frozen';
      slot: number;
      timestamp: number;
      stats: {
        numTransactionEntries: number;
        numSuccessfulTransactions: number;
        numFailedTransactions: number;
        maxTransactionsPerEntry: number;
      };
    }
  | {
      type: 'dead';
      slot: number;
      timestamp: number;
      err: string;
    }
  | {
      type: 'optimisticConfirmation';
      slot: number;
      timestamp: number;
    }
  | {
      type: 'root';
      slot: number;
      timestamp: number;
    };

/**
 * @internal
 */
const SlotUpdateResult = union([
  pick({
    type: union([
      literal('firstShredReceived'),
      literal('completed'),
      literal('optimisticConfirmation'),
      literal('root'),
    ]),
    slot: number(),
    timestamp: number(),
  }),
  pick({
    type: literal('createdBank'),
    parent: number(),
    slot: number(),
    timestamp: number(),
  }),
  pick({
    type: literal('frozen'),
    slot: number(),
    timestamp: number(),
    stats: pick({
      numTransactionEntries: number(),
      numSuccessfulTransactions: number(),
      numFailedTransactions: number(),
      maxTransactionsPerEntry: number(),
    }),
  }),
  pick({
    type: literal('dead'),
    slot: number(),
    timestamp: number(),
    err: string(),
  }),
]);

/**
 * Expected JSON RPC response for the "slotsUpdatesNotification" message
 */
const SlotUpdateNotificationResult = pick({
  subscription: number(),
  result: SlotUpdateResult,
});

/**
 * Expected JSON RPC response for the "signatureNotification" message
 */
const SignatureNotificationResult = pick({
  subscription: number(),
  result: notificationResultAndContext(
    union([SignatureStatusResult, SignatureReceivedResult]),
  ),
});

/**
 * Expected JSON RPC response for the "rootNotification" message
 */
const RootNotificationResult = pick({
  subscription: number(),
  result: number(),
});

const ContactInfoResult = pick({
  pubkey: string(),
  gossip: nullable(string()),
  tpu: nullable(string()),
  rpc: nullable(string()),
  version: nullable(string()),
});

const VoteAccountInfoResult = pick({
  votePubkey: string(),
  nodePubkey: string(),
  activatedStake: number(),
  epochVoteAccount: boolean(),
  epochCredits: array(tuple([number(), number(), number()])),
  commission: number(),
  lastVote: number(),
  rootSlot: nullable(number()),
});

/**
 * Expected JSON RPC response for the "getVoteAccounts" message
 */
const GetVoteAccounts = jsonRpcResult(
  pick({
    current: array(VoteAccountInfoResult),
    delinquent: array(VoteAccountInfoResult),
  }),
);

const ConfirmationStatus = union([
  literal('processed'),
  literal('confirmed'),
  literal('finalized'),
]);

const SignatureStatusResponse = pick({
  slot: number(),
  confirmations: nullable(number()),
  err: TransactionErrorResult,
  confirmationStatus: optional(ConfirmationStatus),
});

/**
 * Expected JSON RPC response for the "getSignatureStatuses" message
 */
const GetSignatureStatusesRpcResult = jsonRpcResultAndContext(
  array(nullable(SignatureStatusResponse)),
);

/**
 * Expected JSON RPC response for the "getMinimumBalanceForRentExemption" message
 */
const GetMinimumBalanceForRentExemptionRpcResult = jsonRpcResult(number());

const ConfirmedTransactionResult = pick({
  signatures: array(string()),
  message: pick({
    accountKeys: array(string()),
    header: pick({
      numRequiredSignatures: number(),
      numReadonlySignedAccounts: number(),
      numReadonlyUnsignedAccounts: number(),
    }),
    instructions: array(
      pick({
        accounts: array(number()),
        data: string(),
        programIdIndex: number(),
      }),
    ),
    recentBlockhash: string(),
  }),
});

const ParsedInstructionResult = pick({
  parsed: unknown(),
  program: string(),
  programId: PublicKeyFromString,
});

const RawInstructionResult = pick({
  accounts: array(PublicKeyFromString),
  data: string(),
  programId: PublicKeyFromString,
});

const InstructionResult = union([
  RawInstructionResult,
  ParsedInstructionResult,
]);

const UnknownInstructionResult = union([
  pick({
    parsed: unknown(),
    program: string(),
    programId: string(),
  }),
  pick({
    accounts: array(string()),
    data: string(),
    programId: string(),
  }),
]);

const ParsedOrRawInstruction = coerce(
  InstructionResult,
  UnknownInstructionResult,
  value => {
    if ('accounts' in value) {
      return create(value, RawInstructionResult);
    } else {
      return create(value, ParsedInstructionResult);
    }
  },
);

/**
 * @internal
 */
const ParsedConfirmedTransactionResult = pick({
  signatures: array(string()),
  message: pick({
    accountKeys: array(
      pick({
        pubkey: PublicKeyFromString,
        signer: boolean(),
        writable: boolean(),
      }),
    ),
    instructions: array(ParsedOrRawInstruction),
    recentBlockhash: string(),
  }),
});

const TokenBalanceResult = pick({
  accountIndex: number(),
  mint: string(),
  owner: optional(string()),
  uiTokenAmount: TokenAmountResult,
});

/**
 * @internal
 */
const ConfirmedTransactionMetaResult = pick({
  err: TransactionErrorResult,
  fee: number(),
  innerInstructions: optional(
    nullable(
      array(
        pick({
          index: number(),
          instructions: array(
            pick({
              accounts: array(number()),
              data: string(),
              programIdIndex: number(),
            }),
          ),
        }),
      ),
    ),
  ),
  preBalances: array(number()),
  postBalances: array(number()),
  logMessages: optional(nullable(array(string()))),
  preTokenBalances: optional(nullable(array(TokenBalanceResult))),
  postTokenBalances: optional(nullable(array(TokenBalanceResult))),
});

/**
 * @internal
 */
const ParsedConfirmedTransactionMetaResult = pick({
  err: TransactionErrorResult,
  fee: number(),
  innerInstructions: optional(
    nullable(
      array(
        pick({
          index: number(),
          instructions: array(ParsedOrRawInstruction),
        }),
      ),
    ),
  ),
  preBalances: array(number()),
  postBalances: array(number()),
  logMessages: optional(nullable(array(string()))),
  preTokenBalances: optional(nullable(array(TokenBalanceResult))),
  postTokenBalances: optional(nullable(array(TokenBalanceResult))),
});

/**
 * Expected JSON RPC response for the "getBlock" message
 */
const GetBlockRpcResult = jsonRpcResult(
  nullable(
    pick({
      blockhash: string(),
      previousBlockhash: string(),
      parentSlot: number(),
      transactions: array(
        pick({
          transaction: ConfirmedTransactionResult,
          meta: nullable(ConfirmedTransactionMetaResult),
        }),
      ),
      rewards: optional(
        array(
          pick({
            pubkey: string(),
            lamports: number(),
            postBalance: nullable(number()),
            rewardType: nullable(string()),
          }),
        ),
      ),
      blockTime: nullable(number()),
      blockHeight: nullable(number()),
    }),
  ),
);

/**
 * Expected JSON RPC response for the "getConfirmedBlock" message
 *
 * @deprecated Deprecated since Solana v1.8.0. Please use {@link GetBlockRpcResult} instead.
 */
const GetConfirmedBlockRpcResult = jsonRpcResult(
  nullable(
    pick({
      blockhash: string(),
      previousBlockhash: string(),
      parentSlot: number(),
      transactions: array(
        pick({
          transaction: ConfirmedTransactionResult,
          meta: nullable(ConfirmedTransactionMetaResult),
        }),
      ),
      rewards: optional(
        array(
          pick({
            pubkey: string(),
            lamports: number(),
            postBalance: nullable(number()),
            rewardType: nullable(string()),
          }),
        ),
      ),
      blockTime: nullable(number()),
    }),
  ),
);

/**
 * Expected JSON RPC response for the "getBlock" message
 */
const GetBlockSignaturesRpcResult = jsonRpcResult(
  nullable(
    pick({
      blockhash: string(),
      previousBlockhash: string(),
      parentSlot: number(),
      signatures: array(string()),
      blockTime: nullable(number()),
    }),
  ),
);

/**
 * Expected JSON RPC response for the "getTransaction" message
 */
const GetTransactionRpcResult = jsonRpcResult(
  nullable(
    pick({
      slot: number(),
      meta: ConfirmedTransactionMetaResult,
      blockTime: optional(nullable(number())),
      transaction: ConfirmedTransactionResult,
    }),
  ),
);

/**
 * Expected parsed JSON RPC response for the "getTransaction" message
 */
const GetParsedTransactionRpcResult = jsonRpcResult(
  nullable(
    pick({
      slot: number(),
      transaction: ParsedConfirmedTransactionResult,
      meta: nullable(ParsedConfirmedTransactionMetaResult),
      blockTime: optional(nullable(number())),
    }),
  ),
);

/**
 * Expected JSON RPC response for the "getRecentBlockhash" message
 *
 * @deprecated Deprecated since Solana v1.8.0. Please use {@link GetLatestBlockhashRpcResult} instead.
 */
const GetRecentBlockhashAndContextRpcResult = jsonRpcResultAndContext(
  pick({
    blockhash: string(),
    feeCalculator: pick({
      lamportsPerSignature: number(),
    }),
  }),
);

/**
 * Expected JSON RPC response for the "getLatestBlockhash" message
 */
const GetLatestBlockhashRpcResult = jsonRpcResultAndContext(
  pick({
    blockhash: string(),
    lastValidBlockHeight: number(),
  }),
);

const PerfSampleResult = pick({
  slot: number(),
  numTransactions: number(),
  numSlots: number(),
  samplePeriodSecs: number(),
});

/*
 * Expected JSON RPC response for "getRecentPerformanceSamples" message
 */
const GetRecentPerformanceSamplesRpcResult = jsonRpcResult(
  array(PerfSampleResult),
);

/**
 * Expected JSON RPC response for the "getFeeCalculatorForBlockhash" message
 */
const GetFeeCalculatorRpcResult = jsonRpcResultAndContext(
  nullable(
    pick({
      feeCalculator: pick({
        lamportsPerSignature: number(),
      }),
    }),
  ),
);

/**
 * Expected JSON RPC response for the "requestAirdrop" message
 */
const RequestAirdropRpcResult = jsonRpcResult(string());

/**
 * Expected JSON RPC response for the "sendTransaction" message
 */
const SendTransactionRpcResult = jsonRpcResult(string());

/**
 * Information about the latest slot being processed by a node
 */
export type SlotInfo = {
  /** Currently processing slot */
  slot: number;
  /** Parent of the current slot */
  parent: number;
  /** The root block of the current slot's fork */
  root: number;
};

/**
 * Parsed account data
 */
export type ParsedAccountData = {
  /** Name of the program that owns this account */
  program: string;
  /** Parsed account data */
  parsed: any;
  /** Space used by account data */
  space: number;
};

/**
 * Stake Activation data
 */
export type StakeActivationData = {
  /** the stake account's activation state */
  state: 'active' | 'inactive' | 'activating' | 'deactivating';
  /** stake active during the epoch */
  active: number;
  /** stake inactive during the epoch */
  inactive: number;
};

/**
 * Data slice argument for getProgramAccounts
 */
export type DataSlice = {
  /** offset of data slice */
  offset: number;
  /** length of data slice */
  length: number;
};

/**
 * Memory comparison filter for getProgramAccounts
 */
export type MemcmpFilter = {
  memcmp: {
    /** offset into program account data to start comparison */
    offset: number;
    /** data to match, as base-58 encoded string and limited to less than 129 bytes */
    bytes: string;
  };
};

/**
 * Data size comparison filter for getProgramAccounts
 */
export type DataSizeFilter = {
  /** Size of data for program account data length comparison */
  dataSize: number;
};

/**
 * A filter object for getProgramAccounts
 */
export type GetProgramAccountsFilter = MemcmpFilter | DataSizeFilter;

/**
 * Configuration object for getProgramAccounts requests
 */
export type GetProgramAccountsConfig = {
  /** Optional commitment level */
  commitment?: Commitment;
  /** Optional encoding for account data (default base64)
   * To use "jsonParsed" encoding, please refer to `getParsedProgramAccounts` in connection.ts
   * */
  encoding?: 'base64';
  /** Optional data slice to limit the returned account data */
  dataSlice?: DataSlice;
  /** Optional array of filters to apply to accounts */
  filters?: GetProgramAccountsFilter[];
};

/**
 * Configuration object for getParsedProgramAccounts
 */
export type GetParsedProgramAccountsConfig = {
  /** Optional commitment level */
  commitment?: Commitment;
  /** Optional array of filters to apply to accounts */
  filters?: GetProgramAccountsFilter[];
};

/**
 * Configuration object for getMultipleAccounts
 */
export type GetMultipleAccountsConfig = {
  /** Optional commitment level */
  commitment?: Commitment;
  /** Optional encoding for account data (default base64) */
  encoding?: 'base64' | 'jsonParsed';
};

/**
 * Information describing an account
 */
export type AccountInfo<T> = {
  /** `true` if this account's data contains a loaded program */
  executable: boolean;
  /** Identifier of the program that owns the account */
  owner: PublicKey;
  /** Number of lamports assigned to the account */
  lamports: number;
  /** Optional data assigned to the account */
  data: T;
  /** Optional rent epoch info for account */
  rentEpoch?: number;
};

/**
 * Account information identified by pubkey
 */
export type KeyedAccountInfo = {
  accountId: PublicKey;
  accountInfo: AccountInfo<Buffer>;
};

/**
 * Callback function for account change notifications
 */
export type AccountChangeCallback = (
  accountInfo: AccountInfo<Buffer>,
  context: Context,
) => void;

/**
 * @internal
 */
type SubscriptionId = 'subscribing' | number;

/**
 * @internal
 */
type AccountSubscriptionInfo = {
  publicKey: string; // PublicKey of the account as a base 58 string
  callback: AccountChangeCallback;
  commitment?: Commitment;
  subscriptionId: SubscriptionId | null; // null when there's no current server subscription id
};

/**
 * Callback function for program account change notifications
 */
export type ProgramAccountChangeCallback = (
  keyedAccountInfo: KeyedAccountInfo,
  context: Context,
) => void;

/**
 * @internal
 */
type ProgramAccountSubscriptionInfo = {
  programId: string; // PublicKey of the program as a base 58 string
  callback: ProgramAccountChangeCallback;
  commitment?: Commitment;
  subscriptionId: SubscriptionId | null; // null when there's no current server subscription id
  filters?: GetProgramAccountsFilter[];
};

/**
 * Callback function for slot change notifications
 */
export type SlotChangeCallback = (slotInfo: SlotInfo) => void;

/**
 * @internal
 */
type SlotSubscriptionInfo = {
  callback: SlotChangeCallback;
  subscriptionId: SubscriptionId | null; // null when there's no current server subscription id
};

/**
 * Callback function for slot update notifications
 */
export type SlotUpdateCallback = (slotUpdate: SlotUpdate) => void;

/**
 * @private
 */
type SlotUpdateSubscriptionInfo = {
  callback: SlotUpdateCallback;
  subscriptionId: SubscriptionId | null; // null when there's no current server subscription id
};

/**
 * Callback function for signature status notifications
 */
export type SignatureResultCallback = (
  signatureResult: SignatureResult,
  context: Context,
) => void;

/**
 * Signature status notification with transaction result
 */
export type SignatureStatusNotification = {
  type: 'status';
  result: SignatureResult;
};

/**
 * Signature received notification
 */
export type SignatureReceivedNotification = {
  type: 'received';
};

/**
 * Callback function for signature notifications
 */
export type SignatureSubscriptionCallback = (
  notification: SignatureStatusNotification | SignatureReceivedNotification,
  context: Context,
) => void;

/**
 * Signature subscription options
 */
export type SignatureSubscriptionOptions = {
  commitment?: Commitment;
  enableReceivedNotification?: boolean;
};

/**
 * @internal
 */
type SignatureSubscriptionInfo = {
  signature: TransactionSignature; // TransactionSignature as a base 58 string
  callback: SignatureSubscriptionCallback;
  options?: SignatureSubscriptionOptions;
  subscriptionId: SubscriptionId | null; // null when there's no current server subscription id
};

/**
 * Callback function for root change notifications
 */
export type RootChangeCallback = (root: number) => void;

/**
 * @internal
 */
type RootSubscriptionInfo = {
  callback: RootChangeCallback;
  subscriptionId: SubscriptionId | null; // null when there's no current server subscription id
};

/**
 * @internal
 */
const LogsResult = pick({
  err: TransactionErrorResult,
  logs: array(string()),
  signature: string(),
});

/**
 * Logs result.
 */
export type Logs = {
  err: TransactionError | null;
  logs: string[];
  signature: string;
};

/**
 * Expected JSON RPC response for the "logsNotification" message.
 */
const LogsNotificationResult = pick({
  result: notificationResultAndContext(LogsResult),
  subscription: number(),
});

/**
 * Filter for log subscriptions.
 */
export type LogsFilter = PublicKey | 'all' | 'allWithVotes';

/**
 * Callback function for log notifications.
 */
export type LogsCallback = (logs: Logs, ctx: Context) => void;

/**
 * @private
 */
type LogsSubscriptionInfo = {
  callback: LogsCallback;
  filter: LogsFilter;
  subscriptionId: SubscriptionId | null; // null when there's no current server subscription id
  commitment?: Commitment;
};

/**
 * Signature result
 */
export type SignatureResult = {
  err: TransactionError | null;
};

/**
 * Transaction error
 */
export type TransactionError = {} | string;

/**
 * Transaction confirmation status
 * <pre>
 *   'processed': Transaction landed in a block which has reached 1 confirmation by the connected node
 *   'confirmed': Transaction landed in a block which has reached 1 confirmation by the cluster
 *   'finalized': Transaction landed in a block which has been finalized by the cluster
 * </pre>
 */
export type TransactionConfirmationStatus =
  | 'processed'
  | 'confirmed'
  | 'finalized';

/**
 * Signature status
 */
export type SignatureStatus = {
  /** when the transaction was processed */
  slot: number;
  /** the number of blocks that have been confirmed and voted on in the fork containing `slot` */
  confirmations: number | null;
  /** transaction error, if any */
  err: TransactionError | null;
  /** cluster confirmation status, if data available. Possible responses: `processed`, `confirmed`, `finalized` */
  confirmationStatus?: TransactionConfirmationStatus;
};

/**
 * A confirmed signature with its status
 */
export type ConfirmedSignatureInfo = {
  /** the transaction signature */
  signature: string;
  /** when the transaction was processed */
  slot: number;
  /** error, if any */
  err: TransactionError | null;
  /** memo associated with the transaction, if any */
  memo: string | null;
  /** The unix timestamp of when the transaction was processed */
  blockTime?: number | null;
};

/**
 * An object defining headers to be passed to the RPC server
 */
export type HttpHeaders = {[header: string]: string};

/**
 * A callback used to augment the outgoing HTTP request
 */
export type FetchMiddleware = (
  url: string,
  options: any,
  fetch: (modifiedUrl: string, modifiedOptions: any) => void,
) => void;

/**
 * Configuration for instantiating a Connection
 */
export type ConnectionConfig = {
  /** Optional commitment level */
  commitment?: Commitment;
  /** Optional endpoint URL to the fullnode JSON RPC PubSub WebSocket Endpoint */
  wsEndpoint?: string;
  /** Optional HTTP headers object */
  httpHeaders?: HttpHeaders;
  /** Optional fetch middleware callback */
  fetchMiddleware?: FetchMiddleware;
  /** Optional Disable retring calls when server responds with HTTP 429 (Too Many Requests) */
  disableRetryOnRateLimit?: boolean;
  /** time to allow for the server to initially process a transaction (in milliseconds) */
  confirmTransactionInitialTimeout?: number;
};

/**
 * A connection to a fullnode JSON RPC endpoint
 */
export class Connection {
  /** @internal */ _commitment?: Commitment;
  /** @internal */ _confirmTransactionInitialTimeout?: number;
  /** @internal */ _rpcEndpoint: string;
  /** @internal */ _rpcWsEndpoint: string;
  /** @internal */ _rpcClient: RpcClient;
  /** @internal */ _rpcRequest: RpcRequest;
  /** @internal */ _rpcBatchRequest: RpcBatchRequest;
  /** @internal */ _rpcWebSocket: RpcWebSocketClient;
  /** @internal */ _rpcWebSocketConnected: boolean = false;
  /** @internal */ _rpcWebSocketHeartbeat: ReturnType<
    typeof setInterval
  > | null = null;
  /** @internal */ _rpcWebSocketIdleTimeout: ReturnType<
    typeof setTimeout
  > | null = null;

  /** @internal */ _disableBlockhashCaching: boolean = false;
  /** @internal */ _pollingBlockhash: boolean = false;
  /** @internal */ _blockhashInfo: {
    recentBlockhash: Blockhash | null;
    lastFetch: number;
    simulatedSignatures: Array<string>;
    transactionSignatures: Array<string>;
  } = {
    recentBlockhash: null,
    lastFetch: 0,
    transactionSignatures: [],
    simulatedSignatures: [],
  };

  /** @internal */ _accountChangeSubscriptionCounter: number = 0;
  /** @internal */ _accountChangeSubscriptions: {
    [id: number]: AccountSubscriptionInfo;
  } = {};

  /** @internal */ _programAccountChangeSubscriptionCounter: number = 0;
  /** @internal */ _programAccountChangeSubscriptions: {
    [id: number]: ProgramAccountSubscriptionInfo;
  } = {};

  /** @internal */ _rootSubscriptionCounter: number = 0;
  /** @internal */ _rootSubscriptions: {
    [id: number]: RootSubscriptionInfo;
  } = {};

  /** @internal */ _signatureSubscriptionCounter: number = 0;
  /** @internal */ _signatureSubscriptions: {
    [id: number]: SignatureSubscriptionInfo;
  } = {};

  /** @internal */ _slotSubscriptionCounter: number = 0;
  /** @internal */ _slotSubscriptions: {
    [id: number]: SlotSubscriptionInfo;
  } = {};

  /** @internal */ _logsSubscriptionCounter: number = 0;
  /** @internal */ _logsSubscriptions: {
    [id: number]: LogsSubscriptionInfo;
  } = {};

  /** @internal */ _slotUpdateSubscriptionCounter: number = 0;
  /** @internal */ _slotUpdateSubscriptions: {
    [id: number]: SlotUpdateSubscriptionInfo;
  } = {};

  /**
   * Establish a JSON RPC connection
   *
   * @param endpoint URL to the fullnode JSON RPC endpoint
   * @param commitmentOrConfig optional default commitment level or optional ConnectionConfig configuration object
   */
  constructor(
    endpoint: string,
    commitmentOrConfig?: Commitment | ConnectionConfig,
  ) {
    let url = new URL(endpoint);
    const useHttps = url.protocol === 'https:';

    let wsEndpoint;
    let httpHeaders;
    let fetchMiddleware;
    let disableRetryOnRateLimit;
    if (commitmentOrConfig && typeof commitmentOrConfig === 'string') {
      this._commitment = commitmentOrConfig;
    } else if (commitmentOrConfig) {
      this._commitment = commitmentOrConfig.commitment;
      this._confirmTransactionInitialTimeout =
        commitmentOrConfig.confirmTransactionInitialTimeout;
      wsEndpoint = commitmentOrConfig.wsEndpoint;
      httpHeaders = commitmentOrConfig.httpHeaders;
      fetchMiddleware = commitmentOrConfig.fetchMiddleware;
      disableRetryOnRateLimit = commitmentOrConfig.disableRetryOnRateLimit;
    }

    this._rpcEndpoint = endpoint;
    this._rpcWsEndpoint = wsEndpoint || makeWebsocketUrl(endpoint);

    this._rpcClient = createRpcClient(
      url.toString(),
      useHttps,
      httpHeaders,
      fetchMiddleware,
      disableRetryOnRateLimit,
    );
    this._rpcRequest = createRpcRequest(this._rpcClient);
    this._rpcBatchRequest = createRpcBatchRequest(this._rpcClient);

    this._rpcWebSocket = new RpcWebSocketClient(this._rpcWsEndpoint, {
      autoconnect: false,
      max_reconnects: Infinity,
    });
    this._rpcWebSocket.on('open', this._wsOnOpen.bind(this));
    this._rpcWebSocket.on('error', this._wsOnError.bind(this));
    this._rpcWebSocket.on('close', this._wsOnClose.bind(this));
    this._rpcWebSocket.on(
      'accountNotification',
      this._wsOnAccountNotification.bind(this),
    );
    this._rpcWebSocket.on(
      'programNotification',
      this._wsOnProgramAccountNotification.bind(this),
    );
    this._rpcWebSocket.on(
      'slotNotification',
      this._wsOnSlotNotification.bind(this),
    );
    this._rpcWebSocket.on(
      'slotsUpdatesNotification',
      this._wsOnSlotUpdatesNotification.bind(this),
    );
    this._rpcWebSocket.on(
      'signatureNotification',
      this._wsOnSignatureNotification.bind(this),
    );
    this._rpcWebSocket.on(
      'rootNotification',
      this._wsOnRootNotification.bind(this),
    );
    this._rpcWebSocket.on(
      'logsNotification',
      this._wsOnLogsNotification.bind(this),
    );
  }

  /**
   * The default commitment used for requests
   */
  get commitment(): Commitment | undefined {
    return this._commitment;
  }

  /**
   * Fetch the balance for the specified public key, return with context
   */
  async getBalanceAndContext(
    publicKey: PublicKey,
    commitment?: Commitment,
  ): Promise<RpcResponseAndContext<number>> {
    const args = this._buildArgs([publicKey.toBase58()], commitment);
    const unsafeRes = await this._rpcRequest('getBalance', args);
    const res = create(unsafeRes, jsonRpcResultAndContext(number()));
    if ('error' in res) {
      throw new Error(
        'failed to get balance for ' +
          publicKey.toBase58() +
          ': ' +
          res.error.message,
      );
    }
    return res.result;
  }

  /**
   * Fetch the balance for the specified public key
   */
  async getBalance(
    publicKey: PublicKey,
    commitment?: Commitment,
  ): Promise<number> {
    return await this.getBalanceAndContext(publicKey, commitment)
      .then(x => x.value)
      .catch(e => {
        throw new Error(
          'failed to get balance of account ' + publicKey.toBase58() + ': ' + e,
        );
      });
  }

  /**
   * Fetch the estimated production time of a block
   */
  async getBlockTime(slot: number): Promise<number | null> {
    const unsafeRes = await this._rpcRequest('getBlockTime', [slot]);
    const res = create(unsafeRes, jsonRpcResult(nullable(number())));
    if ('error' in res) {
      throw new Error(
        'failed to get block time for slot ' + slot + ': ' + res.error.message,
      );
    }
    return res.result;
  }

  /**
   * Fetch the lowest slot that the node has information about in its ledger.
   * This value may increase over time if the node is configured to purge older ledger data
   */
  async getMinimumLedgerSlot(): Promise<number> {
    const unsafeRes = await this._rpcRequest('minimumLedgerSlot', []);
    const res = create(unsafeRes, jsonRpcResult(number()));
    if ('error' in res) {
      throw new Error(
        'failed to get minimum ledger slot: ' + res.error.message,
      );
    }
    return res.result;
  }

  /**
   * Fetch the slot of the lowest confirmed block that has not been purged from the ledger
   */
  async getFirstAvailableBlock(): Promise<number> {
    const unsafeRes = await this._rpcRequest('getFirstAvailableBlock', []);
    const res = create(unsafeRes, SlotRpcResult);
    if ('error' in res) {
      throw new Error(
        'failed to get first available block: ' + res.error.message,
      );
    }
    return res.result;
  }

  /**
   * Fetch information about the current supply
   */
  async getSupply(
    config?: GetSupplyConfig | Commitment,
  ): Promise<RpcResponseAndContext<Supply>> {
    let configArg: GetSupplyConfig = {};
    if (typeof config === 'string') {
      configArg = {commitment: config};
    } else if (config) {
      configArg = {
        ...config,
        commitment: (config && config.commitment) || this.commitment,
      };
    } else {
      configArg = {
        commitment: this.commitment,
      };
    }

    const unsafeRes = await this._rpcRequest('getSupply', [configArg]);
    const res = create(unsafeRes, GetSupplyRpcResult);
    if ('error' in res) {
      throw new Error('failed to get supply: ' + res.error.message);
    }
    return res.result;
  }

  /**
   * Fetch the current supply of a token mint
   */
  async getTokenSupply(
    tokenMintAddress: PublicKey,
    commitment?: Commitment,
  ): Promise<RpcResponseAndContext<TokenAmount>> {
    const args = this._buildArgs([tokenMintAddress.toBase58()], commitment);
    const unsafeRes = await this._rpcRequest('getTokenSupply', args);
    const res = create(unsafeRes, jsonRpcResultAndContext(TokenAmountResult));
    if ('error' in res) {
      throw new Error('failed to get token supply: ' + res.error.message);
    }
    return res.result;
  }

  /**
   * Fetch the current balance of a token account
   */
  async getTokenAccountBalance(
    tokenAddress: PublicKey,
    commitment?: Commitment,
  ): Promise<RpcResponseAndContext<TokenAmount>> {
    const args = this._buildArgs([tokenAddress.toBase58()], commitment);
    const unsafeRes = await this._rpcRequest('getTokenAccountBalance', args);
    const res = create(unsafeRes, jsonRpcResultAndContext(TokenAmountResult));
    if ('error' in res) {
      throw new Error(
        'failed to get token account balance: ' + res.error.message,
      );
    }
    return res.result;
  }

  /**
   * Fetch all the token accounts owned by the specified account
   *
   * @return {Promise<RpcResponseAndContext<Array<{pubkey: PublicKey, account: AccountInfo<Buffer>}>>>}
   */
  async getTokenAccountsByOwner(
    ownerAddress: PublicKey,
    filter: TokenAccountsFilter,
    commitment?: Commitment,
  ): Promise<
    RpcResponseAndContext<
      Array<{pubkey: PublicKey; account: AccountInfo<Buffer>}>
    >
  > {
    let _args: any[] = [ownerAddress.toBase58()];
    if ('mint' in filter) {
      _args.push({mint: filter.mint.toBase58()});
    } else {
      _args.push({programId: filter.programId.toBase58()});
    }

    const args = this._buildArgs(_args, commitment, 'base64');
    const unsafeRes = await this._rpcRequest('getTokenAccountsByOwner', args);
    const res = create(unsafeRes, GetTokenAccountsByOwner);
    if ('error' in res) {
      throw new Error(
        'failed to get token accounts owned by account ' +
          ownerAddress.toBase58() +
          ': ' +
          res.error.message,
      );
    }
    return res.result;
  }

  /**
   * Fetch parsed token accounts owned by the specified account
   *
   * @return {Promise<RpcResponseAndContext<Array<{pubkey: PublicKey, account: AccountInfo<ParsedAccountData>}>>>}
   */
  async getParsedTokenAccountsByOwner(
    ownerAddress: PublicKey,
    filter: TokenAccountsFilter,
    commitment?: Commitment,
  ): Promise<
    RpcResponseAndContext<
      Array<{pubkey: PublicKey; account: AccountInfo<ParsedAccountData>}>
    >
  > {
    let _args: any[] = [ownerAddress.toBase58()];
    if ('mint' in filter) {
      _args.push({mint: filter.mint.toBase58()});
    } else {
      _args.push({programId: filter.programId.toBase58()});
    }

    const args = this._buildArgs(_args, commitment, 'jsonParsed');
    const unsafeRes = await this._rpcRequest('getTokenAccountsByOwner', args);
    const res = create(unsafeRes, GetParsedTokenAccountsByOwner);
    if ('error' in res) {
      throw new Error(
        'failed to get token accounts owned by account ' +
          ownerAddress.toBase58() +
          ': ' +
          res.error.message,
      );
    }
    return res.result;
  }

  /**
   * Fetch the 20 largest accounts with their current balances
   */
  async getLargestAccounts(
    config?: GetLargestAccountsConfig,
  ): Promise<RpcResponseAndContext<Array<AccountBalancePair>>> {
    const arg = {
      ...config,
      commitment: (config && config.commitment) || this.commitment,
    };
    const args = arg.filter || arg.commitment ? [arg] : [];
    const unsafeRes = await this._rpcRequest('getLargestAccounts', args);
    const res = create(unsafeRes, GetLargestAccountsRpcResult);
    if ('error' in res) {
      throw new Error('failed to get largest accounts: ' + res.error.message);
    }
    return res.result;
  }

  /**
   * Fetch the 20 largest token accounts with their current balances
   * for a given mint.
   */
  async getTokenLargestAccounts(
    mintAddress: PublicKey,
    commitment?: Commitment,
  ): Promise<RpcResponseAndContext<Array<TokenAccountBalancePair>>> {
    const args = this._buildArgs([mintAddress.toBase58()], commitment);
    const unsafeRes = await this._rpcRequest('getTokenLargestAccounts', args);
    const res = create(unsafeRes, GetTokenLargestAccountsResult);
    if ('error' in res) {
      throw new Error(
        'failed to get token largest accounts: ' + res.error.message,
      );
    }
    return res.result;
  }

  /**
   * Fetch all the account info for the specified public key, return with context
   */
  async getAccountInfoAndContext(
    publicKey: PublicKey,
    commitment?: Commitment,
  ): Promise<RpcResponseAndContext<AccountInfo<Buffer> | null>> {
    const args = this._buildArgs([publicKey.toBase58()], commitment, 'base64');
    const unsafeRes = await this._rpcRequest('getAccountInfo', args);
    const res = create(
      unsafeRes,
      jsonRpcResultAndContext(nullable(AccountInfoResult)),
    );
    if ('error' in res) {
      throw new Error(
        'failed to get info about account ' +
          publicKey.toBase58() +
          ': ' +
          res.error.message,
      );
    }
    return res.result;
  }

  /**
   * Fetch parsed account info for the specified public key
   */
  async getParsedAccountInfo(
    publicKey: PublicKey,
    commitment?: Commitment,
  ): Promise<
    RpcResponseAndContext<AccountInfo<Buffer | ParsedAccountData> | null>
  > {
    const args = this._buildArgs(
      [publicKey.toBase58()],
      commitment,
      'jsonParsed',
    );
    const unsafeRes = await this._rpcRequest('getAccountInfo', args);
    const res = create(
      unsafeRes,
      jsonRpcResultAndContext(nullable(ParsedAccountInfoResult)),
    );
    if ('error' in res) {
      throw new Error(
        'failed to get info about account ' +
          publicKey.toBase58() +
          ': ' +
          res.error.message,
      );
    }
    return res.result;
  }

  /**
   * Fetch all the account info for the specified public key
   */
  async getAccountInfo(
    publicKey: PublicKey,
    commitment?: Commitment,
  ): Promise<AccountInfo<Buffer> | null> {
    try {
      const res = await this.getAccountInfoAndContext(publicKey, commitment);
      return res.value;
    } catch (e) {
      throw new Error(
        'failed to get info about account ' + publicKey.toBase58() + ': ' + e,
      );
    }
  }

  /**
   * Fetch all the account info for multiple accounts specified by an array of public keys, return with context
   */
  async getMultipleAccountsInfoAndContext(
    publicKeys: PublicKey[],
    commitment?: Commitment,
  ): Promise<RpcResponseAndContext<(AccountInfo<Buffer> | null)[]>> {
    const keys = publicKeys.map(key => key.toBase58());
<<<<<<< HEAD
    const chunks = sliceIntoChunks(keys, 100);

    let accounts : (AccountInfo<Buffer | ParsedAccountData> | null)[] = [];

    for (let i = 0; i < chunks.length; i++) {
      let commitment;
      let encoding: 'base64' | 'jsonParsed' = 'base64';
      if (configOrCommitment) {
        if (typeof configOrCommitment === 'string') {
          commitment = configOrCommitment;
          encoding = 'base64';
        } else {
          commitment = configOrCommitment.commitment;
          encoding = configOrCommitment.encoding || 'base64';
        }
      }
      console.log(chunks[i].length, i);
      const args = this._buildArgs([chunks[i]], commitment, encoding);
      const unsafeRes = await this._rpcRequest('getMultipleAccounts', args);
      const res = create(
        unsafeRes,
        jsonRpcResultAndContext(array(nullable(ParsedAccountInfoResult))),
=======
    const args = this._buildArgs([keys], commitment, 'base64');
    const unsafeRes = await this._rpcRequest('getMultipleAccounts', args);
    const res = create(
      unsafeRes,
      jsonRpcResultAndContext(array(nullable(AccountInfoResult))),
    );
    if ('error' in res) {
      throw new Error(
        'failed to get info for accounts ' + keys + ': ' + res.error.message,
>>>>>>> 8184f755
      );

      if ('error' in res) {
        throw new Error(
          'failed to get info for accounts ' + chunks[i] + ': ' + res.error.message,
        );
      }

      accounts = accounts.concat(res.result.value);
    }
<<<<<<< HEAD

    return accounts;
=======
    return res.result;
  }

  /**
   * Fetch all the account info for multiple accounts specified by an array of public keys
   */
  async getMultipleAccountsInfo(
    publicKeys: PublicKey[],
    commitment?: Commitment,
  ): Promise<(AccountInfo<Buffer> | null)[]> {
    const res = await this.getMultipleAccountsInfoAndContext(
      publicKeys,
      commitment,
    );
    return res.value;
>>>>>>> 8184f755
  }

  /**
   * Returns epoch activation information for a stake account that has been delegated
   */
  async getStakeActivation(
    publicKey: PublicKey,
    commitment?: Commitment,
    epoch?: number,
  ): Promise<StakeActivationData> {
    const args = this._buildArgs(
      [publicKey.toBase58()],
      commitment,
      undefined,
      epoch !== undefined ? {epoch} : undefined,
    );

    const unsafeRes = await this._rpcRequest('getStakeActivation', args);
    const res = create(unsafeRes, jsonRpcResult(StakeActivationResult));
    if ('error' in res) {
      throw new Error(
        `failed to get Stake Activation ${publicKey.toBase58()}: ${
          res.error.message
        }`,
      );
    }
    return res.result;
  }

  /**
   * Fetch all the accounts owned by the specified program id
   *
   * @return {Promise<Array<{pubkey: PublicKey, account: AccountInfo<Buffer>}>>}
   */
  async getProgramAccounts(
    programId: PublicKey,
    configOrCommitment?: GetProgramAccountsConfig | Commitment,
  ): Promise<Array<{pubkey: PublicKey; account: AccountInfo<Buffer>}>> {
    const extra: Pick<GetProgramAccountsConfig, 'dataSlice' | 'filters'> = {};

    let commitment;
    let encoding;
    if (configOrCommitment) {
      if (typeof configOrCommitment === 'string') {
        commitment = configOrCommitment;
      } else {
        commitment = configOrCommitment.commitment;
        encoding = configOrCommitment.encoding;

        if (configOrCommitment.dataSlice) {
          extra.dataSlice = configOrCommitment.dataSlice;
        }
        if (configOrCommitment.filters) {
          extra.filters = configOrCommitment.filters;
        }
      }
    }

    const args = this._buildArgs(
      [programId.toBase58()],
      commitment,
      encoding || 'base64',
      extra,
    );
    const unsafeRes = await this._rpcRequest('getProgramAccounts', args);
    const res = create(unsafeRes, jsonRpcResult(array(KeyedAccountInfoResult)));
    if ('error' in res) {
      throw new Error(
        'failed to get accounts owned by program ' +
          programId.toBase58() +
          ': ' +
          res.error.message,
      );
    }
    return res.result;
  }

  /**
   * Fetch and parse all the accounts owned by the specified program id
   *
   * @return {Promise<Array<{pubkey: PublicKey, account: AccountInfo<Buffer | ParsedAccountData>}>>}
   */
  async getParsedProgramAccounts(
    programId: PublicKey,
    configOrCommitment?: GetParsedProgramAccountsConfig | Commitment,
  ): Promise<
    Array<{
      pubkey: PublicKey;
      account: AccountInfo<Buffer | ParsedAccountData>;
    }>
  > {
    const extra: Pick<GetParsedProgramAccountsConfig, 'filters'> = {};

    let commitment;
    if (configOrCommitment) {
      if (typeof configOrCommitment === 'string') {
        commitment = configOrCommitment;
      } else {
        commitment = configOrCommitment.commitment;

        if (configOrCommitment.filters) {
          extra.filters = configOrCommitment.filters;
        }
      }
    }

    const args = this._buildArgs(
      [programId.toBase58()],
      commitment,
      'jsonParsed',
      extra,
    );
    const unsafeRes = await this._rpcRequest('getProgramAccounts', args);
    const res = create(
      unsafeRes,
      jsonRpcResult(array(KeyedParsedAccountInfoResult)),
    );
    if ('error' in res) {
      throw new Error(
        'failed to get accounts owned by program ' +
          programId.toBase58() +
          ': ' +
          res.error.message,
      );
    }
    return res.result;
  }

  /**
   * Confirm the transaction identified by the specified signature.
   */
  async confirmTransaction(
    signature: TransactionSignature,
    commitment?: Commitment,
  ): Promise<RpcResponseAndContext<SignatureResult>> {
    let decodedSignature;
    try {
      decodedSignature = bs58.decode(signature);
    } catch (err) {
      throw new Error('signature must be base58 encoded: ' + signature);
    }

    assert(decodedSignature.length === 64, 'signature has invalid length');

    const start = Date.now();
    const subscriptionCommitment = commitment || this.commitment;

    let subscriptionId;
    let response: RpcResponseAndContext<SignatureResult> | null = null;
    const confirmPromise = new Promise((resolve, reject) => {
      try {
        subscriptionId = this.onSignature(
          signature,
          (result: SignatureResult, context: Context) => {
            subscriptionId = undefined;
            response = {
              context,
              value: result,
            };
            resolve(null);
          },
          subscriptionCommitment,
        );
      } catch (err) {
        reject(err);
      }
    });

    let timeoutMs = this._confirmTransactionInitialTimeout || 60 * 1000;
    switch (subscriptionCommitment) {
      case 'processed':
      case 'recent':
      case 'single':
      case 'confirmed':
      case 'singleGossip': {
        timeoutMs = this._confirmTransactionInitialTimeout || 30 * 1000;
        break;
      }
      // exhaust enums to ensure full coverage
      case 'finalized':
      case 'max':
      case 'root':
    }

    try {
      await promiseTimeout(confirmPromise, timeoutMs);
    } finally {
      if (subscriptionId) {
        this.removeSignatureListener(subscriptionId);
      }
    }

    if (response === null) {
      const duration = (Date.now() - start) / 1000;
      throw new Error(
        `Transaction was not confirmed in ${duration.toFixed(
          2,
        )} seconds. It is unknown if it succeeded or failed. Check signature ${signature} using the Solana Explorer or CLI tools.`,
      );
    }

    return response;
  }

  /**
   * Return the list of nodes that are currently participating in the cluster
   */
  async getClusterNodes(): Promise<Array<ContactInfo>> {
    const unsafeRes = await this._rpcRequest('getClusterNodes', []);
    const res = create(unsafeRes, jsonRpcResult(array(ContactInfoResult)));
    if ('error' in res) {
      throw new Error('failed to get cluster nodes: ' + res.error.message);
    }
    return res.result;
  }

  /**
   * Return the list of nodes that are currently participating in the cluster
   */
  async getVoteAccounts(commitment?: Commitment): Promise<VoteAccountStatus> {
    const args = this._buildArgs([], commitment);
    const unsafeRes = await this._rpcRequest('getVoteAccounts', args);
    const res = create(unsafeRes, GetVoteAccounts);
    if ('error' in res) {
      throw new Error('failed to get vote accounts: ' + res.error.message);
    }
    return res.result;
  }

  /**
   * Fetch the current slot that the node is processing
   */
  async getSlot(commitment?: Commitment): Promise<number> {
    const args = this._buildArgs([], commitment);
    const unsafeRes = await this._rpcRequest('getSlot', args);
    const res = create(unsafeRes, jsonRpcResult(number()));
    if ('error' in res) {
      throw new Error('failed to get slot: ' + res.error.message);
    }
    return res.result;
  }

  /**
   * Fetch the current slot leader of the cluster
   */
  async getSlotLeader(commitment?: Commitment): Promise<string> {
    const args = this._buildArgs([], commitment);
    const unsafeRes = await this._rpcRequest('getSlotLeader', args);
    const res = create(unsafeRes, jsonRpcResult(string()));
    if ('error' in res) {
      throw new Error('failed to get slot leader: ' + res.error.message);
    }
    return res.result;
  }

  /**
   * Fetch `limit` number of slot leaders starting from `startSlot`
   *
   * @param startSlot fetch slot leaders starting from this slot
   * @param limit number of slot leaders to return
   */
  async getSlotLeaders(
    startSlot: number,
    limit: number,
  ): Promise<Array<PublicKey>> {
    const args = [startSlot, limit];
    const unsafeRes = await this._rpcRequest('getSlotLeaders', args);
    const res = create(unsafeRes, jsonRpcResult(array(PublicKeyFromString)));
    if ('error' in res) {
      throw new Error('failed to get slot leaders: ' + res.error.message);
    }
    return res.result;
  }

  /**
   * Fetch the current status of a signature
   */
  async getSignatureStatus(
    signature: TransactionSignature,
    config?: SignatureStatusConfig,
  ): Promise<RpcResponseAndContext<SignatureStatus | null>> {
    const {context, value: values} = await this.getSignatureStatuses(
      [signature],
      config,
    );
    assert(values.length === 1);
    const value = values[0];
    return {context, value};
  }

  /**
   * Fetch the current statuses of a batch of signatures
   */
  async getSignatureStatuses(
    signatures: Array<TransactionSignature>,
    config?: SignatureStatusConfig,
  ): Promise<RpcResponseAndContext<Array<SignatureStatus | null>>> {
    const params: any[] = [signatures];
    if (config) {
      params.push(config);
    }
    const unsafeRes = await this._rpcRequest('getSignatureStatuses', params);
    const res = create(unsafeRes, GetSignatureStatusesRpcResult);
    if ('error' in res) {
      throw new Error('failed to get signature status: ' + res.error.message);
    }
    return res.result;
  }

  /**
   * Fetch the current transaction count of the cluster
   */
  async getTransactionCount(commitment?: Commitment): Promise<number> {
    const args = this._buildArgs([], commitment);
    const unsafeRes = await this._rpcRequest('getTransactionCount', args);
    const res = create(unsafeRes, jsonRpcResult(number()));
    if ('error' in res) {
      throw new Error('failed to get transaction count: ' + res.error.message);
    }
    return res.result;
  }

  /**
   * Fetch the current total currency supply of the cluster in lamports
   *
   * @deprecated Deprecated since v1.2.8. Please use {@link getSupply} instead.
   */
  async getTotalSupply(commitment?: Commitment): Promise<number> {
    const result = await this.getSupply({
      commitment,
      excludeNonCirculatingAccountsList: true,
    });
    return result.value.total;
  }

  /**
   * Fetch the cluster InflationGovernor parameters
   */
  async getInflationGovernor(
    commitment?: Commitment,
  ): Promise<InflationGovernor> {
    const args = this._buildArgs([], commitment);
    const unsafeRes = await this._rpcRequest('getInflationGovernor', args);
    const res = create(unsafeRes, GetInflationGovernorRpcResult);
    if ('error' in res) {
      throw new Error('failed to get inflation: ' + res.error.message);
    }
    return res.result;
  }

  /**
   * Fetch the inflation reward for a list of addresses for an epoch
   */
  async getInflationReward(
    addresses: PublicKey[],
    epoch?: number,
    commitment?: Commitment,
  ): Promise<(InflationReward | null)[]> {
    const args = this._buildArgs(
      [addresses.map(pubkey => pubkey.toBase58())],
      commitment,
      undefined,
      {
        epoch,
      },
    );
    const unsafeRes = await this._rpcRequest('getInflationReward', args);
    const res = create(unsafeRes, GetInflationRewardResult);
    if ('error' in res) {
      throw new Error('failed to get inflation reward: ' + res.error.message);
    }
    return res.result;
  }

  /**
   * Fetch the Epoch Info parameters
   */
  async getEpochInfo(commitment?: Commitment): Promise<EpochInfo> {
    const args = this._buildArgs([], commitment);
    const unsafeRes = await this._rpcRequest('getEpochInfo', args);
    const res = create(unsafeRes, GetEpochInfoRpcResult);
    if ('error' in res) {
      throw new Error('failed to get epoch info: ' + res.error.message);
    }
    return res.result;
  }

  /**
   * Fetch the Epoch Schedule parameters
   */
  async getEpochSchedule(): Promise<EpochSchedule> {
    const unsafeRes = await this._rpcRequest('getEpochSchedule', []);
    const res = create(unsafeRes, GetEpochScheduleRpcResult);
    if ('error' in res) {
      throw new Error('failed to get epoch schedule: ' + res.error.message);
    }
    const epochSchedule = res.result;
    return new EpochSchedule(
      epochSchedule.slotsPerEpoch,
      epochSchedule.leaderScheduleSlotOffset,
      epochSchedule.warmup,
      epochSchedule.firstNormalEpoch,
      epochSchedule.firstNormalSlot,
    );
  }

  /**
   * Fetch the leader schedule for the current epoch
   * @return {Promise<RpcResponseAndContext<LeaderSchedule>>}
   */
  async getLeaderSchedule(): Promise<LeaderSchedule> {
    const unsafeRes = await this._rpcRequest('getLeaderSchedule', []);
    const res = create(unsafeRes, GetLeaderScheduleRpcResult);
    if ('error' in res) {
      throw new Error('failed to get leader schedule: ' + res.error.message);
    }
    return res.result;
  }

  /**
   * Fetch the minimum balance needed to exempt an account of `dataLength`
   * size from rent
   */
  async getMinimumBalanceForRentExemption(
    dataLength: number,
    commitment?: Commitment,
  ): Promise<number> {
    const args = this._buildArgs([dataLength], commitment);
    const unsafeRes = await this._rpcRequest(
      'getMinimumBalanceForRentExemption',
      args,
    );
    const res = create(unsafeRes, GetMinimumBalanceForRentExemptionRpcResult);
    if ('error' in res) {
      console.warn('Unable to fetch minimum balance for rent exemption');
      return 0;
    }
    return res.result;
  }

  /**
   * Fetch a recent blockhash from the cluster, return with context
   * @return {Promise<RpcResponseAndContext<{blockhash: Blockhash, feeCalculator: FeeCalculator}>>}
   *
   * @deprecated Deprecated since Solana v1.8.0. Please use {@link getLatestBlockhash} instead.
   */
  async getRecentBlockhashAndContext(
    commitment?: Commitment,
  ): Promise<
    RpcResponseAndContext<{blockhash: Blockhash; feeCalculator: FeeCalculator}>
  > {
    const args = this._buildArgs([], commitment);
    const unsafeRes = await this._rpcRequest('getRecentBlockhash', args);
    const res = create(unsafeRes, GetRecentBlockhashAndContextRpcResult);
    if ('error' in res) {
      throw new Error('failed to get recent blockhash: ' + res.error.message);
    }
    return res.result;
  }

  /**
   * Fetch recent performance samples
   * @return {Promise<Array<PerfSample>>}
   */
  async getRecentPerformanceSamples(
    limit?: number,
  ): Promise<Array<PerfSample>> {
    const args = this._buildArgs(limit ? [limit] : []);
    const unsafeRes = await this._rpcRequest(
      'getRecentPerformanceSamples',
      args,
    );
    const res = create(unsafeRes, GetRecentPerformanceSamplesRpcResult);
    if ('error' in res) {
      throw new Error(
        'failed to get recent performance samples: ' + res.error.message,
      );
    }

    return res.result;
  }

  /**
   * Fetch the fee calculator for a recent blockhash from the cluster, return with context
   *
   * @deprecated Deprecated since Solana v1.8.0. Please use {@link getFeeForMessage} instead.
   */
  async getFeeCalculatorForBlockhash(
    blockhash: Blockhash,
    commitment?: Commitment,
  ): Promise<RpcResponseAndContext<FeeCalculator | null>> {
    const args = this._buildArgs([blockhash], commitment);
    const unsafeRes = await this._rpcRequest(
      'getFeeCalculatorForBlockhash',
      args,
    );

    const res = create(unsafeRes, GetFeeCalculatorRpcResult);
    if ('error' in res) {
      throw new Error('failed to get fee calculator: ' + res.error.message);
    }
    const {context, value} = res.result;
    return {
      context,
      value: value !== null ? value.feeCalculator : null,
    };
  }

  /**
   * Fetch the fee for a message from the cluster, return with context
   */
  async getFeeForMessage(
    message: Message,
    commitment?: Commitment,
  ): Promise<RpcResponseAndContext<number>> {
    const wireMessage = message.serialize().toString('base64');
    const args = this._buildArgs([wireMessage], commitment);
    const unsafeRes = await this._rpcRequest('getFeeForMessage', args);

    const res = create(unsafeRes, jsonRpcResultAndContext(nullable(number())));
    if ('error' in res) {
      throw new Error('failed to get slot: ' + res.error.message);
    }
    if (res.result === null) {
      throw new Error('invalid blockhash');
    }
    return res.result as unknown as RpcResponseAndContext<number>;
  }

  /**
   * Fetch a recent blockhash from the cluster
   * @return {Promise<{blockhash: Blockhash, feeCalculator: FeeCalculator}>}
   *
   * @deprecated Deprecated since Solana v1.8.0. Please use {@link getLatestBlockhash} instead.
   */
  async getRecentBlockhash(
    commitment?: Commitment,
  ): Promise<{blockhash: Blockhash; feeCalculator: FeeCalculator}> {
    try {
      const res = await this.getRecentBlockhashAndContext(commitment);
      return res.value;
    } catch (e) {
      throw new Error('failed to get recent blockhash: ' + e);
    }
  }

  /**
   * Fetch the latest blockhash from the cluster
   * @return {Promise<{blockhash: Blockhash, lastValidBlockHeight: number}>}
   */
  async getLatestBlockhash(
    commitment?: Commitment,
  ): Promise<{blockhash: Blockhash; lastValidBlockHeight: number}> {
    try {
      const res = await this.getLatestBlockhashAndContext(commitment);
      return res.value;
    } catch (e) {
      throw new Error('failed to get recent blockhash: ' + e);
    }
  }

  /**
   * Fetch the latest blockhash from the cluster
   * @return {Promise<{blockhash: Blockhash, lastValidBlockHeight: number}>}
   */
  async getLatestBlockhashAndContext(
    commitment?: Commitment,
  ): Promise<
    RpcResponseAndContext<{blockhash: Blockhash; lastValidBlockHeight: number}>
  > {
    const args = this._buildArgs([], commitment);
    const unsafeRes = await this._rpcRequest('getLatestBlockhash', args);
    const res = create(unsafeRes, GetLatestBlockhashRpcResult);
    if ('error' in res) {
      throw new Error('failed to get latest blockhash: ' + res.error.message);
    }
    return res.result;
  }

  /**
   * Fetch the node version
   */
  async getVersion(): Promise<Version> {
    const unsafeRes = await this._rpcRequest('getVersion', []);
    const res = create(unsafeRes, jsonRpcResult(VersionResult));
    if ('error' in res) {
      throw new Error('failed to get version: ' + res.error.message);
    }
    return res.result;
  }

  /**
   * Fetch the genesis hash
   */
  async getGenesisHash(): Promise<string> {
    const unsafeRes = await this._rpcRequest('getGenesisHash', []);
    const res = create(unsafeRes, jsonRpcResult(string()));
    if ('error' in res) {
      throw new Error('failed to get genesis hash: ' + res.error.message);
    }
    return res.result;
  }

  /**
   * Fetch a processed block from the cluster.
   */
  async getBlock(
    slot: number,
    opts?: {commitment?: Finality},
  ): Promise<BlockResponse | null> {
    const args = this._buildArgsAtLeastConfirmed(
      [slot],
      opts && opts.commitment,
    );
    const unsafeRes = await this._rpcRequest('getBlock', args);
    const res = create(unsafeRes, GetBlockRpcResult);

    if ('error' in res) {
      throw new Error('failed to get confirmed block: ' + res.error.message);
    }

    const result = res.result;
    if (!result) return result;

    return {
      ...result,
      transactions: result.transactions.map(({transaction, meta}) => {
        const message = new Message(transaction.message);
        return {
          meta,
          transaction: {
            ...transaction,
            message,
          },
        };
      }),
    };
  }

  /**
   * Fetch a confirmed or finalized transaction from the cluster.
   */
  async getTransaction(
    signature: string,
    opts?: {commitment?: Finality},
  ): Promise<TransactionResponse | null> {
    const args = this._buildArgsAtLeastConfirmed(
      [signature],
      opts && opts.commitment,
    );
    const unsafeRes = await this._rpcRequest('getTransaction', args);
    const res = create(unsafeRes, GetTransactionRpcResult);
    if ('error' in res) {
      throw new Error('failed to get transaction: ' + res.error.message);
    }

    const result = res.result;
    if (!result) return result;

    return {
      ...result,
      transaction: {
        ...result.transaction,
        message: new Message(result.transaction.message),
      },
    };
  }

  /**
   * Fetch parsed transaction details for a confirmed or finalized transaction
   */
  async getParsedTransaction(
    signature: TransactionSignature,
    commitment?: Finality,
  ): Promise<ParsedConfirmedTransaction | null> {
    const args = this._buildArgsAtLeastConfirmed(
      [signature],
      commitment,
      'jsonParsed',
    );
    const unsafeRes = await this._rpcRequest('getTransaction', args);
    const res = create(unsafeRes, GetParsedTransactionRpcResult);
    if ('error' in res) {
      throw new Error('failed to get transaction: ' + res.error.message);
    }
    return res.result;
  }

  /**
   * Fetch parsed transaction details for a batch of confirmed transactions
   */
  async getParsedTransactions(
    signatures: TransactionSignature[],
    commitment?: Finality,
  ): Promise<(ParsedConfirmedTransaction | null)[]> {
    const batch = signatures.map(signature => {
      const args = this._buildArgsAtLeastConfirmed(
        [signature],
        commitment,
        'jsonParsed',
      );
      return {
        methodName: 'getTransaction',
        args,
      };
    });

    const unsafeRes = await this._rpcBatchRequest(batch);
    const res = unsafeRes.map((unsafeRes: any) => {
      const res = create(unsafeRes, GetParsedTransactionRpcResult);
      if ('error' in res) {
        throw new Error('failed to get transactions: ' + res.error.message);
      }
      return res.result;
    });

    return res;
  }

  /**
   * Fetch a list of Transactions and transaction statuses from the cluster
   * for a confirmed block.
   *
   * @deprecated Deprecated since v1.13.0. Please use {@link getBlock} instead.
   */
  async getConfirmedBlock(
    slot: number,
    commitment?: Finality,
  ): Promise<ConfirmedBlock> {
    const args = this._buildArgsAtLeastConfirmed([slot], commitment);
    const unsafeRes = await this._rpcRequest('getConfirmedBlock', args);
    const res = create(unsafeRes, GetConfirmedBlockRpcResult);

    if ('error' in res) {
      throw new Error('failed to get confirmed block: ' + res.error.message);
    }

    const result = res.result;
    if (!result) {
      throw new Error('Confirmed block ' + slot + ' not found');
    }

    const block = {
      ...result,
      transactions: result.transactions.map(({transaction, meta}) => {
        const message = new Message(transaction.message);
        return {
          meta,
          transaction: {
            ...transaction,
            message,
          },
        };
      }),
    };

    return {
      ...block,
      transactions: block.transactions.map(({transaction, meta}) => {
        return {
          meta,
          transaction: Transaction.populate(
            transaction.message,
            transaction.signatures,
          ),
        };
      }),
    };
  }

  /**
   * Fetch confirmed blocks between two slots
   */
  async getBlocks(
    startSlot: number,
    endSlot?: number,
    commitment?: Finality,
  ): Promise<Array<number>> {
    const args = this._buildArgsAtLeastConfirmed(
      endSlot !== undefined ? [startSlot, endSlot] : [startSlot],
      commitment,
    );
    const unsafeRes = await this._rpcRequest('getBlocks', args);
    const res = create(unsafeRes, jsonRpcResult(array(number())));
    if ('error' in res) {
      throw new Error('failed to get blocks: ' + res.error.message);
    }
    return res.result;
  }

  /**
   * Fetch a list of Signatures from the cluster for a block, excluding rewards
   */
  async getBlockSignatures(
    slot: number,
    commitment?: Finality,
  ): Promise<BlockSignatures> {
    const args = this._buildArgsAtLeastConfirmed(
      [slot],
      commitment,
      undefined,
      {
        transactionDetails: 'signatures',
        rewards: false,
      },
    );
    const unsafeRes = await this._rpcRequest('getBlock', args);
    const res = create(unsafeRes, GetBlockSignaturesRpcResult);
    if ('error' in res) {
      throw new Error('failed to get block: ' + res.error.message);
    }
    const result = res.result;
    if (!result) {
      throw new Error('Block ' + slot + ' not found');
    }
    return result;
  }

  /**
   * Fetch a list of Signatures from the cluster for a confirmed block, excluding rewards
   *
   * @deprecated Deprecated since Solana v1.8.0. Please use {@link getBlockSignatures} instead.
   */
  async getConfirmedBlockSignatures(
    slot: number,
    commitment?: Finality,
  ): Promise<BlockSignatures> {
    const args = this._buildArgsAtLeastConfirmed(
      [slot],
      commitment,
      undefined,
      {
        transactionDetails: 'signatures',
        rewards: false,
      },
    );
    const unsafeRes = await this._rpcRequest('getConfirmedBlock', args);
    const res = create(unsafeRes, GetBlockSignaturesRpcResult);
    if ('error' in res) {
      throw new Error('failed to get confirmed block: ' + res.error.message);
    }
    const result = res.result;
    if (!result) {
      throw new Error('Confirmed block ' + slot + ' not found');
    }
    return result;
  }

  /**
   * Fetch a transaction details for a confirmed transaction
   *
   * @deprecated Deprecated since Solana v1.8.0. Please use {@link getTransaction} instead.
   */
  async getConfirmedTransaction(
    signature: TransactionSignature,
    commitment?: Finality,
  ): Promise<ConfirmedTransaction | null> {
    const args = this._buildArgsAtLeastConfirmed([signature], commitment);
    const unsafeRes = await this._rpcRequest('getConfirmedTransaction', args);
    const res = create(unsafeRes, GetTransactionRpcResult);
    if ('error' in res) {
      throw new Error('failed to get transaction: ' + res.error.message);
    }

    const result = res.result;
    if (!result) return result;

    const message = new Message(result.transaction.message);
    const signatures = result.transaction.signatures;
    return {
      ...result,
      transaction: Transaction.populate(message, signatures),
    };
  }

  /**
   * Fetch parsed transaction details for a confirmed transaction
   *
   * @deprecated Deprecated since Solana v1.8.0. Please use {@link getParsedTransaction} instead.
   */
  async getParsedConfirmedTransaction(
    signature: TransactionSignature,
    commitment?: Finality,
  ): Promise<ParsedConfirmedTransaction | null> {
    const args = this._buildArgsAtLeastConfirmed(
      [signature],
      commitment,
      'jsonParsed',
    );
    const unsafeRes = await this._rpcRequest('getConfirmedTransaction', args);
    const res = create(unsafeRes, GetParsedTransactionRpcResult);
    if ('error' in res) {
      throw new Error(
        'failed to get confirmed transaction: ' + res.error.message,
      );
    }
    return res.result;
  }

  /**
   * Fetch parsed transaction details for a batch of confirmed transactions
   *
   * @deprecated Deprecated since Solana v1.8.0. Please use {@link getParsedTransactions} instead.
   */
  async getParsedConfirmedTransactions(
    signatures: TransactionSignature[],
    commitment?: Finality,
  ): Promise<(ParsedConfirmedTransaction | null)[]> {
    const batch = signatures.map(signature => {
      const args = this._buildArgsAtLeastConfirmed(
        [signature],
        commitment,
        'jsonParsed',
      );
      return {
        methodName: 'getConfirmedTransaction',
        args,
      };
    });

    const unsafeRes = await this._rpcBatchRequest(batch);
    const res = unsafeRes.map((unsafeRes: any) => {
      const res = create(unsafeRes, GetParsedTransactionRpcResult);
      if ('error' in res) {
        throw new Error(
          'failed to get confirmed transactions: ' + res.error.message,
        );
      }
      return res.result;
    });

    return res;
  }

  /**
   * Fetch a list of all the confirmed signatures for transactions involving an address
   * within a specified slot range. Max range allowed is 10,000 slots.
   *
   * @deprecated Deprecated since v1.3. Please use {@link getConfirmedSignaturesForAddress2} instead.
   *
   * @param address queried address
   * @param startSlot start slot, inclusive
   * @param endSlot end slot, inclusive
   */
  async getConfirmedSignaturesForAddress(
    address: PublicKey,
    startSlot: number,
    endSlot: number,
  ): Promise<Array<TransactionSignature>> {
    let options: any = {};

    let firstAvailableBlock = await this.getFirstAvailableBlock();
    while (!('until' in options)) {
      startSlot--;
      if (startSlot <= 0 || startSlot < firstAvailableBlock) {
        break;
      }

      try {
        const block = await this.getConfirmedBlockSignatures(
          startSlot,
          'finalized',
        );
        if (block.signatures.length > 0) {
          options.until =
            block.signatures[block.signatures.length - 1].toString();
        }
      } catch (err) {
        if (err instanceof Error && err.message.includes('skipped')) {
          continue;
        } else {
          throw err;
        }
      }
    }

    let highestConfirmedRoot = await this.getSlot('finalized');
    while (!('before' in options)) {
      endSlot++;
      if (endSlot > highestConfirmedRoot) {
        break;
      }

      try {
        const block = await this.getConfirmedBlockSignatures(endSlot);
        if (block.signatures.length > 0) {
          options.before =
            block.signatures[block.signatures.length - 1].toString();
        }
      } catch (err) {
        if (err instanceof Error && err.message.includes('skipped')) {
          continue;
        } else {
          throw err;
        }
      }
    }

    const confirmedSignatureInfo = await this.getConfirmedSignaturesForAddress2(
      address,
      options,
    );
    return confirmedSignatureInfo.map(info => info.signature);
  }

  /**
   * Returns confirmed signatures for transactions involving an
   * address backwards in time from the provided signature or most recent confirmed block
   *
   *
   * @param address queried address
   * @param options
   */
  async getConfirmedSignaturesForAddress2(
    address: PublicKey,
    options?: ConfirmedSignaturesForAddress2Options,
    commitment?: Finality,
  ): Promise<Array<ConfirmedSignatureInfo>> {
    const args = this._buildArgsAtLeastConfirmed(
      [address.toBase58()],
      commitment,
      undefined,
      options,
    );
    const unsafeRes = await this._rpcRequest(
      'getConfirmedSignaturesForAddress2',
      args,
    );
    const res = create(unsafeRes, GetConfirmedSignaturesForAddress2RpcResult);
    if ('error' in res) {
      throw new Error(
        'failed to get confirmed signatures for address: ' + res.error.message,
      );
    }
    return res.result;
  }

  /**
   * Returns confirmed signatures for transactions involving an
   * address backwards in time from the provided signature or most recent confirmed block
   *
   *
   * @param address queried address
   * @param options
   */
  async getSignaturesForAddress(
    address: PublicKey,
    options?: SignaturesForAddressOptions,
    commitment?: Finality,
  ): Promise<Array<ConfirmedSignatureInfo>> {
    const args = this._buildArgsAtLeastConfirmed(
      [address.toBase58()],
      commitment,
      undefined,
      options,
    );
    const unsafeRes = await this._rpcRequest('getSignaturesForAddress', args);
    const res = create(unsafeRes, GetSignaturesForAddressRpcResult);
    if ('error' in res) {
      throw new Error(
        'failed to get signatures for address: ' + res.error.message,
      );
    }
    return res.result;
  }

  /**
   * Fetch the contents of a Nonce account from the cluster, return with context
   */
  async getNonceAndContext(
    nonceAccount: PublicKey,
    commitment?: Commitment,
  ): Promise<RpcResponseAndContext<NonceAccount | null>> {
    const {context, value: accountInfo} = await this.getAccountInfoAndContext(
      nonceAccount,
      commitment,
    );

    let value = null;
    if (accountInfo !== null) {
      value = NonceAccount.fromAccountData(accountInfo.data);
    }

    return {
      context,
      value,
    };
  }

  /**
   * Fetch the contents of a Nonce account from the cluster
   */
  async getNonce(
    nonceAccount: PublicKey,
    commitment?: Commitment,
  ): Promise<NonceAccount | null> {
    return await this.getNonceAndContext(nonceAccount, commitment)
      .then(x => x.value)
      .catch(e => {
        throw new Error(
          'failed to get nonce for account ' +
            nonceAccount.toBase58() +
            ': ' +
            e,
        );
      });
  }

  /**
   * Request an allocation of lamports to the specified address
   *
   * ```typescript
   * import { Connection, PublicKey, LAMPORTS_PER_SOL } from "@solana/web3.js";
   *
   * (async () => {
   *   const connection = new Connection("https://api.testnet.solana.com", "confirmed");
   *   const myAddress = new PublicKey("2nr1bHFT86W9tGnyvmYW4vcHKsQB3sVQfnddasz4kExM");
   *   const signature = await connection.requestAirdrop(myAddress, LAMPORTS_PER_SOL);
   *   await connection.confirmTransaction(signature);
   * })();
   * ```
   */
  async requestAirdrop(
    to: PublicKey,
    lamports: number,
  ): Promise<TransactionSignature> {
    const unsafeRes = await this._rpcRequest('requestAirdrop', [
      to.toBase58(),
      lamports,
    ]);
    const res = create(unsafeRes, RequestAirdropRpcResult);
    if ('error' in res) {
      throw new Error(
        'airdrop to ' + to.toBase58() + ' failed: ' + res.error.message,
      );
    }
    return res.result;
  }

  /**
   * @internal
   */
  async _recentBlockhash(disableCache: boolean): Promise<Blockhash> {
    if (!disableCache) {
      // Wait for polling to finish
      while (this._pollingBlockhash) {
        await sleep(100);
      }
      const timeSinceFetch = Date.now() - this._blockhashInfo.lastFetch;
      const expired = timeSinceFetch >= BLOCKHASH_CACHE_TIMEOUT_MS;
      if (this._blockhashInfo.recentBlockhash !== null && !expired) {
        return this._blockhashInfo.recentBlockhash;
      }
    }

    return await this._pollNewBlockhash();
  }

  /**
   * @internal
   */
  async _pollNewBlockhash(): Promise<Blockhash> {
    this._pollingBlockhash = true;
    try {
      const startTime = Date.now();
      for (let i = 0; i < 50; i++) {
        const {blockhash} = await this.getRecentBlockhash('finalized');

        if (this._blockhashInfo.recentBlockhash != blockhash) {
          this._blockhashInfo = {
            recentBlockhash: blockhash,
            lastFetch: Date.now(),
            transactionSignatures: [],
            simulatedSignatures: [],
          };
          return blockhash;
        }

        // Sleep for approximately half a slot
        await sleep(MS_PER_SLOT / 2);
      }

      throw new Error(
        `Unable to obtain a new blockhash after ${Date.now() - startTime}ms`,
      );
    } finally {
      this._pollingBlockhash = false;
    }
  }

  /**
   * Simulate a transaction
   */
  async simulateTransaction(
    transactionOrMessage: Transaction | Message,
    signers?: Array<Signer>,
    includeAccounts?: boolean | Array<PublicKey>,
  ): Promise<RpcResponseAndContext<SimulatedTransactionResponse>> {
    let transaction;
    if (transactionOrMessage instanceof Transaction) {
      transaction = transactionOrMessage;
    } else {
      transaction = Transaction.populate(transactionOrMessage);
    }

    if (transaction.nonceInfo && signers) {
      transaction.sign(...signers);
    } else {
      let disableCache = this._disableBlockhashCaching;
      for (;;) {
        transaction.recentBlockhash = await this._recentBlockhash(disableCache);

        if (!signers) break;

        transaction.sign(...signers);
        if (!transaction.signature) {
          throw new Error('!signature'); // should never happen
        }

        const signature = transaction.signature.toString('base64');
        if (
          !this._blockhashInfo.simulatedSignatures.includes(signature) &&
          !this._blockhashInfo.transactionSignatures.includes(signature)
        ) {
          // The signature of this transaction has not been seen before with the
          // current recentBlockhash, all done. Let's break
          this._blockhashInfo.simulatedSignatures.push(signature);
          break;
        } else {
          // This transaction would be treated as duplicate (its derived signature
          // matched to one of already recorded signatures).
          // So, we must fetch a new blockhash for a different signature by disabling
          // our cache not to wait for the cache expiration (BLOCKHASH_CACHE_TIMEOUT_MS).
          disableCache = true;
        }
      }
    }

    const message = transaction._compile();
    const signData = message.serialize();
    const wireTransaction = transaction._serialize(signData);
    const encodedTransaction = wireTransaction.toString('base64');
    const config: any = {
      encoding: 'base64',
      commitment: this.commitment,
    };

    if (includeAccounts) {
      const addresses = (
        Array.isArray(includeAccounts)
          ? includeAccounts
          : message.nonProgramIds()
      ).map(key => key.toBase58());

      config['accounts'] = {
        encoding: 'base64',
        addresses,
      };
    }

    if (signers) {
      config.sigVerify = true;
    }

    const args = [encodedTransaction, config];
    const unsafeRes = await this._rpcRequest('simulateTransaction', args);
    const res = create(unsafeRes, SimulatedTransactionResponseStruct);
    if ('error' in res) {
      let logs;
      if ('data' in res.error) {
        logs = res.error.data.logs;
        if (logs && Array.isArray(logs)) {
          const traceIndent = '\n    ';
          const logTrace = traceIndent + logs.join(traceIndent);
          console.error(res.error.message, logTrace);
        }
      }
      throw new SendTransactionError(
        'failed to simulate transaction: ' + res.error.message,
        logs,
      );
    }
    return res.result;
  }

  /**
   * Sign and send a transaction
   */
  async sendTransaction(
    transaction: Transaction,
    signers: Array<Signer>,
    options?: SendOptions,
  ): Promise<TransactionSignature> {
    if (transaction.nonceInfo) {
      transaction.sign(...signers);
    } else {
      let disableCache = this._disableBlockhashCaching;
      for (;;) {
        transaction.recentBlockhash = await this._recentBlockhash(disableCache);
        transaction.sign(...signers);
        if (!transaction.signature) {
          throw new Error('!signature'); // should never happen
        }

        const signature = transaction.signature.toString('base64');
        if (!this._blockhashInfo.transactionSignatures.includes(signature)) {
          // The signature of this transaction has not been seen before with the
          // current recentBlockhash, all done. Let's break
          this._blockhashInfo.transactionSignatures.push(signature);
          break;
        } else {
          // This transaction would be treated as duplicate (its derived signature
          // matched to one of already recorded signatures).
          // So, we must fetch a new blockhash for a different signature by disabling
          // our cache not to wait for the cache expiration (BLOCKHASH_CACHE_TIMEOUT_MS).
          disableCache = true;
        }
      }
    }

    const wireTransaction = transaction.serialize();
    return await this.sendRawTransaction(wireTransaction, options);
  }

  /**
   * Send a transaction that has already been signed and serialized into the
   * wire format
   */
  async sendRawTransaction(
    rawTransaction: Buffer | Uint8Array | Array<number>,
    options?: SendOptions,
  ): Promise<TransactionSignature> {
    const encodedTransaction = toBuffer(rawTransaction).toString('base64');
    const result = await this.sendEncodedTransaction(
      encodedTransaction,
      options,
    );
    return result;
  }

  /**
   * Send a transaction that has already been signed, serialized into the
   * wire format, and encoded as a base64 string
   */
  async sendEncodedTransaction(
    encodedTransaction: string,
    options?: SendOptions,
  ): Promise<TransactionSignature> {
    const config: any = {encoding: 'base64'};
    const skipPreflight = options && options.skipPreflight;
    const preflightCommitment =
      (options && options.preflightCommitment) || this.commitment;

    if (options && options.maxRetries) {
      config.maxRetries = options.maxRetries;
    }
    if (skipPreflight) {
      config.skipPreflight = skipPreflight;
    }
    if (preflightCommitment) {
      config.preflightCommitment = preflightCommitment;
    }

    const args = [encodedTransaction, config];
    const unsafeRes = await this._rpcRequest('sendTransaction', args);
    const res = create(unsafeRes, SendTransactionRpcResult);
    if ('error' in res) {
      let logs;
      if ('data' in res.error) {
        logs = res.error.data.logs;
        if (logs && Array.isArray(logs)) {
          const traceIndent = '\n    ';
          const logTrace = traceIndent + logs.join(traceIndent);
          console.error(res.error.message, logTrace);
        }
      }
      throw new SendTransactionError(
        'failed to send transaction: ' + res.error.message,
        logs,
      );
    }
    return res.result;
  }

  /**
   * @internal
   */
  _wsOnOpen() {
    this._rpcWebSocketConnected = true;
    this._rpcWebSocketHeartbeat = setInterval(() => {
      // Ping server every 5s to prevent idle timeouts
      this._rpcWebSocket.notify('ping').catch(() => {});
    }, 5000);
    this._updateSubscriptions();
  }

  /**
   * @internal
   */
  _wsOnError(err: Error) {
    console.error('ws error:', err.message);
  }

  /**
   * @internal
   */
  _wsOnClose(code: number) {
    if (this._rpcWebSocketHeartbeat) {
      clearInterval(this._rpcWebSocketHeartbeat);
      this._rpcWebSocketHeartbeat = null;
    }

    if (code === 1000) {
      // explicit close, check if any subscriptions have been made since close
      this._updateSubscriptions();
      return;
    }

    // implicit close, prepare subscriptions for auto-reconnect
    this._resetSubscriptions();
  }

  /**
   * @internal
   */
  async _subscribe(
    sub: {subscriptionId: SubscriptionId | null},
    rpcMethod: string,
    rpcArgs: IWSRequestParams,
  ) {
    if (sub.subscriptionId == null) {
      sub.subscriptionId = 'subscribing';
      try {
        const id = await this._rpcWebSocket.call(rpcMethod, rpcArgs);
        if (typeof id === 'number' && sub.subscriptionId === 'subscribing') {
          // eslint-disable-next-line require-atomic-updates
          sub.subscriptionId = id;
        }
      } catch (err) {
        if (sub.subscriptionId === 'subscribing') {
          // eslint-disable-next-line require-atomic-updates
          sub.subscriptionId = null;
        }
        if (err instanceof Error) {
          console.error(
            `${rpcMethod} error for argument`,
            rpcArgs,
            err.message,
          );
        }
      }
    }
  }

  /**
   * @internal
   */
  async _unsubscribe(
    sub: {subscriptionId: SubscriptionId | null},
    rpcMethod: string,
  ) {
    const subscriptionId = sub.subscriptionId;
    if (subscriptionId != null && typeof subscriptionId != 'string') {
      const unsubscribeId: number = subscriptionId;
      try {
        await this._rpcWebSocket.call(rpcMethod, [unsubscribeId]);
      } catch (err) {
        if (err instanceof Error) {
          console.error(`${rpcMethod} error:`, err.message);
        }
      }
    }
  }

  /**
   * @internal
   */
  _resetSubscriptions() {
    Object.values(this._accountChangeSubscriptions).forEach(
      s => (s.subscriptionId = null),
    );
    Object.values(this._programAccountChangeSubscriptions).forEach(
      s => (s.subscriptionId = null),
    );
    Object.values(this._rootSubscriptions).forEach(
      s => (s.subscriptionId = null),
    );
    Object.values(this._signatureSubscriptions).forEach(
      s => (s.subscriptionId = null),
    );
    Object.values(this._slotSubscriptions).forEach(
      s => (s.subscriptionId = null),
    );
    Object.values(this._slotUpdateSubscriptions).forEach(
      s => (s.subscriptionId = null),
    );
  }

  /**
   * @internal
   */
  _updateSubscriptions() {
    const accountKeys = Object.keys(this._accountChangeSubscriptions).map(
      Number,
    );
    const programKeys = Object.keys(
      this._programAccountChangeSubscriptions,
    ).map(Number);
    const slotKeys = Object.keys(this._slotSubscriptions).map(Number);
    const slotUpdateKeys = Object.keys(this._slotUpdateSubscriptions).map(
      Number,
    );
    const signatureKeys = Object.keys(this._signatureSubscriptions).map(Number);
    const rootKeys = Object.keys(this._rootSubscriptions).map(Number);
    const logsKeys = Object.keys(this._logsSubscriptions).map(Number);
    if (
      accountKeys.length === 0 &&
      programKeys.length === 0 &&
      slotKeys.length === 0 &&
      slotUpdateKeys.length === 0 &&
      signatureKeys.length === 0 &&
      rootKeys.length === 0 &&
      logsKeys.length === 0
    ) {
      if (this._rpcWebSocketConnected) {
        this._rpcWebSocketConnected = false;
        this._rpcWebSocketIdleTimeout = setTimeout(() => {
          this._rpcWebSocketIdleTimeout = null;
          try {
            this._rpcWebSocket.close();
          } catch (err) {
            // swallow error if socket has already been closed.
            if (err instanceof Error) {
              console.log(
                `Error when closing socket connection: ${err.message}`,
              );
            }
          }
        }, 500);
      }
      return;
    }

    if (this._rpcWebSocketIdleTimeout !== null) {
      clearTimeout(this._rpcWebSocketIdleTimeout);
      this._rpcWebSocketIdleTimeout = null;
      this._rpcWebSocketConnected = true;
    }

    if (!this._rpcWebSocketConnected) {
      this._rpcWebSocket.connect();
      return;
    }

    for (let id of accountKeys) {
      const sub = this._accountChangeSubscriptions[id];
      this._subscribe(
        sub,
        'accountSubscribe',
        this._buildArgs([sub.publicKey], sub.commitment, 'base64'),
      );
    }

    for (let id of programKeys) {
      const sub = this._programAccountChangeSubscriptions[id];
      this._subscribe(
        sub,
        'programSubscribe',
        this._buildArgs([sub.programId], sub.commitment, 'base64', {
          filters: sub.filters,
        }),
      );
    }

    for (let id of slotKeys) {
      const sub = this._slotSubscriptions[id];
      this._subscribe(sub, 'slotSubscribe', []);
    }

    for (let id of slotUpdateKeys) {
      const sub = this._slotUpdateSubscriptions[id];
      this._subscribe(sub, 'slotsUpdatesSubscribe', []);
    }

    for (let id of signatureKeys) {
      const sub = this._signatureSubscriptions[id];
      const args: any[] = [sub.signature];
      if (sub.options) args.push(sub.options);
      this._subscribe(sub, 'signatureSubscribe', args);
    }

    for (let id of rootKeys) {
      const sub = this._rootSubscriptions[id];
      this._subscribe(sub, 'rootSubscribe', []);
    }

    for (let id of logsKeys) {
      const sub = this._logsSubscriptions[id];
      let filter;
      if (typeof sub.filter === 'object') {
        filter = {mentions: [sub.filter.toString()]};
      } else {
        filter = sub.filter;
      }
      this._subscribe(
        sub,
        'logsSubscribe',
        this._buildArgs([filter], sub.commitment),
      );
    }
  }

  /**
   * @internal
   */
  _wsOnAccountNotification(notification: object) {
    const res = create(notification, AccountNotificationResult);
    for (const sub of Object.values(this._accountChangeSubscriptions)) {
      if (sub.subscriptionId === res.subscription) {
        sub.callback(res.result.value, res.result.context);
        return;
      }
    }
  }

  /**
   * Register a callback to be invoked whenever the specified account changes
   *
   * @param publicKey Public key of the account to monitor
   * @param callback Function to invoke whenever the account is changed
   * @param commitment Specify the commitment level account changes must reach before notification
   * @return subscription id
   */
  onAccountChange(
    publicKey: PublicKey,
    callback: AccountChangeCallback,
    commitment?: Commitment,
  ): number {
    const id = ++this._accountChangeSubscriptionCounter;
    this._accountChangeSubscriptions[id] = {
      publicKey: publicKey.toBase58(),
      callback,
      commitment,
      subscriptionId: null,
    };
    this._updateSubscriptions();
    return id;
  }

  /**
   * Deregister an account notification callback
   *
   * @param id subscription id to deregister
   */
  async removeAccountChangeListener(id: number): Promise<void> {
    if (this._accountChangeSubscriptions[id]) {
      const subInfo = this._accountChangeSubscriptions[id];
      delete this._accountChangeSubscriptions[id];
      await this._unsubscribe(subInfo, 'accountUnsubscribe');
      this._updateSubscriptions();
    } else {
      throw new Error(`Unknown account change id: ${id}`);
    }
  }

  /**
   * @internal
   */
  _wsOnProgramAccountNotification(notification: Object) {
    const res = create(notification, ProgramAccountNotificationResult);
    for (const sub of Object.values(this._programAccountChangeSubscriptions)) {
      if (sub.subscriptionId === res.subscription) {
        const {value, context} = res.result;
        sub.callback(
          {
            accountId: value.pubkey,
            accountInfo: value.account,
          },
          context,
        );
        return;
      }
    }
  }

  /**
   * Register a callback to be invoked whenever accounts owned by the
   * specified program change
   *
   * @param programId Public key of the program to monitor
   * @param callback Function to invoke whenever the account is changed
   * @param commitment Specify the commitment level account changes must reach before notification
   * @param filters The program account filters to pass into the RPC method
   * @return subscription id
   */
  onProgramAccountChange(
    programId: PublicKey,
    callback: ProgramAccountChangeCallback,
    commitment?: Commitment,
    filters?: GetProgramAccountsFilter[],
  ): number {
    const id = ++this._programAccountChangeSubscriptionCounter;
    this._programAccountChangeSubscriptions[id] = {
      programId: programId.toBase58(),
      callback,
      commitment,
      subscriptionId: null,
      filters,
    };
    this._updateSubscriptions();
    return id;
  }

  /**
   * Deregister an account notification callback
   *
   * @param id subscription id to deregister
   */
  async removeProgramAccountChangeListener(id: number): Promise<void> {
    if (this._programAccountChangeSubscriptions[id]) {
      const subInfo = this._programAccountChangeSubscriptions[id];
      delete this._programAccountChangeSubscriptions[id];
      await this._unsubscribe(subInfo, 'programUnsubscribe');
      this._updateSubscriptions();
    } else {
      throw new Error(`Unknown program account change id: ${id}`);
    }
  }

  /**
   * Registers a callback to be invoked whenever logs are emitted.
   */
  onLogs(
    filter: LogsFilter,
    callback: LogsCallback,
    commitment?: Commitment,
  ): number {
    const id = ++this._logsSubscriptionCounter;
    this._logsSubscriptions[id] = {
      filter,
      callback,
      commitment,
      subscriptionId: null,
    };
    this._updateSubscriptions();
    return id;
  }

  /**
   * Deregister a logs callback.
   *
   * @param id subscription id to deregister.
   */
  async removeOnLogsListener(id: number): Promise<void> {
    if (!this._logsSubscriptions[id]) {
      throw new Error(`Unknown logs id: ${id}`);
    }
    const subInfo = this._logsSubscriptions[id];
    delete this._logsSubscriptions[id];
    await this._unsubscribe(subInfo, 'logsUnsubscribe');
    this._updateSubscriptions();
  }

  /**
   * @internal
   */
  _wsOnLogsNotification(notification: Object) {
    const res = create(notification, LogsNotificationResult);
    const keys = Object.keys(this._logsSubscriptions).map(Number);
    for (let id of keys) {
      const sub = this._logsSubscriptions[id];
      if (sub.subscriptionId === res.subscription) {
        sub.callback(res.result.value, res.result.context);
        return;
      }
    }
  }

  /**
   * @internal
   */
  _wsOnSlotNotification(notification: Object) {
    const res = create(notification, SlotNotificationResult);
    for (const sub of Object.values(this._slotSubscriptions)) {
      if (sub.subscriptionId === res.subscription) {
        sub.callback(res.result);
        return;
      }
    }
  }

  /**
   * Register a callback to be invoked upon slot changes
   *
   * @param callback Function to invoke whenever the slot changes
   * @return subscription id
   */
  onSlotChange(callback: SlotChangeCallback): number {
    const id = ++this._slotSubscriptionCounter;
    this._slotSubscriptions[id] = {
      callback,
      subscriptionId: null,
    };
    this._updateSubscriptions();
    return id;
  }

  /**
   * Deregister a slot notification callback
   *
   * @param id subscription id to deregister
   */
  async removeSlotChangeListener(id: number): Promise<void> {
    if (this._slotSubscriptions[id]) {
      const subInfo = this._slotSubscriptions[id];
      delete this._slotSubscriptions[id];
      await this._unsubscribe(subInfo, 'slotUnsubscribe');
      this._updateSubscriptions();
    } else {
      throw new Error(`Unknown slot change id: ${id}`);
    }
  }

  /**
   * @internal
   */
  _wsOnSlotUpdatesNotification(notification: Object) {
    const res = create(notification, SlotUpdateNotificationResult);
    for (const sub of Object.values(this._slotUpdateSubscriptions)) {
      if (sub.subscriptionId === res.subscription) {
        sub.callback(res.result);
        return;
      }
    }
  }

  /**
   * Register a callback to be invoked upon slot updates. {@link SlotUpdate}'s
   * may be useful to track live progress of a cluster.
   *
   * @param callback Function to invoke whenever the slot updates
   * @return subscription id
   */
  onSlotUpdate(callback: SlotUpdateCallback): number {
    const id = ++this._slotUpdateSubscriptionCounter;
    this._slotUpdateSubscriptions[id] = {
      callback,
      subscriptionId: null,
    };
    this._updateSubscriptions();
    return id;
  }

  /**
   * Deregister a slot update notification callback
   *
   * @param id subscription id to deregister
   */
  async removeSlotUpdateListener(id: number): Promise<void> {
    if (this._slotUpdateSubscriptions[id]) {
      const subInfo = this._slotUpdateSubscriptions[id];
      delete this._slotUpdateSubscriptions[id];
      await this._unsubscribe(subInfo, 'slotsUpdatesUnsubscribe');
      this._updateSubscriptions();
    } else {
      throw new Error(`Unknown slot update id: ${id}`);
    }
  }

  _buildArgs(
    args: Array<any>,
    override?: Commitment,
    encoding?: 'jsonParsed' | 'base64',
    extra?: any,
  ): Array<any> {
    const commitment = override || this._commitment;
    if (commitment || encoding || extra) {
      let options: any = {};
      if (encoding) {
        options.encoding = encoding;
      }
      if (commitment) {
        options.commitment = commitment;
      }
      if (extra) {
        options = Object.assign(options, extra);
      }
      args.push(options);
    }
    return args;
  }

  /**
   * @internal
   */
  _buildArgsAtLeastConfirmed(
    args: Array<any>,
    override?: Finality,
    encoding?: 'jsonParsed' | 'base64',
    extra?: any,
  ): Array<any> {
    const commitment = override || this._commitment;
    if (commitment && !['confirmed', 'finalized'].includes(commitment)) {
      throw new Error(
        'Using Connection with default commitment: `' +
          this._commitment +
          '`, but method requires at least `confirmed`',
      );
    }
    return this._buildArgs(args, override, encoding, extra);
  }

  /**
   * @internal
   */
  _wsOnSignatureNotification(notification: Object) {
    const res = create(notification, SignatureNotificationResult);
    for (const [id, sub] of Object.entries(this._signatureSubscriptions)) {
      if (sub.subscriptionId === res.subscription) {
        if (res.result.value === 'receivedSignature') {
          sub.callback(
            {
              type: 'received',
            },
            res.result.context,
          );
        } else {
          // Signatures subscriptions are auto-removed by the RPC service so
          // no need to explicitly send an unsubscribe message
          delete this._signatureSubscriptions[Number(id)];
          this._updateSubscriptions();
          sub.callback(
            {
              type: 'status',
              result: res.result.value,
            },
            res.result.context,
          );
        }
        return;
      }
    }
  }

  /**
   * Register a callback to be invoked upon signature updates
   *
   * @param signature Transaction signature string in base 58
   * @param callback Function to invoke on signature notifications
   * @param commitment Specify the commitment level signature must reach before notification
   * @return subscription id
   */
  onSignature(
    signature: TransactionSignature,
    callback: SignatureResultCallback,
    commitment?: Commitment,
  ): number {
    const id = ++this._signatureSubscriptionCounter;
    this._signatureSubscriptions[id] = {
      signature,
      callback: (notification, context) => {
        if (notification.type === 'status') {
          callback(notification.result, context);
        }
      },
      options: {commitment},
      subscriptionId: null,
    };
    this._updateSubscriptions();
    return id;
  }

  /**
   * Register a callback to be invoked when a transaction is
   * received and/or processed.
   *
   * @param signature Transaction signature string in base 58
   * @param callback Function to invoke on signature notifications
   * @param options Enable received notifications and set the commitment
   *   level that signature must reach before notification
   * @return subscription id
   */
  onSignatureWithOptions(
    signature: TransactionSignature,
    callback: SignatureSubscriptionCallback,
    options?: SignatureSubscriptionOptions,
  ): number {
    const id = ++this._signatureSubscriptionCounter;
    this._signatureSubscriptions[id] = {
      signature,
      callback,
      options,
      subscriptionId: null,
    };
    this._updateSubscriptions();
    return id;
  }

  /**
   * Deregister a signature notification callback
   *
   * @param id subscription id to deregister
   */
  async removeSignatureListener(id: number): Promise<void> {
    if (this._signatureSubscriptions[id]) {
      const subInfo = this._signatureSubscriptions[id];
      delete this._signatureSubscriptions[id];
      await this._unsubscribe(subInfo, 'signatureUnsubscribe');
      this._updateSubscriptions();
    } else {
      throw new Error(`Unknown signature result id: ${id}`);
    }
  }

  /**
   * @internal
   */
  _wsOnRootNotification(notification: Object) {
    const res = create(notification, RootNotificationResult);
    for (const sub of Object.values(this._rootSubscriptions)) {
      if (sub.subscriptionId === res.subscription) {
        sub.callback(res.result);
        return;
      }
    }
  }

  /**
   * Register a callback to be invoked upon root changes
   *
   * @param callback Function to invoke whenever the root changes
   * @return subscription id
   */
  onRootChange(callback: RootChangeCallback): number {
    const id = ++this._rootSubscriptionCounter;
    this._rootSubscriptions[id] = {
      callback,
      subscriptionId: null,
    };
    this._updateSubscriptions();
    return id;
  }

  /**
   * Deregister a root notification callback
   *
   * @param id subscription id to deregister
   */
  async removeRootChangeListener(id: number): Promise<void> {
    if (this._rootSubscriptions[id]) {
      const subInfo = this._rootSubscriptions[id];
      delete this._rootSubscriptions[id];
      await this._unsubscribe(subInfo, 'rootUnsubscribe');
      this._updateSubscriptions();
    } else {
      throw new Error(`Unknown root change id: ${id}`);
    }
  }
}<|MERGE_RESOLUTION|>--- conflicted
+++ resolved
@@ -2560,7 +2560,7 @@
     commitment?: Commitment,
   ): Promise<RpcResponseAndContext<(AccountInfo<Buffer> | null)[]>> {
     const keys = publicKeys.map(key => key.toBase58());
-<<<<<<< HEAD
+
     const chunks = sliceIntoChunks(keys, 100);
 
     let accounts : (AccountInfo<Buffer | ParsedAccountData> | null)[] = [];
@@ -2577,23 +2577,12 @@
           encoding = configOrCommitment.encoding || 'base64';
         }
       }
-      console.log(chunks[i].length, i);
+
       const args = this._buildArgs([chunks[i]], commitment, encoding);
       const unsafeRes = await this._rpcRequest('getMultipleAccounts', args);
       const res = create(
         unsafeRes,
         jsonRpcResultAndContext(array(nullable(ParsedAccountInfoResult))),
-=======
-    const args = this._buildArgs([keys], commitment, 'base64');
-    const unsafeRes = await this._rpcRequest('getMultipleAccounts', args);
-    const res = create(
-      unsafeRes,
-      jsonRpcResultAndContext(array(nullable(AccountInfoResult))),
-    );
-    if ('error' in res) {
-      throw new Error(
-        'failed to get info for accounts ' + keys + ': ' + res.error.message,
->>>>>>> 8184f755
       );
 
       if ('error' in res) {
@@ -2601,29 +2590,9 @@
           'failed to get info for accounts ' + chunks[i] + ': ' + res.error.message,
         );
       }
-
       accounts = accounts.concat(res.result.value);
     }
-<<<<<<< HEAD
-
     return accounts;
-=======
-    return res.result;
-  }
-
-  /**
-   * Fetch all the account info for multiple accounts specified by an array of public keys
-   */
-  async getMultipleAccountsInfo(
-    publicKeys: PublicKey[],
-    commitment?: Commitment,
-  ): Promise<(AccountInfo<Buffer> | null)[]> {
-    const res = await this.getMultipleAccountsInfoAndContext(
-      publicKeys,
-      commitment,
-    );
-    return res.value;
->>>>>>> 8184f755
   }
 
   /**
