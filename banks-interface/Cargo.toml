[package]
name = "solana-banks-interface"
<<<<<<< HEAD
version = "1.10.16"
=======
version = "1.11.0"
>>>>>>> 3d01c5a8
description = "Solana banks RPC interface"
authors = ["Solana Maintainers <maintainers@solana.foundation>"]
repository = "https://github.com/solana-labs/solana"
license = "Apache-2.0"
homepage = "https://solana.com/"
documentation = "https://docs.rs/solana-banks-interface"
edition = "2021"

[dependencies]
<<<<<<< HEAD
serde = { version = "1.0.136", features = ["derive"] }
solana-sdk = { path = "../sdk", version = "=1.10.16" }
tarpc = { version = "0.27.2", features = ["full"] }
=======
serde = { version = "1.0.137", features = ["derive"] }
solana-sdk = { path = "../sdk", version = "=1.11.0" }
tarpc = { version = "0.28.0", features = ["full"] }
>>>>>>> 3d01c5a8

[lib]
crate-type = ["lib"]
name = "solana_banks_interface"

[package.metadata.docs.rs]
targets = ["x86_64-unknown-linux-gnu"]<|MERGE_RESOLUTION|>--- conflicted
+++ resolved
@@ -1,10 +1,6 @@
 [package]
 name = "solana-banks-interface"
-<<<<<<< HEAD
-version = "1.10.16"
-=======
 version = "1.11.0"
->>>>>>> 3d01c5a8
 description = "Solana banks RPC interface"
 authors = ["Solana Maintainers <maintainers@solana.foundation>"]
 repository = "https://github.com/solana-labs/solana"
@@ -14,15 +10,9 @@
 edition = "2021"
 
 [dependencies]
-<<<<<<< HEAD
-serde = { version = "1.0.136", features = ["derive"] }
-solana-sdk = { path = "../sdk", version = "=1.10.16" }
-tarpc = { version = "0.27.2", features = ["full"] }
-=======
 serde = { version = "1.0.137", features = ["derive"] }
 solana-sdk = { path = "../sdk", version = "=1.11.0" }
 tarpc = { version = "0.28.0", features = ["full"] }
->>>>>>> 3d01c5a8
 
 [lib]
 crate-type = ["lib"]
