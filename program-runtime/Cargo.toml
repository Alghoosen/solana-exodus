[package]
name = "solana-program-runtime"
version = "1.16.0"
description = "Solana program runtime"
authors = ["Solana Labs Maintainers <maintainers@solanalabs.com>"]
repository = "https://github.com/solana-labs/solana"
license = "Apache-2.0"
homepage = "https://solanalabs.com/"
documentation = "https://docs.rs/solana-program-runtime"
edition = "2021"

[dependencies]
base64 = { workspace = true }
bincode = { workspace = true }
eager = { workspace = true }
enum-iterator = { workspace = true }
itertools = { workspace = true }
libc = { workspace = true }
libloading = { workspace = true }
log = { workspace = true }
num-derive = { workspace = true }
num-traits = { workspace = true }
rand = { workspace = true }
serde = { version = "1.0.129", features = ["derive", "rc"] }
<<<<<<< HEAD
solana-bpf-tracer-plugin-interface = { path = "../bpf-tracer-plugin-interface", version = "=1.16.0" }
solana-frozen-abi = { path = "../frozen-abi", version = "=1.16.0" }
solana-frozen-abi-macro = { path = "../frozen-abi/macro", version = "=1.16.0" }
solana-measure = { path = "../measure", version = "=1.16.0" }
solana-metrics = { path = "../metrics", version = "=1.16.0" }
solana-sdk = { path = "../sdk", version = "=1.16.0" }
solana_rbpf = "=0.2.38"
thiserror = "1.0"
=======
solana-frozen-abi = { workspace = true }
solana-frozen-abi-macro = { workspace = true }
solana-measure = { workspace = true }
solana-metrics = { workspace = true }
solana-sdk = { workspace = true }
solana_rbpf = { workspace = true }
thiserror = { workspace = true }
>>>>>>> 676e3e19

[dev-dependencies]
solana-logger = { workspace = true }

[lib]
crate-type = ["lib"]
name = "solana_program_runtime"

[package.metadata.docs.rs]
targets = ["x86_64-unknown-linux-gnu"]

[build-dependencies]
rustc_version = { workspace = true }<|MERGE_RESOLUTION|>--- conflicted
+++ resolved
@@ -22,16 +22,7 @@
 num-traits = { workspace = true }
 rand = { workspace = true }
 serde = { version = "1.0.129", features = ["derive", "rc"] }
-<<<<<<< HEAD
-solana-bpf-tracer-plugin-interface = { path = "../bpf-tracer-plugin-interface", version = "=1.16.0" }
-solana-frozen-abi = { path = "../frozen-abi", version = "=1.16.0" }
-solana-frozen-abi-macro = { path = "../frozen-abi/macro", version = "=1.16.0" }
-solana-measure = { path = "../measure", version = "=1.16.0" }
-solana-metrics = { path = "../metrics", version = "=1.16.0" }
-solana-sdk = { path = "../sdk", version = "=1.16.0" }
-solana_rbpf = "=0.2.38"
-thiserror = "1.0"
-=======
+solana-bpf-tracer-plugin-interface = { workspace = true }
 solana-frozen-abi = { workspace = true }
 solana-frozen-abi-macro = { workspace = true }
 solana-measure = { workspace = true }
@@ -39,7 +30,6 @@
 solana-sdk = { workspace = true }
 solana_rbpf = { workspace = true }
 thiserror = { workspace = true }
->>>>>>> 676e3e19
 
 [dev-dependencies]
 solana-logger = { workspace = true }
