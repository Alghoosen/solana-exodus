[package]
name = "solana-program-runtime"
version = "1.16.0"
description = "Solana program runtime"
authors = ["Solana Labs Maintainers <maintainers@solanalabs.com>"]
repository = "https://github.com/solana-labs/solana"
license = "Apache-2.0"
homepage = "https://solanalabs.com/"
documentation = "https://docs.rs/solana-program-runtime"
edition = "2021"

[dependencies]
base64 = { workspace = true }
bincode = { workspace = true }
eager = { workspace = true }
enum-iterator = { workspace = true }
itertools = { workspace = true }
libc = { workspace = true }
libloading = { workspace = true }
log = { workspace = true }
num-derive = { workspace = true }
num-traits = { workspace = true }
rand = { workspace = true }
<<<<<<< HEAD
serde = { version = "1.0.129", features = ["derive", "rc"] }
solana-bpf-tracer-plugin-interface = { workspace = true }
=======
serde = { version = "1.0.158", features = ["derive", "rc"] }
>>>>>>> 0291e8c7
solana-frozen-abi = { workspace = true }
solana-frozen-abi-macro = { workspace = true }
solana-measure = { workspace = true }
solana-metrics = { workspace = true }
solana-sdk = { workspace = true }
solana_rbpf = { workspace = true }
thiserror = { workspace = true }

[dev-dependencies]
solana-logger = { workspace = true }

[lib]
crate-type = ["lib"]
name = "solana_program_runtime"

[package.metadata.docs.rs]
targets = ["x86_64-unknown-linux-gnu"]

[build-dependencies]
rustc_version = { workspace = true }<|MERGE_RESOLUTION|>--- conflicted
+++ resolved
@@ -21,12 +21,8 @@
 num-derive = { workspace = true }
 num-traits = { workspace = true }
 rand = { workspace = true }
-<<<<<<< HEAD
-serde = { version = "1.0.129", features = ["derive", "rc"] }
+serde = { version = "1.0.158", features = ["derive", "rc"] }
 solana-bpf-tracer-plugin-interface = { workspace = true }
-=======
-serde = { version = "1.0.158", features = ["derive", "rc"] }
->>>>>>> 0291e8c7
 solana-frozen-abi = { workspace = true }
 solana-frozen-abi-macro = { workspace = true }
 solana-measure = { workspace = true }
