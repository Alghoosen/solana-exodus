--- conflicted
+++ resolved
@@ -12,13 +12,8 @@
         vm::{BuiltInProgram, Config, VerifiedExecutable},
     },
     solana_sdk::{
-<<<<<<< HEAD
         bpf_loader, bpf_loader_deprecated, bpf_loader_upgradeable, clock::Slot,
-        instruction::InstructionError, pubkey::Pubkey, saturating_add_assign,
-=======
-        bpf_loader, bpf_loader_deprecated, bpf_loader_upgradeable, clock::Slot, loader_v3,
-        pubkey::Pubkey, saturating_add_assign,
->>>>>>> f07b7ac4
+        instruction::InstructionError, loader_v3, pubkey::Pubkey, saturating_add_assign,
     },
     std::{
         collections::{BTreeMap, HashMap},
