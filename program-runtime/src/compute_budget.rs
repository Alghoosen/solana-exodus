--- conflicted
+++ resolved
@@ -99,13 +99,8 @@
     pub heap_cost: u64,
     /// Memory operation syscall base cost
     pub mem_op_base_cost: u64,
-<<<<<<< HEAD
-    /// Number of compute units consumed per AccountPropertyUpdate
-    pub account_property_update_cost: u64,
     /// Big integer modular exponentiation cost
     pub big_modular_exponentiation_cost: u64,
-=======
->>>>>>> 66d06b3f
 }
 
 impl Default for ComputeBudget {
@@ -149,11 +144,7 @@
             heap_size: None,
             heap_cost: 8,
             mem_op_base_cost: 10,
-<<<<<<< HEAD
-            account_property_update_cost: 10,
             big_modular_exponentiation_cost: 180,
-=======
->>>>>>> 66d06b3f
         }
     }
 
