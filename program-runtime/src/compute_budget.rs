--- conflicted
+++ resolved
@@ -128,10 +128,6 @@
     pub heap_cost: u64,
     /// Memory operation syscall base cost
     pub mem_op_base_cost: u64,
-<<<<<<< HEAD
-    /// Big integer modular exponentiation cost
-    pub big_modular_exponentiation_cost: u64,
-=======
     /// Number of compute units consumed to call alt_bn128_addition
     pub alt_bn128_addition_cost: u64,
     /// Number of compute units consumed to call alt_bn128_multiplication.
@@ -140,7 +136,8 @@
     /// + alt_bn128_pairing_one_pair_cost_other * (num_elems - 1)
     pub alt_bn128_pairing_one_pair_cost_first: u64,
     pub alt_bn128_pairing_one_pair_cost_other: u64,
->>>>>>> 731fe3e5
+    /// Big integer modular exponentiation cost
+    pub big_modular_exponentiation_cost: u64,
 }
 
 impl Default for ComputeBudget {
@@ -185,14 +182,11 @@
             heap_size: None,
             heap_cost: 8,
             mem_op_base_cost: 10,
-<<<<<<< HEAD
-            big_modular_exponentiation_cost: 180,
-=======
             alt_bn128_addition_cost: 334,
             alt_bn128_multiplication_cost: 3_840,
             alt_bn128_pairing_one_pair_cost_first: 36_364,
             alt_bn128_pairing_one_pair_cost_other: 12_121,
->>>>>>> 731fe3e5
+	    big_modular_exponentiation_cost: 180,
         }
     }
 
