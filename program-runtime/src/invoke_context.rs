use {
    crate::{
        accounts_data_meter::AccountsDataMeter,
        compute_budget::ComputeBudget,
        executor_cache::TransactionExecutorCache,
        ic_logger_msg, ic_msg,
        log_collector::LogCollector,
        pre_account::PreAccount,
        stable_log,
        sysvar_cache::SysvarCache,
        timings::{ExecuteDetailsTimings, ExecuteTimings},
    },
    solana_bpf_tracer_plugin_interface::BpfTracerPluginManager,
    solana_measure::measure::Measure,
    solana_rbpf::vm::ContextObject,
    solana_sdk::{
        account::{AccountSharedData, ReadableAccount},
        bpf_loader_upgradeable::{self, UpgradeableLoaderState},
        feature_set::{enable_early_verification_of_account_modifications, FeatureSet},
        hash::Hash,
        instruction::{AccountMeta, Instruction, InstructionError},
        native_loader,
        pubkey::Pubkey,
        rent::Rent,
        saturating_add_assign,
        signature::Signature,
        transaction_context::{
            IndexOfAccount, InstructionAccount, TransactionAccount, TransactionContext,
        },
    },
    std::{
        alloc::Layout,
        borrow::Cow,
        cell::RefCell,
        fmt::{self, Debug},
        rc::Rc,
        sync::{Arc, RwLock},
    },
};

pub type ProcessInstructionWithContext =
    fn(IndexOfAccount, &mut InvokeContext) -> Result<(), InstructionError>;

#[derive(Clone)]
pub struct BuiltinProgram {
    pub program_id: Pubkey,
    pub process_instruction: ProcessInstructionWithContext,
}

impl std::fmt::Debug for BuiltinProgram {
    fn fmt(&self, f: &mut std::fmt::Formatter) -> std::fmt::Result {
        // These are just type aliases for work around of Debug-ing above pointers
        type ErasedProcessInstructionWithContext =
            fn(IndexOfAccount, &'static mut InvokeContext<'static>) -> Result<(), InstructionError>;

        // rustc doesn't compile due to bug without this work around
        // https://github.com/rust-lang/rust/issues/50280
        // https://users.rust-lang.org/t/display-function-pointer/17073/2
        let erased_instruction: ErasedProcessInstructionWithContext = self.process_instruction;
        write!(f, "{}: {:p}", self.program_id, erased_instruction)
    }
}

impl<'a> ContextObject for InvokeContext<'a> {
    fn trace(&mut self, state: [u64; 12]) {
<<<<<<< HEAD
        if let Ok(context) = self
            .transaction_context
            .get_current_instruction_context_mut()
        {
            context.log_bpf_state(state);
        }
=======
        self.trace_log_stack
            .last_mut()
            .expect("Inconsistent trace log stack")
            .push(state);
>>>>>>> 75910f51
    }

    fn consume(&mut self, amount: u64) {
        // 1 to 1 instruction to compute unit mapping
        // ignore overflow, Ebpf will bail if exceeded
        let mut compute_meter = self.compute_meter.borrow_mut();
        *compute_meter = compute_meter.saturating_sub(amount);
    }

    fn get_remaining(&self) -> u64 {
        *self.compute_meter.borrow()
    }
}

/// Based loosely on the unstable std::alloc::Alloc trait
pub trait Alloc {
    fn alloc(&mut self, layout: Layout) -> Result<u64, AllocErr>;
    fn dealloc(&mut self, addr: u64, layout: Layout);
}

#[derive(Clone, PartialEq, Eq, Debug)]
pub struct AllocErr;

impl fmt::Display for AllocErr {
    fn fmt(&self, f: &mut fmt::Formatter) -> fmt::Result {
        f.write_str("Error: Memory allocation failed")
    }
}

struct SyscallContext {
    check_aligned: bool,
    check_size: bool,
    orig_account_lengths: Vec<usize>,
    allocator: Rc<RefCell<dyn Alloc>>,
}

pub struct InvokeContext<'a> {
    pub transaction_context: &'a mut TransactionContext,
    rent: Rent,
    pre_accounts: Vec<PreAccount>,
    builtin_programs: &'a [BuiltinProgram],
    pub sysvar_cache: Cow<'a, SysvarCache>,
<<<<<<< HEAD
=======
    pub trace_log_stack: Vec<Vec<[u64; 12]>>,
>>>>>>> 75910f51
    log_collector: Option<Rc<RefCell<LogCollector>>>,
    compute_budget: ComputeBudget,
    current_compute_budget: ComputeBudget,
    compute_meter: RefCell<u64>,
    accounts_data_meter: AccountsDataMeter,
    pub tx_executor_cache: Rc<RefCell<TransactionExecutorCache>>,
    pub feature_set: Arc<FeatureSet>,
    pub timings: ExecuteDetailsTimings,
    pub blockhash: Hash,
    pub lamports_per_signature: u64,
    syscall_context: Vec<Option<SyscallContext>>,
    pub bpf_tracer_plugin_manager: Option<Arc<RwLock<dyn BpfTracerPluginManager>>>,
}

impl<'a> InvokeContext<'a> {
    #[allow(clippy::too_many_arguments)]
    pub fn new(
        transaction_context: &'a mut TransactionContext,
        rent: Rent,
        builtin_programs: &'a [BuiltinProgram],
        sysvar_cache: Cow<'a, SysvarCache>,
        log_collector: Option<Rc<RefCell<LogCollector>>>,
        compute_budget: ComputeBudget,
        tx_executor_cache: Rc<RefCell<TransactionExecutorCache>>,
        feature_set: Arc<FeatureSet>,
        blockhash: Hash,
        lamports_per_signature: u64,
        prev_accounts_data_len: u64,
        bpf_tracer_plugin_manager: Option<Arc<RwLock<dyn BpfTracerPluginManager>>>,
    ) -> Self {
        Self {
            transaction_context,
            rent,
            pre_accounts: Vec::new(),
            builtin_programs,
            sysvar_cache,
<<<<<<< HEAD
=======
            trace_log_stack: vec![Vec::new()],
>>>>>>> 75910f51
            log_collector,
            current_compute_budget: compute_budget,
            compute_budget,
            compute_meter: RefCell::new(compute_budget.compute_unit_limit),
            accounts_data_meter: AccountsDataMeter::new(prev_accounts_data_len),
            tx_executor_cache,
            feature_set,
            timings: ExecuteDetailsTimings::default(),
            blockhash,
            lamports_per_signature,
            syscall_context: Vec::new(),
            bpf_tracer_plugin_manager,
        }
    }

    pub fn new_mock(
        transaction_context: &'a mut TransactionContext,
        builtin_programs: &'a [BuiltinProgram],
    ) -> Self {
        let mut sysvar_cache = SysvarCache::default();
        sysvar_cache.fill_missing_entries(|pubkey, callback| {
            for index in 0..transaction_context.get_number_of_accounts() {
                if transaction_context
                    .get_key_of_account_at_index(index)
                    .unwrap()
                    == pubkey
                {
                    callback(
                        transaction_context
                            .get_account_at_index(index)
                            .unwrap()
                            .borrow()
                            .data(),
                    );
                }
            }
        });
        Self::new(
            transaction_context,
            Rent::default(),
            builtin_programs,
            Cow::Owned(sysvar_cache),
            Some(LogCollector::new_ref()),
            ComputeBudget::default(),
            Rc::new(RefCell::new(TransactionExecutorCache::default())),
            Arc::new(FeatureSet::all_enabled()),
            Hash::default(),
            0,
            0,
            None,
        )
    }

    /// Push a stack frame onto the invocation stack
    pub fn push(&mut self) -> Result<(), InstructionError> {
        let instruction_context = self
            .transaction_context
            .get_instruction_context_at_index_in_trace(
                self.transaction_context.get_instruction_trace_length(),
            )?;
        let program_id = instruction_context
            .get_last_program_key(self.transaction_context)
            .map_err(|_| InstructionError::UnsupportedProgramId)?;
        if self
            .transaction_context
            .get_instruction_context_stack_height()
            == 0
        {
            self.current_compute_budget = self.compute_budget;

            if !self
                .feature_set
                .is_active(&enable_early_verification_of_account_modifications::id())
            {
                self.pre_accounts = Vec::with_capacity(
                    instruction_context.get_number_of_instruction_accounts() as usize,
                );
                for instruction_account_index in
                    0..instruction_context.get_number_of_instruction_accounts()
                {
                    if instruction_context
                        .is_instruction_account_duplicate(instruction_account_index)?
                        .is_some()
                    {
                        continue; // Skip duplicate account
                    }
                    let index_in_transaction = instruction_context
                        .get_index_of_instruction_account_in_transaction(
                            instruction_account_index,
                        )?;
                    if index_in_transaction >= self.transaction_context.get_number_of_accounts() {
                        return Err(InstructionError::MissingAccount);
                    }
                    let account = self
                        .transaction_context
                        .get_account_at_index(index_in_transaction)?
                        .borrow()
                        .clone();
                    self.pre_accounts.push(PreAccount::new(
                        self.transaction_context
                            .get_key_of_account_at_index(index_in_transaction)?,
                        account,
                    ));
                }
            }
        } else {
            let contains = (0..self
                .transaction_context
                .get_instruction_context_stack_height())
                .any(|level| {
                    self.transaction_context
                        .get_instruction_context_at_nesting_level(level)
                        .and_then(|instruction_context| {
                            instruction_context
                                .try_borrow_last_program_account(self.transaction_context)
                        })
                        .map(|program_account| program_account.get_key() == program_id)
                        .unwrap_or(false)
                });
            let is_last = self
                .transaction_context
                .get_current_instruction_context()
                .and_then(|instruction_context| {
                    instruction_context.try_borrow_last_program_account(self.transaction_context)
                })
                .map(|program_account| program_account.get_key() == program_id)
                .unwrap_or(false);
            if contains && !is_last {
                // Reentrancy not allowed unless caller is calling itself
                return Err(InstructionError::ReentrancyNotAllowed);
            }
        }

        self.trace_log_stack.push(Vec::new());
        self.syscall_context.push(None);
        self.transaction_context.push()
    }

    /// Pop a stack frame from the invocation stack
    pub fn pop(&mut self) -> Result<(), InstructionError> {
        self.trace_log_stack.pop();
        self.syscall_context.pop();
        self.transaction_context.pop()
    }

    /// Current height of the invocation stack, top level instructions are height
    /// `solana_sdk::instruction::TRANSACTION_LEVEL_STACK_HEIGHT`
    pub fn get_stack_height(&self) -> usize {
        self.transaction_context
            .get_instruction_context_stack_height()
    }

    /// Verify the results of an instruction
    ///
    /// Note: `instruction_accounts` must be the same as passed to `InvokeContext::push()`,
    /// so that they match the order of `pre_accounts`.
    fn verify(
        &mut self,
        instruction_accounts: &[InstructionAccount],
        program_indices: &[IndexOfAccount],
    ) -> Result<(), InstructionError> {
        let instruction_context = self
            .transaction_context
            .get_current_instruction_context()
            .map_err(|_| InstructionError::CallDepth)?;
        let program_id = instruction_context
            .get_last_program_key(self.transaction_context)
            .map_err(|_| InstructionError::CallDepth)?;

        // Verify all executable accounts have zero outstanding refs
        for account_index in program_indices.iter() {
            self.transaction_context
                .get_account_at_index(*account_index)?
                .try_borrow_mut()
                .map_err(|_| InstructionError::AccountBorrowOutstanding)?;
        }

        // Verify the per-account instruction results
        let (mut pre_sum, mut post_sum) = (0_u128, 0_u128);
        let mut pre_account_index = 0;
        for (instruction_account_index, instruction_account) in
            instruction_accounts.iter().enumerate()
        {
            if instruction_account_index as IndexOfAccount != instruction_account.index_in_callee {
                continue; // Skip duplicate account
            }
            {
                // Verify account has no outstanding references
                let _ = self
                    .transaction_context
                    .get_account_at_index(instruction_account.index_in_transaction)?
                    .try_borrow_mut()
                    .map_err(|_| InstructionError::AccountBorrowOutstanding)?;
            }
            let pre_account = &self
                .pre_accounts
                .get(pre_account_index)
                .ok_or(InstructionError::NotEnoughAccountKeys)?;
            pre_account_index = pre_account_index.saturating_add(1);
            let account = self
                .transaction_context
                .get_account_at_index(instruction_account.index_in_transaction)?
                .borrow();
            pre_account
                .verify(
                    program_id,
                    instruction_account.is_writable,
                    &self.rent,
                    &account,
                    &mut self.timings,
                    true,
                )
                .map_err(|err| {
                    ic_logger_msg!(
                        self.log_collector,
                        "failed to verify account {}: {}",
                        pre_account.key(),
                        err
                    );
                    err
                })?;
            pre_sum = pre_sum
                .checked_add(u128::from(pre_account.lamports()))
                .ok_or(InstructionError::UnbalancedInstruction)?;
            post_sum = post_sum
                .checked_add(u128::from(account.lamports()))
                .ok_or(InstructionError::UnbalancedInstruction)?;

            let pre_data_len = pre_account.data().len() as i64;
            let post_data_len = account.data().len() as i64;
            let data_len_delta = post_data_len.saturating_sub(pre_data_len);
            self.accounts_data_meter
                .adjust_delta_unchecked(data_len_delta);
        }

        // Verify that the total sum of all the lamports did not change
        if pre_sum != post_sum {
            return Err(InstructionError::UnbalancedInstruction);
        }
        Ok(())
    }

    /// Verify and update PreAccount state based on program execution
    ///
    /// Note: `instruction_accounts` must be the same as passed to `InvokeContext::push()`,
    /// so that they match the order of `pre_accounts`.
    fn verify_and_update(
        &mut self,
        instruction_accounts: &[InstructionAccount],
        before_instruction_context_push: bool,
    ) -> Result<(), InstructionError> {
        let transaction_context = &self.transaction_context;
        let instruction_context = transaction_context.get_current_instruction_context()?;
        let program_id = instruction_context
            .get_last_program_key(transaction_context)
            .map_err(|_| InstructionError::CallDepth)?;

        // Verify the per-account instruction results
        let (mut pre_sum, mut post_sum) = (0_u128, 0_u128);
        for (instruction_account_index, instruction_account) in
            instruction_accounts.iter().enumerate()
        {
            if instruction_account_index as IndexOfAccount != instruction_account.index_in_callee {
                continue; // Skip duplicate account
            }
            if instruction_account.index_in_transaction
                < transaction_context.get_number_of_accounts()
            {
                let key = transaction_context
                    .get_key_of_account_at_index(instruction_account.index_in_transaction)?;
                let account = transaction_context
                    .get_account_at_index(instruction_account.index_in_transaction)?;
                let is_writable = if before_instruction_context_push {
                    instruction_context
                        .is_instruction_account_writable(instruction_account.index_in_caller)?
                } else {
                    instruction_account.is_writable
                };
                // Find the matching PreAccount
                for pre_account in self.pre_accounts.iter_mut() {
                    if key == pre_account.key() {
                        {
                            // Verify account has no outstanding references
                            let _ = account
                                .try_borrow_mut()
                                .map_err(|_| InstructionError::AccountBorrowOutstanding)?;
                        }
                        let account = account.borrow();
                        pre_account
                            .verify(
                                program_id,
                                is_writable,
                                &self.rent,
                                &account,
                                &mut self.timings,
                                false,
                            )
                            .map_err(|err| {
                                ic_logger_msg!(
                                    self.log_collector,
                                    "failed to verify account {}: {}",
                                    key,
                                    err
                                );
                                err
                            })?;
                        pre_sum = pre_sum
                            .checked_add(u128::from(pre_account.lamports()))
                            .ok_or(InstructionError::UnbalancedInstruction)?;
                        post_sum = post_sum
                            .checked_add(u128::from(account.lamports()))
                            .ok_or(InstructionError::UnbalancedInstruction)?;
                        if is_writable && !pre_account.executable() {
                            pre_account.update(account.clone());
                        }

                        let pre_data_len = pre_account.data().len() as i64;
                        let post_data_len = account.data().len() as i64;
                        let data_len_delta = post_data_len.saturating_sub(pre_data_len);
                        self.accounts_data_meter
                            .adjust_delta_unchecked(data_len_delta);

                        break;
                    }
                }
            }
        }

        // Verify that the total sum of all the lamports did not change
        if pre_sum != post_sum {
            return Err(InstructionError::UnbalancedInstruction);
        }
        Ok(())
    }

    /// Entrypoint for a cross-program invocation from a builtin program
    pub fn native_invoke(
        &mut self,
        instruction: Instruction,
        signers: &[Pubkey],
    ) -> Result<(), InstructionError> {
        let (instruction_accounts, program_indices) =
            self.prepare_instruction(&instruction, signers)?;
        let mut compute_units_consumed = 0;
        self.process_instruction(
            &instruction.data,
            &instruction_accounts,
            &program_indices,
            &mut compute_units_consumed,
            &mut ExecuteTimings::default(),
        )?;
        Ok(())
    }

    /// Helper to prepare for process_instruction()
    #[allow(clippy::type_complexity)]
    pub fn prepare_instruction(
        &mut self,
        instruction: &Instruction,
        signers: &[Pubkey],
    ) -> Result<(Vec<InstructionAccount>, Vec<IndexOfAccount>), InstructionError> {
        // Finds the index of each account in the instruction by its pubkey.
        // Then normalizes / unifies the privileges of duplicate accounts.
        // Note: This is an O(n^2) algorithm,
        // but performed on a very small slice and requires no heap allocations.
        let instruction_context = self.transaction_context.get_current_instruction_context()?;
        let mut deduplicated_instruction_accounts: Vec<InstructionAccount> = Vec::new();
        let mut duplicate_indicies = Vec::with_capacity(instruction.accounts.len());
        for (instruction_account_index, account_meta) in instruction.accounts.iter().enumerate() {
            let index_in_transaction = self
                .transaction_context
                .find_index_of_account(&account_meta.pubkey)
                .ok_or_else(|| {
                    ic_msg!(
                        self,
                        "Instruction references an unknown account {}",
                        account_meta.pubkey,
                    );
                    InstructionError::MissingAccount
                })?;
            if let Some(duplicate_index) =
                deduplicated_instruction_accounts
                    .iter()
                    .position(|instruction_account| {
                        instruction_account.index_in_transaction == index_in_transaction
                    })
            {
                duplicate_indicies.push(duplicate_index);
                let instruction_account = deduplicated_instruction_accounts
                    .get_mut(duplicate_index)
                    .ok_or(InstructionError::NotEnoughAccountKeys)?;
                instruction_account.is_signer |= account_meta.is_signer;
                instruction_account.is_writable |= account_meta.is_writable;
            } else {
                let index_in_caller = instruction_context
                    .find_index_of_instruction_account(
                        self.transaction_context,
                        &account_meta.pubkey,
                    )
                    .ok_or_else(|| {
                        ic_msg!(
                            self,
                            "Instruction references an unknown account {}",
                            account_meta.pubkey,
                        );
                        InstructionError::MissingAccount
                    })?;
                duplicate_indicies.push(deduplicated_instruction_accounts.len());
                deduplicated_instruction_accounts.push(InstructionAccount {
                    index_in_transaction,
                    index_in_caller,
                    index_in_callee: instruction_account_index as IndexOfAccount,
                    is_signer: account_meta.is_signer,
                    is_writable: account_meta.is_writable,
                });
            }
        }
        for instruction_account in deduplicated_instruction_accounts.iter() {
            let borrowed_account = instruction_context.try_borrow_instruction_account(
                self.transaction_context,
                instruction_account.index_in_caller,
            )?;

            // Readonly in caller cannot become writable in callee
            if instruction_account.is_writable && !borrowed_account.is_writable() {
                ic_msg!(
                    self,
                    "{}'s writable privilege escalated",
                    borrowed_account.get_key(),
                );
                return Err(InstructionError::PrivilegeEscalation);
            }

            // To be signed in the callee,
            // it must be either signed in the caller or by the program
            if instruction_account.is_signer
                && !(borrowed_account.is_signer() || signers.contains(borrowed_account.get_key()))
            {
                ic_msg!(
                    self,
                    "{}'s signer privilege escalated",
                    borrowed_account.get_key()
                );
                return Err(InstructionError::PrivilegeEscalation);
            }
        }
        let instruction_accounts = duplicate_indicies
            .into_iter()
            .map(|duplicate_index| {
                Ok(deduplicated_instruction_accounts
                    .get(duplicate_index)
                    .ok_or(InstructionError::NotEnoughAccountKeys)?
                    .clone())
            })
            .collect::<Result<Vec<InstructionAccount>, InstructionError>>()?;

        // Find and validate executables / program accounts
        let callee_program_id = instruction.program_id;
        let program_account_index = instruction_context
            .find_index_of_instruction_account(self.transaction_context, &callee_program_id)
            .ok_or_else(|| {
                ic_msg!(self, "Unknown program {}", callee_program_id);
                InstructionError::MissingAccount
            })?;
        let borrowed_program_account = instruction_context
            .try_borrow_instruction_account(self.transaction_context, program_account_index)?;
        if !borrowed_program_account.is_executable() {
            ic_msg!(self, "Account {} is not executable", callee_program_id);
            return Err(InstructionError::AccountNotExecutable);
        }
        let mut program_indices = vec![];
        if borrowed_program_account.get_owner() == &bpf_loader_upgradeable::id() {
            if let UpgradeableLoaderState::Program {
                programdata_address,
            } = borrowed_program_account.get_state()?
            {
                if let Some(programdata_account_index) = self
                    .transaction_context
                    .find_index_of_program_account(&programdata_address)
                {
                    program_indices.push(programdata_account_index);
                } else {
                    ic_msg!(
                        self,
                        "Unknown upgradeable programdata account {}",
                        programdata_address,
                    );
                    return Err(InstructionError::MissingAccount);
                }
            } else {
                ic_msg!(
                    self,
                    "Invalid upgradeable program account {}",
                    callee_program_id,
                );
                return Err(InstructionError::MissingAccount);
            }
        }
        program_indices.push(borrowed_program_account.get_index_in_transaction());

        Ok((instruction_accounts, program_indices))
    }

    /// Processes an instruction and returns how many compute units were used
    pub fn process_instruction(
        &mut self,
        instruction_data: &[u8],
        instruction_accounts: &[InstructionAccount],
        program_indices: &[IndexOfAccount],
        compute_units_consumed: &mut u64,
        timings: &mut ExecuteTimings,
    ) -> Result<(), InstructionError> {
        *compute_units_consumed = 0;

        let nesting_level = self
            .transaction_context
            .get_instruction_context_stack_height();
        let is_top_level_instruction = nesting_level == 0;
        if !is_top_level_instruction
            && !self
                .feature_set
                .is_active(&enable_early_verification_of_account_modifications::id())
        {
            // Verify the calling program hasn't misbehaved
            let mut verify_caller_time = Measure::start("verify_caller_time");
            let verify_caller_result = self.verify_and_update(instruction_accounts, true);
            verify_caller_time.stop();
            saturating_add_assign!(
                timings
                    .execute_accessories
                    .process_instructions
                    .verify_caller_us,
                verify_caller_time.as_us()
            );
            verify_caller_result?;
        }

        self.transaction_context
            .get_next_instruction_context()?
            .configure(program_indices, instruction_accounts, instruction_data);
        self.push()?;
        self.process_executable_chain(compute_units_consumed, timings)
            .and_then(|_| {
                if self
                    .feature_set
                    .is_active(&enable_early_verification_of_account_modifications::id())
                {
                    Ok(())
                } else {
                    // Verify the called program has not misbehaved
                    let mut verify_callee_time = Measure::start("verify_callee_time");
                    let result = if is_top_level_instruction {
                        self.verify(instruction_accounts, program_indices)
                    } else {
                        self.verify_and_update(instruction_accounts, false)
                    };
                    verify_callee_time.stop();
                    saturating_add_assign!(
                        timings
                            .execute_accessories
                            .process_instructions
                            .verify_callee_us,
                        verify_callee_time.as_us()
                    );
                    result
                }
            })
            // MUST pop if and only if `push` succeeded, independent of `result`.
            // Thus, the `.and()` instead of an `.and_then()`.
            .and(self.pop())
    }

    /// Calls the instruction's program entrypoint method
    fn process_executable_chain(
        &mut self,
        compute_units_consumed: &mut u64,
        timings: &mut ExecuteTimings,
    ) -> Result<(), InstructionError> {
        let instruction_context = self.transaction_context.get_current_instruction_context()?;
        let mut process_executable_chain_time = Measure::start("process_executable_chain_time");

        let (first_instruction_account, builtin_id) = {
            let borrowed_root_account = instruction_context
                .try_borrow_program_account(self.transaction_context, 0)
                .map_err(|_| InstructionError::UnsupportedProgramId)?;
            let owner_id = borrowed_root_account.get_owner();
            if native_loader::check_id(owner_id) {
                (1, *borrowed_root_account.get_key())
            } else {
                (0, *owner_id)
            }
        };

        for entry in self.builtin_programs {
            if entry.program_id == builtin_id {
                let program_id =
                    *instruction_context.get_last_program_key(self.transaction_context)?;
                self.transaction_context
                    .set_return_data(program_id, Vec::new())?;

                let pre_remaining_units = self.get_remaining();
                let result = if builtin_id == program_id {
                    let logger = self.get_log_collector();
                    stable_log::program_invoke(&logger, &program_id, self.get_stack_height());
                    (entry.process_instruction)(first_instruction_account, self)
                        .map(|()| {
                            stable_log::program_success(&logger, &program_id);
                        })
                        .map_err(|err| {
                            stable_log::program_failure(&logger, &program_id, &err);
                            err
                        })
                } else {
                    (entry.process_instruction)(first_instruction_account, self)
                };
                let post_remaining_units = self.get_remaining();
                *compute_units_consumed = pre_remaining_units.saturating_sub(post_remaining_units);

                process_executable_chain_time.stop();
                saturating_add_assign!(
                    timings
                        .execute_accessories
                        .process_instructions
                        .process_executable_chain_us,
                    process_executable_chain_time.as_us()
                );
                return result;
            }
        }

        Err(InstructionError::UnsupportedProgramId)
    }

    /// Get this invocation's LogCollector
    pub fn get_log_collector(&self) -> Option<Rc<RefCell<LogCollector>>> {
        self.log_collector.clone()
    }

    /// Consume compute units
    pub fn consume_checked(&self, amount: u64) -> Result<(), InstructionError> {
        let mut compute_meter = self.compute_meter.borrow_mut();
        let exceeded = *compute_meter < amount;
        *compute_meter = compute_meter.saturating_sub(amount);
        if exceeded {
            return Err(InstructionError::ComputationalBudgetExceeded);
        }
        Ok(())
    }

    /// Set compute units
    ///
    /// Only use for tests and benchmarks
    pub fn mock_set_remaining(&self, remaining: u64) {
        *self.compute_meter.borrow_mut() = remaining;
    }

    /// Get this invocation's AccountsDataMeter
    pub fn get_accounts_data_meter(&self) -> &AccountsDataMeter {
        &self.accounts_data_meter
    }

    /// Get this invocation's compute budget
    pub fn get_compute_budget(&self) -> &ComputeBudget {
        &self.current_compute_budget
    }

    /// Get cached sysvars
    pub fn get_sysvar_cache(&self) -> &SysvarCache {
        &self.sysvar_cache
    }

    // Set this instruction syscall context
    pub fn set_syscall_context(
        &mut self,
        check_aligned: bool,
        check_size: bool,
        orig_account_lengths: Vec<usize>,
        allocator: Rc<RefCell<dyn Alloc>>,
    ) -> Result<(), InstructionError> {
        *self
            .syscall_context
            .last_mut()
            .ok_or(InstructionError::CallDepth)? = Some(SyscallContext {
            check_aligned,
            check_size,
            orig_account_lengths,
            allocator,
        });
        Ok(())
    }

    // Should alignment be enforced during user pointer translation
    pub fn get_check_aligned(&self) -> bool {
        self.syscall_context
            .last()
            .and_then(|context| context.as_ref())
            .map(|context| context.check_aligned)
            .unwrap_or(true)
    }

    // Set should type size be checked during user pointer translation
    pub fn get_check_size(&self) -> bool {
        self.syscall_context
            .last()
            .and_then(|context| context.as_ref())
            .map(|context| context.check_size)
            .unwrap_or(true)
    }

    /// Get the original account lengths
    pub fn get_orig_account_lengths(&self) -> Result<&[usize], InstructionError> {
        self.syscall_context
            .last()
            .and_then(|context| context.as_ref())
            .map(|context| context.orig_account_lengths.as_slice())
            .ok_or(InstructionError::CallDepth)
    }

    // Get this instruction's memory allocator
    pub fn get_allocator(&self) -> Result<Rc<RefCell<dyn Alloc>>, InstructionError> {
        self.syscall_context
            .last()
            .and_then(|context| context.as_ref())
            .map(|context| context.allocator.clone())
            .ok_or(InstructionError::CallDepth)
    }

    pub fn has_bpf_tracing_plugins(&self) -> bool {
        self.bpf_tracer_plugin_manager
            .as_ref()
            .map(|plugins| !plugins.read().unwrap().bpf_tracer_plugins().is_empty())
            .unwrap_or(false)
    }
}

pub struct MockInvokeContextPreparation {
    pub transaction_accounts: Vec<TransactionAccount>,
    pub instruction_accounts: Vec<InstructionAccount>,
}

pub fn prepare_mock_invoke_context(
    transaction_accounts: Vec<TransactionAccount>,
    instruction_account_metas: Vec<AccountMeta>,
    _program_indices: &[IndexOfAccount],
) -> MockInvokeContextPreparation {
    let mut instruction_accounts: Vec<InstructionAccount> =
        Vec::with_capacity(instruction_account_metas.len());
    for (instruction_account_index, account_meta) in instruction_account_metas.iter().enumerate() {
        let index_in_transaction = transaction_accounts
            .iter()
            .position(|(key, _account)| *key == account_meta.pubkey)
            .unwrap_or(transaction_accounts.len())
            as IndexOfAccount;
        let index_in_callee = instruction_accounts
            .get(0..instruction_account_index)
            .unwrap()
            .iter()
            .position(|instruction_account| {
                instruction_account.index_in_transaction == index_in_transaction
            })
            .unwrap_or(instruction_account_index) as IndexOfAccount;
        instruction_accounts.push(InstructionAccount {
            index_in_transaction,
            index_in_caller: index_in_transaction,
            index_in_callee,
            is_signer: account_meta.is_signer,
            is_writable: account_meta.is_writable,
        });
    }
    MockInvokeContextPreparation {
        transaction_accounts,
        instruction_accounts,
    }
}

pub fn with_mock_invoke_context<R, F: FnMut(&mut InvokeContext) -> R>(
    loader_id: Pubkey,
    account_size: usize,
    is_writable: bool,
    mut callback: F,
) -> R {
    let program_indices = vec![0, 1];
    let program_key = Pubkey::new_unique();
    let transaction_accounts = vec![
        (
            loader_id,
            AccountSharedData::new(0, 0, &native_loader::id()),
        ),
        (program_key, AccountSharedData::new(1, 0, &loader_id)),
        (
            Pubkey::new_unique(),
            AccountSharedData::new(2, account_size, &program_key),
        ),
    ];
    let instruction_accounts = vec![AccountMeta {
        pubkey: transaction_accounts.get(2).unwrap().0,
        is_signer: false,
        is_writable,
    }];
    let preparation =
        prepare_mock_invoke_context(transaction_accounts, instruction_accounts, &program_indices);
    let compute_budget = ComputeBudget::default();
    let mut transaction_context = TransactionContext::new(
        Signature::default(),
        preparation.transaction_accounts,
        Some(Rent::default()),
        compute_budget.max_invoke_stack_height,
        compute_budget.max_instruction_trace_length,
    );
    transaction_context.enable_cap_accounts_data_allocations_per_transaction();
    let mut invoke_context = InvokeContext::new_mock(&mut transaction_context, &[]);
    invoke_context
        .transaction_context
        .get_next_instruction_context()
        .unwrap()
        .configure(&program_indices, &preparation.instruction_accounts, &[]);
    invoke_context.push().unwrap();
    callback(&mut invoke_context)
}

pub fn mock_process_instruction(
    loader_id: &Pubkey,
    mut program_indices: Vec<IndexOfAccount>,
    instruction_data: &[u8],
    transaction_accounts: Vec<TransactionAccount>,
    instruction_accounts: Vec<AccountMeta>,
    sysvar_cache_override: Option<&SysvarCache>,
    feature_set_override: Option<Arc<FeatureSet>>,
    expected_result: Result<(), InstructionError>,
    process_instruction: ProcessInstructionWithContext,
) -> Vec<AccountSharedData> {
    program_indices.insert(0, transaction_accounts.len() as IndexOfAccount);
    let mut preparation =
        prepare_mock_invoke_context(transaction_accounts, instruction_accounts, &program_indices);
    let processor_account = AccountSharedData::new(0, 0, &native_loader::id());
    preparation
        .transaction_accounts
        .push((*loader_id, processor_account));
    let compute_budget = ComputeBudget::default();
    let mut transaction_context = TransactionContext::new(
        Signature::default(),
        preparation.transaction_accounts,
        Some(Rent::default()),
        compute_budget.max_invoke_stack_height,
        compute_budget.max_instruction_trace_length,
    );
    transaction_context.enable_cap_accounts_data_allocations_per_transaction();
    let mut invoke_context = InvokeContext::new_mock(&mut transaction_context, &[]);
    if let Some(sysvar_cache) = sysvar_cache_override {
        invoke_context.sysvar_cache = Cow::Borrowed(sysvar_cache);
    }
    if let Some(feature_set) = feature_set_override {
        invoke_context.feature_set = feature_set;
    }
    invoke_context
        .transaction_context
        .get_next_instruction_context()
        .unwrap()
        .configure(
            &program_indices,
            &preparation.instruction_accounts,
            instruction_data,
        );
    let result = invoke_context
        .push()
        .and_then(|_| process_instruction(1, &mut invoke_context));
    let pop_result = invoke_context.pop();
    assert_eq!(result.and(pop_result), expected_result);
    let mut transaction_accounts = transaction_context.deconstruct_without_keys().unwrap();
    transaction_accounts.pop();
    transaction_accounts
}

#[cfg(test)]
mod tests {
    use {
        super::*,
        crate::compute_budget,
        serde::{Deserialize, Serialize},
        solana_sdk::account::WritableAccount,
    };

    #[derive(Debug, Serialize, Deserialize)]
    enum MockInstruction {
        NoopSuccess,
        NoopFail,
        ModifyOwned,
        ModifyNotOwned,
        ModifyReadonly,
        UnbalancedPush,
        UnbalancedPop,
        ConsumeComputeUnits {
            compute_units_to_consume: u64,
            desired_result: Result<(), InstructionError>,
        },
        Resize {
            new_len: u64,
        },
    }

    #[test]
    fn test_program_entry_debug() {
        #[allow(clippy::unnecessary_wraps)]
        fn mock_process_instruction(
            _first_instruction_account: IndexOfAccount,
            _invoke_context: &mut InvokeContext,
        ) -> Result<(), InstructionError> {
            Ok(())
        }
        #[allow(clippy::unnecessary_wraps)]
        fn mock_ix_processor(
            _first_instruction_account: IndexOfAccount,
            _invoke_context: &mut InvokeContext,
        ) -> Result<(), InstructionError> {
            Ok(())
        }
        let builtin_programs = &[
            BuiltinProgram {
                program_id: solana_sdk::pubkey::new_rand(),
                process_instruction: mock_process_instruction,
            },
            BuiltinProgram {
                program_id: solana_sdk::pubkey::new_rand(),
                process_instruction: mock_ix_processor,
            },
        ];
        assert!(!format!("{builtin_programs:?}").is_empty());
    }

    #[allow(clippy::integer_arithmetic)]
    fn mock_process_instruction(
        _first_instruction_account: IndexOfAccount,
        invoke_context: &mut InvokeContext,
    ) -> Result<(), InstructionError> {
        let transaction_context = &invoke_context.transaction_context;
        let instruction_context = transaction_context.get_current_instruction_context()?;
        let instruction_data = instruction_context.get_instruction_data();
        let program_id = instruction_context.get_last_program_key(transaction_context)?;
        let instruction_accounts = (0..4)
            .map(|instruction_account_index| InstructionAccount {
                index_in_transaction: instruction_account_index,
                index_in_caller: instruction_account_index,
                index_in_callee: instruction_account_index,
                is_signer: false,
                is_writable: false,
            })
            .collect::<Vec<_>>();
        assert_eq!(
            program_id,
            instruction_context
                .try_borrow_instruction_account(transaction_context, 0)?
                .get_owner()
        );
        assert_ne!(
            instruction_context
                .try_borrow_instruction_account(transaction_context, 1)?
                .get_owner(),
            instruction_context
                .try_borrow_instruction_account(transaction_context, 0)?
                .get_key()
        );

        if let Ok(instruction) = bincode::deserialize(instruction_data) {
            match instruction {
                MockInstruction::NoopSuccess => (),
                MockInstruction::NoopFail => return Err(InstructionError::GenericError),
                MockInstruction::ModifyOwned => instruction_context
                    .try_borrow_instruction_account(transaction_context, 0)?
                    .set_data_from_slice(&[1])?,
                MockInstruction::ModifyNotOwned => instruction_context
                    .try_borrow_instruction_account(transaction_context, 1)?
                    .set_data_from_slice(&[1])?,
                MockInstruction::ModifyReadonly => instruction_context
                    .try_borrow_instruction_account(transaction_context, 2)?
                    .set_data_from_slice(&[1])?,
                MockInstruction::UnbalancedPush => {
                    instruction_context
                        .try_borrow_instruction_account(transaction_context, 0)?
                        .checked_add_lamports(1)?;
                    let program_id = *transaction_context.get_key_of_account_at_index(3)?;
                    let metas = vec![
                        AccountMeta::new_readonly(
                            *transaction_context.get_key_of_account_at_index(0)?,
                            false,
                        ),
                        AccountMeta::new_readonly(
                            *transaction_context.get_key_of_account_at_index(1)?,
                            false,
                        ),
                    ];
                    let inner_instruction = Instruction::new_with_bincode(
                        program_id,
                        &MockInstruction::NoopSuccess,
                        metas,
                    );
                    invoke_context
                        .transaction_context
                        .get_next_instruction_context()
                        .unwrap()
                        .configure(&[3], &instruction_accounts, &[]);
                    let result = invoke_context.push();
                    assert_eq!(result, Err(InstructionError::UnbalancedInstruction));
                    result?;
                    invoke_context
                        .native_invoke(inner_instruction, &[])
                        .and(invoke_context.pop())?;
                }
                MockInstruction::UnbalancedPop => instruction_context
                    .try_borrow_instruction_account(transaction_context, 0)?
                    .checked_add_lamports(1)?,
                MockInstruction::ConsumeComputeUnits {
                    compute_units_to_consume,
                    desired_result,
                } => {
                    invoke_context.consume_checked(compute_units_to_consume)?;
                    return desired_result;
                }
                MockInstruction::Resize { new_len } => instruction_context
                    .try_borrow_instruction_account(transaction_context, 0)?
                    .set_data(vec![0; new_len as usize])?,
            }
        } else {
            return Err(InstructionError::InvalidInstructionData);
        }
        Ok(())
    }

    #[test]
    fn test_instruction_stack_height() {
        const MAX_DEPTH: usize = 10;
        let mut invoke_stack = vec![];
        let mut accounts = vec![];
        let mut instruction_accounts = vec![];
        for index in 0..MAX_DEPTH {
            invoke_stack.push(solana_sdk::pubkey::new_rand());
            accounts.push((
                solana_sdk::pubkey::new_rand(),
                AccountSharedData::new(index as u64, 1, invoke_stack.get(index).unwrap()),
            ));
            instruction_accounts.push(InstructionAccount {
                index_in_transaction: index as IndexOfAccount,
                index_in_caller: index as IndexOfAccount,
                index_in_callee: instruction_accounts.len() as IndexOfAccount,
                is_signer: false,
                is_writable: true,
            });
        }
        for (index, program_id) in invoke_stack.iter().enumerate() {
            accounts.push((
                *program_id,
                AccountSharedData::new(1, 1, &solana_sdk::pubkey::Pubkey::default()),
            ));
            instruction_accounts.push(InstructionAccount {
                index_in_transaction: index as IndexOfAccount,
                index_in_caller: index as IndexOfAccount,
                index_in_callee: index as IndexOfAccount,
                is_signer: false,
                is_writable: false,
            });
        }
        let mut transaction_context = TransactionContext::new(
            Signature::default(),
            accounts,
            Some(Rent::default()),
            ComputeBudget::default().max_invoke_stack_height,
            MAX_DEPTH,
        );
        let mut invoke_context = InvokeContext::new_mock(&mut transaction_context, &[]);

        // Check call depth increases and has a limit
        let mut depth_reached = 0;
        for _ in 0..invoke_stack.len() {
            invoke_context
                .transaction_context
                .get_next_instruction_context()
                .unwrap()
                .configure(
                    &[(MAX_DEPTH + depth_reached) as IndexOfAccount],
                    &instruction_accounts,
                    &[],
                );
            if Err(InstructionError::CallDepth) == invoke_context.push() {
                break;
            }
            depth_reached += 1;
        }
        assert_ne!(depth_reached, 0);
        assert!(depth_reached < MAX_DEPTH);
    }

    #[test]
    fn test_max_instruction_trace_length() {
        const MAX_INSTRUCTIONS: usize = 8;
        let mut transaction_context = TransactionContext::new(
            Signature::default(),
            Vec::new(),
            Some(Rent::default()),
            1,
            MAX_INSTRUCTIONS,
        );
        for _ in 0..MAX_INSTRUCTIONS {
            transaction_context.push().unwrap();
            transaction_context.pop().unwrap();
        }
        assert_eq!(
            transaction_context.push(),
            Err(InstructionError::MaxInstructionTraceLengthExceeded)
        );
    }

    #[test]
    fn test_process_instruction() {
        let callee_program_id = solana_sdk::pubkey::new_rand();
        let builtin_programs = &[BuiltinProgram {
            program_id: callee_program_id,
            process_instruction: mock_process_instruction,
        }];

        let owned_account = AccountSharedData::new(42, 1, &callee_program_id);
        let not_owned_account = AccountSharedData::new(84, 1, &solana_sdk::pubkey::new_rand());
        let readonly_account = AccountSharedData::new(168, 1, &solana_sdk::pubkey::new_rand());
        let loader_account = AccountSharedData::new(0, 0, &native_loader::id());
        let mut program_account = AccountSharedData::new(1, 0, &native_loader::id());
        program_account.set_executable(true);
        let accounts = vec![
            (solana_sdk::pubkey::new_rand(), owned_account),
            (solana_sdk::pubkey::new_rand(), not_owned_account),
            (solana_sdk::pubkey::new_rand(), readonly_account),
            (callee_program_id, program_account),
            (solana_sdk::pubkey::new_rand(), loader_account),
        ];
        let metas = vec![
            AccountMeta::new(accounts.get(0).unwrap().0, false),
            AccountMeta::new(accounts.get(1).unwrap().0, false),
            AccountMeta::new_readonly(accounts.get(2).unwrap().0, false),
        ];
        let instruction_accounts = (0..4)
            .map(|instruction_account_index| InstructionAccount {
                index_in_transaction: instruction_account_index,
                index_in_caller: instruction_account_index,
                index_in_callee: instruction_account_index,
                is_signer: false,
                is_writable: instruction_account_index < 2,
            })
            .collect::<Vec<_>>();
        let mut transaction_context =
            TransactionContext::new(Signature::default(), accounts, Some(Rent::default()), 2, 18);
        let mut invoke_context =
            InvokeContext::new_mock(&mut transaction_context, builtin_programs);

        // Account modification tests
        let cases = vec![
            (MockInstruction::NoopSuccess, Ok(())),
            (
                MockInstruction::NoopFail,
                Err(InstructionError::GenericError),
            ),
            (MockInstruction::ModifyOwned, Ok(())),
            (
                MockInstruction::ModifyNotOwned,
                Err(InstructionError::ExternalAccountDataModified),
            ),
            (
                MockInstruction::ModifyReadonly,
                Err(InstructionError::ReadonlyDataModified),
            ),
            (
                MockInstruction::UnbalancedPush,
                Err(InstructionError::UnbalancedInstruction),
            ),
            (
                MockInstruction::UnbalancedPop,
                Err(InstructionError::UnbalancedInstruction),
            ),
        ];
        for case in cases {
            invoke_context
                .transaction_context
                .get_next_instruction_context()
                .unwrap()
                .configure(&[4], &instruction_accounts, &[]);
            invoke_context.push().unwrap();
            let inner_instruction =
                Instruction::new_with_bincode(callee_program_id, &case.0, metas.clone());
            let result = invoke_context
                .native_invoke(inner_instruction, &[])
                .and(invoke_context.pop());
            assert_eq!(result, case.1);
        }

        // Compute unit consumption tests
        let compute_units_to_consume = 10;
        let expected_results = vec![Ok(()), Err(InstructionError::GenericError)];
        for expected_result in expected_results {
            invoke_context
                .transaction_context
                .get_next_instruction_context()
                .unwrap()
                .configure(&[4], &instruction_accounts, &[]);
            invoke_context.push().unwrap();
            let inner_instruction = Instruction::new_with_bincode(
                callee_program_id,
                &MockInstruction::ConsumeComputeUnits {
                    compute_units_to_consume,
                    desired_result: expected_result.clone(),
                },
                metas.clone(),
            );
            let (inner_instruction_accounts, program_indices) = invoke_context
                .prepare_instruction(&inner_instruction, &[])
                .unwrap();

            let mut compute_units_consumed = 0;
            let result = invoke_context.process_instruction(
                &inner_instruction.data,
                &inner_instruction_accounts,
                &program_indices,
                &mut compute_units_consumed,
                &mut ExecuteTimings::default(),
            );

            // Because the instruction had compute cost > 0, then regardless of the execution result,
            // the number of compute units consumed should be a non-default which is something greater
            // than zero.
            assert!(compute_units_consumed > 0);
            assert_eq!(compute_units_consumed, compute_units_to_consume);
            assert_eq!(result, expected_result);

            invoke_context.pop().unwrap();
        }
    }

    #[test]
    fn test_invoke_context_compute_budget() {
        let accounts = vec![(solana_sdk::pubkey::new_rand(), AccountSharedData::default())];

        let mut transaction_context =
            TransactionContext::new(Signature::default(), accounts, Some(Rent::default()), 1, 1);
        let mut invoke_context = InvokeContext::new_mock(&mut transaction_context, &[]);
        invoke_context.compute_budget =
            ComputeBudget::new(compute_budget::DEFAULT_INSTRUCTION_COMPUTE_UNIT_LIMIT as u64);

        invoke_context
            .transaction_context
            .get_next_instruction_context()
            .unwrap()
            .configure(&[0], &[], &[]);
        invoke_context.push().unwrap();
        assert_eq!(
            *invoke_context.get_compute_budget(),
            ComputeBudget::new(compute_budget::DEFAULT_INSTRUCTION_COMPUTE_UNIT_LIMIT as u64)
        );
        invoke_context.pop().unwrap();
    }

    #[test]
    fn test_process_instruction_accounts_resize_delta() {
        let program_key = Pubkey::new_unique();
        let user_account_data_len = 123u64;
        let user_account =
            AccountSharedData::new(100, user_account_data_len as usize, &program_key);
        let dummy_account = AccountSharedData::new(10, 0, &program_key);
        let mut program_account = AccountSharedData::new(500, 500, &native_loader::id());
        program_account.set_executable(true);
        let accounts = vec![
            (Pubkey::new_unique(), user_account),
            (Pubkey::new_unique(), dummy_account),
            (program_key, program_account),
        ];

        let builtin_programs = [BuiltinProgram {
            program_id: program_key,
            process_instruction: mock_process_instruction,
        }];

        let mut transaction_context =
            TransactionContext::new(Signature::default(), accounts, Some(Rent::default()), 1, 3);
        let mut invoke_context =
            InvokeContext::new_mock(&mut transaction_context, &builtin_programs);

        let instruction_accounts = [
            InstructionAccount {
                index_in_transaction: 0,
                index_in_caller: 0,
                index_in_callee: 0,
                is_signer: false,
                is_writable: true,
            },
            InstructionAccount {
                index_in_transaction: 1,
                index_in_caller: 1,
                index_in_callee: 1,
                is_signer: false,
                is_writable: false,
            },
        ];

        // Test: Resize the account to *the same size*, so not consuming any additional size; this must succeed
        {
            let resize_delta: i64 = 0;
            let new_len = (user_account_data_len as i64 + resize_delta) as u64;
            let instruction_data =
                bincode::serialize(&MockInstruction::Resize { new_len }).unwrap();

            let result = invoke_context.process_instruction(
                &instruction_data,
                &instruction_accounts,
                &[2],
                &mut 0,
                &mut ExecuteTimings::default(),
            );

            assert!(result.is_ok());
            assert_eq!(
                invoke_context
                    .transaction_context
                    .accounts_resize_delta()
                    .unwrap(),
                resize_delta
            );
        }

        // Test: Resize the account larger; this must succeed
        {
            let resize_delta: i64 = 1;
            let new_len = (user_account_data_len as i64 + resize_delta) as u64;
            let instruction_data =
                bincode::serialize(&MockInstruction::Resize { new_len }).unwrap();

            let result = invoke_context.process_instruction(
                &instruction_data,
                &instruction_accounts,
                &[2],
                &mut 0,
                &mut ExecuteTimings::default(),
            );

            assert!(result.is_ok());
            assert_eq!(
                invoke_context
                    .transaction_context
                    .accounts_resize_delta()
                    .unwrap(),
                resize_delta
            );
        }

        // Test: Resize the account smaller; this must succeed
        {
            let resize_delta: i64 = -1;
            let new_len = (user_account_data_len as i64 + resize_delta) as u64;
            let instruction_data =
                bincode::serialize(&MockInstruction::Resize { new_len }).unwrap();

            let result = invoke_context.process_instruction(
                &instruction_data,
                &instruction_accounts,
                &[2],
                &mut 0,
                &mut ExecuteTimings::default(),
            );

            assert!(result.is_ok());
            assert_eq!(
                invoke_context
                    .transaction_context
                    .accounts_resize_delta()
                    .unwrap(),
                resize_delta
            );
        }
    }
}<|MERGE_RESOLUTION|>--- conflicted
+++ resolved
@@ -63,19 +63,10 @@
 
 impl<'a> ContextObject for InvokeContext<'a> {
     fn trace(&mut self, state: [u64; 12]) {
-<<<<<<< HEAD
-        if let Ok(context) = self
-            .transaction_context
-            .get_current_instruction_context_mut()
-        {
-            context.log_bpf_state(state);
-        }
-=======
         self.trace_log_stack
             .last_mut()
             .expect("Inconsistent trace log stack")
             .push(state);
->>>>>>> 75910f51
     }
 
     fn consume(&mut self, amount: u64) {
@@ -118,10 +109,7 @@
     pre_accounts: Vec<PreAccount>,
     builtin_programs: &'a [BuiltinProgram],
     pub sysvar_cache: Cow<'a, SysvarCache>,
-<<<<<<< HEAD
-=======
     pub trace_log_stack: Vec<Vec<[u64; 12]>>,
->>>>>>> 75910f51
     log_collector: Option<Rc<RefCell<LogCollector>>>,
     compute_budget: ComputeBudget,
     current_compute_budget: ComputeBudget,
@@ -158,10 +146,7 @@
             pre_accounts: Vec::new(),
             builtin_programs,
             sysvar_cache,
-<<<<<<< HEAD
-=======
             trace_log_stack: vec![Vec::new()],
->>>>>>> 75910f51
             log_collector,
             current_compute_budget: compute_budget,
             compute_budget,
