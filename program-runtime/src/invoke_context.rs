--- conflicted
+++ resolved
@@ -111,10 +111,6 @@
     builtin_programs: &'a [BuiltinProgram],
     pub sysvar_cache: Cow<'a, SysvarCache>,
     pub trace_log_stack: Vec<Vec<[u64; 12]>>,
-<<<<<<< HEAD
-    pub consumed_bpf_units_stack: RefCell<Vec<Vec<(usize, u64)>>>,
-=======
->>>>>>> aa353e4b
     log_collector: Option<Rc<RefCell<LogCollector>>>,
     compute_budget: ComputeBudget,
     current_compute_budget: ComputeBudget,
@@ -152,10 +148,6 @@
             builtin_programs,
             sysvar_cache,
             trace_log_stack: vec![Vec::new()],
-<<<<<<< HEAD
-            consumed_bpf_units_stack: RefCell::new(vec![Vec::new()]),
-=======
->>>>>>> aa353e4b
             log_collector,
             current_compute_budget: compute_budget,
             compute_budget,
@@ -290,10 +282,6 @@
         }
 
         self.trace_log_stack.push(Vec::new());
-<<<<<<< HEAD
-        self.consumed_bpf_units_stack.borrow_mut().push(Vec::new());
-=======
->>>>>>> aa353e4b
         self.syscall_context.push(None);
         self.transaction_context.push()
     }
@@ -301,10 +289,6 @@
     /// Pop a stack frame from the invocation stack
     pub fn pop(&mut self) -> Result<(), InstructionError> {
         self.trace_log_stack.pop();
-<<<<<<< HEAD
-        self.consumed_bpf_units_stack.borrow_mut().pop();
-=======
->>>>>>> aa353e4b
         self.syscall_context.pop();
         self.transaction_context.pop()
     }
