--- conflicted
+++ resolved
@@ -353,24 +353,7 @@
 #[allow(clippy::indexing_slicing)]
 #[cfg(test)]
 mod tests {
-<<<<<<< HEAD
-    use {
-        super::*, crate::invoke_context::InvokeContext, solana_sdk::instruction::InstructionError,
-    };
-
-    #[derive(Debug)]
-    struct TestExecutor {}
-    impl Executor for TestExecutor {
-        fn execute(
-            self: Arc<Self>,
-            _invoke_context: &mut InvokeContext,
-        ) -> std::result::Result<(), InstructionError> {
-            Ok(())
-        }
-    }
-=======
     use super::*;
->>>>>>> 676e3e19
 
     #[test]
     fn test_executor_cache() {
