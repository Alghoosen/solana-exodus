[package]
authors = ["Solana Maintainers <maintainers@solana.foundation>"]
edition = "2021"
name = "solana-net-shaper"
description = "The solana cluster network shaping tool"
<<<<<<< HEAD
version = "1.10.16"
=======
version = "1.11.0"
>>>>>>> 3d01c5a8
repository = "https://github.com/solana-labs/solana"
license = "Apache-2.0"
homepage = "https://solana.com/"
publish = false

[dependencies]
rand = "0.7.0"
<<<<<<< HEAD
serde = "1.0.136"
serde_json = "1.0.79"
solana-logger = { path = "../logger", version = "=1.10.16" }
=======
clap = { version = "3.1.5", features = ["cargo"] }
serde = { version = "1.0.137", features = ["derive"] }
serde_json = "1.0.81"
solana-logger = { path = "../logger", version = "=1.11.0" }
>>>>>>> 3d01c5a8

[[bin]]
name = "solana-net-shaper"
path = "src/main.rs"

[package.metadata.docs.rs]
targets = ["x86_64-unknown-linux-gnu"]<|MERGE_RESOLUTION|>--- conflicted
+++ resolved
@@ -3,11 +3,7 @@
 edition = "2021"
 name = "solana-net-shaper"
 description = "The solana cluster network shaping tool"
-<<<<<<< HEAD
-version = "1.10.16"
-=======
 version = "1.11.0"
->>>>>>> 3d01c5a8
 repository = "https://github.com/solana-labs/solana"
 license = "Apache-2.0"
 homepage = "https://solana.com/"
@@ -15,16 +11,10 @@
 
 [dependencies]
 rand = "0.7.0"
-<<<<<<< HEAD
-serde = "1.0.136"
-serde_json = "1.0.79"
-solana-logger = { path = "../logger", version = "=1.10.16" }
-=======
 clap = { version = "3.1.5", features = ["cargo"] }
 serde = { version = "1.0.137", features = ["derive"] }
 serde_json = "1.0.81"
 solana-logger = { path = "../logger", version = "=1.11.0" }
->>>>>>> 3d01c5a8
 
 [[bin]]
 name = "solana-net-shaper"
