--- conflicted
+++ resolved
@@ -1,10 +1,6 @@
 # Note: when the rust version is changed also modify
 # ci/rust-version.sh to pick up the new image tag
-<<<<<<< HEAD
-FROM rust:1.68.0
-=======
 FROM rust:1.68.2
->>>>>>> 03c1744e
 
 RUN set -x \
  && apt update \
