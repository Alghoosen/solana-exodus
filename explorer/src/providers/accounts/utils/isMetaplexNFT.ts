<<<<<<< HEAD
import { MintAccountInfo } from "src/validators/accounts/token";
import { ProgramData } from "..";
=======
import { MintAccountInfo } from "validators/accounts/token";
import { ParsedData } from "..";
>>>>>>> cf9e84d7

export default function isMetaplexNFT(
  parsedData?: ParsedData,
  mintInfo?: MintAccountInfo
) {
  return (
    parsedData?.program === "spl-token" &&
    parsedData?.parsed.type === "mint" &&
    parsedData?.nftData &&
    mintInfo?.decimals === 0 &&
    (parseInt(mintInfo.supply) === 1 ||
      parsedData?.nftData?.metadata?.tokenStandard === 1)
  );
}<|MERGE_RESOLUTION|>--- conflicted
+++ resolved
@@ -1,10 +1,5 @@
-<<<<<<< HEAD
 import { MintAccountInfo } from "src/validators/accounts/token";
-import { ProgramData } from "..";
-=======
-import { MintAccountInfo } from "validators/accounts/token";
 import { ParsedData } from "..";
->>>>>>> cf9e84d7
 
 export default function isMetaplexNFT(
   parsedData?: ParsedData,
