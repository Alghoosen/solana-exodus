import bs58 from "bs58";
import {
  SystemProgram,
  StakeProgram,
  VOTE_PROGRAM_ID,
  BPF_LOADER_PROGRAM_ID,
  BPF_LOADER_DEPRECATED_PROGRAM_ID,
  SYSVAR_CLOCK_PUBKEY,
  SYSVAR_RENT_PUBKEY,
  SYSVAR_REWARDS_PUBKEY,
  SYSVAR_STAKE_HISTORY_PUBKEY,
  ParsedTransaction,
  TransactionInstruction,
  Transaction,
  PartiallyDecodedInstruction,
  ParsedInstruction,
  Secp256k1Program,
  Ed25519Program,
} from "@solana/web3.js";
import { Cluster } from "providers/cluster";
import { SerumMarketRegistry } from "serumMarketRegistry";
import { TokenInfoMap } from "@solana/spl-token-registry";

export enum PROGRAM_NAMES {
  // native built-ins
  ADDRESS_LOOKUP_TABLE = "Address Lookup Table Program",
  COMPUTE_BUDGET = "Compute Budget Program",
  CONFIG = "Config Program",
  STAKE = "Stake Program",
  SYSTEM = "System Program",
  VOTE = "Vote Program",

  // native precompiles
  SECP256K1 = "Secp256k1 SigVerify Precompile",
  ED25519 = "Ed25519 SigVerify Precompile",

  // spl
  ASSOCIATED_TOKEN = "Associated Token Program",
  FEATURE_PROPOSAL = "Feature Proposal Program",
  LENDING = "Lending Program",
  MEMO = "Memo Program",
  MEMO_2 = "Memo Program v2",
  NAME = "Name Service Program",
  STAKE_POOL = "Stake Pool Program",
  SWAP = "Swap Program",
  TOKEN = "Token Program",
  TOKEN_METADATA = "Token Metadata Program",
  TOKEN_VAULT = "Token Vault Program",

  // other
  ACUMEN = "Acumen Program",
  BONFIDA_POOL = "Bonfida Pool Program",
  BREAK_SOLANA = "Break Solana Program",
  CHAINLINK_ORACLE = "Chainlink OCR2 Oracle Program",
  CHAINLINK_STORE = "Chainlink Store Program",
  MANGO_GOVERNANCE = "Mango Governance Program",
  MANGO_ICO = "Mango ICO Program",
  MANGO_1 = "Mango Program v1",
  MANGO_2 = "Mango Program v2",
  MANGO_3 = "Mango Program v3",
  MARINADE = "Marinade Staking Program",
  MERCURIAL = "Mercurial Stable Swap Program",
  METAPLEX = "Metaplex Program",
  NFT_AUCTION = "NFT Auction Program",
  NFT_CANDY_MACHINE = "NFT Candy Machine Program",
  NFT_CANDY_MACHINE_V2 = "NFT Candy Machine Program V2",
  ORCA_SWAP_1 = "Orca Swap Program v1",
  ORCA_SWAP_2 = "Orca Swap Program v2",
  ORCA_AQUAFARM = "Orca Aquafarm Program",
  PORT = "Port Finance Program",
  PYTH_DEVNET = "Pyth Oracle Program",
  PYTH_TESTNET = "Pyth Oracle Program",
  PYTH_MAINNET = "Pyth Oracle Program",
  QUARRY_MERGE_MINE = "Quarry Merge Mine",
  QUARRY_MINE = "Quarry Mine",
  QUARRY_MINT_WRAPPER = "Quarry Mint Wrapper",
  QUARRY_REDEEMER = "Quarry Redeemer",
  QUARRY_REGISTRY = "Quarry Registry",
  RAYDIUM_AMM = "Raydium AMM Program",
  RAYDIUM_IDO = "Raydium IDO Program",
  RAYDIUM_LP_1 = "Raydium Liquidity Pool Program v1",
  RAYDIUM_LP_2 = "Raydium Liquidity Pool Program v2",
  RAYDIUM_STAKING = "Raydium Staking Program",
  SABER_ROUTER = "Saber Router Program",
  SABER_SWAP = "Saber Stable Swap Program",
  SERUM_1 = "Serum Dex Program v1",
  SERUM_2 = "Serum Dex Program v2",
  SERUM_3 = "Serum Dex Program v3",
  SERUM_SWAP = "Serum Swap Program",
  SOLEND = "Solend Program",
  SOLIDO = "Lido for Solana Program",
  STEP_SWAP = "Step Finance Swap Program",
  SWIM_SWAP = "Swim Swap Program",
  SWITCHBOARD = "Switchboard Oracle Program",
  WORMHOLE = "Wormhole",
<<<<<<< HEAD
  SOLANART = "Solanart",
  SOLANART_GO = "Solanart - Global offers",
=======
  WORMHOLE_CORE = "Wormhole Core Bridge",
  WORMHOLE_TOKEN = "Wormhole Token Bridge",
  WORMHOLE_NFT = "Wormhole NFT Bridge",
  SOLANART = "Solanart",
  SOLANART_GO = "Solanart - Global offers",
  STEPN_DEX = "STEPN Dex",
>>>>>>> 9ff9051d
}

const ALL_CLUSTERS = [
  Cluster.Custom,
  Cluster.Devnet,
  Cluster.Testnet,
  Cluster.MainnetBeta,
];

const LIVE_CLUSTERS = [Cluster.Devnet, Cluster.Testnet, Cluster.MainnetBeta];

export type ProgramInfo = {
  name: string;
  deployments: Cluster[];
};

export const PROGRAM_INFO_BY_ID: { [address: string]: ProgramInfo } = {
  // native built-ins
  AddressLookupTab1e1111111111111111111111111: {
    name: PROGRAM_NAMES.ADDRESS_LOOKUP_TABLE,
    deployments: ALL_CLUSTERS,
  },
  ComputeBudget111111111111111111111111111111: {
    name: PROGRAM_NAMES.COMPUTE_BUDGET,
    deployments: ALL_CLUSTERS,
  },
  Config1111111111111111111111111111111111111: {
    name: PROGRAM_NAMES.CONFIG,
    deployments: ALL_CLUSTERS,
  },
  [StakeProgram.programId.toBase58()]: {
    name: PROGRAM_NAMES.STAKE,
    deployments: ALL_CLUSTERS,
  },
  [SystemProgram.programId.toBase58()]: {
    name: PROGRAM_NAMES.SYSTEM,
    deployments: ALL_CLUSTERS,
  },
  [VOTE_PROGRAM_ID.toBase58()]: {
    name: PROGRAM_NAMES.VOTE,
    deployments: ALL_CLUSTERS,
  },

  // native precompiles
  [Secp256k1Program.programId.toBase58()]: {
    name: PROGRAM_NAMES.SECP256K1,
    deployments: ALL_CLUSTERS,
  },
  [Ed25519Program.programId.toBase58()]: {
    name: PROGRAM_NAMES.ED25519,
    deployments: ALL_CLUSTERS,
  },

  // spl
  ATokenGPvbdGVxr1b2hvZbsiqW5xWH25efTNsLJA8knL: {
    name: PROGRAM_NAMES.ASSOCIATED_TOKEN,
    deployments: ALL_CLUSTERS,
  },
  Feat1YXHhH6t1juaWF74WLcfv4XoNocjXA6sPWHNgAse: {
    name: PROGRAM_NAMES.FEATURE_PROPOSAL,
    deployments: ALL_CLUSTERS,
  },
  LendZqTs7gn5CTSJU1jWKhKuVpjJGom45nnwPb2AMTi: {
    name: PROGRAM_NAMES.LENDING,
    deployments: LIVE_CLUSTERS,
  },
  Memo1UhkJRfHyvLMcVucJwxXeuD728EqVDDwQDxFMNo: {
    name: PROGRAM_NAMES.MEMO,
    deployments: ALL_CLUSTERS,
  },
  MemoSq4gqABAXKb96qnH8TysNcWxMyWCqXgDLGmfcHr: {
    name: PROGRAM_NAMES.MEMO_2,
    deployments: ALL_CLUSTERS,
  },
  namesLPneVptA9Z5rqUDD9tMTWEJwofgaYwp8cawRkX: {
    name: PROGRAM_NAMES.NAME,
    deployments: LIVE_CLUSTERS,
  },
  SPoo1Ku8WFXoNDMHPsrGSTSG1Y47rzgn41SLUNakuHy: {
    name: PROGRAM_NAMES.STAKE_POOL,
    deployments: LIVE_CLUSTERS,
  },
  SwaPpA9LAaLfeLi3a68M4DjnLqgtticKg6CnyNwgAC8: {
    name: PROGRAM_NAMES.SWAP,
    deployments: LIVE_CLUSTERS,
  },
  TokenkegQfeZyiNwAJbNbGKPFXCWuBvf9Ss623VQ5DA: {
    name: PROGRAM_NAMES.TOKEN,
    deployments: ALL_CLUSTERS,
  },
  metaqbxxUerdq28cj1RbAWkYQm3ybzjb6a8bt518x1s: {
    name: PROGRAM_NAMES.TOKEN_METADATA,
    deployments: LIVE_CLUSTERS,
  },
  vau1zxA2LbssAUEF7Gpw91zMM1LvXrvpzJtmZ58rPsn: {
    name: PROGRAM_NAMES.TOKEN_VAULT,
    deployments: LIVE_CLUSTERS,
  },

  // other
  C64kTdg1Hzv5KoQmZrQRcm2Qz7PkxtFBgw7EpFhvYn8W: {
    name: PROGRAM_NAMES.ACUMEN,
    deployments: [Cluster.MainnetBeta],
  },
  WvmTNLpGMVbwJVYztYL4Hnsy82cJhQorxjnnXcRm3b6: {
    name: PROGRAM_NAMES.BONFIDA_POOL,
    deployments: [Cluster.MainnetBeta],
  },
  BrEAK7zGZ6dM71zUDACDqJnekihmwF15noTddWTsknjC: {
    name: PROGRAM_NAMES.BREAK_SOLANA,
    deployments: LIVE_CLUSTERS,
  },
  cjg3oHmg9uuPsP8D6g29NWvhySJkdYdAo9D25PRbKXJ: {
    name: PROGRAM_NAMES.CHAINLINK_ORACLE,
    deployments: [Cluster.Devnet, Cluster.MainnetBeta],
  },
  HEvSKofvBgfaexv23kMabbYqxasxU3mQ4ibBMEmJWHny: {
    name: PROGRAM_NAMES.CHAINLINK_STORE,
    deployments: [Cluster.Devnet, Cluster.MainnetBeta],
  },
  GqTPL6qRf5aUuqscLh8Rg2HTxPUXfhhAXDptTLhp1t2J: {
    name: PROGRAM_NAMES.MANGO_GOVERNANCE,
    deployments: [Cluster.MainnetBeta],
  },
  "7sPptkymzvayoSbLXzBsXEF8TSf3typNnAWkrKrDizNb": {
    name: PROGRAM_NAMES.MANGO_ICO,
    deployments: [Cluster.MainnetBeta],
  },
  JD3bq9hGdy38PuWQ4h2YJpELmHVGPPfFSuFkpzAd9zfu: {
    name: PROGRAM_NAMES.MANGO_1,
    deployments: [Cluster.MainnetBeta],
  },
  "5fNfvyp5czQVX77yoACa3JJVEhdRaWjPuazuWgjhTqEH": {
    name: PROGRAM_NAMES.MANGO_2,
    deployments: [Cluster.MainnetBeta],
  },
  mv3ekLzLbnVPNxjSKvqBpU3ZeZXPQdEC3bp5MDEBG68: {
    name: PROGRAM_NAMES.MANGO_3,
    deployments: [Cluster.MainnetBeta],
  },
  MarBmsSgKXdrN1egZf5sqe1TMai9K1rChYNDJgjq7aD: {
    name: PROGRAM_NAMES.MARINADE,
    deployments: [Cluster.MainnetBeta],
  },
  MERLuDFBMmsHnsBPZw2sDQZHvXFMwp8EdjudcU2HKky: {
    name: PROGRAM_NAMES.MERCURIAL,
    deployments: [Cluster.Devnet, Cluster.MainnetBeta],
  },
  p1exdMJcjVao65QdewkaZRUnU6VPSXhus9n2GzWfh98: {
    name: PROGRAM_NAMES.METAPLEX,
    deployments: LIVE_CLUSTERS,
  },
  auctxRXPeJoc4817jDhf4HbjnhEcr1cCXenosMhK5R8: {
    name: PROGRAM_NAMES.NFT_AUCTION,
    deployments: LIVE_CLUSTERS,
  },
  cndyAnrLdpjq1Ssp1z8xxDsB8dxe7u4HL5Nxi2K5WXZ: {
    name: PROGRAM_NAMES.NFT_CANDY_MACHINE,
    deployments: LIVE_CLUSTERS,
  },
  cndy3Z4yapfJBmL3ShUp5exZKqR3z33thTzeNMm2gRZ: {
    name: PROGRAM_NAMES.NFT_CANDY_MACHINE_V2,
    deployments: LIVE_CLUSTERS,
  },
  DjVE6JNiYqPL2QXyCUUh8rNjHrbz9hXHNYt99MQ59qw1: {
    name: PROGRAM_NAMES.ORCA_SWAP_1,
    deployments: [Cluster.MainnetBeta],
  },
  "9W959DqEETiGZocYWCQPaJ6sBmUzgfxXfqGeTEdp3aQP": {
    name: PROGRAM_NAMES.ORCA_SWAP_2,
    deployments: [Cluster.MainnetBeta],
  },
  "82yxjeMsvaURa4MbZZ7WZZHfobirZYkH1zF8fmeGtyaQ": {
    name: PROGRAM_NAMES.ORCA_AQUAFARM,
    deployments: [Cluster.MainnetBeta],
  },
  Port7uDYB3wk6GJAw4KT1WpTeMtSu9bTcChBHkX2LfR: {
    name: PROGRAM_NAMES.PORT,
    deployments: [Cluster.MainnetBeta],
  },
  gSbePebfvPy7tRqimPoVecS2UsBvYv46ynrzWocc92s: {
    name: PROGRAM_NAMES.PYTH_DEVNET,
    deployments: [Cluster.Devnet],
  },
  "8tfDNiaEyrV6Q1U4DEXrEigs9DoDtkugzFbybENEbCDz": {
    name: PROGRAM_NAMES.PYTH_TESTNET,
    deployments: [Cluster.Testnet],
  },
  FsJ3A3u2vn5cTVofAjvy6y5kwABJAqYWpe4975bi2epH: {
    name: PROGRAM_NAMES.PYTH_MAINNET,
    deployments: [Cluster.MainnetBeta],
  },
  QMMD16kjauP5knBwxNUJRZ1Z5o3deBuFrqVjBVmmqto: {
    name: PROGRAM_NAMES.QUARRY_MERGE_MINE,
    deployments: LIVE_CLUSTERS,
  },
  QMNeHCGYnLVDn1icRAfQZpjPLBNkfGbSKRB83G5d8KB: {
    name: PROGRAM_NAMES.QUARRY_MINE,
    deployments: LIVE_CLUSTERS,
  },
  QMWoBmAyJLAsA1Lh9ugMTw2gciTihncciphzdNzdZYV: {
    name: PROGRAM_NAMES.QUARRY_MINT_WRAPPER,
    deployments: LIVE_CLUSTERS,
  },
  QRDxhMw1P2NEfiw5mYXG79bwfgHTdasY2xNP76XSea9: {
    name: PROGRAM_NAMES.QUARRY_REDEEMER,
    deployments: LIVE_CLUSTERS,
  },
  QREGBnEj9Sa5uR91AV8u3FxThgP5ZCvdZUW2bHAkfNc: {
    name: PROGRAM_NAMES.QUARRY_REGISTRY,
    deployments: LIVE_CLUSTERS,
  },
  "675kPX9MHTjS2zt1qfr1NYHuzeLXfQM9H24wFSUt1Mp8": {
    name: PROGRAM_NAMES.RAYDIUM_AMM,
    deployments: [Cluster.MainnetBeta],
  },
  "9HzJyW1qZsEiSfMUf6L2jo3CcTKAyBmSyKdwQeYisHrC": {
    name: PROGRAM_NAMES.RAYDIUM_IDO,
    deployments: [Cluster.MainnetBeta],
  },
  RVKd61ztZW9GUwhRbbLoYVRE5Xf1B2tVscKqwZqXgEr: {
    name: PROGRAM_NAMES.RAYDIUM_LP_1,
    deployments: [Cluster.MainnetBeta],
  },
  "27haf8L6oxUeXrHrgEgsexjSY5hbVUWEmvv9Nyxg8vQv": {
    name: PROGRAM_NAMES.RAYDIUM_LP_2,
    deployments: [Cluster.MainnetBeta],
  },
  EhhTKczWMGQt46ynNeRX1WfeagwwJd7ufHvCDjRxjo5Q: {
    name: PROGRAM_NAMES.RAYDIUM_STAKING,
    deployments: [Cluster.MainnetBeta],
  },
  Crt7UoUR6QgrFrN7j8rmSQpUTNWNSitSwWvsWGf1qZ5t: {
    name: PROGRAM_NAMES.SABER_ROUTER,
    deployments: [Cluster.Devnet, Cluster.MainnetBeta],
  },
  SSwpkEEcbUqx4vtoEByFjSkhKdCT862DNVb52nZg1UZ: {
    name: PROGRAM_NAMES.SABER_SWAP,
    deployments: [Cluster.Devnet, Cluster.MainnetBeta],
  },
  BJ3jrUzddfuSrZHXSCxMUUQsjKEyLmuuyZebkcaFp2fg: {
    name: PROGRAM_NAMES.SERUM_1,
    deployments: [Cluster.MainnetBeta],
  },
  EUqojwWA2rd19FZrzeBncJsm38Jm1hEhE3zsmX3bRc2o: {
    name: PROGRAM_NAMES.SERUM_2,
    deployments: [Cluster.MainnetBeta],
  },
  "9xQeWvG816bUx9EPjHmaT23yvVM2ZWbrrpZb9PusVFin": {
    name: PROGRAM_NAMES.SERUM_3,
    deployments: [Cluster.MainnetBeta],
  },
  "22Y43yTVxuUkoRKdm9thyRhQ3SdgQS7c7kB6UNCiaczD": {
    name: PROGRAM_NAMES.SERUM_SWAP,
    deployments: [Cluster.MainnetBeta],
  },
  So1endDq2YkqhipRh3WViPa8hdiSpxWy6z3Z6tMCpAo: {
    name: PROGRAM_NAMES.SOLEND,
    deployments: [Cluster.MainnetBeta],
  },
  CrX7kMhLC3cSsXJdT7JDgqrRVWGnUpX3gfEfxxU2NVLi: {
    name: PROGRAM_NAMES.SOLIDO,
    deployments: [Cluster.MainnetBeta],
  },
  SSwpMgqNDsyV7mAgN9ady4bDVu5ySjmmXejXvy2vLt1: {
    name: PROGRAM_NAMES.STEP_SWAP,
    deployments: [Cluster.MainnetBeta],
  },
  SWiMDJYFUGj6cPrQ6QYYYWZtvXQdRChSVAygDZDsCHC: {
    name: PROGRAM_NAMES.SWIM_SWAP,
    deployments: [Cluster.MainnetBeta],
  },
  DtmE9D2CSB4L5D6A15mraeEjrGMm6auWVzgaD8hK2tZM: {
    name: PROGRAM_NAMES.SWITCHBOARD,
    deployments: [Cluster.MainnetBeta],
  },
  WormT3McKhFJ2RkiGpdw9GKvNCrB2aB54gb2uV9MfQC: {
    name: PROGRAM_NAMES.WORMHOLE,
    deployments: [Cluster.MainnetBeta],
  },
<<<<<<< HEAD
=======
  worm2ZoG2kUd4vFXhvjh93UUH596ayRfgQ2MgjNMTth: {
    name: PROGRAM_NAMES.WORMHOLE_CORE,
    deployments: [Cluster.MainnetBeta],
  },
  "3u8hJUVTA4jH1wYAyUur7FFZVQ8H635K3tSHHF4ssjQ5": {
    name: PROGRAM_NAMES.WORMHOLE_CORE,
    deployments: [Cluster.Devnet],
  },
  wormDTUJ6AWPNvk59vGQbDvGJmqbDTdgWgAqcLBCgUb: {
    name: PROGRAM_NAMES.WORMHOLE_TOKEN,
    deployments: [Cluster.MainnetBeta],
  },
  DZnkkTmCiFWfYTfT41X3Rd1kDgozqzxWaHqsw6W4x2oe: {
    name: PROGRAM_NAMES.WORMHOLE_TOKEN,
    deployments: [Cluster.Devnet],
  },
  WnFt12ZrnzZrFZkt2xsNsaNWoQribnuQ5B5FrDbwDhD: {
    name: PROGRAM_NAMES.WORMHOLE_NFT,
    deployments: [Cluster.MainnetBeta],
  },
  "2rHhojZ7hpu1zA91nvZmT8TqWWvMcKmmNBCr2mKTtMq4": {
    name: PROGRAM_NAMES.WORMHOLE_NFT,
    deployments: [Cluster.Devnet],
  },
>>>>>>> 9ff9051d
  CJsLwbP1iu5DuUikHEJnLfANgKy6stB2uFgvBBHoyxwz: {
    name: PROGRAM_NAMES.SOLANART,
    deployments: [Cluster.MainnetBeta],
  },
  "5ZfZAwP2m93waazg8DkrrVmsupeiPEvaEHowiUP7UAbJ": {
    name: PROGRAM_NAMES.SOLANART_GO,
    deployments: [Cluster.MainnetBeta],
  },
<<<<<<< HEAD
=======
  Dooar9JkhdZ7J3LHN3A7YCuoGRUggXhQaG4kijfLGU2j: {
    name: PROGRAM_NAMES.STEPN_DEX,
    deployments: [Cluster.MainnetBeta],
  },
>>>>>>> 9ff9051d
};

export type LoaderName = typeof LOADER_IDS[keyof typeof LOADER_IDS];
export const LOADER_IDS = {
  MoveLdr111111111111111111111111111111111111: "Move Loader",
  NativeLoader1111111111111111111111111111111: "Native Loader",
  [BPF_LOADER_DEPRECATED_PROGRAM_ID.toBase58()]: "BPF Loader",
  [BPF_LOADER_PROGRAM_ID.toBase58()]: "BPF Loader 2",
  BPFLoaderUpgradeab1e11111111111111111111111: "BPF Upgradeable Loader",
} as const;

export const SPECIAL_IDS: { [key: string]: string } = {
  "1nc1nerator11111111111111111111111111111111": "Incinerator",
  Sysvar1111111111111111111111111111111111111: "SYSVAR",
};

export const SYSVAR_IDS = {
  [SYSVAR_CLOCK_PUBKEY.toBase58()]: "Sysvar: Clock",
  SysvarEpochSchedu1e111111111111111111111111: "Sysvar: Epoch Schedule",
  SysvarFees111111111111111111111111111111111: "Sysvar: Fees",
  SysvarRecentB1ockHashes11111111111111111111: "Sysvar: Recent Blockhashes",
  [SYSVAR_RENT_PUBKEY.toBase58()]: "Sysvar: Rent",
  [SYSVAR_REWARDS_PUBKEY.toBase58()]: "Sysvar: Rewards",
  SysvarS1otHashes111111111111111111111111111: "Sysvar: Slot Hashes",
  SysvarS1otHistory11111111111111111111111111: "Sysvar: Slot History",
  [SYSVAR_STAKE_HISTORY_PUBKEY.toBase58()]: "Sysvar: Stake History",
  Sysvar1nstructions1111111111111111111111111: "Sysvar: Instructions",
};

export function getProgramName(address: string, cluster: Cluster): string {
  const label = programLabel(address, cluster);
  if (label) return label;
  return `Unknown Program (${address})`;
}

export function programLabel(
  address: string,
  cluster: Cluster
): string | undefined {
  const programInfo = PROGRAM_INFO_BY_ID[address];
  if (programInfo && programInfo.deployments.includes(cluster)) {
    return programInfo.name;
  }

  return LOADER_IDS[address];
}

export function tokenLabel(
  address: string,
  tokenRegistry?: TokenInfoMap
): string | undefined {
  if (!tokenRegistry) return;
  const tokenInfo = tokenRegistry.get(address);
  if (!tokenInfo) return;
  if (tokenInfo.name === tokenInfo.symbol) {
    return tokenInfo.name;
  }
  return `${tokenInfo.symbol} - ${tokenInfo.name}`;
}

export function addressLabel(
  address: string,
  cluster: Cluster,
  tokenRegistry?: TokenInfoMap
): string | undefined {
  return (
    programLabel(address, cluster) ||
    SYSVAR_IDS[address] ||
    SPECIAL_IDS[address] ||
    tokenLabel(address, tokenRegistry) ||
    SerumMarketRegistry.get(address, cluster)
  );
}

export function displayAddress(
  address: string,
  cluster: Cluster,
  tokenRegistry: TokenInfoMap
): string {
  return addressLabel(address, cluster, tokenRegistry) || address;
}

export function intoTransactionInstruction(
  tx: ParsedTransaction,
  instruction: ParsedInstruction | PartiallyDecodedInstruction
): TransactionInstruction | undefined {
  const message = tx.message;
  if ("parsed" in instruction) return;

  const keys = [];
  for (const account of instruction.accounts) {
    const accountKey = message.accountKeys.find(({ pubkey }) =>
      pubkey.equals(account)
    );
    if (!accountKey) return;
    keys.push({
      pubkey: accountKey.pubkey,
      isSigner: accountKey.signer,
      isWritable: accountKey.writable,
    });
  }

  return new TransactionInstruction({
    data: bs58.decode(instruction.data),
    keys: keys,
    programId: instruction.programId,
  });
}

export function intoParsedTransaction(tx: Transaction): ParsedTransaction {
  const message = tx.compileMessage();
  return {
    signatures: tx.signatures.map((value) =>
      bs58.encode(value.signature as any)
    ),
    message: {
      accountKeys: message.accountKeys.map((key, index) => ({
        pubkey: key,
        signer: tx.signatures.some(({ publicKey }) => publicKey.equals(key)),
        writable: message.isAccountWritable(index),
      })),
      instructions: message.instructions.map((ix) => ({
        programId: message.accountKeys[ix.programIdIndex],
        accounts: ix.accounts.map((index) => message.accountKeys[index]),
        data: ix.data,
      })),
      recentBlockhash: message.recentBlockhash,
    },
  };
}<|MERGE_RESOLUTION|>--- conflicted
+++ resolved
@@ -93,17 +93,12 @@
   SWIM_SWAP = "Swim Swap Program",
   SWITCHBOARD = "Switchboard Oracle Program",
   WORMHOLE = "Wormhole",
-<<<<<<< HEAD
-  SOLANART = "Solanart",
-  SOLANART_GO = "Solanart - Global offers",
-=======
   WORMHOLE_CORE = "Wormhole Core Bridge",
   WORMHOLE_TOKEN = "Wormhole Token Bridge",
   WORMHOLE_NFT = "Wormhole NFT Bridge",
   SOLANART = "Solanart",
   SOLANART_GO = "Solanart - Global offers",
   STEPN_DEX = "STEPN Dex",
->>>>>>> 9ff9051d
 }
 
 const ALL_CLUSTERS = [
@@ -384,8 +379,6 @@
     name: PROGRAM_NAMES.WORMHOLE,
     deployments: [Cluster.MainnetBeta],
   },
-<<<<<<< HEAD
-=======
   worm2ZoG2kUd4vFXhvjh93UUH596ayRfgQ2MgjNMTth: {
     name: PROGRAM_NAMES.WORMHOLE_CORE,
     deployments: [Cluster.MainnetBeta],
@@ -410,7 +403,6 @@
     name: PROGRAM_NAMES.WORMHOLE_NFT,
     deployments: [Cluster.Devnet],
   },
->>>>>>> 9ff9051d
   CJsLwbP1iu5DuUikHEJnLfANgKy6stB2uFgvBBHoyxwz: {
     name: PROGRAM_NAMES.SOLANART,
     deployments: [Cluster.MainnetBeta],
@@ -419,13 +411,10 @@
     name: PROGRAM_NAMES.SOLANART_GO,
     deployments: [Cluster.MainnetBeta],
   },
-<<<<<<< HEAD
-=======
   Dooar9JkhdZ7J3LHN3A7YCuoGRUggXhQaG4kijfLGU2j: {
     name: PROGRAM_NAMES.STEPN_DEX,
     deployments: [Cluster.MainnetBeta],
   },
->>>>>>> 9ff9051d
 };
 
 export type LoaderName = typeof LOADER_IDS[keyof typeof LOADER_IDS];
