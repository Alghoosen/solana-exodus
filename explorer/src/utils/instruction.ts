import { create } from "superstruct";
import {
  IX_TITLES,
  TokenInstructionType,
} from "src/components/instruction/token/types";
import { ParsedInfo } from "src/validators";
import { reportError } from "src/utils/sentry";
import {
  ConfirmedSignatureInfo,
  ParsedTransactionWithMeta,
  ParsedInstruction,
  PartiallyDecodedInstruction,
} from "@solana/web3.js";
import { intoTransactionInstruction } from "src/utils/tx";
import {
  isTokenSwapInstruction,
  parseTokenSwapInstructionTitle,
} from "src/components/instruction/token-swap/types";
import {
  isTokenLendingInstruction,
  parseTokenLendingInstructionTitle,
} from "src/components/instruction/token-lending/types";
import {
  isSerumInstruction,
  parseSerumInstructionTitle,
<<<<<<< HEAD
} from "src/components/instruction/serum/types";
import {
  isBonfidaBotInstruction,
  parseBonfidaBotInstructionTitle,
} from "src/components/instruction/bonfida-bot/types";
import { TOKEN_PROGRAM_ID } from "src/providers/accounts/tokens";
=======
} from "components/instruction/serum/types";
import { TOKEN_PROGRAM_ID } from "providers/accounts/tokens";
>>>>>>> b93392cf

export type InstructionType = {
  name: string;
  innerInstructions: (ParsedInstruction | PartiallyDecodedInstruction)[];
};

export interface InstructionItem {
  instruction: ParsedInstruction | PartiallyDecodedInstruction;
  inner: (ParsedInstruction | PartiallyDecodedInstruction)[];
}

export class InstructionContainer {
  readonly instructions: InstructionItem[];

  static create(transactionWithMeta: ParsedTransactionWithMeta) {
    return new InstructionContainer(transactionWithMeta);
  }

  constructor(transactionWithMeta: ParsedTransactionWithMeta) {
    this.instructions =
      transactionWithMeta.transaction.message.instructions.map(
        (instruction) => {
          if ("parsed" in instruction) {
            if (typeof instruction.parsed === "object") {
              instruction.parsed = create(instruction.parsed, ParsedInfo);
            } else if (typeof instruction.parsed !== "string") {
              throw new Error("Unexpected parsed response");
            }
          }

          return {
            instruction,
            inner: [],
          };
        }
      );

    if (transactionWithMeta.meta?.innerInstructions) {
      for (let inner of transactionWithMeta.meta.innerInstructions) {
        this.instructions[inner.index].inner.push(...inner.instructions);
      }
    }
  }
}

export function getTokenProgramInstructionName(
  ix: ParsedInstruction,
  signatureInfo: ConfirmedSignatureInfo
): string {
  try {
    const parsed = create(ix.parsed, ParsedInfo);
    const { type: rawType } = parsed;
    const type = create(rawType, TokenInstructionType);
    return IX_TITLES[type];
  } catch (err) {
    reportError(err, { signature: signatureInfo.signature });
    return "Unknown";
  }
}

export function getTokenInstructionName(
  transactionWithMeta: ParsedTransactionWithMeta,
  ix: ParsedInstruction | PartiallyDecodedInstruction,
  signatureInfo: ConfirmedSignatureInfo
) {
  let name = "Unknown";

  let transactionInstruction;
  if (transactionWithMeta?.transaction) {
    transactionInstruction = intoTransactionInstruction(
      transactionWithMeta.transaction,
      ix
    );
  }

  if ("parsed" in ix) {
    if (ix.program === "spl-token") {
      name = getTokenProgramInstructionName(ix, signatureInfo);
    } else {
      return undefined;
    }
  } else if (
    transactionInstruction &&
    isSerumInstruction(transactionInstruction)
  ) {
    try {
      name = parseSerumInstructionTitle(transactionInstruction);
    } catch (error) {
      reportError(error, { signature: signatureInfo.signature });
      return undefined;
    }
  } else if (
    transactionInstruction &&
    isTokenSwapInstruction(transactionInstruction)
  ) {
    try {
      name = parseTokenSwapInstructionTitle(transactionInstruction);
    } catch (error) {
      reportError(error, { signature: signatureInfo.signature });
      return undefined;
    }
  } else if (
    transactionInstruction &&
    isTokenLendingInstruction(transactionInstruction)
  ) {
    try {
      name = parseTokenLendingInstructionTitle(transactionInstruction);
    } catch (error) {
      reportError(error, { signature: signatureInfo.signature });
      return undefined;
    }
  } else {
    if (
      ix.accounts.findIndex((account) => account.equals(TOKEN_PROGRAM_ID)) >= 0
    ) {
      name = "Unknown (Inner)";
    } else {
      return undefined;
    }
  }

  return name;
}

export function getTokenInstructionType(
  transactionWithMeta: ParsedTransactionWithMeta,
  ix: ParsedInstruction | PartiallyDecodedInstruction,
  signatureInfo: ConfirmedSignatureInfo,
  index: number
): InstructionType | undefined {
  const innerInstructions: (ParsedInstruction | PartiallyDecodedInstruction)[] =
    [];

  if (transactionWithMeta.meta?.innerInstructions) {
    transactionWithMeta.meta.innerInstructions.forEach((ix) => {
      if (ix.index === index) {
        ix.instructions.forEach((inner) => {
          innerInstructions.push(inner);
        });
      }
    });
  }

  let name =
    getTokenInstructionName(transactionWithMeta, ix, signatureInfo) ||
    "Unknown";

  return {
    name,
    innerInstructions,
  };
}<|MERGE_RESOLUTION|>--- conflicted
+++ resolved
@@ -23,17 +23,8 @@
 import {
   isSerumInstruction,
   parseSerumInstructionTitle,
-<<<<<<< HEAD
 } from "src/components/instruction/serum/types";
-import {
-  isBonfidaBotInstruction,
-  parseBonfidaBotInstructionTitle,
-} from "src/components/instruction/bonfida-bot/types";
 import { TOKEN_PROGRAM_ID } from "src/providers/accounts/tokens";
-=======
-} from "components/instruction/serum/types";
-import { TOKEN_PROGRAM_ID } from "providers/accounts/tokens";
->>>>>>> b93392cf
 
 export type InstructionType = {
   name: string;
