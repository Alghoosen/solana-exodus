--- conflicted
+++ resolved
@@ -38,12 +38,10 @@
 import { RewardsCard } from "components/account/RewardsCard";
 import { MetaplexMetadataCard } from "components/account/MetaplexMetadataCard";
 import { NFTHeader } from "components/account/MetaplexNFTHeader";
-<<<<<<< HEAD
 import { DomainsCard } from "components/account/DomainsCard";
 import isMetaplexNFT from "providers/accounts/utils/isMetaplexNFT";
-=======
 import { AnchorAccountCard, hasAnchorIDL } from "components/account/AnchorAccountCard";
->>>>>>> 5c6af940
+import { AnchorProgramCard } from "components/account/AnchorProgramCard";
 
 const IDENTICON_WIDTH = 64;
 
@@ -227,7 +225,8 @@
   tab?: string;
   info?: CacheEntry<Account>;
 }) {
-  const [ hasAnchorIdl, setHasAnchorIdl ] = React.useState<Boolean>(false);
+  const [ isAnchorAccount, setIsAnchorAccount ] = React.useState<Boolean>(false);
+  const [ isAnchorProgram, setIsAnchorProgram ] = React.useState<Boolean>(false);
   const { url } = useCluster()
   const fetchAccount = useFetchAccountInfo();
   const address = pubkey.toBase58();
@@ -235,9 +234,13 @@
   const { flaggedAccounts } = useFlaggedAccounts();
 
   React.useEffect(()=>{
-    if (info && info.data && info.data.details) {
-      hasAnchorIDL(info.data.details.owner, url)
-      .then(setHasAnchorIdl)
+    if (info && info.data ) {
+      hasAnchorIDL(info.data.pubkey, url)
+      .then(setIsAnchorProgram)
+      if (info.data.details) {
+        hasAnchorIDL(info.data.details.owner, url)
+        .then(setIsAnchorAccount)
+      }
     }
   },[info, url])
 
@@ -256,11 +259,18 @@
   const tabs = getTabs(data);
 
   // This is a bad way to do this. This should happen inside getTabs?
-  if (hasAnchorIdl) {
+  if (isAnchorAccount) {
     tabs.push({
-      slug: "anchor",
+      slug: "anchor-account",
       title: "Anchor IDL",
-      path: "/anchor",
+      path: "/anchor-account",
+    });
+  }
+  if (isAnchorProgram) {
+    tabs.push({
+      slug: "anchor-program",
+      title: "Anchor IDL",
+      path: "/anchor-program",
     });
   }
 
@@ -343,11 +353,9 @@
   | "instructions"
   | "rewards"
   | "metadata"
-<<<<<<< HEAD
-  | "domains";
-=======
-  | "anchor";
->>>>>>> 5c6af940
+  | "domains"
+  | "anchor-account"
+  | "anchor-program";
 
 function MoreSection({
   account,
@@ -416,15 +424,17 @@
           nftData={(account.details?.data as TokenProgramData).nftData!}
         />
       )}
-<<<<<<< HEAD
       {tab === "domains" && <DomainsCard pubkey={pubkey} />}
-=======
-      {tab === "anchor" && (
+      {tab === "anchor-account" && (
         <AnchorAccountCard
           account={(account)}
         />
       )}
->>>>>>> 5c6af940
+      {tab === "anchor-program" && (
+        <AnchorProgramCard
+          account={(account)}
+        />
+      )}
     </>
   );
 }
