import React from "react";
import { PublicKey } from "@solana/web3.js";
<<<<<<< HEAD
import { useFetchRewards, useRewards } from "src/providers/accounts/rewards";
import { LoadingCard } from "src/components/common/LoadingCard";
import { FetchStatus } from "src/providers/cache";
import { ErrorCard } from "src/components/common/ErrorCard";
import { Slot } from "src/components/common/Slot";
import { lamportsToSolString } from "src/utils";
import { useAccountInfo } from "src/providers/accounts";
import BN from "bn.js";
import { Epoch } from "src/components/common/Epoch";
=======
import { useFetchRewards, useRewards } from "providers/accounts/rewards";
import { LoadingCard } from "components/common/LoadingCard";
import { FetchStatus } from "providers/cache";
import { ErrorCard } from "components/common/ErrorCard";
import { Slot } from "components/common/Slot";
import { lamportsToSolString } from "utils";
import { useAccountInfo } from "providers/accounts";
import { Epoch } from "components/common/Epoch";
>>>>>>> cf9e84d7

const U64_MAX = BigInt("0xffffffffffffffff");

export function RewardsCard({ pubkey }: { pubkey: PublicKey }) {
  const address = React.useMemo(() => pubkey.toBase58(), [pubkey]);
  const info = useAccountInfo(address);
  const account = info?.data;
  const parsedData = account?.data.parsed;

  const highestEpoch = React.useMemo(() => {
    if (!parsedData) return;
    if (parsedData.program !== "stake") return;
    const stakeInfo = parsedData.parsed.info.stake;
    if (
      stakeInfo !== null &&
      stakeInfo.delegation.deactivationEpoch !== U64_MAX
    ) {
      return Number(stakeInfo.delegation.deactivationEpoch);
    }
  }, [parsedData]);

  const rewards = useRewards(address);
  const fetchRewards = useFetchRewards();
  const loadMore = () => fetchRewards(pubkey, highestEpoch);

  React.useEffect(() => {
    if (!rewards) {
      fetchRewards(pubkey, highestEpoch);
    }
  }, []); // eslint-disable-line react-hooks/exhaustive-deps

  if (!rewards) {
    return null;
  }

  if (rewards?.data === undefined) {
    if (rewards.status === FetchStatus.Fetching) {
      return <LoadingCard message="Loading rewards" />;
    }

    return <ErrorCard retry={loadMore} text="Failed to fetch rewards" />;
  }

  const rewardsList = rewards.data.rewards.map((reward) => {
    if (!reward) {
      return null;
    }

    return (
      <tr key={reward.epoch}>
        <td>
          <Epoch epoch={reward.epoch} link />
        </td>
        <td>
          <Slot slot={reward.effectiveSlot} link />
        </td>
        <td>{lamportsToSolString(reward.amount)}</td>
        <td>{lamportsToSolString(reward.postBalance)}</td>
      </tr>
    );
  });
  const rewardsFound = rewardsList.some((r) => r);
  const { foundOldest, lowestFetchedEpoch, highestFetchedEpoch } = rewards.data;
  const fetching = rewards.status === FetchStatus.Fetching;

  return (
    <>
      <div className="card">
        <div className="card-header">
          <div className="row align-items-center">
            <div className="col">
              <h3 className="card-header-title">Rewards</h3>
            </div>
          </div>
        </div>

        {rewardsFound ? (
          <div className="table-responsive mb-0">
            <table className="table table-sm table-nowrap card-table">
              <thead>
                <tr>
                  <th className="w-1 text-muted">Epoch</th>
                  <th className="text-muted">Effective Slot</th>
                  <th className="text-muted">Reward Amount</th>
                  <th className="text-muted">Post Balance</th>
                </tr>
              </thead>
              <tbody className="list">{rewardsList}</tbody>
            </table>
          </div>
        ) : (
          <div className="card-body">
            No rewards issued between epochs {lowestFetchedEpoch} and{" "}
            {highestFetchedEpoch}
          </div>
        )}

        <div className="card-footer">
          {foundOldest ? (
            <div className="text-muted text-center">
              Fetched full reward history
            </div>
          ) : (
            <button
              className="btn btn-primary w-100"
              onClick={() => loadMore()}
              disabled={fetching}
            >
              {fetching ? (
                <>
                  <span className="spinner-grow spinner-grow-sm me-2"></span>
                  Loading
                </>
              ) : (
                "Load More"
              )}
            </button>
          )}
        </div>
      </div>
    </>
  );
}<|MERGE_RESOLUTION|>--- conflicted
+++ resolved
@@ -1,6 +1,5 @@
 import React from "react";
 import { PublicKey } from "@solana/web3.js";
-<<<<<<< HEAD
 import { useFetchRewards, useRewards } from "src/providers/accounts/rewards";
 import { LoadingCard } from "src/components/common/LoadingCard";
 import { FetchStatus } from "src/providers/cache";
@@ -8,18 +7,7 @@
 import { Slot } from "src/components/common/Slot";
 import { lamportsToSolString } from "src/utils";
 import { useAccountInfo } from "src/providers/accounts";
-import BN from "bn.js";
 import { Epoch } from "src/components/common/Epoch";
-=======
-import { useFetchRewards, useRewards } from "providers/accounts/rewards";
-import { LoadingCard } from "components/common/LoadingCard";
-import { FetchStatus } from "providers/cache";
-import { ErrorCard } from "components/common/ErrorCard";
-import { Slot } from "components/common/Slot";
-import { lamportsToSolString } from "utils";
-import { useAccountInfo } from "providers/accounts";
-import { Epoch } from "components/common/Epoch";
->>>>>>> cf9e84d7
 
 const U64_MAX = BigInt("0xffffffffffffffff");
 
