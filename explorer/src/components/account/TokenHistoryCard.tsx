--- conflicted
+++ resolved
@@ -40,23 +40,10 @@
 import {
   isSerumInstruction,
   parseSerumInstructionTitle,
-<<<<<<< HEAD
 } from "src/components/instruction/serum/types";
-import {
-  isBonfidaBotInstruction,
-  parseBonfidaBotInstructionTitle,
-} from "src/components/instruction/bonfida-bot/types";
 import { INNER_INSTRUCTIONS_START_SLOT } from "pages/tx/[signature]";
 import { useCluster, Cluster } from "src/providers/cluster";
 import { useQuery } from "src/utils/url";
-=======
-} from "components/instruction/serum/types";
-import { INNER_INSTRUCTIONS_START_SLOT } from "pages/TransactionDetailsPage";
-import { useCluster, Cluster } from "providers/cluster";
-import { Link } from "react-router-dom";
-import { Location } from "history";
-import { useQuery } from "utils/url";
->>>>>>> b93392cf
 import { TokenInfoMap } from "@solana/spl-token-registry";
 import { useTokenRegistry } from "src/providers/mints/token-registry";
 import { getTokenProgramInstructionName } from "src/utils/instruction";
