import { decodeInstruction, MARKETS } from "@project-serum/serum";
import {
  AccountMeta,
  PublicKey,
  TransactionInstruction,
} from "@solana/web3.js";
import { enums, number, type, Infer, create } from "superstruct";
<<<<<<< HEAD
import { BigNumFromString } from "src/validators/bignum";
=======
import { BigIntFromString } from "validators/number";
>>>>>>> b93392cf

const SERUM_PROGRAM_IDS = [
  "4ckmDgGdxQoPDLUkDT3vHgSAkzA3QRdNq5ywwY4sUSJn",
  "9xQeWvG816bUx9EPjHmaT23yvVM2ZWbrrpZb9PusVFin",
];

export const SERUM_DECODED_MAX = 6;

export type Side = Infer<typeof Side>;
export const Side = enums(["buy", "sell"]);

export type OrderType = Infer<typeof OrderType>;
export const OrderType = enums(["limit", "ioc", "postOnly"]);

export type SelfTradeBehavior = Infer<typeof SelfTradeBehavior>;
export const SelfTradeBehavior = enums([
  "decrementTake",
  "cancelProvide",
  "abortTransaction",
]);

function getOptionalKey(
  keys: AccountMeta[],
  index: number
): PublicKey | undefined {
  if (index < keys.length) {
    return keys[index].pubkey;
  } else {
    return undefined;
  }
}

export type InitializeMarket = {
  programId: PublicKey;
  data: Infer<typeof InitializeMarketInstruction>;
  accounts: {
    market: PublicKey;
    requestQueue: PublicKey;
    eventQueue: PublicKey;
    bids: PublicKey;
    asks: PublicKey;
    baseVault: PublicKey;
    quoteVault: PublicKey;
    baseMint: PublicKey;
    quoteMint: PublicKey;
    openOrdersMarketAuthority?: PublicKey;
    pruneAuthority?: PublicKey;
    crankAuthority?: PublicKey;
  };
};

export const InitializeMarketInstruction = type({
  baseLotSize: BigIntFromString,
  quoteLotSize: BigIntFromString,
  feeRateBps: number(),
  quoteDustThreshold: BigIntFromString,
  vaultSignerNonce: BigIntFromString,
});

export function decodeInitializeMarket(
  ix: TransactionInstruction
): InitializeMarket {
  return {
    programId: ix.programId,
    data: create(
      decodeInstruction(ix.data).initializeMarket,
      InitializeMarketInstruction
    ),
    accounts: {
      market: ix.keys[0].pubkey,
      requestQueue: ix.keys[1].pubkey,
      eventQueue: ix.keys[2].pubkey,
      bids: ix.keys[3].pubkey,
      asks: ix.keys[4].pubkey,
      baseVault: ix.keys[5].pubkey,
      quoteVault: ix.keys[6].pubkey,
      baseMint: ix.keys[7].pubkey,
      quoteMint: ix.keys[8].pubkey,
      openOrdersMarketAuthority: getOptionalKey(ix.keys, 10),
      pruneAuthority: getOptionalKey(ix.keys, 11),
      crankAuthority: getOptionalKey(ix.keys, 12),
    },
  };
}

export type NewOrder = {
  programId: PublicKey;
  data: Infer<typeof NewOrderInstruction>;
  accounts: {
    market: PublicKey;
    openOrders: PublicKey;
    requestQueue: PublicKey;
    payer: PublicKey;
    openOrdersOwner: PublicKey;
    baseVault: PublicKey;
    quoteVault: PublicKey;
    feeDiscountPubkey?: PublicKey;
  };
};

export const NewOrderInstruction = type({
  side: Side,
  limitPrice: BigIntFromString,
  maxQuantity: BigIntFromString,
  orderType: OrderType,
  clientId: BigIntFromString,
});

export function decodeNewOrder(ix: TransactionInstruction): NewOrder {
  return {
    programId: ix.programId,
    data: create(decodeInstruction(ix.data).newOrder, NewOrderInstruction),
    accounts: {
      market: ix.keys[0].pubkey,
      openOrders: ix.keys[1].pubkey,
      requestQueue: ix.keys[2].pubkey,
      payer: ix.keys[3].pubkey,
      openOrdersOwner: ix.keys[4].pubkey,
      baseVault: ix.keys[5].pubkey,
      quoteVault: ix.keys[6].pubkey,
      feeDiscountPubkey: getOptionalKey(ix.keys, 9),
    },
  };
}

export type MatchOrders = {
  programId: PublicKey;
  data: Infer<typeof MatchOrdersInstruction>;
  accounts: {
    market: PublicKey;
    requestQueue: PublicKey;
    eventQueue: PublicKey;
    bids: PublicKey;
    asks: PublicKey;
  };
};

export const MatchOrdersInstruction = type({
  limit: number(),
});

export function decodeMatchOrders(ix: TransactionInstruction): MatchOrders {
  return {
    programId: ix.programId,
    data: create(
      decodeInstruction(ix.data).matchOrders,
      MatchOrdersInstruction
    ),
    accounts: {
      market: ix.keys[0].pubkey,
      requestQueue: ix.keys[1].pubkey,
      eventQueue: ix.keys[2].pubkey,
      bids: ix.keys[3].pubkey,
      asks: ix.keys[4].pubkey,
    },
  };
}

export type ConsumeEvents = {
  programId: PublicKey;
  data: Infer<typeof ConsumeEventsInstruction>;
  accounts: {
    openOrders: PublicKey[];
    market: PublicKey;
    eventQueue: PublicKey;
  };
};

export const ConsumeEventsInstruction = type({
  limit: number(),
});

export function decodeConsumeEvents(ix: TransactionInstruction): ConsumeEvents {
  return {
    programId: ix.programId,
    data: create(
      decodeInstruction(ix.data).consumeEvents,
      ConsumeEventsInstruction
    ),
    accounts: {
      openOrders: ix.keys.slice(0, -4).map((k) => k.pubkey),
      market: ix.keys[ix.keys.length - 4].pubkey,
      eventQueue: ix.keys[ix.keys.length - 3].pubkey,
    },
  };
}

export type CancelOrder = {
  programId: PublicKey;
  data: Infer<typeof CancelOrderInstruction>;
  accounts: {
    market: PublicKey;
    openOrders: PublicKey;
    requestQueue: PublicKey;
    openOrdersOwner: PublicKey;
  };
};

export const CancelOrderInstruction = type({
  side: Side,
  orderId: BigIntFromString,
  openOrdersSlot: number(),
});

export function decodeCancelOrder(ix: TransactionInstruction): CancelOrder {
  return {
    programId: ix.programId,
    data: create(
      decodeInstruction(ix.data).cancelOrder,
      CancelOrderInstruction
    ),
    accounts: {
      market: ix.keys[0].pubkey,
      openOrders: ix.keys[1].pubkey,
      requestQueue: ix.keys[2].pubkey,
      openOrdersOwner: ix.keys[3].pubkey,
    },
  };
}

export type SettleFunds = {
  programId: PublicKey;
  accounts: {
    market: PublicKey;
    openOrders: PublicKey;
    openOrdersOwner: PublicKey;
    baseVault: PublicKey;
    quoteVault: PublicKey;
    baseWallet: PublicKey;
    quoteWallet: PublicKey;
    vaultSigner: PublicKey;
    referrerQuoteWallet?: PublicKey;
  };
};

export function decodeSettleFunds(ix: TransactionInstruction): SettleFunds {
  return {
    programId: ix.programId,
    accounts: {
      market: ix.keys[0].pubkey,
      openOrders: ix.keys[1].pubkey,
      openOrdersOwner: ix.keys[2].pubkey,
      baseVault: ix.keys[3].pubkey,
      quoteVault: ix.keys[4].pubkey,
      baseWallet: ix.keys[5].pubkey,
      quoteWallet: ix.keys[6].pubkey,
      vaultSigner: ix.keys[7].pubkey,
      referrerQuoteWallet: getOptionalKey(ix.keys, 9),
    },
  };
}

export type CancelOrderByClientId = {
  programId: PublicKey;
  data: Infer<typeof CancelOrderByClientIdInstruction>;
  accounts: {
    market: PublicKey;
    openOrders: PublicKey;
    requestQueue: PublicKey;
    openOrdersOwner: PublicKey;
  };
};

export const CancelOrderByClientIdInstruction = type({
  clientId: BigIntFromString,
});

export function decodeCancelOrderByClientId(
  ix: TransactionInstruction
): CancelOrderByClientId {
  return {
    programId: ix.programId,
    data: create(
      decodeInstruction(ix.data).cancelOrderByClientId,
      CancelOrderByClientIdInstruction
    ),
    accounts: {
      market: ix.keys[0].pubkey,
      openOrders: ix.keys[1].pubkey,
      requestQueue: ix.keys[2].pubkey,
      openOrdersOwner: ix.keys[3].pubkey,
    },
  };
}

export type DisableMarket = {
  programId: PublicKey;
  accounts: {
    market: PublicKey;
    disableAuthority: PublicKey;
  };
};

export function decodeDisableMarket(ix: TransactionInstruction): DisableMarket {
  return {
    programId: ix.programId,
    accounts: {
      market: ix.keys[0].pubkey,
      disableAuthority: ix.keys[1].pubkey,
    },
  };
}

export type SweepFees = {
  programId: PublicKey;
  accounts: {
    market: PublicKey;
    quoteVault: PublicKey;
    feeSweepingAuthority: PublicKey;
    quoteFeeReceiver: PublicKey;
    vaultSigner: PublicKey;
  };
};

export function decodeSweepFees(ix: TransactionInstruction): SweepFees {
  return {
    programId: ix.programId,
    accounts: {
      market: ix.keys[0].pubkey,
      quoteVault: ix.keys[1].pubkey,
      feeSweepingAuthority: ix.keys[2].pubkey,
      quoteFeeReceiver: ix.keys[3].pubkey,
      vaultSigner: ix.keys[4].pubkey,
    },
  };
}

export type NewOrderV3 = {
  programId: PublicKey;
  data: Infer<typeof NewOrderV3Instruction>;
  accounts: {
    market: PublicKey;
    openOrders: PublicKey;
    requestQueue: PublicKey;
    eventQueue: PublicKey;
    bids: PublicKey;
    asks: PublicKey;
    payer: PublicKey;
    openOrdersOwner: PublicKey;
    baseVault: PublicKey;
    quoteVault: PublicKey;
    feeDiscountPubkey?: PublicKey;
  };
};

export const NewOrderV3Instruction = type({
  side: Side,
  limitPrice: BigIntFromString,
  maxBaseQuantity: BigIntFromString,
  maxQuoteQuantity: BigIntFromString,
  selfTradeBehavior: SelfTradeBehavior,
  orderType: OrderType,
  clientId: BigIntFromString,
  limit: number(),
});

export function decodeNewOrderV3(ix: TransactionInstruction): NewOrderV3 {
  return {
    programId: ix.programId,
    data: create(decodeInstruction(ix.data).newOrderV3, NewOrderV3Instruction),
    accounts: {
      market: ix.keys[0].pubkey,
      openOrders: ix.keys[1].pubkey,
      requestQueue: ix.keys[2].pubkey,
      eventQueue: ix.keys[3].pubkey,
      bids: ix.keys[4].pubkey,
      asks: ix.keys[5].pubkey,
      payer: ix.keys[6].pubkey,
      openOrdersOwner: ix.keys[7].pubkey,
      baseVault: ix.keys[8].pubkey,
      quoteVault: ix.keys[9].pubkey,
      feeDiscountPubkey: getOptionalKey(ix.keys, 12),
    },
  };
}

export type CancelOrderV2 = {
  programId: PublicKey;
  data: Infer<typeof CancelOrderV2Instruction>;
  accounts: {
    market: PublicKey;
    bids: PublicKey;
    asks: PublicKey;
    openOrders: PublicKey;
    openOrdersOwner: PublicKey;
    eventQueue: PublicKey;
  };
};

export const CancelOrderV2Instruction = type({
  side: Side,
  orderId: BigIntFromString,
});

export function decodeCancelOrderV2(ix: TransactionInstruction): CancelOrderV2 {
  return {
    programId: ix.programId,
    data: create(
      decodeInstruction(ix.data).cancelOrderV2,
      CancelOrderV2Instruction
    ),
    accounts: {
      market: ix.keys[0].pubkey,
      bids: ix.keys[1].pubkey,
      asks: ix.keys[2].pubkey,
      openOrders: ix.keys[3].pubkey,
      openOrdersOwner: ix.keys[4].pubkey,
      eventQueue: ix.keys[5].pubkey,
    },
  };
}

export type CancelOrderByClientIdV2 = {
  programId: PublicKey;
  data: Infer<typeof CancelOrderByClientIdV2Instruction>;
  accounts: {
    market: PublicKey;
    bids: PublicKey;
    asks: PublicKey;
    openOrders: PublicKey;
    openOrdersOwner: PublicKey;
    eventQueue: PublicKey;
  };
};

export const CancelOrderByClientIdV2Instruction = type({
  clientId: BigIntFromString,
});

export function decodeCancelOrderByClientIdV2(
  ix: TransactionInstruction
): CancelOrderByClientIdV2 {
  return {
    programId: ix.programId,
    data: create(
      decodeInstruction(ix.data).cancelOrderByClientIdV2,
      CancelOrderByClientIdV2Instruction
    ),
    accounts: {
      market: ix.keys[0].pubkey,
      bids: ix.keys[1].pubkey,
      asks: ix.keys[2].pubkey,
      openOrders: ix.keys[3].pubkey,
      openOrdersOwner: ix.keys[4].pubkey,
      eventQueue: ix.keys[5].pubkey,
    },
  };
}

export type CloseOpenOrders = {
  programId: PublicKey;
  accounts: {
    openOrders: PublicKey;
    openOrdersOwner: PublicKey;
    rentReceiver: PublicKey;
    market: PublicKey;
  };
};

export function decodeCloseOpenOrders(
  ix: TransactionInstruction
): CloseOpenOrders {
  return {
    programId: ix.programId,
    accounts: {
      openOrders: ix.keys[0].pubkey,
      openOrdersOwner: ix.keys[1].pubkey,
      rentReceiver: ix.keys[2].pubkey,
      market: ix.keys[3].pubkey,
    },
  };
}

export type InitOpenOrders = {
  programId: PublicKey;
  accounts: {
    openOrders: PublicKey;
    openOrdersOwner: PublicKey;
    market: PublicKey;
    openOrdersMarketAuthority?: PublicKey;
  };
};

export function decodeInitOpenOrders(
  ix: TransactionInstruction
): InitOpenOrders {
  return {
    programId: ix.programId,
    accounts: {
      openOrders: ix.keys[0].pubkey,
      openOrdersOwner: ix.keys[1].pubkey,
      market: ix.keys[2].pubkey,
      openOrdersMarketAuthority: ix.keys[4]?.pubkey,
    },
  };
}

export type Prune = {
  programId: PublicKey;
  data: Infer<typeof PruneInstruction>;
  accounts: {
    market: PublicKey;
    bids: PublicKey;
    asks: PublicKey;
    pruneAuthority: PublicKey;
    openOrders: PublicKey;
    openOrdersOwner: PublicKey;
    eventQueue: PublicKey;
  };
};

export const PruneInstruction = type({
  limit: number(),
});

export function decodePrune(ix: TransactionInstruction): Prune {
  return {
    programId: ix.programId,
    data: create(decodeInstruction(ix.data).prune, PruneInstruction),
    accounts: {
      market: ix.keys[0].pubkey,
      bids: ix.keys[1].pubkey,
      asks: ix.keys[2].pubkey,
      pruneAuthority: ix.keys[3].pubkey,
      openOrders: ix.keys[4].pubkey,
      openOrdersOwner: ix.keys[5].pubkey,
      eventQueue: ix.keys[6].pubkey,
    },
  };
}

export type ConsumeEventsPermissioned = {
  programId: PublicKey;
  data: Infer<typeof ConsumeEventsPermissionedInstruction>;
  accounts: {
    openOrders: PublicKey[];
    market: PublicKey;
    eventQueue: PublicKey;
    crankAuthority: PublicKey;
  };
};

export const ConsumeEventsPermissionedInstruction = type({
  limit: number(),
});

export function decodeConsumeEventsPermissioned(
  ix: TransactionInstruction
): ConsumeEventsPermissioned {
  return {
    programId: ix.programId,
    data: create(
      decodeInstruction(ix.data).consumeEventsPermissioned,
      ConsumeEventsPermissionedInstruction
    ),
    accounts: {
      openOrders: ix.keys.slice(0, -3).map((k) => k.pubkey),
      market: ix.keys[ix.keys.length - 3].pubkey,
      eventQueue: ix.keys[ix.keys.length - 2].pubkey,
      crankAuthority: ix.keys[ix.keys.length - 1].pubkey,
    },
  };
}

export function isSerumInstruction(instruction: TransactionInstruction) {
  return (
    SERUM_PROGRAM_IDS.includes(instruction.programId.toBase58()) ||
    MARKETS.some(
      (market) =>
        market.programId && market.programId.equals(instruction.programId)
    )
  );
}

export function parseSerumInstructionKey(
  instruction: TransactionInstruction
): string {
  const decoded = decodeInstruction(instruction.data);
  const keys = Object.keys(decoded);

  if (keys.length < 1) {
    throw new Error("Serum instruction key not decoded");
  }

  return keys[0];
}

const SERUM_CODE_LOOKUP: { [key: number]: string } = {
  0: "Initialize Market",
  1: "New Order",
  2: "Match Orders",
  3: "Consume Events",
  4: "Cancel Order",
  5: "Settle Funds",
  6: "Cancel Order by Client Id",
  7: "Disable Market",
  8: "Sweep Fees",
  9: "New Order v2",
  10: "New Order v3",
  11: "Cancel Order v2",
  12: "Cancel Order by Client Id v2",
  13: "Send Take",
  14: "Close Open Orders",
  15: "Init Open Orders",
  16: "Prune",
  17: "Consume Events Permissioned",
};

export function parseSerumInstructionCode(instruction: TransactionInstruction) {
  return instruction.data.slice(1, 5).readUInt32LE(0);
}

export function parseSerumInstructionTitle(
  instruction: TransactionInstruction
): string {
  const code = parseSerumInstructionCode(instruction);

  if (!(code in SERUM_CODE_LOOKUP)) {
    throw new Error(`Unrecognized Serum instruction code: ${code}`);
  }

  return SERUM_CODE_LOOKUP[code];
}<|MERGE_RESOLUTION|>--- conflicted
+++ resolved
@@ -5,11 +5,7 @@
   TransactionInstruction,
 } from "@solana/web3.js";
 import { enums, number, type, Infer, create } from "superstruct";
-<<<<<<< HEAD
-import { BigNumFromString } from "src/validators/bignum";
-=======
-import { BigIntFromString } from "validators/number";
->>>>>>> b93392cf
+import { BigIntFromString } from "src/validators/number";
 
 const SERUM_PROGRAM_IDS = [
   "4ckmDgGdxQoPDLUkDT3vHgSAkzA3QRdNq5ywwY4sUSJn",
