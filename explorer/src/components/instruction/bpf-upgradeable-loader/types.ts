--- conflicted
+++ resolved
@@ -1,12 +1,5 @@
-<<<<<<< HEAD
-import { enums, nullable, number, type, string, Infer } from "superstruct";
+import { enums, number, type, string, Infer, optional  } from "superstruct";
 import { PublicKeyFromString } from "src/validators/pubkey";
-=======
-/* eslint-disable @typescript-eslint/no-redeclare */
-
-import { enums, number, type, string, Infer, optional } from "superstruct";
-import { PublicKeyFromString } from "validators/pubkey";
->>>>>>> cf9e84d7
 
 export type InitializeBufferInfo = Infer<typeof InitializeBufferInfo>;
 export const InitializeBufferInfo = type({
