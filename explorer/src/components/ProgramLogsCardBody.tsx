<<<<<<< HEAD
import { Message, ParsedMessage } from "@solana/web3.js";
import { Cluster } from "src/providers/cluster";
import { TableCardBody } from "src/components/common/TableCardBody";
import { InstructionLogs } from "src/utils/program-logs";
import { ProgramName } from "src/utils/anchor";
=======
import { ParsedMessage, PublicKey, VersionedMessage } from "@solana/web3.js";
import { Cluster } from "providers/cluster";
import { TableCardBody } from "components/common/TableCardBody";
import { InstructionLogs } from "utils/program-logs";
import { ProgramName } from "utils/anchor";
>>>>>>> b93392cf
import React from "react";
import Link from "next/link";
import getInstructionCardScrollAnchorId from "src/utils/get-instruction-card-scroll-anchor-id";

const NATIVE_PROGRAMS_MISSING_INVOKE_LOG: string[] = [
  "AddressLookupTab1e1111111111111111111111111",
  "ZkTokenProof1111111111111111111111111111111",
  "BPFLoader1111111111111111111111111111111111",
  "BPFLoader2111111111111111111111111111111111",
  "BPFLoaderUpgradeab1e11111111111111111111111",
];

export function ProgramLogsCardBody({
  message,
  logs,
  cluster,
  url,
}: {
  message: VersionedMessage | ParsedMessage;
  logs: InstructionLogs[];
  cluster: Cluster;
  url: string;
}) {
  let logIndex = 0;
<<<<<<< HEAD

  const jumpToLocation = (index: number) =>
    `#${getInstructionCardScrollAnchorId([index + 1])}`
=======
  let instructionProgramIds: PublicKey[];
  if ("compiledInstructions" in message) {
    instructionProgramIds = message.compiledInstructions.map((ix) => {
      return message.staticAccountKeys[ix.programIdIndex];
    });
  } else {
    instructionProgramIds = message.instructions.map((ix) => ix.programId);
  }
>>>>>>> b93392cf

  return (
    <TableCardBody>
      {instructionProgramIds.map((programId, index) => {
        const programAddress = programId.toBase58();
        let programLogs: InstructionLogs | undefined = logs[logIndex];
        if (programLogs?.invokedProgram === programAddress) {
          logIndex++;
        } else if (
          programLogs?.invokedProgram === null &&
          programLogs.logs.length > 0 &&
          NATIVE_PROGRAMS_MISSING_INVOKE_LOG.includes(programAddress)
        ) {
          logIndex++;
        } else {
          programLogs = undefined;
        }

        let badgeColor = "white";
        if (programLogs) {
          badgeColor = programLogs.failed ? "warning" : "success";
        }

        return (
          <tr key={index}>
            <td>
              <Link href={jumpToLocation(index)} passHref>
                <a>
                  <div className="d-flex align-items-center">
                    <span className={`badge bg-${badgeColor}-soft me-2`}>
                      #{index + 1}
                    </span>
                    <span className="program-log-instruction-name">
                      <ProgramName
                        programId={programId}
                        cluster={cluster}
                        url={url}
                      />{" "}
                      Instruction
                    </span>
                    <span className="fe fe-chevrons-up c-pointer px-2" />
                  </div>
                </a>
              </Link>
              {programLogs && (
                <div className="d-flex align-items-start flex-column font-monospace p-2 font-size-sm">
                  {programLogs.logs.map((log, key) => {
                    return (
                      <span key={key}>
                        <span className="text-muted">{log.prefix}</span>
                        <span className={`text-${log.style}`}>{log.text}</span>
                      </span>
                    );
                  })}
                </div>
              )}
            </td>
          </tr>
        );
      })}
    </TableCardBody>
  );
}<|MERGE_RESOLUTION|>--- conflicted
+++ resolved
@@ -1,16 +1,8 @@
-<<<<<<< HEAD
-import { Message, ParsedMessage } from "@solana/web3.js";
+import { ParsedMessage, PublicKey, VersionedMessage } from "@solana/web3.js";
 import { Cluster } from "src/providers/cluster";
 import { TableCardBody } from "src/components/common/TableCardBody";
 import { InstructionLogs } from "src/utils/program-logs";
 import { ProgramName } from "src/utils/anchor";
-=======
-import { ParsedMessage, PublicKey, VersionedMessage } from "@solana/web3.js";
-import { Cluster } from "providers/cluster";
-import { TableCardBody } from "components/common/TableCardBody";
-import { InstructionLogs } from "utils/program-logs";
-import { ProgramName } from "utils/anchor";
->>>>>>> b93392cf
 import React from "react";
 import Link from "next/link";
 import getInstructionCardScrollAnchorId from "src/utils/get-instruction-card-scroll-anchor-id";
@@ -35,11 +27,9 @@
   url: string;
 }) {
   let logIndex = 0;
-<<<<<<< HEAD
 
-  const jumpToLocation = (index: number) =>
-    `#${getInstructionCardScrollAnchorId([index + 1])}`
-=======
+  const jumpToLocation = (index: number) => `#${getInstructionCardScrollAnchorId([index + 1])}`
+  
   let instructionProgramIds: PublicKey[];
   if ("compiledInstructions" in message) {
     instructionProgramIds = message.compiledInstructions.map((ix) => {
@@ -48,7 +38,6 @@
   } else {
     instructionProgramIds = message.instructions.map((ix) => ix.programId);
   }
->>>>>>> b93392cf
 
   return (
     <TableCardBody>
