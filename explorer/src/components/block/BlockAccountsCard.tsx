--- conflicted
+++ resolved
@@ -1,16 +1,9 @@
 import React from "react";
-<<<<<<< HEAD
 import Link from "next/link";
 import { useRouter } from "next/router";
-import { BlockResponse, PublicKey } from "@solana/web3.js";
+import { PublicKey, VersionedBlockResponse } from "@solana/web3.js";
 import { Address } from "src/components/common/Address";
 import { clusterPath } from "src/utils/url";
-=======
-import { PublicKey, VersionedBlockResponse } from "@solana/web3.js";
-import { Address } from "components/common/Address";
-import { Link } from "react-router-dom";
-import { clusterPath } from "utils/url";
->>>>>>> b93392cf
 
 type AccountStats = {
   reads: number;
