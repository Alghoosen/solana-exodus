--- conflicted
+++ resolved
@@ -8,15 +8,9 @@
 import { ClusterStatus, useCluster } from "src/providers/cluster";
 import { BlockHistoryCard } from "./BlockHistoryCard";
 import { BlockRewardsCard } from "./BlockRewardsCard";
-<<<<<<< HEAD
-import { BlockResponse } from "@solana/web3.js";
+import { VersionedBlockResponse } from "@solana/web3.js";
 import { NavLink } from "src/components/NavLink";
 import { clusterPath } from "src/utils/url";
-=======
-import { VersionedBlockResponse } from "@solana/web3.js";
-import { NavLink } from "react-router-dom";
-import { clusterPath } from "utils/url";
->>>>>>> b93392cf
 import { BlockProgramsCard } from "./BlockProgramsCard";
 import { BlockAccountsCard } from "./BlockAccountsCard";
 import { displayTimestamp, displayTimestampUtc } from "src/utils/date";
