--- conflicted
+++ resolved
@@ -1,13 +1,7 @@
 import React from "react";
-<<<<<<< HEAD
 import { SolBalance } from "src/utils";
-import { BlockResponse, PublicKey } from "@solana/web3.js";
+import { PublicKey, VersionedBlockResponse } from "@solana/web3.js";
 import { Address } from "src/components/common/Address";
-=======
-import { SolBalance } from "utils";
-import { PublicKey, VersionedBlockResponse } from "@solana/web3.js";
-import { Address } from "components/common/Address";
->>>>>>> b93392cf
 
 const PAGE_SIZE = 10;
 
