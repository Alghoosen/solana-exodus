{
  "name": "explorer",
  "version": "0.1.0",
  "private": true,
  "scripts": {
    "dev": "next dev",
    "build": "next build",
    "start": "next start",
    "lint": "next lint",
    "format": "prettier -c \"**/*.+(js|jsx|ts|tsx|json|css|md)\"",
    "format:fix": "prettier --write \"**/*.+(js|jsx|ts|tsx|json|css|md)\""
  },
  "dependencies": {
    "@blazity/next-image-proxy": "^1.0.2",
    "@blockworks-foundation/mango-client": "^3.6.7",
    "@bonfida/spl-name-service": "^0.1.30",
    "@cloudflare/stream-react": "^1.2.0",
    "@metamask/jazzicon": "^2.0.0",
    "@metaplex/js": "^4.12.0",
    "@project-serum/anchor": "^0.23.0",
    "@project-serum/serum": "^0.13.61",
    "@react-hook/debounce": "^4.0.0",
    "@sentry/nextjs": "^7.6.0",
    "@solana/buffer-layout": "^3.0.0",
    "@solana/spl-token": "^0.0.13",
    "@solana/spl-token-registry": "^0.2.3736",
    "@solana/web3.js": "^1.66.0",
    "axios": "^0.27.2",
    "bignumber.js": "^9.0.2",
    "bn.js": "^5.2.0",
    "bootstrap": "^5.1.3",
    "bs58": "^4.0.1",
    "chart.js": "^2.9.4",
    "classnames": "^2.3.1",
    "coingecko-api": "^1.0.10",
    "cross-fetch": "^3.1.4",
    "humanize-duration-ts": "^2.1.1",
    "next": "12.1.6",
    "p-limit": "^3.0.0",
    "prettier": "^2.7.1",
    "react": "18.2.0",
    "react-chartjs-2": "^2.11.2",
<<<<<<< HEAD
    "react-content-loader": "^6.2.0",
    "react-countup": "^6.2.0",
    "react-dom": "18.2.0",
=======
    "react-content-loader": "^6.1.0",
    "react-countup": "^6.3.2",
    "react-dom": "^18.2.0",
>>>>>>> cf9e84d7
    "react-json-view": "^1.21.3",
    "react-moment": "^1.1.1",
    "react-select": "^4.3.1",
    "sass": "^1.53.0",
    "sharp": "^0.30.6",
    "superstruct": "^0.15.3",
    "swr": "^1.3.0",
    "tweetnacl": "^1.0.3"
  },
  "devDependencies": {
    "@testing-library/jest-dom": "^5.16.5",
    "@testing-library/react": "^13.3.0",
    "@testing-library/user-event": "^14.2.3",
    "@types/bn.js": "^5.1.0",
    "@types/bs58": "^4.0.1",
    "@types/chai": "^4.3.1",
    "@types/chart.js": "^2.9.34",
    "@types/classnames": "^2.3.1",
    "@types/jest": "^28.1.4",
    "@types/node": "^18.0.3",
    "@types/react": "18.0.8",
    "@types/react-dom": "^18.0.6",
    "@types/react-select": "^3.1.2",
    "@types/socket.io-client": "^3.0.0",
    "eslint": "8.17.0",
    "eslint-config-next": "12.1.6",
    "sass": "^1.53.0",
    "typescript": "4.7.4"
  },
  "browserslist": {
    "production": [
      ">0.2%",
      "not dead",
      "not op_mini all"
    ],
    "development": [
      "last 1 chrome version",
      "last 1 firefox version",
      "last 1 safari version"
    ]
  }
}<|MERGE_RESOLUTION|>--- conflicted
+++ resolved
@@ -40,15 +40,9 @@
     "prettier": "^2.7.1",
     "react": "18.2.0",
     "react-chartjs-2": "^2.11.2",
-<<<<<<< HEAD
     "react-content-loader": "^6.2.0",
     "react-countup": "^6.2.0",
     "react-dom": "18.2.0",
-=======
-    "react-content-loader": "^6.1.0",
-    "react-countup": "^6.3.2",
-    "react-dom": "^18.2.0",
->>>>>>> cf9e84d7
     "react-json-view": "^1.21.3",
     "react-moment": "^1.1.1",
     "react-select": "^4.3.1",
