--- conflicted
+++ resolved
@@ -1,10 +1,6 @@
 [package]
 name = "solana-storage-proto"
-<<<<<<< HEAD
-version = "1.10.16"
-=======
 version = "1.11.0"
->>>>>>> 3d01c5a8
 description = "Solana Storage Protobuf Definitions"
 authors = ["Solana Maintainers <maintainers@solana.com>"]
 repository = "https://github.com/solana-labs/solana"
@@ -16,19 +12,11 @@
 [dependencies]
 bincode = "1.3.3"
 bs58 = "0.4.0"
-<<<<<<< HEAD
-prost = "0.10.0"
-serde = "1.0.136"
-solana-account-decoder = { path = "../account-decoder", version = "=1.10.16" }
-solana-sdk = { path = "../sdk", version = "=1.10.16" }
-solana-transaction-status = { path = "../transaction-status", version = "=1.10.16" }
-=======
 prost = "0.10.3"
 serde = "1.0.137"
 solana-account-decoder = { path = "../account-decoder", version = "=1.11.0" }
 solana-sdk = { path = "../sdk", version = "=1.11.0" }
 solana-transaction-status = { path = "../transaction-status", version = "=1.11.0" }
->>>>>>> 3d01c5a8
 
 [dev-dependencies]
 enum-iterator = "0.8.1"
@@ -41,8 +29,4 @@
 targets = ["x86_64-unknown-linux-gnu"]
 
 [build-dependencies]
-<<<<<<< HEAD
-tonic-build = "0.7.0"
-=======
-tonic-build = "0.7.2"
->>>>>>> 3d01c5a8
+tonic-build = "0.7.2"