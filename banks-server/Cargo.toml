[package]
name = "solana-banks-server"
<<<<<<< HEAD
version = "1.10.16"
=======
version = "1.11.0"
>>>>>>> 3d01c5a8
description = "Solana banks server"
authors = ["Solana Maintainers <maintainers@solana.foundation>"]
repository = "https://github.com/solana-labs/solana"
license = "Apache-2.0"
homepage = "https://solana.com/"
documentation = "https://docs.rs/solana-banks-server"
edition = "2021"

[dependencies]
bincode = "1.3.3"
crossbeam-channel = "0.5"
futures = "0.3"
<<<<<<< HEAD
solana-banks-interface = { path = "../banks-interface", version = "=1.10.16" }
solana-runtime = { path = "../runtime", version = "=1.10.16" }
solana-sdk = { path = "../sdk", version = "=1.10.16" }
solana-send-transaction-service = { path = "../send-transaction-service", version = "=1.10.16" }
tarpc = { version = "0.27.2", features = ["full"] }
=======
solana-banks-interface = { path = "../banks-interface", version = "=1.11.0" }
solana-runtime = { path = "../runtime", version = "=1.11.0" }
solana-sdk = { path = "../sdk", version = "=1.11.0" }
solana-send-transaction-service = { path = "../send-transaction-service", version = "=1.11.0" }
tarpc = { version = "0.28.0", features = ["full"] }
>>>>>>> 3d01c5a8
tokio = { version = "~1.14.1", features = ["full"] }
tokio-serde = { version = "0.8", features = ["bincode"] }
tokio-stream = "0.1"

[lib]
crate-type = ["lib"]
name = "solana_banks_server"

[package.metadata.docs.rs]
targets = ["x86_64-unknown-linux-gnu"]<|MERGE_RESOLUTION|>--- conflicted
+++ resolved
@@ -1,10 +1,6 @@
 [package]
 name = "solana-banks-server"
-<<<<<<< HEAD
-version = "1.10.16"
-=======
 version = "1.11.0"
->>>>>>> 3d01c5a8
 description = "Solana banks server"
 authors = ["Solana Maintainers <maintainers@solana.foundation>"]
 repository = "https://github.com/solana-labs/solana"
@@ -17,19 +13,11 @@
 bincode = "1.3.3"
 crossbeam-channel = "0.5"
 futures = "0.3"
-<<<<<<< HEAD
-solana-banks-interface = { path = "../banks-interface", version = "=1.10.16" }
-solana-runtime = { path = "../runtime", version = "=1.10.16" }
-solana-sdk = { path = "../sdk", version = "=1.10.16" }
-solana-send-transaction-service = { path = "../send-transaction-service", version = "=1.10.16" }
-tarpc = { version = "0.27.2", features = ["full"] }
-=======
 solana-banks-interface = { path = "../banks-interface", version = "=1.11.0" }
 solana-runtime = { path = "../runtime", version = "=1.11.0" }
 solana-sdk = { path = "../sdk", version = "=1.11.0" }
 solana-send-transaction-service = { path = "../send-transaction-service", version = "=1.11.0" }
 tarpc = { version = "0.28.0", features = ["full"] }
->>>>>>> 3d01c5a8
 tokio = { version = "~1.14.1", features = ["full"] }
 tokio-serde = { version = "0.8", features = ["bincode"] }
 tokio-stream = "0.1"
