--- conflicted
+++ resolved
@@ -2449,24 +2449,9 @@
                     }
                     exit_signal.store(true, Ordering::Relaxed);
                     system_monitor_service.join().unwrap();
+                    bank_forks.write().unwrap().prepare_to_drop();
+                    drop::<BankForks>(Arc::into_inner(bank_forks).unwrap().into_inner().unwrap());
                 }
-<<<<<<< HEAD
-                exit_signal.store(true, Ordering::Relaxed);
-                system_monitor_service.join().unwrap();
-                bank_forks.write().unwrap().prepare_to_drop();
-                drop::<BankForks>(Arc::into_inner(bank_forks).unwrap().into_inner().unwrap());
-            }
-            ("graph", Some(arg_matches)) => {
-                let output_file = value_t_or_exit!(arg_matches, "graph_filename", String);
-                let graph_config = GraphConfig {
-                    include_all_votes: arg_matches.is_present("include_all_votes"),
-                    vote_account_mode: value_t_or_exit!(
-                        arg_matches,
-                        "vote_account_mode",
-                        GraphVoteAccountMode
-                    ),
-                };
-=======
                 ("graph", Some(arg_matches)) => {
                     let output_file = value_t_or_exit!(arg_matches, "graph_filename", String);
                     let graph_config = GraphConfig {
@@ -2477,7 +2462,6 @@
                             GraphVoteAccountMode
                         ),
                     };
->>>>>>> 744c2cbe
 
                     let process_options = ProcessOptions {
                         new_hard_forks: hardforks_of(arg_matches, "hard_forks"),
