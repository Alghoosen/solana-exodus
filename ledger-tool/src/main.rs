#![allow(clippy::arithmetic_side_effects)]
use {
    crate::{
        args::*,
        bigtable::*,
        blockstore::*,
        ledger_path::*,
        ledger_utils::*,
        output::{
            output_account, AccountsOutputConfig, AccountsOutputMode, AccountsOutputStreamer,
        },
        program::*,
    },
    clap::{
        crate_description, crate_name, value_t, value_t_or_exit, values_t_or_exit, App,
        AppSettings, Arg, ArgMatches, SubCommand,
    },
    dashmap::DashMap,
    log::*,
    serde::Serialize,
    solana_account_decoder::UiAccountEncoding,
    solana_accounts_db::{
        accounts_db::CalcAccountsHashDataSource, accounts_index::ScanConfig,
        hardened_unpack::MAX_GENESIS_ARCHIVE_UNPACKED_SIZE,
    },
    solana_clap_utils::{
        hidden_unless_forced,
        input_parsers::{cluster_type_of, pubkey_of, pubkeys_of},
        input_validators::{
            is_parsable, is_pow2, is_pubkey, is_pubkey_or_keypair, is_slot, is_valid_percentage,
            is_within_range, validate_maximum_full_snapshot_archives_to_retain,
            validate_maximum_incremental_snapshot_archives_to_retain,
        },
    },
    solana_cli_output::OutputFormat,
    solana_core::{
        system_monitor_service::{SystemMonitorService, SystemMonitorStatsReportConfig},
        validator::BlockVerificationMethod,
    },
    solana_cost_model::{cost_model::CostModel, cost_tracker::CostTracker},
    solana_ledger::{
        blockstore::{create_new_ledger, Blockstore},
        blockstore_options::{AccessType, LedgerColumnOptions},
        use_snapshot_archives_at_startup,
    },
    solana_measure::{measure, measure::Measure},
    solana_runtime::{
        bank::{bank_hash_details, Bank, RewardCalculationEvent},
        bank_forks::BankForks,
        snapshot_archive_info::SnapshotArchiveInfoGetter,
        snapshot_bank_utils,
        snapshot_minimizer::SnapshotMinimizer,
        snapshot_utils::{
            ArchiveFormat, SnapshotVersion, DEFAULT_ARCHIVE_COMPRESSION,
            SUPPORTED_ARCHIVE_COMPRESSION,
        },
    },
    solana_sdk::{
        account::{AccountSharedData, ReadableAccount, WritableAccount},
        account_utils::StateMut,
        clock::{Epoch, Slot},
        feature::{self, Feature},
        feature_set::{self, FeatureSet},
        genesis_config::ClusterType,
        inflation::Inflation,
        native_token::{lamports_to_sol, sol_to_lamports, Sol},
        pubkey::Pubkey,
        rent::Rent,
        shred_version::compute_shred_version,
        stake::{self, state::StakeStateV2},
        system_program,
        transaction::{MessageHash, SanitizedTransaction, SimpleAddressLoader},
    },
    solana_stake_program::stake_state::{self, PointValue},
    solana_unified_scheduler_pool::DefaultSchedulerPool,
    solana_vote_program::{
        self,
        vote_state::{self, VoteState},
    },
    std::{
        collections::{HashMap, HashSet},
        ffi::OsStr,
        fs::File,
        io::{self, Write},
        num::NonZeroUsize,
        path::{Path, PathBuf},
        process::{exit, Command, Stdio},
        str::FromStr,
        sync::{
            atomic::{AtomicBool, Ordering},
            Arc, RwLock,
        },
    },
};

mod args;
mod bigtable;
mod blockstore;
mod ledger_path;
mod ledger_utils;
mod output;
mod program;

fn parse_encoding_format(matches: &ArgMatches<'_>) -> UiAccountEncoding {
    match matches.value_of("encoding") {
        Some("jsonParsed") => UiAccountEncoding::JsonParsed,
        Some("base64") => UiAccountEncoding::Base64,
        Some("base64+zstd") => UiAccountEncoding::Base64Zstd,
        _ => UiAccountEncoding::Base64,
    }
}

fn render_dot(dot: String, output_file: &str, output_format: &str) -> io::Result<()> {
    let mut child = Command::new("dot")
        .arg(format!("-T{output_format}"))
        .arg(format!("-o{output_file}"))
        .stdin(Stdio::piped())
        .spawn()
        .map_err(|err| {
            eprintln!("Failed to spawn dot: {err:?}");
            err
        })?;

    let stdin = child.stdin.as_mut().unwrap();
    stdin.write_all(&dot.into_bytes())?;

    let status = child.wait_with_output()?.status;
    if !status.success() {
        return Err(io::Error::new(
            io::ErrorKind::Other,
            format!("dot failed with error {}", status.code().unwrap_or(-1)),
        ));
    }
    Ok(())
}

#[derive(Clone, Copy, Debug)]
enum GraphVoteAccountMode {
    Disabled,
    LastOnly,
    WithHistory,
}

impl GraphVoteAccountMode {
    const DISABLED: &'static str = "disabled";
    const LAST_ONLY: &'static str = "last-only";
    const WITH_HISTORY: &'static str = "with-history";
    const ALL_MODE_STRINGS: &'static [&'static str] =
        &[Self::DISABLED, Self::LAST_ONLY, Self::WITH_HISTORY];

    fn is_enabled(&self) -> bool {
        !matches!(self, Self::Disabled)
    }
}

impl AsRef<str> for GraphVoteAccountMode {
    fn as_ref(&self) -> &str {
        match self {
            Self::Disabled => Self::DISABLED,
            Self::LastOnly => Self::LAST_ONLY,
            Self::WithHistory => Self::WITH_HISTORY,
        }
    }
}

impl Default for GraphVoteAccountMode {
    fn default() -> Self {
        Self::Disabled
    }
}

struct GraphVoteAccountModeError(String);

impl FromStr for GraphVoteAccountMode {
    type Err = GraphVoteAccountModeError;
    fn from_str(s: &str) -> Result<Self, Self::Err> {
        match s {
            Self::DISABLED => Ok(Self::Disabled),
            Self::LAST_ONLY => Ok(Self::LastOnly),
            Self::WITH_HISTORY => Ok(Self::WithHistory),
            _ => Err(GraphVoteAccountModeError(s.to_string())),
        }
    }
}

struct GraphConfig {
    include_all_votes: bool,
    vote_account_mode: GraphVoteAccountMode,
}

#[allow(clippy::cognitive_complexity)]
fn graph_forks(bank_forks: &BankForks, config: &GraphConfig) -> String {
    let frozen_banks = bank_forks.frozen_banks();
    let mut fork_slots: HashSet<_> = frozen_banks.keys().cloned().collect();
    for (_, bank) in frozen_banks {
        for parent in bank.parents() {
            fork_slots.remove(&parent.slot());
        }
    }

    // Search all forks and collect the last vote made by each validator
    let mut last_votes = HashMap::new();
    let default_vote_state = VoteState::default();
    for fork_slot in &fork_slots {
        let bank = &bank_forks[*fork_slot];

        let total_stake = bank
            .vote_accounts()
            .iter()
            .map(|(_, (stake, _))| stake)
            .sum();
        for (stake, vote_account) in bank.vote_accounts().values() {
            let vote_state = vote_account.vote_state();
            let vote_state = vote_state.unwrap_or(&default_vote_state);
            if let Some(last_vote) = vote_state.votes.iter().last() {
                let entry = last_votes.entry(vote_state.node_pubkey).or_insert((
                    last_vote.slot(),
                    vote_state.clone(),
                    *stake,
                    total_stake,
                ));
                if entry.0 < last_vote.slot() {
                    *entry = (last_vote.slot(), vote_state.clone(), *stake, total_stake);
                }
            }
        }
    }

    // Figure the stake distribution at all the nodes containing the last vote from each
    // validator
    let mut slot_stake_and_vote_count = HashMap::new();
    for (last_vote_slot, _, stake, total_stake) in last_votes.values() {
        let entry = slot_stake_and_vote_count
            .entry(last_vote_slot)
            .or_insert((0, 0, *total_stake));
        entry.0 += 1;
        entry.1 += stake;
        assert_eq!(entry.2, *total_stake)
    }

    let mut dot = vec!["digraph {".to_string()];

    // Build a subgraph consisting of all banks and links to their parent banks
    dot.push("  subgraph cluster_banks {".to_string());
    dot.push("    style=invis".to_string());
    let mut styled_slots = HashSet::new();
    let mut all_votes: HashMap<Pubkey, HashMap<Slot, VoteState>> = HashMap::new();
    for fork_slot in &fork_slots {
        let mut bank = bank_forks[*fork_slot].clone();

        let mut first = true;
        loop {
            for (_, vote_account) in bank.vote_accounts().values() {
                let vote_state = vote_account.vote_state();
                let vote_state = vote_state.unwrap_or(&default_vote_state);
                if let Some(last_vote) = vote_state.votes.iter().last() {
                    let validator_votes = all_votes.entry(vote_state.node_pubkey).or_default();
                    validator_votes
                        .entry(last_vote.slot())
                        .or_insert_with(|| vote_state.clone());
                }
            }

            if !styled_slots.contains(&bank.slot()) {
                dot.push(format!(
                    r#"    "{}"[label="{} (epoch {})\nleader: {}{}{}",style="{}{}"];"#,
                    bank.slot(),
                    bank.slot(),
                    bank.epoch(),
                    bank.collector_id(),
                    if let Some(parent) = bank.parent() {
                        format!(
                            "\ntransactions: {}",
                            bank.transaction_count() - parent.transaction_count(),
                        )
                    } else {
                        "".to_string()
                    },
                    if let Some((votes, stake, total_stake)) =
                        slot_stake_and_vote_count.get(&bank.slot())
                    {
                        format!(
                            "\nvotes: {}, stake: {:.1} SOL ({:.1}%)",
                            votes,
                            lamports_to_sol(*stake),
                            *stake as f64 / *total_stake as f64 * 100.,
                        )
                    } else {
                        "".to_string()
                    },
                    if first { "filled," } else { "" },
                    ""
                ));
                styled_slots.insert(bank.slot());
            }
            first = false;

            match bank.parent() {
                None => {
                    if bank.slot() > 0 {
                        dot.push(format!(r#"    "{}" -> "..." [dir=back]"#, bank.slot(),));
                    }
                    break;
                }
                Some(parent) => {
                    let slot_distance = bank.slot() - parent.slot();
                    let penwidth = if bank.epoch() > parent.epoch() {
                        "5"
                    } else {
                        "1"
                    };
                    let link_label = if slot_distance > 1 {
                        format!("label=\"{} slots\",color=red", slot_distance - 1)
                    } else {
                        "color=blue".to_string()
                    };
                    dot.push(format!(
                        r#"    "{}" -> "{}"[{},dir=back,penwidth={}];"#,
                        bank.slot(),
                        parent.slot(),
                        link_label,
                        penwidth
                    ));

                    bank = parent.clone();
                }
            }
        }
    }
    dot.push("  }".to_string());

    // Strafe the banks with links from validators to the bank they last voted on,
    // while collecting information about the absent votes and stakes
    let mut absent_stake = 0;
    let mut absent_votes = 0;
    let mut lowest_last_vote_slot = std::u64::MAX;
    let mut lowest_total_stake = 0;
    for (node_pubkey, (last_vote_slot, vote_state, stake, total_stake)) in &last_votes {
        all_votes.entry(*node_pubkey).and_modify(|validator_votes| {
            validator_votes.remove(last_vote_slot);
        });

        let maybe_styled_last_vote_slot = styled_slots.get(last_vote_slot);
        if maybe_styled_last_vote_slot.is_none() {
            if *last_vote_slot < lowest_last_vote_slot {
                lowest_last_vote_slot = *last_vote_slot;
                lowest_total_stake = *total_stake;
            }
            absent_votes += 1;
            absent_stake += stake;
        };

        if config.vote_account_mode.is_enabled() {
            let vote_history =
                if matches!(config.vote_account_mode, GraphVoteAccountMode::WithHistory) {
                    format!(
                        "vote history:\n{}",
                        vote_state
                            .votes
                            .iter()
                            .map(|vote| format!(
                                "slot {} (conf={})",
                                vote.slot(),
                                vote.confirmation_count()
                            ))
                            .collect::<Vec<_>>()
                            .join("\n")
                    )
                } else {
                    format!(
                        "last vote slot: {}",
                        vote_state
                            .votes
                            .back()
                            .map(|vote| vote.slot().to_string())
                            .unwrap_or_else(|| "none".to_string())
                    )
                };
            dot.push(format!(
                r#"  "last vote {}"[shape=box,label="Latest validator vote: {}\nstake: {} SOL\nroot slot: {}\n{}"];"#,
                node_pubkey,
                node_pubkey,
                lamports_to_sol(*stake),
                vote_state.root_slot.unwrap_or(0),
                vote_history,
            ));

            dot.push(format!(
                r#"  "last vote {}" -> "{}" [style=dashed,label="latest vote"];"#,
                node_pubkey,
                if let Some(styled_last_vote_slot) = maybe_styled_last_vote_slot {
                    styled_last_vote_slot.to_string()
                } else {
                    "...".to_string()
                },
            ));
        }
    }

    // Annotate the final "..." node with absent vote and stake information
    if absent_votes > 0 {
        dot.push(format!(
            r#"    "..."[label="...\nvotes: {}, stake: {:.1} SOL {:.1}%"];"#,
            absent_votes,
            lamports_to_sol(absent_stake),
            absent_stake as f64 / lowest_total_stake as f64 * 100.,
        ));
    }

    // Add for vote information from all banks.
    if config.include_all_votes {
        for (node_pubkey, validator_votes) in &all_votes {
            for (vote_slot, vote_state) in validator_votes {
                dot.push(format!(
                    r#"  "{} vote {}"[shape=box,style=dotted,label="validator vote: {}\nroot slot: {}\nvote history:\n{}"];"#,
                    node_pubkey,
                    vote_slot,
                    node_pubkey,
                    vote_state.root_slot.unwrap_or(0),
                    vote_state
                        .votes
                        .iter()
                        .map(|vote| format!("slot {} (conf={})", vote.slot(), vote.confirmation_count()))
                        .collect::<Vec<_>>()
                        .join("\n")
                ));

                dot.push(format!(
                    r#"  "{} vote {}" -> "{}" [style=dotted,label="vote"];"#,
                    node_pubkey,
                    vote_slot,
                    if styled_slots.contains(vote_slot) {
                        vote_slot.to_string()
                    } else {
                        "...".to_string()
                    },
                ));
            }
        }
    }

    dot.push("}".to_string());
    dot.join("\n")
}

fn compute_slot_cost(blockstore: &Blockstore, slot: Slot) -> Result<(), String> {
    if blockstore.is_dead(slot) {
        return Err("Dead slot".to_string());
    }

    let (entries, _num_shreds, _is_full) = blockstore
        .get_slot_entries_with_shred_info(slot, 0, false)
        .map_err(|err| format!(" Slot: {slot}, Failed to load entries, err {err:?}"))?;

    let num_entries = entries.len();
    let mut num_transactions = 0;
    let mut num_programs = 0;

    let mut program_ids = HashMap::new();
    let mut cost_tracker = CostTracker::default();

    for entry in entries {
        num_transactions += entry.transactions.len();
        entry
            .transactions
            .into_iter()
            .filter_map(|transaction| {
                SanitizedTransaction::try_create(
                    transaction,
                    MessageHash::Compute,
                    None,
                    SimpleAddressLoader::Disabled,
                )
                .map_err(|err| {
                    warn!("Failed to compute cost of transaction: {:?}", err);
                })
                .ok()
            })
            .for_each(|transaction| {
                num_programs += transaction.message().instructions().len();

                let tx_cost = CostModel::calculate_cost(&transaction, &FeatureSet::all_enabled());
                let result = cost_tracker.try_add(&tx_cost);
                if result.is_err() {
                    println!(
                        "Slot: {slot}, CostModel rejected transaction {transaction:?}, reason \
                         {result:?}",
                    );
                }
                for (program_id, _instruction) in transaction.message().program_instructions_iter()
                {
                    *program_ids.entry(*program_id).or_insert(0) += 1;
                }
            });
    }

    println!(
        "Slot: {slot}, Entries: {num_entries}, Transactions: {num_transactions}, Programs \
         {num_programs}",
    );
    println!("  Programs: {program_ids:?}");

    Ok(())
}

/// Finds the accounts needed to replay slots `snapshot_slot` to `ending_slot`.
/// Removes all other accounts from accounts_db, and updates the accounts hash
/// and capitalization. This is used by the --minimize option in create-snapshot
/// Returns true if the minimized snapshot may be incomplete.
fn minimize_bank_for_snapshot(
    blockstore: &Blockstore,
    bank: &Bank,
    snapshot_slot: Slot,
    ending_slot: Slot,
) -> bool {
    let ((transaction_account_set, possibly_incomplete), transaction_accounts_measure) = measure!(
        blockstore.get_accounts_used_in_range(bank, snapshot_slot, ending_slot),
        "get transaction accounts"
    );
    let total_accounts_len = transaction_account_set.len();
    info!("Added {total_accounts_len} accounts from transactions. {transaction_accounts_measure}");

    SnapshotMinimizer::minimize(bank, snapshot_slot, ending_slot, transaction_account_set);
    possibly_incomplete
}

fn assert_capitalization(bank: &Bank) {
    let debug_verify = true;
    assert!(bank.calculate_and_verify_capitalization(debug_verify));
}

#[cfg(not(target_env = "msvc"))]
use jemallocator::Jemalloc;

#[cfg(not(target_env = "msvc"))]
#[global_allocator]
static GLOBAL: Jemalloc = Jemalloc;

#[allow(clippy::cognitive_complexity)]
fn main() {
    // Ignore SIGUSR1 to prevent long-running calls being killed by logrotate
    // in warehouse deployments
    #[cfg(unix)]
    {
        // `register()` is unsafe because the action is called in a signal handler
        // with the usual caveats. So long as this action body stays empty, we'll
        // be fine
        unsafe { signal_hook::low_level::register(signal_hook::consts::SIGUSR1, || {}) }.unwrap();
    }

    // Use std::usize::MAX for DEFAULT_MAX_*_SNAPSHOTS_TO_RETAIN such that
    // ledger-tool commands won't accidentally remove any snapshots by default
    const DEFAULT_MAX_FULL_SNAPSHOT_ARCHIVES_TO_RETAIN: usize = std::usize::MAX;
    const DEFAULT_MAX_INCREMENTAL_SNAPSHOT_ARCHIVES_TO_RETAIN: usize = std::usize::MAX;

    solana_logger::setup_with_default("solana=info");

    let no_snapshot_arg = Arg::with_name("no_snapshot")
        .long("no-snapshot")
        .takes_value(false)
        .help("Do not start from a local snapshot if present");
    let accounts_index_bins = Arg::with_name("accounts_index_bins")
        .long("accounts-index-bins")
        .value_name("BINS")
        .validator(is_pow2)
        .takes_value(true)
        .help("Number of bins to divide the accounts index into");
    let accounts_index_limit = Arg::with_name("accounts_index_memory_limit_mb")
        .long("accounts-index-memory-limit-mb")
        .value_name("MEGABYTES")
        .validator(is_parsable::<usize>)
        .takes_value(true)
        .help(
            "How much memory the accounts index can consume. If this is exceeded, some account \
             index entries will be stored on disk.",
        );
    let disable_disk_index = Arg::with_name("disable_accounts_disk_index")
        .long("disable-accounts-disk-index")
        .help(
            "Disable the disk-based accounts index. It is enabled by default. The entire accounts \
             index will be kept in memory.",
        )
        .conflicts_with("accounts_index_memory_limit_mb");
    let accountsdb_skip_shrink = Arg::with_name("accounts_db_skip_shrink")
        .long("accounts-db-skip-shrink")
        .help(
            "Enables faster starting of ledger-tool by skipping shrink. This option is for use \
             during testing.",
        );
    let accountsdb_verify_refcounts = Arg::with_name("accounts_db_verify_refcounts")
        .long("accounts-db-verify-refcounts")
        .help(
            "Debug option to scan all AppendVecs and verify account index refcounts prior to clean",
        )
        .hidden(hidden_unless_forced());
    let accounts_db_test_skip_rewrites_but_include_in_bank_hash =
        Arg::with_name("accounts_db_test_skip_rewrites")
            .long("accounts-db-test-skip-rewrites")
            .help(
                "Debug option to skip rewrites for rent-exempt accounts but still add them in \
                 bank delta hash calculation",
            )
            .hidden(hidden_unless_forced());
    let account_paths_arg = Arg::with_name("account_paths")
        .long("accounts")
        .value_name("PATHS")
        .takes_value(true)
        .help(
            "Persistent accounts location. \
            May be specified multiple times. \
            [default: <LEDGER>/accounts]",
        );
    let accounts_hash_cache_path_arg = Arg::with_name("accounts_hash_cache_path")
        .long("accounts-hash-cache-path")
        .value_name("PATH")
        .takes_value(true)
        .help("Use PATH as accounts hash cache location [default: <LEDGER>/accounts_hash_cache]");
    let accounts_index_path_arg = Arg::with_name("accounts_index_path")
        .long("accounts-index-path")
        .value_name("PATH")
        .takes_value(true)
        .multiple(true)
        .help(
            "Persistent accounts-index location. \
            May be specified multiple times. \
            [default: <LEDGER>/accounts_index]",
        );
    let accounts_db_test_hash_calculation_arg = Arg::with_name("accounts_db_test_hash_calculation")
        .long("accounts-db-test-hash-calculation")
        .help("Enable hash calculation test");
    let halt_at_slot_arg = Arg::with_name("halt_at_slot")
        .long("halt-at-slot")
        .value_name("SLOT")
        .validator(is_slot)
        .takes_value(true)
        .help("Halt processing at the given slot");
    let os_memory_stats_reporting_arg = Arg::with_name("os_memory_stats_reporting")
        .long("os-memory-stats-reporting")
        .help("Enable reporting of OS memory statistics.");
    let accounts_db_skip_initial_hash_calc_arg =
        Arg::with_name("accounts_db_skip_initial_hash_calculation")
            .long("accounts-db-skip-initial-hash-calculation")
            .help("Do not verify accounts hash at startup.")
            .hidden(hidden_unless_forced());
    let ancient_append_vecs = Arg::with_name("accounts_db_ancient_append_vecs")
        .long("accounts-db-ancient-append-vecs")
        .value_name("SLOT-OFFSET")
        .validator(is_parsable::<i64>)
        .takes_value(true)
        .help(
            "AppendVecs that are older than (slots_per_epoch - SLOT-OFFSET) are squashed together.",
        )
        .hidden(hidden_unless_forced());
    let halt_at_slot_store_hash_raw_data = Arg::with_name("halt_at_slot_store_hash_raw_data")
        .long("halt-at-slot-store-hash-raw-data")
        .help(
            "After halting at slot, run an accounts hash calculation and store the raw hash data \
             for debugging.",
        )
        .hidden(hidden_unless_forced());
    let verify_index_arg = Arg::with_name("verify_accounts_index")
        .long("verify-accounts-index")
        .takes_value(false)
        .help("For debugging and tests on accounts index.");
    let limit_load_slot_count_from_snapshot_arg =
        Arg::with_name("limit_load_slot_count_from_snapshot")
            .long("limit-load-slot-count-from-snapshot")
            .value_name("SLOT")
            .validator(is_slot)
            .takes_value(true)
            .help(
                "For debugging and profiling with large snapshots, artificially limit how many \
                 slots are loaded from a snapshot.",
            );
    let hard_forks_arg = Arg::with_name("hard_forks")
        .long("hard-fork")
        .value_name("SLOT")
        .validator(is_slot)
        .multiple(true)
        .takes_value(true)
        .help("Add a hard fork at this slot");
    let allow_dead_slots_arg = Arg::with_name("allow_dead_slots")
        .long("allow-dead-slots")
        .takes_value(false)
        .help("Output dead slots as well");
    let default_genesis_archive_unpacked_size = MAX_GENESIS_ARCHIVE_UNPACKED_SIZE.to_string();
    let max_genesis_archive_unpacked_size_arg = Arg::with_name("max_genesis_archive_unpacked_size")
        .long("max-genesis-archive-unpacked-size")
        .value_name("NUMBER")
        .takes_value(true)
        .default_value(&default_genesis_archive_unpacked_size)
        .help("maximum total uncompressed size of unpacked genesis archive");
    let hashes_per_tick = Arg::with_name("hashes_per_tick")
        .long("hashes-per-tick")
        .value_name("NUM_HASHES|\"sleep\"")
        .takes_value(true)
        .help(
            "How many PoH hashes to roll before emitting the next tick. If \"sleep\", for \
             development sleep for the target tick duration instead of hashing",
        );
    let snapshot_version_arg = Arg::with_name("snapshot_version")
        .long("snapshot-version")
        .value_name("SNAPSHOT_VERSION")
        .validator(is_parsable::<SnapshotVersion>)
        .takes_value(true)
        .default_value(SnapshotVersion::default().into())
        .help("Output snapshot version");
    let debug_key_arg = Arg::with_name("debug_key")
        .long("debug-key")
        .validator(is_pubkey)
        .value_name("ADDRESS")
        .multiple(true)
        .takes_value(true)
        .help("Log when transactions are processed that reference the given key(s).");
    let use_snapshot_archives_at_startup =
        Arg::with_name(use_snapshot_archives_at_startup::cli::NAME)
            .long(use_snapshot_archives_at_startup::cli::LONG_ARG)
            .takes_value(true)
            .possible_values(use_snapshot_archives_at_startup::cli::POSSIBLE_VALUES)
            .default_value(use_snapshot_archives_at_startup::cli::default_value_for_ledger_tool())
            .help(use_snapshot_archives_at_startup::cli::HELP)
            .long_help(use_snapshot_archives_at_startup::cli::LONG_HELP);

    let default_max_full_snapshot_archives_to_retain =
        &DEFAULT_MAX_FULL_SNAPSHOT_ARCHIVES_TO_RETAIN.to_string();
    let maximum_full_snapshot_archives_to_retain =
        Arg::with_name("maximum_full_snapshots_to_retain")
            .long("maximum-full-snapshots-to-retain")
            .alias("maximum-snapshots-to-retain")
            .value_name("NUMBER")
            .takes_value(true)
            .default_value(default_max_full_snapshot_archives_to_retain)
            .validator(validate_maximum_full_snapshot_archives_to_retain)
            .help(
                "The maximum number of full snapshot archives to hold on to when purging older \
                 snapshots.",
            );

    let default_max_incremental_snapshot_archives_to_retain =
        &DEFAULT_MAX_INCREMENTAL_SNAPSHOT_ARCHIVES_TO_RETAIN.to_string();
    let maximum_incremental_snapshot_archives_to_retain =
        Arg::with_name("maximum_incremental_snapshots_to_retain")
            .long("maximum-incremental-snapshots-to-retain")
            .value_name("NUMBER")
            .takes_value(true)
            .default_value(default_max_incremental_snapshot_archives_to_retain)
            .validator(validate_maximum_incremental_snapshot_archives_to_retain)
            .help(
                "The maximum number of incremental snapshot archives to hold on to when purging \
                 older snapshots.",
            );

    let geyser_plugin_args = Arg::with_name("geyser_plugin_config")
        .long("geyser-plugin-config")
        .value_name("FILE")
        .takes_value(true)
        .multiple(true)
        .help("Specify the configuration file for the Geyser plugin.");

    let accounts_data_encoding_arg = Arg::with_name("encoding")
        .long("encoding")
        .takes_value(true)
        .possible_values(&["base64", "base64+zstd", "jsonParsed"])
        .default_value("base64")
        .help("Print account data in specified format when printing account contents.");

    let rent = Rent::default();
    let default_bootstrap_validator_lamports = &sol_to_lamports(500.0)
        .max(VoteState::get_rent_exempt_reserve(&rent))
        .to_string();
    let default_bootstrap_validator_stake_lamports = &sol_to_lamports(0.5)
        .max(rent.minimum_balance(StakeStateV2::size_of()))
        .to_string();
    let default_graph_vote_account_mode = GraphVoteAccountMode::default();

    let mut measure_total_execution_time = Measure::start("ledger tool");

    let matches = App::new(crate_name!())
        .about(crate_description!())
        .version(solana_version::version!())
        .setting(AppSettings::InferSubcommands)
        .setting(AppSettings::SubcommandRequiredElseHelp)
        .setting(AppSettings::VersionlessSubcommands)
        .arg(
            Arg::with_name("ledger_path")
                .short("l")
                .long("ledger")
                .value_name("DIR")
                .takes_value(true)
                .global(true)
                .default_value("ledger")
                .help("Use DIR as ledger location"),
        )
        .arg(
            Arg::with_name("wal_recovery_mode")
                .long("wal-recovery-mode")
                .value_name("MODE")
                .takes_value(true)
                .global(true)
                .possible_values(&[
                    "tolerate_corrupted_tail_records",
                    "absolute_consistency",
                    "point_in_time",
                    "skip_any_corrupted_record",
                ])
                .help("Mode to recovery the ledger db write ahead log"),
        )
        .arg(
            Arg::with_name("force_update_to_open")
                .long("force-update-to-open")
                .takes_value(false)
                .global(true)
                .help(
                    "Allow commands that would otherwise not alter the blockstore to make \
                     necessary updates in order to open it",
                ),
        )
        .arg(
            Arg::with_name("ignore_ulimit_nofile_error")
                .long("ignore-ulimit-nofile-error")
                .takes_value(false)
                .global(true)
                .help(
                    "Allow opening the blockstore to succeed even if the desired open file \
                     descriptor limit cannot be configured. Use with caution as some commands may \
                     run fine with a reduced file descriptor limit while others will not",
                ),
        )
        .arg(
            Arg::with_name("snapshots")
                .long("snapshots")
                .alias("snapshot-archive-path")
                .value_name("DIR")
                .takes_value(true)
                .global(true)
                .help("Use DIR for snapshot location [default: --ledger value]"),
        )
        .arg(
            Arg::with_name("incremental_snapshot_archive_path")
                .long("incremental-snapshot-archive-path")
                .value_name("DIR")
                .takes_value(true)
                .global(true)
                .help("Use DIR for separate incremental snapshot location"),
        )
        .arg(
            Arg::with_name("block_verification_method")
                .long("block-verification-method")
                .value_name("METHOD")
                .takes_value(true)
                .possible_values(BlockVerificationMethod::cli_names())
                .global(true)
                .hidden(hidden_unless_forced())
                .help(BlockVerificationMethod::cli_message()),
        )
        .arg(
            Arg::with_name("unified_scheduler_handler_threads")
                .long("unified-scheduler-handler-threads")
<<<<<<< HEAD
                .value_name("THREADS")
                .takes_value(true)
                .global(true)
                .hidden(hidden_unless_forced())
                .validator(|s| is_within_range(s, 1..))
=======
                .value_name("COUNT")
                .takes_value(true)
                .validator(|s| is_within_range(s, 1..))
                .global(true)
                .hidden(hidden_unless_forced())
>>>>>>> 07955e79
                .help(DefaultSchedulerPool::cli_message()),
        )
        .arg(
            Arg::with_name("output_format")
                .long("output")
                .value_name("FORMAT")
                .global(true)
                .takes_value(true)
                .possible_values(&["json", "json-compact"])
                .help(
                    "Return information in specified output format, currently only available for \
                     bigtable and program subcommands",
                ),
        )
        .arg(
            Arg::with_name("verbose")
                .short("v")
                .long("verbose")
                .global(true)
                .multiple(true)
                .takes_value(false)
                .help("Show additional information where supported"),
        )
        .bigtable_subcommand()
        .blockstore_subcommand()
        // All of the blockstore commands are added under the blockstore command.
        // For the sake of legacy support, also directly add the blockstore commands here so that
        // these subcommands can continue to be called from the top level of the binary.
        .subcommands(blockstore_subcommands(true))
        .subcommand(
            SubCommand::with_name("genesis")
                .about("Prints the ledger's genesis config")
                .arg(&max_genesis_archive_unpacked_size_arg)
                .arg(
                    Arg::with_name("accounts")
                        .long("accounts")
                        .takes_value(false)
                        .help("Print the ledger's genesis accounts"),
                )
                .arg(
                    Arg::with_name("no_account_data")
                        .long("no-account-data")
                        .takes_value(false)
                        .requires("accounts")
                        .help("Do not print account data when printing account contents."),
                )
                .arg(&accounts_data_encoding_arg),
        )
        .subcommand(
            SubCommand::with_name("genesis-hash")
                .about("Prints the ledger's genesis hash")
                .arg(&max_genesis_archive_unpacked_size_arg),
        )
        .subcommand(
            SubCommand::with_name("modify-genesis")
                .about("Modifies genesis parameters")
                .arg(&max_genesis_archive_unpacked_size_arg)
                .arg(&hashes_per_tick)
                .arg(
                    Arg::with_name("cluster_type")
                        .long("cluster-type")
                        .possible_values(&ClusterType::STRINGS)
                        .takes_value(true)
                        .help("Selects the features that will be enabled for the cluster"),
                )
                .arg(
                    Arg::with_name("output_directory")
                        .index(1)
                        .value_name("DIR")
                        .takes_value(true)
                        .help("Output directory for the modified genesis config"),
                ),
        )
        .subcommand(
            SubCommand::with_name("shred-version")
                .about("Prints the ledger's shred hash")
                .arg(&hard_forks_arg)
                .arg(&max_genesis_archive_unpacked_size_arg)
                .arg(&accounts_index_bins)
                .arg(&accounts_index_limit)
                .arg(&disable_disk_index)
                .arg(&accountsdb_verify_refcounts)
                .arg(&accounts_db_skip_initial_hash_calc_arg)
                .arg(&accounts_db_test_skip_rewrites_but_include_in_bank_hash)
                .arg(&use_snapshot_archives_at_startup),
        )
        .subcommand(
            SubCommand::with_name("bank-hash")
                .about("Prints the hash of the working bank after reading the ledger")
                .arg(&max_genesis_archive_unpacked_size_arg)
                .arg(&halt_at_slot_arg)
                .arg(&accounts_index_bins)
                .arg(&accounts_index_limit)
                .arg(&disable_disk_index)
                .arg(&accountsdb_verify_refcounts)
                .arg(&accounts_db_skip_initial_hash_calc_arg)
                .arg(&accounts_db_test_skip_rewrites_but_include_in_bank_hash)
                .arg(&use_snapshot_archives_at_startup),
        )
        .subcommand(
            SubCommand::with_name("verify")
                .about("Verify the ledger")
                .arg(&no_snapshot_arg)
                .arg(&account_paths_arg)
                .arg(&accounts_hash_cache_path_arg)
                .arg(&accounts_index_path_arg)
                .arg(&halt_at_slot_arg)
                .arg(&limit_load_slot_count_from_snapshot_arg)
                .arg(&accounts_index_bins)
                .arg(&accounts_index_limit)
                .arg(&disable_disk_index)
                .arg(&accountsdb_skip_shrink)
                .arg(&accountsdb_verify_refcounts)
                .arg(&accounts_db_test_skip_rewrites_but_include_in_bank_hash)
                .arg(&verify_index_arg)
                .arg(&accounts_db_skip_initial_hash_calc_arg)
                .arg(&ancient_append_vecs)
                .arg(&halt_at_slot_store_hash_raw_data)
                .arg(&hard_forks_arg)
                .arg(&accounts_db_test_hash_calculation_arg)
                .arg(&os_memory_stats_reporting_arg)
                .arg(&allow_dead_slots_arg)
                .arg(&max_genesis_archive_unpacked_size_arg)
                .arg(&debug_key_arg)
                .arg(&geyser_plugin_args)
                .arg(&use_snapshot_archives_at_startup)
                .arg(
                    Arg::with_name("skip_poh_verify")
                        .long("skip-poh-verify")
                        .takes_value(false)
                        .help(
                            "Deprecated, please use --skip-verification. Skip ledger PoH and \
                             transaction verification.",
                        ),
                )
                .arg(
                    Arg::with_name("skip_verification")
                        .long("skip-verification")
                        .takes_value(false)
                        .help("Skip ledger PoH and transaction verification."),
                )
                .arg(
                    Arg::with_name("enable_rpc_transaction_history")
                        .long("enable-rpc-transaction-history")
                        .takes_value(false)
                        .help("Store transaction info for processed slots into local ledger"),
                )
                .arg(
                    Arg::with_name("run_final_hash_calc")
                        .long("run-final-accounts-hash-calculation")
                        .takes_value(false)
                        .help(
                            "After 'verify' completes, run a final accounts hash calculation. \
                             Final hash calculation could race with accounts background service \
                             tasks and assert.",
                        ),
                )
                .arg(
                    Arg::with_name("partitioned_epoch_rewards_compare_calculation")
                        .long("partitioned-epoch-rewards-compare-calculation")
                        .takes_value(false)
                        .help(
                            "Do normal epoch rewards distribution, but also calculate rewards \
                             using the partitioned rewards code path and compare the resulting \
                             vote and stake accounts",
                        )
                        .hidden(hidden_unless_forced()),
                )
                .arg(
                    Arg::with_name("partitioned_epoch_rewards_force_enable_single_slot")
                        .long("partitioned-epoch-rewards-force-enable-single-slot")
                        .takes_value(false)
                        .help(
                            "Force the partitioned rewards distribution, but distribute all \
                             rewards in the first slot in the epoch. This should match consensus \
                             with the normal rewards distribution.",
                        )
                        .conflicts_with("partitioned_epoch_rewards_compare_calculation")
                        .hidden(hidden_unless_forced()),
                )
                .arg(
                    Arg::with_name("print_accounts_stats")
                        .long("print-accounts-stats")
                        .takes_value(false)
                        .help(
                            "After verifying the ledger, print some information about the account \
                             stores",
                        ),
                )
                .arg(
                    Arg::with_name("write_bank_file")
                        .long("write-bank-file")
                        .takes_value(false)
                        .help(
                            "After verifying the ledger, write a file that contains the \
                             information that went into computing the completed bank's bank hash. \
                             The file will be written within <LEDGER_DIR>/bank_hash_details/",
                        ),
                ),
        )
        .subcommand(
            SubCommand::with_name("graph")
                .about("Create a Graphviz rendering of the ledger")
                .arg(&no_snapshot_arg)
                .arg(&account_paths_arg)
                .arg(&accounts_hash_cache_path_arg)
                .arg(&accounts_index_bins)
                .arg(&accounts_index_limit)
                .arg(&disable_disk_index)
                .arg(&accountsdb_verify_refcounts)
                .arg(&accounts_db_test_skip_rewrites_but_include_in_bank_hash)
                .arg(&accounts_db_skip_initial_hash_calc_arg)
                .arg(&halt_at_slot_arg)
                .arg(&hard_forks_arg)
                .arg(&max_genesis_archive_unpacked_size_arg)
                .arg(&use_snapshot_archives_at_startup)
                .arg(
                    Arg::with_name("include_all_votes")
                        .long("include-all-votes")
                        .help("Include all votes in the graph"),
                )
                .arg(
                    Arg::with_name("graph_filename")
                        .index(1)
                        .value_name("FILENAME")
                        .takes_value(true)
                        .help("Output file"),
                )
                .arg(
                    Arg::with_name("vote_account_mode")
                        .long("vote-account-mode")
                        .takes_value(true)
                        .value_name("MODE")
                        .default_value(default_graph_vote_account_mode.as_ref())
                        .possible_values(GraphVoteAccountMode::ALL_MODE_STRINGS)
                        .help(
                            "Specify if and how to graph vote accounts. Enabling will incur \
                             significant rendering overhead, especially `with-history`",
                        ),
                ),
        )
        .subcommand(
            SubCommand::with_name("create-snapshot")
                .about("Create a new ledger snapshot")
                .arg(&no_snapshot_arg)
                .arg(&account_paths_arg)
                .arg(&accounts_hash_cache_path_arg)
                .arg(&accounts_index_bins)
                .arg(&accounts_index_limit)
                .arg(&disable_disk_index)
                .arg(&accountsdb_verify_refcounts)
                .arg(&accounts_db_test_skip_rewrites_but_include_in_bank_hash)
                .arg(&accounts_db_skip_initial_hash_calc_arg)
                .arg(&accountsdb_skip_shrink)
                .arg(&ancient_append_vecs)
                .arg(&hard_forks_arg)
                .arg(&max_genesis_archive_unpacked_size_arg)
                .arg(&snapshot_version_arg)
                .arg(&maximum_full_snapshot_archives_to_retain)
                .arg(&maximum_incremental_snapshot_archives_to_retain)
                .arg(&geyser_plugin_args)
                .arg(&use_snapshot_archives_at_startup)
                .arg(
                    Arg::with_name("snapshot_slot")
                        .index(1)
                        .value_name("SLOT")
                        .validator(|value| {
                            if value.parse::<Slot>().is_ok() || value == "ROOT" {
                                Ok(())
                            } else {
                                Err(format!(
                                    "Unable to parse as a number or the keyword ROOT, provided: \
                                     {value}"
                                ))
                            }
                        })
                        .takes_value(true)
                        .help(
                            "Slot at which to create the snapshot; accepts keyword ROOT for the \
                             highest root",
                        ),
                )
                .arg(
                    Arg::with_name("output_directory")
                        .index(2)
                        .value_name("DIR")
                        .takes_value(true)
                        .help(
                            "Output directory for the snapshot \
                            [default: --snapshot-archive-path if present else --ledger directory]",
                        ),
                )
                .arg(
                    Arg::with_name("warp_slot")
                        .required(false)
                        .long("warp-slot")
                        .takes_value(true)
                        .value_name("WARP_SLOT")
                        .validator(is_slot)
                        .help(
                            "After loading the snapshot slot warp the ledger to WARP_SLOT, which \
                             could be a slot in a galaxy far far away",
                        ),
                )
                .arg(
                    Arg::with_name("faucet_lamports")
                        .short("t")
                        .long("faucet-lamports")
                        .value_name("LAMPORTS")
                        .takes_value(true)
                        .requires("faucet_pubkey")
                        .help("Number of lamports to assign to the faucet"),
                )
                .arg(
                    Arg::with_name("faucet_pubkey")
                        .short("m")
                        .long("faucet-pubkey")
                        .value_name("PUBKEY")
                        .takes_value(true)
                        .validator(is_pubkey_or_keypair)
                        .requires("faucet_lamports")
                        .help("Path to file containing the faucet's pubkey"),
                )
                .arg(
                    Arg::with_name("bootstrap_validator")
                        .short("b")
                        .long("bootstrap-validator")
                        .value_name("IDENTITY_PUBKEY VOTE_PUBKEY STAKE_PUBKEY")
                        .takes_value(true)
                        .validator(is_pubkey_or_keypair)
                        .number_of_values(3)
                        .multiple(true)
                        .help("The bootstrap validator's identity, vote and stake pubkeys"),
                )
                .arg(
                    Arg::with_name("bootstrap_stake_authorized_pubkey")
                        .long("bootstrap-stake-authorized-pubkey")
                        .value_name("BOOTSTRAP STAKE AUTHORIZED PUBKEY")
                        .takes_value(true)
                        .validator(is_pubkey_or_keypair)
                        .help(
                            "Path to file containing the pubkey authorized to manage the \
                             bootstrap validator's stake
                             [default: --bootstrap-validator IDENTITY_PUBKEY]",
                        ),
                )
                .arg(
                    Arg::with_name("bootstrap_validator_lamports")
                        .long("bootstrap-validator-lamports")
                        .value_name("LAMPORTS")
                        .takes_value(true)
                        .default_value(default_bootstrap_validator_lamports)
                        .help("Number of lamports to assign to the bootstrap validator"),
                )
                .arg(
                    Arg::with_name("bootstrap_validator_stake_lamports")
                        .long("bootstrap-validator-stake-lamports")
                        .value_name("LAMPORTS")
                        .takes_value(true)
                        .default_value(default_bootstrap_validator_stake_lamports)
                        .help(
                            "Number of lamports to assign to the bootstrap validator's stake \
                             account",
                        ),
                )
                .arg(
                    Arg::with_name("rent_burn_percentage")
                        .long("rent-burn-percentage")
                        .value_name("NUMBER")
                        .takes_value(true)
                        .help("Adjust percentage of collected rent to burn")
                        .validator(is_valid_percentage),
                )
                .arg(&hashes_per_tick)
                .arg(
                    Arg::with_name("accounts_to_remove")
                        .required(false)
                        .long("remove-account")
                        .takes_value(true)
                        .value_name("PUBKEY")
                        .validator(is_pubkey)
                        .multiple(true)
                        .help("List of accounts to remove while creating the snapshot"),
                )
                .arg(
                    Arg::with_name("feature_gates_to_deactivate")
                        .required(false)
                        .long("deactivate-feature-gate")
                        .takes_value(true)
                        .value_name("PUBKEY")
                        .validator(is_pubkey)
                        .multiple(true)
                        .help("List of feature gates to deactivate while creating the snapshot"),
                )
                .arg(
                    Arg::with_name("vote_accounts_to_destake")
                        .required(false)
                        .long("destake-vote-account")
                        .takes_value(true)
                        .value_name("PUBKEY")
                        .validator(is_pubkey)
                        .multiple(true)
                        .help("List of validator vote accounts to destake"),
                )
                .arg(
                    Arg::with_name("remove_stake_accounts")
                        .required(false)
                        .long("remove-stake-accounts")
                        .takes_value(false)
                        .help("Remove all existing stake accounts from the new snapshot"),
                )
                .arg(
                    Arg::with_name("incremental")
                        .long("incremental")
                        .takes_value(false)
                        .help(
                            "Create an incremental snapshot instead of a full snapshot. This \
                             requires that the ledger is loaded from a full snapshot, which will \
                             be used as the base for the incremental snapshot.",
                        )
                        .conflicts_with("no_snapshot"),
                )
                .arg(
                    Arg::with_name("minimized")
                        .long("minimized")
                        .takes_value(false)
                        .help(
                            "Create a minimized snapshot instead of a full snapshot. This \
                             snapshot will only include information needed to replay the ledger \
                             from the snapshot slot to the ending slot.",
                        )
                        .conflicts_with("incremental")
                        .requires("ending_slot"),
                )
                .arg(
                    Arg::with_name("ending_slot")
                        .long("ending-slot")
                        .takes_value(true)
                        .value_name("ENDING_SLOT")
                        .help("Ending slot for minimized snapshot creation"),
                )
                .arg(
                    Arg::with_name("snapshot_archive_format")
                        .long("snapshot-archive-format")
                        .possible_values(SUPPORTED_ARCHIVE_COMPRESSION)
                        .default_value(DEFAULT_ARCHIVE_COMPRESSION)
                        .value_name("ARCHIVE_TYPE")
                        .takes_value(true)
                        .help("Snapshot archive format to use.")
                        .conflicts_with("no_snapshot"),
                )
                .arg(
                    Arg::with_name("enable_capitalization_change")
                        .long("enable-capitalization-change")
                        .takes_value(false)
                        .help("If snapshot creation should succeed with a capitalization delta."),
                ),
        )
        .subcommand(
            SubCommand::with_name("accounts")
                .about("Print account stats and contents after processing the ledger")
                .arg(&no_snapshot_arg)
                .arg(&account_paths_arg)
                .arg(&accounts_hash_cache_path_arg)
                .arg(&accounts_index_bins)
                .arg(&accounts_index_limit)
                .arg(&disable_disk_index)
                .arg(&accountsdb_verify_refcounts)
                .arg(&accounts_db_test_skip_rewrites_but_include_in_bank_hash)
                .arg(&accounts_db_skip_initial_hash_calc_arg)
                .arg(&halt_at_slot_arg)
                .arg(&hard_forks_arg)
                .arg(&geyser_plugin_args)
                .arg(&accounts_data_encoding_arg)
                .arg(&use_snapshot_archives_at_startup)
                .arg(&max_genesis_archive_unpacked_size_arg)
                .arg(
                    Arg::with_name("include_sysvars")
                        .long("include-sysvars")
                        .takes_value(false)
                        .help("Include sysvars too"),
                )
                .arg(
                    Arg::with_name("no_account_contents")
                        .long("no-account-contents")
                        .takes_value(false)
                        .help(
                            "Do not print contents of each account, which is very slow with lots \
                             of accounts.",
                        ),
                )
                .arg(
                    Arg::with_name("no_account_data")
                        .long("no-account-data")
                        .takes_value(false)
                        .help("Do not print account data when printing account contents."),
                )
                .arg(
                    Arg::with_name("account")
                        .long("account")
                        .takes_value(true)
                        .value_name("PUBKEY")
                        .validator(is_pubkey)
                        .multiple(true)
                        .help(
                            "Limit output to accounts corresponding to the specified pubkey(s), \
                            may be specified multiple times",
                        ),
                )
                .arg(
                    Arg::with_name("program_accounts")
                        .long("program-accounts")
                        .takes_value(true)
                        .value_name("PUBKEY")
                        .validator(is_pubkey)
                        .conflicts_with("account")
                        .help("Limit output to accounts owned by the provided program pubkey"),
                ),
        )
        .subcommand(
            SubCommand::with_name("capitalization")
                .about("Print capitalization (aka, total supply) while checksumming it")
                .arg(&no_snapshot_arg)
                .arg(&account_paths_arg)
                .arg(&accounts_hash_cache_path_arg)
                .arg(&accounts_index_bins)
                .arg(&accounts_index_limit)
                .arg(&disable_disk_index)
                .arg(&accountsdb_verify_refcounts)
                .arg(&accounts_db_test_skip_rewrites_but_include_in_bank_hash)
                .arg(&accounts_db_skip_initial_hash_calc_arg)
                .arg(&halt_at_slot_arg)
                .arg(&hard_forks_arg)
                .arg(&max_genesis_archive_unpacked_size_arg)
                .arg(&geyser_plugin_args)
                .arg(&use_snapshot_archives_at_startup)
                .arg(
                    Arg::with_name("warp_epoch")
                        .required(false)
                        .long("warp-epoch")
                        .takes_value(true)
                        .value_name("WARP_EPOCH")
                        .help(
                            "After loading the snapshot warp the ledger to WARP_EPOCH, which \
                             could be an epoch in a galaxy far far away",
                        ),
                )
                .arg(
                    Arg::with_name("inflation")
                        .required(false)
                        .long("inflation")
                        .takes_value(true)
                        .possible_values(&["pico", "full", "none"])
                        .help("Overwrite inflation when warping"),
                )
                .arg(
                    Arg::with_name("enable_credits_auto_rewind")
                        .required(false)
                        .long("enable-credits-auto-rewind")
                        .takes_value(false)
                        .help("Enable credits auto rewind"),
                )
                .arg(
                    Arg::with_name("recalculate_capitalization")
                        .required(false)
                        .long("recalculate-capitalization")
                        .takes_value(false)
                        .help(
                            "Recalculate capitalization before warping; circumvents bank's \
                             out-of-sync capitalization",
                        ),
                )
                .arg(
                    Arg::with_name("csv_filename")
                        .long("csv-filename")
                        .value_name("FILENAME")
                        .takes_value(true)
                        .help("Output file in the csv format"),
                ),
        )
        .subcommand(
            SubCommand::with_name("compute-slot-cost")
                .about(
                    "runs cost_model over the block at the given slots, computes how expensive a \
                     block was based on cost_model",
                )
                .arg(
                    Arg::with_name("slots")
                        .index(1)
                        .value_name("SLOTS")
                        .validator(is_slot)
                        .multiple(true)
                        .takes_value(true)
                        .help(
                            "Slots that their blocks are computed for cost, default to all slots \
                             in ledger",
                        ),
                ),
        )
        .program_subcommand()
        .get_matches();

    info!("{} {}", crate_name!(), solana_version::version!());

    let ledger_path = PathBuf::from(value_t_or_exit!(matches, "ledger_path", String));
    let snapshot_archive_path = value_t!(matches, "snapshots", String)
        .ok()
        .map(PathBuf::from);
    let incremental_snapshot_archive_path =
        value_t!(matches, "incremental_snapshot_archive_path", String)
            .ok()
            .map(PathBuf::from);

    let verbose_level = matches.occurrences_of("verbose");

    match matches.subcommand() {
        ("bigtable", Some(arg_matches)) => bigtable_process_command(&ledger_path, arg_matches),
        ("blockstore", Some(arg_matches)) => blockstore_process_command(&ledger_path, arg_matches),
        ("program", Some(arg_matches)) => program(&ledger_path, arg_matches),
        // This match case provides legacy support for commands that were previously top level
        // subcommands of the binary, but have been moved under the blockstore subcommand.
        ("analyze-storage", Some(_))
        | ("bounds", Some(_))
        | ("copy", Some(_))
        | ("dead-slots", Some(_))
        | ("duplicate-slots", Some(_))
        | ("json", Some(_))
        | ("latest-optimistic-slots", Some(_))
        | ("list-roots", Some(_))
        | ("parse_full_frozen", Some(_))
        | ("print", Some(_))
        | ("print-file-metadata", Some(_))
        | ("purge", Some(_))
        | ("remove-dead-slot", Some(_))
        | ("repair-roots", Some(_))
        | ("set-dead-slot", Some(_))
        | ("shred-meta", Some(_))
        | ("slot", Some(_)) => blockstore_process_command(&ledger_path, &matches),
        _ => {
            let ledger_path = canonicalize_ledger_path(&ledger_path);

            match matches.subcommand() {
                ("genesis", Some(arg_matches)) => {
                    let genesis_config = open_genesis_config_by(&ledger_path, arg_matches);
                    let print_accounts = arg_matches.is_present("accounts");
                    if print_accounts {
                        let print_account_data = !arg_matches.is_present("no_account_data");
                        let print_encoding_format = parse_encoding_format(arg_matches);
                        for (pubkey, account) in genesis_config.accounts {
                            output_account(
                                &pubkey,
                                &AccountSharedData::from(account),
                                None,
                                print_account_data,
                                print_encoding_format,
                            );
                        }
                    } else {
                        println!("{genesis_config}");
                    }
                }
                ("genesis-hash", Some(arg_matches)) => {
                    println!(
                        "{}",
                        open_genesis_config_by(&ledger_path, arg_matches).hash()
                    );
                }
                ("modify-genesis", Some(arg_matches)) => {
                    let mut genesis_config = open_genesis_config_by(&ledger_path, arg_matches);
                    let output_directory =
                        PathBuf::from(arg_matches.value_of("output_directory").unwrap());

                    if let Some(cluster_type) = cluster_type_of(arg_matches, "cluster_type") {
                        genesis_config.cluster_type = cluster_type;
                    }

                    if let Some(hashes_per_tick) = arg_matches.value_of("hashes_per_tick") {
                        genesis_config.poh_config.hashes_per_tick = match hashes_per_tick {
                            // Note: Unlike `solana-genesis`, "auto" is not supported here.
                            "sleep" => None,
                            _ => Some(value_t_or_exit!(arg_matches, "hashes_per_tick", u64)),
                        }
                    }

                    create_new_ledger(
                        &output_directory,
                        &genesis_config,
                        solana_accounts_db::hardened_unpack::MAX_GENESIS_ARCHIVE_UNPACKED_SIZE,
                        LedgerColumnOptions::default(),
                    )
                    .unwrap_or_else(|err| {
                        eprintln!("Failed to write genesis config: {err:?}");
                        exit(1);
                    });

                    println!("{}", open_genesis_config_by(&output_directory, arg_matches));
                }
                ("shred-version", Some(arg_matches)) => {
                    let mut process_options = parse_process_options(&ledger_path, arg_matches);
                    // Respect a user-set --halt-at-slot; otherwise, set Some(0) to avoid
                    // processing any additional banks and just use the snapshot bank
                    if process_options.halt_at_slot.is_none() {
                        process_options.halt_at_slot = Some(0);
                    }
                    let genesis_config = open_genesis_config_by(&ledger_path, arg_matches);
                    let blockstore = open_blockstore(
                        &ledger_path,
                        arg_matches,
                        get_access_type(&process_options),
                    );
                    let (bank_forks, _) = load_and_process_ledger_or_exit(
                        arg_matches,
                        &genesis_config,
                        Arc::new(blockstore),
                        process_options,
                        snapshot_archive_path,
                        incremental_snapshot_archive_path,
                    );

                    println!(
                        "{}",
                        compute_shred_version(
                            &genesis_config.hash(),
                            Some(&bank_forks.read().unwrap().working_bank().hard_forks())
                        )
                    );
                }
                ("bank-hash", Some(arg_matches)) => {
                    let process_options = parse_process_options(&ledger_path, arg_matches);
                    let genesis_config = open_genesis_config_by(&ledger_path, arg_matches);
                    let blockstore = open_blockstore(
                        &ledger_path,
                        arg_matches,
                        get_access_type(&process_options),
                    );
                    let (bank_forks, _) = load_and_process_ledger_or_exit(
                        arg_matches,
                        &genesis_config,
                        Arc::new(blockstore),
                        process_options,
                        snapshot_archive_path,
                        incremental_snapshot_archive_path,
                    );
                    println!("{}", &bank_forks.read().unwrap().working_bank().hash());
                }
                ("verify", Some(arg_matches)) => {
                    let exit_signal = Arc::new(AtomicBool::new(false));
                    let report_os_memory_stats =
                        arg_matches.is_present("os_memory_stats_reporting");
                    let system_monitor_service = SystemMonitorService::new(
                        Arc::clone(&exit_signal),
                        SystemMonitorStatsReportConfig {
                            report_os_memory_stats,
                            report_os_network_stats: false,
                            report_os_cpu_stats: false,
                            report_os_disk_stats: false,
                        },
                    );

                    let process_options = parse_process_options(&ledger_path, arg_matches);
                    let print_accounts_stats = arg_matches.is_present("print_accounts_stats");
                    let write_bank_file = arg_matches.is_present("write_bank_file");
                    let genesis_config = open_genesis_config_by(&ledger_path, arg_matches);
                    info!("genesis hash: {}", genesis_config.hash());

                    let blockstore = open_blockstore(
                        &ledger_path,
                        arg_matches,
                        get_access_type(&process_options),
                    );
                    let (bank_forks, _) = load_and_process_ledger_or_exit(
                        arg_matches,
                        &genesis_config,
                        Arc::new(blockstore),
                        process_options,
                        snapshot_archive_path,
                        incremental_snapshot_archive_path,
                    );

                    if print_accounts_stats {
                        let working_bank = bank_forks.read().unwrap().working_bank();
                        working_bank.print_accounts_stats();
                    }
                    if write_bank_file {
                        let working_bank = bank_forks.read().unwrap().working_bank();
                        bank_hash_details::write_bank_hash_details_file(&working_bank)
                            .map_err(|err| {
                                warn!("Unable to write bank hash_details file: {err}");
                            })
                            .ok();
                    }
                    exit_signal.store(true, Ordering::Relaxed);
                    system_monitor_service.join().unwrap();
                    bank_forks.write().unwrap().prepare_to_drop();
                    drop::<BankForks>(Arc::into_inner(bank_forks).unwrap().into_inner().unwrap());
                }
                ("graph", Some(arg_matches)) => {
                    let output_file = value_t_or_exit!(arg_matches, "graph_filename", String);
                    let graph_config = GraphConfig {
                        include_all_votes: arg_matches.is_present("include_all_votes"),
                        vote_account_mode: value_t_or_exit!(
                            arg_matches,
                            "vote_account_mode",
                            GraphVoteAccountMode
                        ),
                    };

                    let process_options = parse_process_options(&ledger_path, arg_matches);
                    let genesis_config = open_genesis_config_by(&ledger_path, arg_matches);
                    let blockstore = open_blockstore(
                        &ledger_path,
                        arg_matches,
                        get_access_type(&process_options),
                    );
                    let (bank_forks, _) = load_and_process_ledger_or_exit(
                        arg_matches,
                        &genesis_config,
                        Arc::new(blockstore),
                        process_options,
                        snapshot_archive_path,
                        incremental_snapshot_archive_path,
                    );

                    let dot = graph_forks(&bank_forks.read().unwrap(), &graph_config);
                    let extension = Path::new(&output_file).extension();
                    let result = if extension == Some(OsStr::new("pdf")) {
                        render_dot(dot, &output_file, "pdf")
                    } else if extension == Some(OsStr::new("png")) {
                        render_dot(dot, &output_file, "png")
                    } else {
                        File::create(&output_file)
                            .and_then(|mut file| file.write_all(&dot.into_bytes()))
                    };

                    match result {
                        Ok(_) => println!("Wrote {output_file}"),
                        Err(err) => eprintln!("Unable to write {output_file}: {err}"),
                    }
                }
                ("create-snapshot", Some(arg_matches)) => {
                    let is_incremental = arg_matches.is_present("incremental");
                    let is_minimized = arg_matches.is_present("minimized");
                    let output_directory = value_t!(arg_matches, "output_directory", PathBuf)
                        .unwrap_or_else(|_| {
                            match (
                                is_incremental,
                                &snapshot_archive_path,
                                &incremental_snapshot_archive_path,
                            ) {
                                (true, _, Some(incremental_snapshot_archive_path)) => {
                                    incremental_snapshot_archive_path.clone()
                                }
                                (_, Some(snapshot_archive_path), _) => {
                                    snapshot_archive_path.clone()
                                }
                                (_, _, _) => ledger_path.clone(),
                            }
                        });
                    let mut warp_slot = value_t!(arg_matches, "warp_slot", Slot).ok();
                    let remove_stake_accounts = arg_matches.is_present("remove_stake_accounts");

                    let faucet_pubkey = pubkey_of(arg_matches, "faucet_pubkey");
                    let faucet_lamports =
                        value_t!(arg_matches, "faucet_lamports", u64).unwrap_or(0);

                    let rent_burn_percentage = value_t!(arg_matches, "rent_burn_percentage", u8);
                    let hashes_per_tick = arg_matches.value_of("hashes_per_tick");

                    let bootstrap_stake_authorized_pubkey =
                        pubkey_of(arg_matches, "bootstrap_stake_authorized_pubkey");
                    let bootstrap_validator_lamports =
                        value_t_or_exit!(arg_matches, "bootstrap_validator_lamports", u64);
                    let bootstrap_validator_stake_lamports =
                        value_t_or_exit!(arg_matches, "bootstrap_validator_stake_lamports", u64);
                    let minimum_stake_lamports = rent.minimum_balance(StakeStateV2::size_of());
                    if bootstrap_validator_stake_lamports < minimum_stake_lamports {
                        eprintln!(
                        "Error: insufficient --bootstrap-validator-stake-lamports. Minimum amount \
                         is {minimum_stake_lamports}"
                    );
                        exit(1);
                    }
                    let bootstrap_validator_pubkeys =
                        pubkeys_of(arg_matches, "bootstrap_validator");
                    let accounts_to_remove =
                        pubkeys_of(arg_matches, "accounts_to_remove").unwrap_or_default();
                    let feature_gates_to_deactivate =
                        pubkeys_of(arg_matches, "feature_gates_to_deactivate").unwrap_or_default();
                    let vote_accounts_to_destake: HashSet<_> =
                        pubkeys_of(arg_matches, "vote_accounts_to_destake")
                            .unwrap_or_default()
                            .into_iter()
                            .collect();
                    let snapshot_version = arg_matches.value_of("snapshot_version").map_or(
                        SnapshotVersion::default(),
                        |s| {
                            s.parse::<SnapshotVersion>().unwrap_or_else(|e| {
                                eprintln!("Error: {e}");
                                exit(1)
                            })
                        },
                    );

                    let snapshot_archive_format = {
                        let archive_format_str =
                            value_t_or_exit!(arg_matches, "snapshot_archive_format", String);
                        ArchiveFormat::from_cli_arg(&archive_format_str).unwrap_or_else(|| {
                            panic!("Archive format not recognized: {archive_format_str}")
                        })
                    };

                    let maximum_full_snapshot_archives_to_retain = value_t_or_exit!(
                        arg_matches,
                        "maximum_full_snapshots_to_retain",
                        NonZeroUsize
                    );
                    let maximum_incremental_snapshot_archives_to_retain = value_t_or_exit!(
                        arg_matches,
                        "maximum_incremental_snapshots_to_retain",
                        NonZeroUsize
                    );
                    let genesis_config = open_genesis_config_by(&ledger_path, arg_matches);
                    let mut process_options = parse_process_options(&ledger_path, arg_matches);

                    let blockstore = Arc::new(open_blockstore(
                        &ledger_path,
                        arg_matches,
                        get_access_type(&process_options),
                    ));

                    let snapshot_slot = if Some("ROOT") == arg_matches.value_of("snapshot_slot") {
                        blockstore
                            .rooted_slot_iterator(0)
                            .expect("Failed to get rooted slot iterator")
                            .last()
                            .expect("Failed to get root")
                    } else {
                        value_t_or_exit!(arg_matches, "snapshot_slot", Slot)
                    };

                    if blockstore
                        .meta(snapshot_slot)
                        .unwrap()
                        .filter(|m| m.is_full())
                        .is_none()
                    {
                        eprintln!(
                        "Error: snapshot slot {snapshot_slot} does not exist in blockstore or is \
                         not full.",
                    );
                        exit(1);
                    }
                    process_options.halt_at_slot = Some(snapshot_slot);

                    let ending_slot = if is_minimized {
                        let ending_slot = value_t_or_exit!(arg_matches, "ending_slot", Slot);
                        if ending_slot <= snapshot_slot {
                            eprintln!(
                                "Error: ending_slot ({ending_slot}) must be greater than \
                             snapshot_slot ({snapshot_slot})"
                            );
                            exit(1);
                        }

                        Some(ending_slot)
                    } else {
                        None
                    };

                    let enable_capitalization_change =
                        arg_matches.is_present("enable_capitalization_change");

                    let snapshot_type_str = if is_incremental {
                        "incremental "
                    } else if is_minimized {
                        "minimized "
                    } else {
                        ""
                    };

                    info!(
                        "Creating {}snapshot of slot {} in {}",
                        snapshot_type_str,
                        snapshot_slot,
                        output_directory.display()
                    );

                    let (bank_forks, starting_snapshot_hashes) = load_and_process_ledger_or_exit(
                        arg_matches,
                        &genesis_config,
                        blockstore.clone(),
                        process_options,
                        snapshot_archive_path,
                        incremental_snapshot_archive_path,
                    );
                    let mut bank = bank_forks
                        .read()
                        .unwrap()
                        .get(snapshot_slot)
                        .unwrap_or_else(|| {
                            eprintln!("Error: Slot {snapshot_slot} is not available");
                            exit(1);
                        });

                    let child_bank_required = rent_burn_percentage.is_ok()
                        || hashes_per_tick.is_some()
                        || remove_stake_accounts
                        || !accounts_to_remove.is_empty()
                        || !feature_gates_to_deactivate.is_empty()
                        || !vote_accounts_to_destake.is_empty()
                        || faucet_pubkey.is_some()
                        || bootstrap_validator_pubkeys.is_some();

                    if child_bank_required {
                        let mut child_bank = Bank::new_from_parent(
                            bank.clone(),
                            bank.collector_id(),
                            bank.slot() + 1,
                        );

                        if let Ok(rent_burn_percentage) = rent_burn_percentage {
                            child_bank.set_rent_burn_percentage(rent_burn_percentage);
                        }

                        if let Some(hashes_per_tick) = hashes_per_tick {
                            child_bank.set_hashes_per_tick(match hashes_per_tick {
                                // Note: Unlike `solana-genesis`, "auto" is not supported here.
                                "sleep" => None,
                                _ => Some(value_t_or_exit!(arg_matches, "hashes_per_tick", u64)),
                            });
                        }
                        bank = Arc::new(child_bank);
                    }

                    if let Some(faucet_pubkey) = faucet_pubkey {
                        bank.store_account(
                            &faucet_pubkey,
                            &AccountSharedData::new(faucet_lamports, 0, &system_program::id()),
                        );
                    }

                    if remove_stake_accounts {
                        for (address, mut account) in bank
                            .get_program_accounts(&stake::program::id(), &ScanConfig::default())
                            .unwrap()
                            .into_iter()
                        {
                            account.set_lamports(0);
                            bank.store_account(&address, &account);
                        }
                    }

                    for address in accounts_to_remove {
                        let mut account = bank.get_account(&address).unwrap_or_else(|| {
                            eprintln!(
                                "Error: Account does not exist, unable to remove it: {address}"
                            );
                            exit(1);
                        });

                        account.set_lamports(0);
                        bank.store_account(&address, &account);
                        debug!("Account removed: {address}");
                    }

                    for address in feature_gates_to_deactivate {
                        let mut account = bank.get_account(&address).unwrap_or_else(|| {
                            eprintln!(
                                "Error: Feature-gate account does not exist, unable to \
                                     deactivate it: {address}"
                            );
                            exit(1);
                        });

                        match feature::from_account(&account) {
                            Some(feature) => {
                                if feature.activated_at.is_none() {
                                    warn!("Feature gate is not yet activated: {address}");
                                }
                            }
                            None => {
                                eprintln!("Error: Account is not a `Feature`: {address}");
                                exit(1);
                            }
                        }

                        account.set_lamports(0);
                        bank.store_account(&address, &account);
                        debug!("Feature gate deactivated: {address}");
                    }

                    if !vote_accounts_to_destake.is_empty() {
                        for (address, mut account) in bank
                            .get_program_accounts(&stake::program::id(), &ScanConfig::default())
                            .unwrap()
                            .into_iter()
                        {
                            if let Ok(StakeStateV2::Stake(meta, stake, _)) = account.state() {
                                if vote_accounts_to_destake.contains(&stake.delegation.voter_pubkey)
                                {
                                    if verbose_level > 0 {
                                        warn!(
                                            "Undelegating stake account {} from {}",
                                            address, stake.delegation.voter_pubkey,
                                        );
                                    }
                                    account.set_state(&StakeStateV2::Initialized(meta)).unwrap();
                                    bank.store_account(&address, &account);
                                }
                            }
                        }
                    }

                    if let Some(bootstrap_validator_pubkeys) = bootstrap_validator_pubkeys {
                        assert_eq!(bootstrap_validator_pubkeys.len() % 3, 0);

                        // Ensure there are no duplicated pubkeys in the --bootstrap-validator list
                        {
                            let mut v = bootstrap_validator_pubkeys.clone();
                            v.sort();
                            v.dedup();
                            if v.len() != bootstrap_validator_pubkeys.len() {
                                eprintln!(
                                    "Error: --bootstrap-validator pubkeys cannot be duplicated"
                                );
                                exit(1);
                            }
                        }

                        // Delete existing vote accounts
                        for (address, mut account) in bank
                            .get_program_accounts(
                                &solana_vote_program::id(),
                                &ScanConfig::default(),
                            )
                            .unwrap()
                            .into_iter()
                        {
                            account.set_lamports(0);
                            bank.store_account(&address, &account);
                        }

                        // Add a new identity/vote/stake account for each of the provided bootstrap
                        // validators
                        let mut bootstrap_validator_pubkeys_iter =
                            bootstrap_validator_pubkeys.iter();
                        loop {
                            let Some(identity_pubkey) = bootstrap_validator_pubkeys_iter.next()
                            else {
                                break;
                            };
                            let vote_pubkey = bootstrap_validator_pubkeys_iter.next().unwrap();
                            let stake_pubkey = bootstrap_validator_pubkeys_iter.next().unwrap();

                            bank.store_account(
                                identity_pubkey,
                                &AccountSharedData::new(
                                    bootstrap_validator_lamports,
                                    0,
                                    &system_program::id(),
                                ),
                            );

                            let vote_account = vote_state::create_account_with_authorized(
                                identity_pubkey,
                                identity_pubkey,
                                identity_pubkey,
                                100,
                                VoteState::get_rent_exempt_reserve(&rent).max(1),
                            );

                            bank.store_account(
                                stake_pubkey,
                                &stake_state::create_account(
                                    bootstrap_stake_authorized_pubkey
                                        .as_ref()
                                        .unwrap_or(identity_pubkey),
                                    vote_pubkey,
                                    &vote_account,
                                    &rent,
                                    bootstrap_validator_stake_lamports,
                                ),
                            );
                            bank.store_account(vote_pubkey, &vote_account);
                        }

                        // Warp ahead at least two epochs to ensure that the leader schedule will be
                        // updated to reflect the new bootstrap validator(s)
                        let minimum_warp_slot =
                            genesis_config.epoch_schedule.get_first_slot_in_epoch(
                                genesis_config.epoch_schedule.get_epoch(snapshot_slot) + 2,
                            );

                        if let Some(warp_slot) = warp_slot {
                            if warp_slot < minimum_warp_slot {
                                eprintln!(
                                    "Error: --warp-slot too close.  Must be >= \
                                         {minimum_warp_slot}"
                                );
                                exit(1);
                            }
                        } else {
                            warn!("Warping to slot {}", minimum_warp_slot);
                            warp_slot = Some(minimum_warp_slot);
                        }
                    }

                    if child_bank_required {
                        while !bank.is_complete() {
                            bank.register_unique_tick();
                        }
                    }

                    let pre_capitalization = bank.capitalization();

                    bank.set_capitalization();

                    let post_capitalization = bank.capitalization();

                    let capitalization_message = if pre_capitalization != post_capitalization {
                        let amount = if pre_capitalization > post_capitalization {
                            format!("-{}", pre_capitalization - post_capitalization)
                        } else {
                            (post_capitalization - pre_capitalization).to_string()
                        };
                        let msg = format!("Capitalization change: {amount} lamports");
                        warn!("{msg}");
                        if !enable_capitalization_change {
                            eprintln!(
                                "{msg}\nBut `--enable-capitalization-change flag not provided"
                            );
                            exit(1);
                        }
                        Some(msg)
                    } else {
                        None
                    };

                    let bank = if let Some(warp_slot) = warp_slot {
                        // need to flush the write cache in order to use Storages to calculate
                        // the accounts hash, and need to root `bank` before flushing the cache
                        bank.rc.accounts.accounts_db.add_root(bank.slot());
                        bank.force_flush_accounts_cache();
                        Arc::new(Bank::warp_from_parent(
                            bank.clone(),
                            bank.collector_id(),
                            warp_slot,
                            CalcAccountsHashDataSource::Storages,
                        ))
                    } else {
                        bank
                    };

                    let minimize_snapshot_possibly_incomplete = if is_minimized {
                        minimize_bank_for_snapshot(
                            &blockstore,
                            &bank,
                            snapshot_slot,
                            ending_slot.unwrap(),
                        )
                    } else {
                        false
                    };

                    println!(
                        "Creating a version {} {}snapshot of slot {}",
                        snapshot_version,
                        snapshot_type_str,
                        bank.slot(),
                    );

                    if is_incremental {
                        if starting_snapshot_hashes.is_none() {
                            eprintln!(
                                "Unable to create incremental snapshot without a base full \
                                     snapshot"
                            );
                            exit(1);
                        }
                        let full_snapshot_slot = starting_snapshot_hashes.unwrap().full.0 .0;
                        if bank.slot() <= full_snapshot_slot {
                            eprintln!(
                                "Unable to create incremental snapshot: Slot must be greater \
                                     than full snapshot slot. slot: {}, full snapshot slot: {}",
                                bank.slot(),
                                full_snapshot_slot,
                            );
                            exit(1);
                        }

                        let incremental_snapshot_archive_info =
                            snapshot_bank_utils::bank_to_incremental_snapshot_archive(
                                ledger_path,
                                &bank,
                                full_snapshot_slot,
                                Some(snapshot_version),
                                output_directory.clone(),
                                output_directory,
                                snapshot_archive_format,
                                maximum_full_snapshot_archives_to_retain,
                                maximum_incremental_snapshot_archives_to_retain,
                            )
                            .unwrap_or_else(|err| {
                                eprintln!("Unable to create incremental snapshot: {err}");
                                exit(1);
                            });

                        println!(
                            "Successfully created incremental snapshot for slot {}, hash {}, \
                                 base slot: {}: {}",
                            bank.slot(),
                            bank.hash(),
                            full_snapshot_slot,
                            incremental_snapshot_archive_info.path().display(),
                        );
                    } else {
                        let full_snapshot_archive_info =
                            snapshot_bank_utils::bank_to_full_snapshot_archive(
                                ledger_path,
                                &bank,
                                Some(snapshot_version),
                                output_directory.clone(),
                                output_directory,
                                snapshot_archive_format,
                                maximum_full_snapshot_archives_to_retain,
                                maximum_incremental_snapshot_archives_to_retain,
                            )
                            .unwrap_or_else(|err| {
                                eprintln!("Unable to create snapshot: {err}");
                                exit(1);
                            });

                        println!(
                            "Successfully created snapshot for slot {}, hash {}: {}",
                            bank.slot(),
                            bank.hash(),
                            full_snapshot_archive_info.path().display(),
                        );

                        if is_minimized {
                            let starting_epoch = bank.epoch_schedule().get_epoch(snapshot_slot);
                            let ending_epoch =
                                bank.epoch_schedule().get_epoch(ending_slot.unwrap());
                            if starting_epoch != ending_epoch {
                                warn!(
                                    "Minimized snapshot range crosses epoch boundary ({} to \
                                         {}). Bank hashes after {} will not match replays from a \
                                         full snapshot",
                                    starting_epoch,
                                    ending_epoch,
                                    bank.epoch_schedule().get_last_slot_in_epoch(starting_epoch)
                                );
                            }

                            if minimize_snapshot_possibly_incomplete {
                                warn!(
                                    "Minimized snapshot may be incomplete due to missing \
                                         accounts from CPI'd address lookup table extensions. \
                                         This may lead to mismatched bank hashes while replaying."
                                );
                            }
                        }
                    }

                    if let Some(msg) = capitalization_message {
                        println!("{msg}");
                    }
                    println!(
                        "Shred version: {}",
                        compute_shred_version(&genesis_config.hash(), Some(&bank.hard_forks()))
                    );
                }
                ("accounts", Some(arg_matches)) => {
                    let process_options = parse_process_options(&ledger_path, arg_matches);
                    let genesis_config = open_genesis_config_by(&ledger_path, arg_matches);
                    let blockstore = open_blockstore(
                        &ledger_path,
                        arg_matches,
                        get_access_type(&process_options),
                    );
                    let (bank_forks, _) = load_and_process_ledger_or_exit(
                        arg_matches,
                        &genesis_config,
                        Arc::new(blockstore),
                        process_options,
                        snapshot_archive_path,
                        incremental_snapshot_archive_path,
                    );
                    let bank = bank_forks.read().unwrap().working_bank();

                    let include_sysvars = arg_matches.is_present("include_sysvars");
                    let include_account_contents = !arg_matches.is_present("no_account_contents");
                    let include_account_data = !arg_matches.is_present("no_account_data");
                    let account_data_encoding = parse_encoding_format(arg_matches);
                    let mode = if let Some(pubkeys) = pubkeys_of(arg_matches, "account") {
                        info!("Scanning individual accounts: {pubkeys:?}");
                        AccountsOutputMode::Individual(pubkeys)
                    } else if let Some(pubkey) = pubkey_of(arg_matches, "program_accounts") {
                        info!("Scanning program accounts for {pubkey}");
                        AccountsOutputMode::Program(pubkey)
                    } else {
                        info!("Scanning all accounts");
                        AccountsOutputMode::All
                    };
                    let config = AccountsOutputConfig {
                        mode,
                        include_sysvars,
                        include_account_contents,
                        include_account_data,
                        account_data_encoding,
                    };
                    let output_format =
                        OutputFormat::from_matches(arg_matches, "output_format", false);

                    let accounts_streamer =
                        AccountsOutputStreamer::new(bank, output_format, config);
                    let (_, scan_time) = measure!(
                        accounts_streamer
                            .output()
                            .map_err(|err| error!("Error while outputting accounts: {err}")),
                        "accounts scan"
                    );
                    info!("{scan_time}");
                }
                ("capitalization", Some(arg_matches)) => {
                    let process_options = parse_process_options(&ledger_path, arg_matches);
                    let genesis_config = open_genesis_config_by(&ledger_path, arg_matches);
                    let blockstore = open_blockstore(
                        &ledger_path,
                        arg_matches,
                        get_access_type(&process_options),
                    );
                    let (bank_forks, _) = load_and_process_ledger_or_exit(
                        arg_matches,
                        &genesis_config,
                        Arc::new(blockstore),
                        process_options,
                        snapshot_archive_path,
                        incremental_snapshot_archive_path,
                    );
                    let bank_forks = bank_forks.read().unwrap();
                    let slot = bank_forks.working_bank().slot();
                    let bank = bank_forks.get(slot).unwrap_or_else(|| {
                        eprintln!("Error: Slot {slot} is not available");
                        exit(1);
                    });

                    if arg_matches.is_present("recalculate_capitalization") {
                        println!("Recalculating capitalization");
                        let old_capitalization = bank.set_capitalization();
                        if old_capitalization == bank.capitalization() {
                            eprintln!("Capitalization was identical: {}", Sol(old_capitalization));
                        }
                    }

                    if arg_matches.is_present("warp_epoch") {
                        let base_bank = bank;

                        let raw_warp_epoch = value_t!(arg_matches, "warp_epoch", String).unwrap();
                        let warp_epoch = if raw_warp_epoch.starts_with('+') {
                            base_bank.epoch() + value_t!(arg_matches, "warp_epoch", Epoch).unwrap()
                        } else {
                            value_t!(arg_matches, "warp_epoch", Epoch).unwrap()
                        };
                        if warp_epoch < base_bank.epoch() {
                            eprintln!(
                                "Error: can't warp epoch backwards: {} => {}",
                                base_bank.epoch(),
                                warp_epoch
                            );
                            exit(1);
                        }

                        if let Ok(raw_inflation) = value_t!(arg_matches, "inflation", String) {
                            let inflation = match raw_inflation.as_str() {
                                "pico" => Inflation::pico(),
                                "full" => Inflation::full(),
                                "none" => Inflation::new_disabled(),
                                _ => unreachable!(),
                            };
                            println!(
                                "Forcing to: {:?} (was: {:?})",
                                inflation,
                                base_bank.inflation()
                            );
                            base_bank.set_inflation(inflation);
                        }

                        let next_epoch = base_bank
                            .epoch_schedule()
                            .get_first_slot_in_epoch(warp_epoch);
                        // disable eager rent collection because this creates many unrelated
                        // rent collection account updates
                        base_bank
                            .lazy_rent_collection
                            .store(true, std::sync::atomic::Ordering::Relaxed);

                        let feature_account_balance = std::cmp::max(
                            genesis_config.rent.minimum_balance(Feature::size_of()),
                            1,
                        );
                        if arg_matches.is_present("enable_credits_auto_rewind") {
                            base_bank.unfreeze_for_ledger_tool();
                            let mut force_enabled_count = 0;
                            if base_bank
                                .get_account(&feature_set::credits_auto_rewind::id())
                                .is_none()
                            {
                                base_bank.store_account(
                                    &feature_set::credits_auto_rewind::id(),
                                    &feature::create_account(
                                        &Feature { activated_at: None },
                                        feature_account_balance,
                                    ),
                                );
                                force_enabled_count += 1;
                            }
                            if force_enabled_count == 0 {
                                warn!("Already credits_auto_rewind is activated (or scheduled)");
                            }
                            let mut store_failed_count = 0;
                            if force_enabled_count >= 1 {
                                if base_bank
                                    .get_account(&feature_set::deprecate_rewards_sysvar::id())
                                    .is_some()
                                {
                                    // steal some lamports from the pretty old feature not to affect
                                    // capitalizaion, which doesn't affect inflation behavior!
                                    base_bank.store_account(
                                        &feature_set::deprecate_rewards_sysvar::id(),
                                        &AccountSharedData::default(),
                                    );
                                    force_enabled_count -= 1;
                                } else {
                                    store_failed_count += 1;
                                }
                            }
                            assert_eq!(force_enabled_count, store_failed_count);
                            if store_failed_count >= 1 {
                                // we have no choice; maybe locally created blank cluster with
                                // not-Development cluster type.
                                let old_cap = base_bank.set_capitalization();
                                let new_cap = base_bank.capitalization();
                                warn!(
                                    "Skewing capitalization a bit to enable \
                                         credits_auto_rewind as requested: increasing {} from {} \
                                         to {}",
                                    feature_account_balance, old_cap, new_cap,
                                );
                                assert_eq!(
                                    old_cap + feature_account_balance * store_failed_count,
                                    new_cap
                                );
                            }
                        }

                        #[derive(Default, Debug)]
                        struct PointDetail {
                            epoch: Epoch,
                            points: u128,
                            stake: u128,
                            credits: u128,
                        }

                        #[derive(Default, Debug)]
                        struct CalculationDetail {
                            epochs: usize,
                            voter: Pubkey,
                            voter_owner: Pubkey,
                            current_effective_stake: u64,
                            total_stake: u64,
                            rent_exempt_reserve: u64,
                            points: Vec<PointDetail>,
                            base_rewards: u64,
                            commission: u8,
                            vote_rewards: u64,
                            stake_rewards: u64,
                            activation_epoch: Epoch,
                            deactivation_epoch: Option<Epoch>,
                            point_value: Option<PointValue>,
                            old_credits_observed: Option<u64>,
                            new_credits_observed: Option<u64>,
                            skipped_reasons: String,
                        }
                        use solana_stake_program::stake_state::InflationPointCalculationEvent;
                        let stake_calculation_details: DashMap<Pubkey, CalculationDetail> =
                            DashMap::new();
                        let last_point_value = Arc::new(RwLock::new(None));
                        let tracer = |event: &RewardCalculationEvent| {
                            // Currently RewardCalculationEvent enum has only Staking variant
                            // because only staking tracing is supported!
                            #[allow(irrefutable_let_patterns)]
                            if let RewardCalculationEvent::Staking(pubkey, event) = event {
                                let mut detail =
                                    stake_calculation_details.entry(**pubkey).or_default();
                                match event {
                                InflationPointCalculationEvent::CalculatedPoints(
                                    epoch,
                                    stake,
                                    credits,
                                    points,
                                ) => {
                                    if *points > 0 {
                                        detail.epochs += 1;
                                        detail.points.push(PointDetail {
                                            epoch: *epoch,
                                            points: *points,
                                            stake: *stake,
                                            credits: *credits,
                                        });
                                    }
                                }
                                InflationPointCalculationEvent::SplitRewards(
                                    all,
                                    voter,
                                    staker,
                                    point_value,
                                ) => {
                                    detail.base_rewards = *all;
                                    detail.vote_rewards = *voter;
                                    detail.stake_rewards = *staker;
                                    detail.point_value = Some(point_value.clone());
                                    // we have duplicate copies of `PointValue`s for possible
                                    // miscalculation; do some minimum sanity check
                                    let mut last_point_value = last_point_value.write().unwrap();
                                    if let Some(last_point_value) = last_point_value.as_ref() {
                                        assert_eq!(last_point_value, point_value);
                                    } else {
                                        *last_point_value = Some(point_value.clone());
                                    }
                                }
                                InflationPointCalculationEvent::EffectiveStakeAtRewardedEpoch(
                                    stake,
                                ) => {
                                    detail.current_effective_stake = *stake;
                                }
                                InflationPointCalculationEvent::Commission(commission) => {
                                    detail.commission = *commission;
                                }
                                InflationPointCalculationEvent::RentExemptReserve(reserve) => {
                                    detail.rent_exempt_reserve = *reserve;
                                }
                                InflationPointCalculationEvent::CreditsObserved(
                                    old_credits_observed,
                                    new_credits_observed,
                                ) => {
                                    detail.old_credits_observed = Some(*old_credits_observed);
                                    detail.new_credits_observed = *new_credits_observed;
                                }
                                InflationPointCalculationEvent::Delegation(delegation, owner) => {
                                    detail.voter = delegation.voter_pubkey;
                                    detail.voter_owner = *owner;
                                    detail.total_stake = delegation.stake;
                                    detail.activation_epoch = delegation.activation_epoch;
                                    if delegation.deactivation_epoch < Epoch::max_value() {
                                        detail.deactivation_epoch =
                                            Some(delegation.deactivation_epoch);
                                    }
                                }
                                InflationPointCalculationEvent::Skipped(skipped_reason) => {
                                    if detail.skipped_reasons.is_empty() {
                                        detail.skipped_reasons = format!("{skipped_reason:?}");
                                    } else {
                                        use std::fmt::Write;
                                        let _ = write!(
                                            &mut detail.skipped_reasons,
                                            "/{skipped_reason:?}"
                                        );
                                    }
                                }
                            }
                            }
                        };
                        let warped_bank = Bank::new_from_parent_with_tracer(
                            base_bank.clone(),
                            base_bank.collector_id(),
                            next_epoch,
                            tracer,
                        );
                        warped_bank.freeze();
                        let mut csv_writer = if arg_matches.is_present("csv_filename") {
                            let csv_filename =
                                value_t_or_exit!(arg_matches, "csv_filename", String);
                            let file = File::create(csv_filename).unwrap();
                            Some(csv::WriterBuilder::new().from_writer(file))
                        } else {
                            None
                        };

                        println!("Slot: {} => {}", base_bank.slot(), warped_bank.slot());
                        println!("Epoch: {} => {}", base_bank.epoch(), warped_bank.epoch());
                        assert_capitalization(&base_bank);
                        assert_capitalization(&warped_bank);
                        let interest_per_epoch = ((warped_bank.capitalization() as f64)
                            / (base_bank.capitalization() as f64)
                            * 100_f64)
                            - 100_f64;
                        let interest_per_year = interest_per_epoch
                            / warped_bank.epoch_duration_in_years(base_bank.epoch());
                        println!(
                            "Capitalization: {} => {} (+{} {}%; annualized {}%)",
                            Sol(base_bank.capitalization()),
                            Sol(warped_bank.capitalization()),
                            Sol(warped_bank.capitalization() - base_bank.capitalization()),
                            interest_per_epoch,
                            interest_per_year,
                        );

                        let mut overall_delta = 0;

                        let modified_accounts =
                            warped_bank.get_all_accounts_modified_since_parent();
                        let mut rewarded_accounts = modified_accounts
                            .iter()
                            .map(|(pubkey, account)| {
                                (
                                    pubkey,
                                    account,
                                    base_bank
                                        .get_account(pubkey)
                                        .map(|a| a.lamports())
                                        .unwrap_or_default(),
                                )
                            })
                            .collect::<Vec<_>>();
                        rewarded_accounts.sort_unstable_by_key(
                            |(pubkey, account, base_lamports)| {
                                (
                                    *account.owner(),
                                    *base_lamports,
                                    account.lamports() - base_lamports,
                                    *pubkey,
                                )
                            },
                        );

                        let mut unchanged_accounts = stake_calculation_details
                            .iter()
                            .map(|entry| *entry.key())
                            .collect::<HashSet<_>>()
                            .difference(
                                &rewarded_accounts
                                    .iter()
                                    .map(|(pubkey, ..)| **pubkey)
                                    .collect(),
                            )
                            .map(|pubkey| (*pubkey, warped_bank.get_account(pubkey).unwrap()))
                            .collect::<Vec<_>>();
                        unchanged_accounts.sort_unstable_by_key(|(pubkey, account)| {
                            (*account.owner(), account.lamports(), *pubkey)
                        });
                        let unchanged_accounts = unchanged_accounts.into_iter();

                        let rewarded_accounts = rewarded_accounts
                            .into_iter()
                            .map(|(pubkey, account, ..)| (*pubkey, account.clone()));

                        let all_accounts = unchanged_accounts.chain(rewarded_accounts);
                        for (pubkey, warped_account) in all_accounts {
                            // Don't output sysvars; it's always updated but not related to
                            // inflation.
                            if solana_sdk::sysvar::is_sysvar_id(&pubkey) {
                                continue;
                            }

                            if let Some(base_account) = base_bank.get_account(&pubkey) {
                                let delta = warped_account.lamports() - base_account.lamports();
                                let detail_ref = stake_calculation_details.get(&pubkey);
                                let detail: Option<&CalculationDetail> =
                                    detail_ref.as_ref().map(|detail_ref| detail_ref.value());
                                println!(
                                    "{:<45}({}): {} => {} (+{} {:>4.9}%) {:?}",
                                    format!("{pubkey}"), // format! is needed to pad/justify correctly.
                                    base_account.owner(),
                                    Sol(base_account.lamports()),
                                    Sol(warped_account.lamports()),
                                    Sol(delta),
                                    ((warped_account.lamports() as f64)
                                        / (base_account.lamports() as f64)
                                        * 100_f64)
                                        - 100_f64,
                                    detail,
                                );
                                if let Some(ref mut csv_writer) = csv_writer {
                                    #[derive(Serialize)]
                                    struct InflationRecord {
                                        cluster_type: String,
                                        rewarded_epoch: Epoch,
                                        account: String,
                                        owner: String,
                                        old_balance: u64,
                                        new_balance: u64,
                                        data_size: usize,
                                        delegation: String,
                                        delegation_owner: String,
                                        effective_stake: String,
                                        delegated_stake: String,
                                        rent_exempt_reserve: String,
                                        activation_epoch: String,
                                        deactivation_epoch: String,
                                        earned_epochs: String,
                                        epoch: String,
                                        epoch_credits: String,
                                        epoch_points: String,
                                        epoch_stake: String,
                                        old_credits_observed: String,
                                        new_credits_observed: String,
                                        base_rewards: String,
                                        stake_rewards: String,
                                        vote_rewards: String,
                                        commission: String,
                                        cluster_rewards: String,
                                        cluster_points: String,
                                        old_capitalization: u64,
                                        new_capitalization: u64,
                                    }
                                    fn format_or_na<T: std::fmt::Display>(
                                        data: Option<T>,
                                    ) -> String {
                                        data.map(|data| format!("{data}"))
                                            .unwrap_or_else(|| "N/A".to_owned())
                                    }
                                    let mut point_details = detail
                                        .map(|d| d.points.iter().map(Some).collect::<Vec<_>>())
                                        .unwrap_or_default();

                                    // ensure to print even if there is no calculation/point detail
                                    if point_details.is_empty() {
                                        point_details.push(None);
                                    }

                                    for point_detail in point_details {
                                        let (cluster_rewards, cluster_points) = last_point_value
                                            .read()
                                            .unwrap()
                                            .clone()
                                            .map_or((None, None), |pv| {
                                                (Some(pv.rewards), Some(pv.points))
                                            });
                                        let record = InflationRecord {
                                            cluster_type: format!("{:?}", base_bank.cluster_type()),
                                            rewarded_epoch: base_bank.epoch(),
                                            account: format!("{pubkey}"),
                                            owner: format!("{}", base_account.owner()),
                                            old_balance: base_account.lamports(),
                                            new_balance: warped_account.lamports(),
                                            data_size: base_account.data().len(),
                                            delegation: format_or_na(detail.map(|d| d.voter)),
                                            delegation_owner: format_or_na(
                                                detail.map(|d| d.voter_owner),
                                            ),
                                            effective_stake: format_or_na(
                                                detail.map(|d| d.current_effective_stake),
                                            ),
                                            delegated_stake: format_or_na(
                                                detail.map(|d| d.total_stake),
                                            ),
                                            rent_exempt_reserve: format_or_na(
                                                detail.map(|d| d.rent_exempt_reserve),
                                            ),
                                            activation_epoch: format_or_na(detail.map(|d| {
                                                if d.activation_epoch < Epoch::max_value() {
                                                    d.activation_epoch
                                                } else {
                                                    // bootstraped
                                                    0
                                                }
                                            })),
                                            deactivation_epoch: format_or_na(
                                                detail.and_then(|d| d.deactivation_epoch),
                                            ),
                                            earned_epochs: format_or_na(detail.map(|d| d.epochs)),
                                            epoch: format_or_na(point_detail.map(|d| d.epoch)),
                                            epoch_credits: format_or_na(
                                                point_detail.map(|d| d.credits),
                                            ),
                                            epoch_points: format_or_na(
                                                point_detail.map(|d| d.points),
                                            ),
                                            epoch_stake: format_or_na(
                                                point_detail.map(|d| d.stake),
                                            ),
                                            old_credits_observed: format_or_na(
                                                detail.and_then(|d| d.old_credits_observed),
                                            ),
                                            new_credits_observed: format_or_na(
                                                detail.and_then(|d| d.new_credits_observed),
                                            ),
                                            base_rewards: format_or_na(
                                                detail.map(|d| d.base_rewards),
                                            ),
                                            stake_rewards: format_or_na(
                                                detail.map(|d| d.stake_rewards),
                                            ),
                                            vote_rewards: format_or_na(
                                                detail.map(|d| d.vote_rewards),
                                            ),
                                            commission: format_or_na(detail.map(|d| d.commission)),
                                            cluster_rewards: format_or_na(cluster_rewards),
                                            cluster_points: format_or_na(cluster_points),
                                            old_capitalization: base_bank.capitalization(),
                                            new_capitalization: warped_bank.capitalization(),
                                        };
                                        csv_writer.serialize(&record).unwrap();
                                    }
                                }
                                overall_delta += delta;
                            } else {
                                error!("new account!?: {}", pubkey);
                            }
                        }
                        if overall_delta > 0 {
                            println!("Sum of lamports changes: {}", Sol(overall_delta));
                        }
                    } else {
                        if arg_matches.is_present("recalculate_capitalization") {
                            eprintln!("Capitalization isn't verified because it's recalculated");
                        }
                        if arg_matches.is_present("inflation") {
                            eprintln!(
                                "Forcing inflation isn't meaningful because bank isn't warping"
                            );
                        }

                        assert_capitalization(&bank);
                        println!("Inflation: {:?}", bank.inflation());
                        println!("RentCollector: {:?}", bank.rent_collector());
                        println!("Capitalization: {}", Sol(bank.capitalization()));
                    }
                }
                ("compute-slot-cost", Some(arg_matches)) => {
                    let blockstore =
                        open_blockstore(&ledger_path, arg_matches, AccessType::Secondary);

                    let mut slots: Vec<u64> = vec![];
                    if !arg_matches.is_present("slots") {
                        if let Ok(metas) = blockstore.slot_meta_iterator(0) {
                            slots = metas.map(|(slot, _)| slot).collect();
                        }
                    } else {
                        slots = values_t_or_exit!(arg_matches, "slots", Slot);
                    }

                    for slot in slots {
                        if let Err(err) = compute_slot_cost(&blockstore, slot) {
                            eprintln!("{err}");
                        }
                    }
                }
                ("", _) => {
                    eprintln!("{}", matches.usage());
                    exit(1);
                }
                _ => unreachable!(),
            };
        }
    };
    measure_total_execution_time.stop();
    info!("{}", measure_total_execution_time);
}<|MERGE_RESOLUTION|>--- conflicted
+++ resolved
@@ -856,19 +856,11 @@
         .arg(
             Arg::with_name("unified_scheduler_handler_threads")
                 .long("unified-scheduler-handler-threads")
-<<<<<<< HEAD
-                .value_name("THREADS")
-                .takes_value(true)
-                .global(true)
-                .hidden(hidden_unless_forced())
-                .validator(|s| is_within_range(s, 1..))
-=======
                 .value_name("COUNT")
                 .takes_value(true)
                 .validator(|s| is_within_range(s, 1..))
                 .global(true)
                 .hidden(hidden_unless_forced())
->>>>>>> 07955e79
                 .help(DefaultSchedulerPool::cli_message()),
         )
         .arg(
