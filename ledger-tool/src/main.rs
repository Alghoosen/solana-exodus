#![allow(clippy::integer_arithmetic)]
use {
    crate::{bigtable::*, ledger_path::*},
    clap::{
        crate_description, crate_name, value_t, value_t_or_exit, values_t_or_exit, App,
        AppSettings, Arg, ArgMatches, SubCommand,
    },
    dashmap::DashMap,
    itertools::Itertools,
    log::*,
    regex::Regex,
    serde::Serialize,
    serde_json::json,
    solana_clap_utils::{
        input_parsers::{cluster_type_of, pubkey_of, pubkeys_of},
        input_validators::{
            is_parsable, is_pow2, is_pubkey, is_pubkey_or_keypair, is_slot, is_valid_percentage,
        },
    },
    solana_core::system_monitor_service::SystemMonitorService,
    solana_entry::entry::Entry,
    solana_ledger::{
        ancestor_iterator::AncestorIterator,
        bank_forks_utils,
        blockstore::{create_new_ledger, Blockstore, PurgeType},
        blockstore_db::{
            self, AccessType, BlockstoreOptions, BlockstoreRecoveryMode, Database,
            LedgerColumnOptions,
        },
        blockstore_processor::{BlockstoreProcessorError, ProcessOptions},
        shred::Shred,
    },
    solana_measure::measure::Measure,
    solana_runtime::{
        accounts_db::{AccountsDbConfig, FillerAccountsConfig},
        accounts_index::{AccountsIndexConfig, IndexLimitMb, ScanConfig},
        bank::{Bank, RewardCalculationEvent},
        bank_forks::BankForks,
        cost_model::CostModel,
        cost_tracker::CostTracker,
        hardened_unpack::{open_genesis_config, MAX_GENESIS_ARCHIVE_UNPACKED_SIZE},
        runtime_config::RuntimeConfig,
        snapshot_archive_info::SnapshotArchiveInfoGetter,
        snapshot_config::SnapshotConfig,
        snapshot_hash::StartingSnapshotHashes,
        snapshot_utils::{
            self, ArchiveFormat, SnapshotVersion, DEFAULT_MAX_FULL_SNAPSHOT_ARCHIVES_TO_RETAIN,
            DEFAULT_MAX_INCREMENTAL_SNAPSHOT_ARCHIVES_TO_RETAIN,
        },
    },
    solana_sdk::{
        account::{AccountSharedData, ReadableAccount, WritableAccount},
        account_utils::StateMut,
        clock::{Epoch, Slot},
        feature::{self, Feature},
        feature_set,
        genesis_config::{ClusterType, GenesisConfig},
        hash::Hash,
        inflation::Inflation,
        native_token::{lamports_to_sol, sol_to_lamports, Sol},
        pubkey::Pubkey,
        rent::Rent,
        shred_version::compute_shred_version,
        stake::{self, state::StakeState},
        system_program,
        transaction::{MessageHash, SanitizedTransaction, SimpleAddressLoader},
    },
    solana_stake_program::stake_state::{self, PointValue},
    solana_transaction_status::VersionedTransactionWithStatusMeta,
    solana_vote_program::{
        self,
        vote_state::{self, VoteState},
    },
    std::{
        collections::{BTreeMap, BTreeSet, HashMap, HashSet},
        ffi::OsStr,
        fs::File,
        io::{self, stdout, BufRead, BufReader, Write},
        path::{Path, PathBuf},
        process::{exit, Command, Stdio},
        str::FromStr,
        sync::{
            atomic::{AtomicBool, Ordering},
            Arc, RwLock,
        },
    },
};

mod bigtable;
mod ledger_path;

#[derive(PartialEq)]
enum LedgerOutputMethod {
    Print,
    Json,
}

fn output_slot_rewards(blockstore: &Blockstore, slot: Slot, method: &LedgerOutputMethod) {
    // Note: rewards are not output in JSON yet
    if *method == LedgerOutputMethod::Print {
        if let Ok(Some(rewards)) = blockstore.read_rewards(slot) {
            if !rewards.is_empty() {
                println!("  Rewards:");
                println!(
                    "    {:<44}  {:^15}  {:<15}  {:<20}  {:>10}",
                    "Address", "Type", "Amount", "New Balance", "Commission",
                );

                for reward in rewards {
                    let sign = if reward.lamports < 0 { "-" } else { "" };
                    println!(
                        "    {:<44}  {:^15}  {}◎{:<14.9}  ◎{:<18.9}   {}",
                        reward.pubkey,
                        if let Some(reward_type) = reward.reward_type {
                            format!("{}", reward_type)
                        } else {
                            "-".to_string()
                        },
                        sign,
                        lamports_to_sol(reward.lamports.unsigned_abs()),
                        lamports_to_sol(reward.post_balance),
                        reward
                            .commission
                            .map(|commission| format!("{:>9}%", commission))
                            .unwrap_or_else(|| "    -".to_string())
                    );
                }
            }
        }
    }
}

fn output_entry(
    blockstore: &Blockstore,
    method: &LedgerOutputMethod,
    slot: Slot,
    entry_index: usize,
    entry: Entry,
) {
    match method {
        LedgerOutputMethod::Print => {
            println!(
                "  Entry {} - num_hashes: {}, hash: {}, transactions: {}",
                entry_index,
                entry.num_hashes,
                entry.hash,
                entry.transactions.len()
            );
            for (transactions_index, transaction) in entry.transactions.into_iter().enumerate() {
                println!("    Transaction {}", transactions_index);
                let tx_signature = transaction.signatures[0];
                let tx_with_meta = blockstore
                    .read_transaction_status((tx_signature, slot))
                    .unwrap_or_else(|err| {
                        eprintln!(
                            "Failed to read transaction status for {} at slot {}: {}",
                            transaction.signatures[0], slot, err
                        );
                        None
                    })
                    .map(|meta| VersionedTransactionWithStatusMeta { transaction, meta });

                if let Some(tx_with_meta) = tx_with_meta {
                    let status = tx_with_meta.meta.into();
                    solana_cli_output::display::println_transaction(
                        &tx_with_meta.transaction,
                        Some(&status),
                        "      ",
                        None,
                        None,
                    );
                }
            }
        }
        LedgerOutputMethod::Json => {
            // Note: transaction status is not output in JSON yet
            serde_json::to_writer(stdout(), &entry).expect("serialize entry");
            stdout().write_all(b",\n").expect("newline");
        }
    }
}

fn output_slot(
    blockstore: &Blockstore,
    slot: Slot,
    allow_dead_slots: bool,
    method: &LedgerOutputMethod,
    verbose_level: u64,
) -> Result<(), String> {
    if blockstore.is_dead(slot) {
        if allow_dead_slots {
            if *method == LedgerOutputMethod::Print {
                println!(" Slot is dead");
            }
        } else {
            return Err("Dead slot".to_string());
        }
    }

    let (entries, num_shreds, is_full) = blockstore
        .get_slot_entries_with_shred_info(slot, 0, allow_dead_slots)
        .map_err(|err| format!("Failed to load entries for slot {}: {:?}", slot, err))?;

    if *method == LedgerOutputMethod::Print {
        if let Ok(Some(meta)) = blockstore.meta(slot) {
            if verbose_level >= 2 {
                println!(" Slot Meta {:?} is_full: {}", meta, is_full);
            } else {
                println!(
                    " num_shreds: {}, parent_slot: {:?}, num_entries: {}, is_full: {}",
                    num_shreds,
                    meta.parent_slot,
                    entries.len(),
                    is_full,
                );
            }
        }
    }

    if verbose_level >= 2 {
        for (entry_index, entry) in entries.into_iter().enumerate() {
            output_entry(blockstore, method, slot, entry_index, entry);
        }

        output_slot_rewards(blockstore, slot, method);
    } else if verbose_level >= 1 {
        let mut transactions = 0;
        let mut num_hashes = 0;
        let mut program_ids = HashMap::new();
        let blockhash = if let Some(entry) = entries.last() {
            entry.hash
        } else {
            Hash::default()
        };

        for entry in entries {
            transactions += entry.transactions.len();
            num_hashes += entry.num_hashes;
            for transaction in entry.transactions {
                let tx_signature = transaction.signatures[0];
                let sanitize_result = SanitizedTransaction::try_create(
                    transaction,
                    MessageHash::Compute,
                    None,
                    SimpleAddressLoader::Disabled,
                    true, // require_static_program_ids
                );

                match sanitize_result {
                    Ok(transaction) => {
                        for (program_id, _) in transaction.message().program_instructions_iter() {
                            *program_ids.entry(*program_id).or_insert(0) += 1;
                        }
                    }
                    Err(err) => {
                        warn!(
                            "Failed to analyze unsupported transaction {}: {:?}",
                            tx_signature, err
                        );
                    }
                }
            }
        }

        println!(
            "  Transactions: {}, hashes: {}, block_hash: {}",
            transactions, num_hashes, blockhash,
        );
        println!("  Programs: {:?}", program_ids);
    }
    Ok(())
}

fn output_ledger(
    blockstore: Blockstore,
    starting_slot: Slot,
    ending_slot: Slot,
    allow_dead_slots: bool,
    method: LedgerOutputMethod,
    num_slots: Option<Slot>,
    verbose_level: u64,
    only_rooted: bool,
) {
    let slot_iterator = blockstore
        .slot_meta_iterator(starting_slot)
        .unwrap_or_else(|err| {
            eprintln!(
                "Failed to load entries starting from slot {}: {:?}",
                starting_slot, err
            );
            exit(1);
        });

    if method == LedgerOutputMethod::Json {
        stdout().write_all(b"{\"ledger\":[\n").expect("open array");
    }

    let num_slots = num_slots.unwrap_or(Slot::MAX);
    let mut num_printed = 0;
    for (slot, slot_meta) in slot_iterator {
        if only_rooted && !blockstore.is_root(slot) {
            continue;
        }
        if slot > ending_slot {
            break;
        }

        match method {
            LedgerOutputMethod::Print => {
                println!("Slot {} root?: {}", slot, blockstore.is_root(slot))
            }
            LedgerOutputMethod::Json => {
                serde_json::to_writer(stdout(), &slot_meta).expect("serialize slot_meta");
                stdout().write_all(b",\n").expect("newline");
            }
        }

        if let Err(err) = output_slot(&blockstore, slot, allow_dead_slots, &method, verbose_level) {
            eprintln!("{}", err);
        }
        num_printed += 1;
        if num_printed >= num_slots as usize {
            break;
        }
    }

    if method == LedgerOutputMethod::Json {
        stdout().write_all(b"\n]}\n").expect("close array");
    }
}

fn output_account(
    pubkey: &Pubkey,
    account: &AccountSharedData,
    modified_slot: Option<Slot>,
    print_account_data: bool,
) {
    println!("{}", pubkey);
    println!("  balance: {} SOL", lamports_to_sol(account.lamports()));
    println!("  owner: '{}'", account.owner());
    println!("  executable: {}", account.executable());
    if let Some(slot) = modified_slot {
        println!("  slot: {}", slot);
    }
    println!("  rent_epoch: {}", account.rent_epoch());
    println!("  data_len: {}", account.data().len());
    if print_account_data {
        println!("  data: '{}'", bs58::encode(account.data()).into_string());
    }
}

fn render_dot(dot: String, output_file: &str, output_format: &str) -> io::Result<()> {
    let mut child = Command::new("dot")
        .arg(format!("-T{}", output_format))
        .arg(format!("-o{}", output_file))
        .stdin(Stdio::piped())
        .spawn()
        .map_err(|err| {
            eprintln!("Failed to spawn dot: {:?}", err);
            err
        })?;

    let stdin = child.stdin.as_mut().unwrap();
    stdin.write_all(&dot.into_bytes())?;

    let status = child.wait_with_output()?.status;
    if !status.success() {
        return Err(io::Error::new(
            io::ErrorKind::Other,
            format!("dot failed with error {}", status.code().unwrap_or(-1)),
        ));
    }
    Ok(())
}

#[allow(clippy::cognitive_complexity)]
fn graph_forks(bank_forks: &BankForks, include_all_votes: bool) -> String {
    let frozen_banks = bank_forks.frozen_banks();
    let mut fork_slots: HashSet<_> = frozen_banks.keys().cloned().collect();
    for (_, bank) in frozen_banks {
        for parent in bank.parents() {
            fork_slots.remove(&parent.slot());
        }
    }

    // Search all forks and collect the last vote made by each validator
    let mut last_votes = HashMap::new();
    let default_vote_state = VoteState::default();
    for fork_slot in &fork_slots {
        let bank = &bank_forks[*fork_slot];

        let total_stake = bank
            .vote_accounts()
            .iter()
            .map(|(_, (stake, _))| stake)
            .sum();
        for (stake, vote_account) in bank.vote_accounts().values() {
            let vote_state = vote_account.vote_state();
            let vote_state = vote_state.as_ref().unwrap_or(&default_vote_state);
            if let Some(last_vote) = vote_state.votes.iter().last() {
                let entry = last_votes.entry(vote_state.node_pubkey).or_insert((
                    last_vote.slot,
                    vote_state.clone(),
                    *stake,
                    total_stake,
                ));
                if entry.0 < last_vote.slot {
                    *entry = (last_vote.slot, vote_state.clone(), *stake, total_stake);
                }
            }
        }
    }

    // Figure the stake distribution at all the nodes containing the last vote from each
    // validator
    let mut slot_stake_and_vote_count = HashMap::new();
    for (last_vote_slot, _, stake, total_stake) in last_votes.values() {
        let entry = slot_stake_and_vote_count
            .entry(last_vote_slot)
            .or_insert((0, 0, *total_stake));
        entry.0 += 1;
        entry.1 += stake;
        assert_eq!(entry.2, *total_stake)
    }

    let mut dot = vec!["digraph {".to_string()];

    // Build a subgraph consisting of all banks and links to their parent banks
    dot.push("  subgraph cluster_banks {".to_string());
    dot.push("    style=invis".to_string());
    let mut styled_slots = HashSet::new();
    let mut all_votes: HashMap<Pubkey, HashMap<Slot, VoteState>> = HashMap::new();
    for fork_slot in &fork_slots {
        let mut bank = bank_forks[*fork_slot].clone();

        let mut first = true;
        loop {
            for (_, vote_account) in bank.vote_accounts().values() {
                let vote_state = vote_account.vote_state();
                let vote_state = vote_state.as_ref().unwrap_or(&default_vote_state);
                if let Some(last_vote) = vote_state.votes.iter().last() {
                    let validator_votes = all_votes.entry(vote_state.node_pubkey).or_default();
                    validator_votes
                        .entry(last_vote.slot)
                        .or_insert_with(|| vote_state.clone());
                }
            }

            if !styled_slots.contains(&bank.slot()) {
                dot.push(format!(
                    r#"    "{}"[label="{} (epoch {})\nleader: {}{}{}",style="{}{}"];"#,
                    bank.slot(),
                    bank.slot(),
                    bank.epoch(),
                    bank.collector_id(),
                    if let Some(parent) = bank.parent() {
                        format!(
                            "\ntransactions: {}",
                            bank.transaction_count() - parent.transaction_count(),
                        )
                    } else {
                        "".to_string()
                    },
                    if let Some((votes, stake, total_stake)) =
                        slot_stake_and_vote_count.get(&bank.slot())
                    {
                        format!(
                            "\nvotes: {}, stake: {:.1} SOL ({:.1}%)",
                            votes,
                            lamports_to_sol(*stake),
                            *stake as f64 / *total_stake as f64 * 100.,
                        )
                    } else {
                        "".to_string()
                    },
                    if first { "filled," } else { "" },
                    ""
                ));
                styled_slots.insert(bank.slot());
            }
            first = false;

            match bank.parent() {
                None => {
                    if bank.slot() > 0 {
                        dot.push(format!(r#"    "{}" -> "..." [dir=back]"#, bank.slot(),));
                    }
                    break;
                }
                Some(parent) => {
                    let slot_distance = bank.slot() - parent.slot();
                    let penwidth = if bank.epoch() > parent.epoch() {
                        "5"
                    } else {
                        "1"
                    };
                    let link_label = if slot_distance > 1 {
                        format!("label=\"{} slots\",color=red", slot_distance)
                    } else {
                        "color=blue".to_string()
                    };
                    dot.push(format!(
                        r#"    "{}" -> "{}"[{},dir=back,penwidth={}];"#,
                        bank.slot(),
                        parent.slot(),
                        link_label,
                        penwidth
                    ));

                    bank = parent.clone();
                }
            }
        }
    }
    dot.push("  }".to_string());

    // Strafe the banks with links from validators to the bank they last voted on,
    // while collecting information about the absent votes and stakes
    let mut absent_stake = 0;
    let mut absent_votes = 0;
    let mut lowest_last_vote_slot = std::u64::MAX;
    let mut lowest_total_stake = 0;
    for (node_pubkey, (last_vote_slot, vote_state, stake, total_stake)) in &last_votes {
        all_votes.entry(*node_pubkey).and_modify(|validator_votes| {
            validator_votes.remove(last_vote_slot);
        });

        dot.push(format!(
            r#"  "last vote {}"[shape=box,label="Latest validator vote: {}\nstake: {} SOL\nroot slot: {}\nvote history:\n{}"];"#,
            node_pubkey,
            node_pubkey,
            lamports_to_sol(*stake),
            vote_state.root_slot.unwrap_or(0),
            vote_state
                .votes
                .iter()
                .map(|vote| format!("slot {} (conf={})", vote.slot, vote.confirmation_count))
                .collect::<Vec<_>>()
                .join("\n")
        ));

        dot.push(format!(
            r#"  "last vote {}" -> "{}" [style=dashed,label="latest vote"];"#,
            node_pubkey,
            if styled_slots.contains(last_vote_slot) {
                last_vote_slot.to_string()
            } else {
                if *last_vote_slot < lowest_last_vote_slot {
                    lowest_last_vote_slot = *last_vote_slot;
                    lowest_total_stake = *total_stake;
                }
                absent_votes += 1;
                absent_stake += stake;

                "...".to_string()
            },
        ));
    }

    // Annotate the final "..." node with absent vote and stake information
    if absent_votes > 0 {
        dot.push(format!(
            r#"    "..."[label="...\nvotes: {}, stake: {:.1} SOL {:.1}%"];"#,
            absent_votes,
            lamports_to_sol(absent_stake),
            absent_stake as f64 / lowest_total_stake as f64 * 100.,
        ));
    }

    // Add for vote information from all banks.
    if include_all_votes {
        for (node_pubkey, validator_votes) in &all_votes {
            for (vote_slot, vote_state) in validator_votes {
                dot.push(format!(
                    r#"  "{} vote {}"[shape=box,style=dotted,label="validator vote: {}\nroot slot: {}\nvote history:\n{}"];"#,
                    node_pubkey,
                    vote_slot,
                    node_pubkey,
                    vote_state.root_slot.unwrap_or(0),
                    vote_state
                        .votes
                        .iter()
                        .map(|vote| format!("slot {} (conf={})", vote.slot, vote.confirmation_count))
                        .collect::<Vec<_>>()
                        .join("\n")
                ));

                dot.push(format!(
                    r#"  "{} vote {}" -> "{}" [style=dotted,label="vote"];"#,
                    node_pubkey,
                    vote_slot,
                    if styled_slots.contains(vote_slot) {
                        vote_slot.to_string()
                    } else {
                        "...".to_string()
                    },
                ));
            }
        }
    }

    dot.push("}".to_string());
    dot.join("\n")
}

fn analyze_column<
    C: solana_ledger::blockstore_db::Column + solana_ledger::blockstore_db::ColumnName,
>(
    db: &Database,
    name: &str,
) {
    let mut key_tot: u64 = 0;
    let mut val_hist = histogram::Histogram::new();
    let mut val_tot: u64 = 0;
    let mut row_hist = histogram::Histogram::new();
    let a = C::key_size() as u64;
    for (_x, y) in db.iter::<C>(blockstore_db::IteratorMode::Start).unwrap() {
        let b = y.len() as u64;
        key_tot += a;
        val_hist.increment(b).unwrap();
        val_tot += b;
        row_hist.increment(a + b).unwrap();
    }

    let json_result = if val_hist.entries() > 0 {
        json!({
            "column":name,
            "entries":val_hist.entries(),
            "key_stats":{
                "max":a,
                "total_bytes":key_tot,
            },
            "val_stats":{
                "p50":val_hist.percentile(50.0).unwrap(),
                "p90":val_hist.percentile(90.0).unwrap(),
                "p99":val_hist.percentile(99.0).unwrap(),
                "p999":val_hist.percentile(99.9).unwrap(),
                "min":val_hist.minimum().unwrap(),
                "max":val_hist.maximum().unwrap(),
                "stddev":val_hist.stddev().unwrap(),
                "total_bytes":val_tot,
            },
            "row_stats":{
                "p50":row_hist.percentile(50.0).unwrap(),
                "p90":row_hist.percentile(90.0).unwrap(),
                "p99":row_hist.percentile(99.0).unwrap(),
                "p999":row_hist.percentile(99.9).unwrap(),
                "min":row_hist.minimum().unwrap(),
                "max":row_hist.maximum().unwrap(),
                "stddev":row_hist.stddev().unwrap(),
                "total_bytes":key_tot + val_tot,
            },
        })
    } else {
        json!({
        "column":name,
        "entries":val_hist.entries(),
        "key_stats":{
            "max":a,
            "total_bytes":0,
        },
        "val_stats":{
            "total_bytes":0,
        },
        "row_stats":{
            "total_bytes":0,
        },
        })
    };

    println!("{}", serde_json::to_string_pretty(&json_result).unwrap());
}

fn analyze_storage(database: &Database) {
    use blockstore_db::columns::*;
    analyze_column::<SlotMeta>(database, "SlotMeta");
    analyze_column::<Orphans>(database, "Orphans");
    analyze_column::<DeadSlots>(database, "DeadSlots");
    analyze_column::<DuplicateSlots>(database, "DuplicateSlots");
    analyze_column::<ErasureMeta>(database, "ErasureMeta");
    analyze_column::<BankHash>(database, "BankHash");
    analyze_column::<Root>(database, "Root");
    analyze_column::<Index>(database, "Index");
    analyze_column::<ShredData>(database, "ShredData");
    analyze_column::<ShredCode>(database, "ShredCode");
    analyze_column::<TransactionStatus>(database, "TransactionStatus");
    analyze_column::<AddressSignatures>(database, "AddressSignatures");
    analyze_column::<TransactionMemos>(database, "TransactionMemos");
    analyze_column::<TransactionStatusIndex>(database, "TransactionStatusIndex");
    analyze_column::<Rewards>(database, "Rewards");
    analyze_column::<Blocktime>(database, "Blocktime");
    analyze_column::<PerfSamples>(database, "PerfSamples");
    analyze_column::<BlockHeight>(database, "BlockHeight");
    analyze_column::<ProgramCosts>(database, "ProgramCosts");
}

fn open_blockstore(
    ledger_path: &Path,
    access_type: AccessType,
    wal_recovery_mode: Option<BlockstoreRecoveryMode>,
) -> Blockstore {
    match Blockstore::open_with_options(
        ledger_path,
        BlockstoreOptions {
            access_type,
            recovery_mode: wal_recovery_mode,
            enforce_ulimit_nofile: true,
            ..BlockstoreOptions::default()
        },
    ) {
        Ok(blockstore) => blockstore,
        Err(err) => {
            eprintln!("Failed to open ledger at {:?}: {:?}", ledger_path, err);
            exit(1);
        }
    }
}

// This function is duplicated in validator/src/main.rs...
fn hardforks_of(matches: &ArgMatches<'_>, name: &str) -> Option<Vec<Slot>> {
    if matches.is_present(name) {
        Some(values_t_or_exit!(matches, name, Slot))
    } else {
        None
    }
}

fn load_bank_forks(
    arg_matches: &ArgMatches,
    genesis_config: &GenesisConfig,
    blockstore: &Blockstore,
    process_options: ProcessOptions,
    snapshot_archive_path: Option<PathBuf>,
    incremental_snapshot_archive_path: Option<PathBuf>,
) -> Result<(Arc<RwLock<BankForks>>, Option<StartingSnapshotHashes>), BlockstoreProcessorError> {
    let bank_snapshots_dir = blockstore
        .ledger_path()
        .join(if blockstore.is_primary_access() {
            "snapshot"
        } else {
            "snapshot.ledger-tool"
        });
    let snapshot_config = if arg_matches.is_present("no_snapshot") {
        None
    } else {
        let full_snapshot_archives_dir =
            snapshot_archive_path.unwrap_or_else(|| blockstore.ledger_path().to_path_buf());
        let incremental_snapshot_archives_dir =
            incremental_snapshot_archive_path.unwrap_or_else(|| full_snapshot_archives_dir.clone());
        Some(SnapshotConfig {
            full_snapshot_archive_interval_slots: Slot::MAX,
            incremental_snapshot_archive_interval_slots: Slot::MAX,
            full_snapshot_archives_dir,
            incremental_snapshot_archives_dir,
            bank_snapshots_dir,
            ..SnapshotConfig::default()
        })
    };
    let account_paths = if let Some(account_paths) = arg_matches.value_of("account_paths") {
        if !blockstore.is_primary_access() {
            // Be defensive, when default account dir is explicitly specified, it's still possible
            // to wipe the dir possibly shared by the running validator!
            eprintln!("Error: custom accounts path is not supported under secondary access");
            exit(1);
        }
        account_paths.split(',').map(PathBuf::from).collect()
    } else if blockstore.is_primary_access() {
        vec![blockstore.ledger_path().join("accounts")]
    } else {
        let non_primary_accounts_path = blockstore.ledger_path().join("accounts.ledger-tool");
        info!(
            "Default accounts path is switched aligning with Blockstore's secondary access: {:?}",
            non_primary_accounts_path
        );

        if non_primary_accounts_path.exists() {
            info!("Clearing {:?}", non_primary_accounts_path);
            if let Err(err) = std::fs::remove_dir_all(&non_primary_accounts_path) {
                eprintln!(
                    "error deleting accounts path {:?}: {}",
                    non_primary_accounts_path, err
                );
                exit(1);
            }
        }

        vec![non_primary_accounts_path]
    };

    bank_forks_utils::load(
        genesis_config,
        blockstore,
        account_paths,
        None,
        snapshot_config.as_ref(),
        process_options,
        None,
        None,
        None,
    )
    .map(|(bank_forks, .., starting_snapshot_hashes)| (bank_forks, starting_snapshot_hashes))
}

fn compute_slot_cost(blockstore: &Blockstore, slot: Slot) -> Result<(), String> {
    if blockstore.is_dead(slot) {
        return Err("Dead slot".to_string());
    }

    let (entries, _num_shreds, _is_full) = blockstore
        .get_slot_entries_with_shred_info(slot, 0, false)
        .map_err(|err| format!(" Slot: {}, Failed to load entries, err {:?}", slot, err))?;

    let num_entries = entries.len();
    let mut num_transactions = 0;
    let mut num_programs = 0;

    let mut program_ids = HashMap::new();
    let mut cost_model = CostModel::default();
    cost_model.initialize_cost_table(&blockstore.read_program_costs().unwrap());
    let mut cost_tracker = CostTracker::default();

    for entry in entries {
        num_transactions += entry.transactions.len();
        entry
            .transactions
            .into_iter()
            .filter_map(|transaction| {
                SanitizedTransaction::try_create(
                    transaction,
                    MessageHash::Compute,
                    None,
                    SimpleAddressLoader::Disabled,
                    true, // require_static_program_ids
                )
                .map_err(|err| {
                    warn!("Failed to compute cost of transaction: {:?}", err);
                })
                .ok()
            })
            .for_each(|transaction| {
                num_programs += transaction.message().instructions().len();

                let tx_cost = cost_model.calculate_cost(&transaction);
                let result = cost_tracker.try_add(&tx_cost);
                if result.is_err() {
                    println!(
                        "Slot: {}, CostModel rejected transaction {:?}, reason {:?}",
                        slot, transaction, result,
                    );
                }
                for (program_id, _instruction) in transaction.message().program_instructions_iter()
                {
                    *program_ids.entry(*program_id).or_insert(0) += 1;
                }
            });
    }

    println!(
        "Slot: {}, Entries: {}, Transactions: {}, Programs {}",
        slot, num_entries, num_transactions, num_programs,
    );
    println!("  Programs: {:?}", program_ids);

    Ok(())
}

fn open_genesis_config_by(ledger_path: &Path, matches: &ArgMatches<'_>) -> GenesisConfig {
    let max_genesis_archive_unpacked_size =
        value_t_or_exit!(matches, "max_genesis_archive_unpacked_size", u64);
    open_genesis_config(ledger_path, max_genesis_archive_unpacked_size)
}

fn assert_capitalization(bank: &Bank) {
    let debug_verify = true;
    assert!(bank.calculate_and_verify_capitalization(debug_verify));
}
#[cfg(not(target_env = "msvc"))]
use jemallocator::Jemalloc;

#[cfg(not(target_env = "msvc"))]
#[global_allocator]
static GLOBAL: Jemalloc = Jemalloc;

#[allow(clippy::cognitive_complexity)]
fn main() {
    // Ignore SIGUSR1 to prevent long-running calls being killed by logrotate
    // in warehouse deployments
    #[cfg(unix)]
    {
        // `register()` is unsafe because the action is called in a signal handler
        // with the usual caveats. So long as this action body stays empty, we'll
        // be fine
        unsafe { signal_hook::low_level::register(signal_hook::consts::SIGUSR1, || {}) }.unwrap();
    }

    const DEFAULT_ROOT_COUNT: &str = "1";
    const DEFAULT_MAX_SLOTS_ROOT_REPAIR: &str = "2000";
    solana_logger::setup_with_default("solana=info");

    let starting_slot_arg = Arg::with_name("starting_slot")
        .long("starting-slot")
        .value_name("SLOT")
        .takes_value(true)
        .default_value("0")
        .help("Start at this slot");
    let ending_slot_arg = Arg::with_name("ending_slot")
        .long("ending-slot")
        .value_name("SLOT")
        .takes_value(true)
        .help("The last slot to iterate to");
    let no_snapshot_arg = Arg::with_name("no_snapshot")
        .long("no-snapshot")
        .takes_value(false)
        .help("Do not start from a local snapshot if present");
    let no_bpf_jit_arg = Arg::with_name("no_bpf_jit")
        .long("no-bpf-jit")
        .takes_value(false)
        .help("Disable the just-in-time compiler and instead use the interpreter for BP");
    let no_accounts_db_caching_arg = Arg::with_name("no_accounts_db_caching")
        .long("no-accounts-db-caching")
        .takes_value(false)
        .help("Disables accounts-db caching");
    let accounts_index_bins = Arg::with_name("accounts_index_bins")
        .long("accounts-index-bins")
        .value_name("BINS")
        .validator(is_pow2)
        .takes_value(true)
        .help("Number of bins to divide the accounts index into");
    let accounts_index_limit = Arg::with_name("accounts_index_memory_limit_mb")
        .long("accounts-index-memory-limit-mb")
        .value_name("MEGABYTES")
        .validator(is_parsable::<usize>)
        .takes_value(true)
        .help("How much memory the accounts index can consume. If this is exceeded, some account index entries will be stored on disk. If missing, the entire index is stored in memory.");
    let disable_disk_index = Arg::with_name("disable_accounts_disk_index")
        .long("disable-accounts-disk-index")
        .help("Disable the disk-based accounts index if it is enabled by default.")
        .conflicts_with("accounts_index_memory_limit_mb");
    let accountsdb_skip_shrink = Arg::with_name("accounts_db_skip_shrink")
        .long("accounts-db-skip-shrink")
        .help(
            "Enables faster starting of ledger-tool by skipping shrink. \
                      This option is for use during testing.",
        );
    let accounts_filler_count = Arg::with_name("accounts_filler_count")
        .long("accounts-filler-count")
        .value_name("COUNT")
        .validator(is_parsable::<usize>)
        .takes_value(true)
        .default_value("0")
        .help("How many accounts to add to stress the system. Accounts are ignored in operations related to correctness.");
    let accounts_filler_size = Arg::with_name("accounts_filler_size")
        .long("accounts-filler-size")
        .value_name("BYTES")
        .validator(is_parsable::<usize>)
        .takes_value(true)
        .default_value("0")
        .requires("accounts_filler_count")
        .help("Size per filler account in bytes.");
    let account_paths_arg = Arg::with_name("account_paths")
        .long("accounts")
        .value_name("PATHS")
        .takes_value(true)
        .help("Comma separated persistent accounts location");
    let accounts_index_path_arg = Arg::with_name("accounts_index_path")
        .long("accounts-index-path")
        .value_name("PATH")
        .takes_value(true)
        .multiple(true)
        .help(
            "Persistent accounts-index location. \
             May be specified multiple times. \
             [default: [ledger]/accounts_index]",
        );
    let accounts_db_test_hash_calculation_arg = Arg::with_name("accounts_db_test_hash_calculation")
        .long("accounts-db-test-hash-calculation")
        .help("Enable hash calculation test");
    let halt_at_slot_arg = Arg::with_name("halt_at_slot")
        .long("halt-at-slot")
        .value_name("SLOT")
        .validator(is_slot)
        .takes_value(true)
        .help("Halt processing at the given slot");
    let no_os_memory_stats_reporting_arg = Arg::with_name("no_os_memory_stats_reporting")
        .long("no-os-memory-stats-reporting")
        .help("Disable reporting of OS memory statistics.");
    let skip_rewrites_arg = Arg::with_name("accounts_db_skip_rewrites")
        .long("accounts-db-skip-rewrites")
        .help(
            "Accounts that are rent exempt and have no changes are not rewritten. \
                  This produces snapshots that older versions cannot read.",
        )
        .hidden(true);
    let ancient_append_vecs = Arg::with_name("accounts_db_ancient_append_vecs")
        .long("accounts-db-ancient-append-vecs")
        .help("AppendVecs that are older than an epoch are squashed together.")
        .hidden(true);
    let verify_index_arg = Arg::with_name("verify_accounts_index")
        .long("verify-accounts-index")
        .takes_value(false)
        .help("For debugging and tests on accounts index.");
    let limit_load_slot_count_from_snapshot_arg = Arg::with_name("limit_load_slot_count_from_snapshot")
        .long("limit-load-slot-count-from-snapshot")
        .value_name("SLOT")
        .validator(is_slot)
        .takes_value(true)
        .help("For debugging and profiling with large snapshots, artificially limit how many slots are loaded from a snapshot.");
    let hard_forks_arg = Arg::with_name("hard_forks")
        .long("hard-fork")
        .value_name("SLOT")
        .validator(is_slot)
        .multiple(true)
        .takes_value(true)
        .help("Add a hard fork at this slot");
    let allow_dead_slots_arg = Arg::with_name("allow_dead_slots")
        .long("allow-dead-slots")
        .takes_value(false)
        .help("Output dead slots as well");
    let default_genesis_archive_unpacked_size = MAX_GENESIS_ARCHIVE_UNPACKED_SIZE.to_string();
    let max_genesis_archive_unpacked_size_arg = Arg::with_name("max_genesis_archive_unpacked_size")
        .long("max-genesis-archive-unpacked-size")
        .value_name("NUMBER")
        .takes_value(true)
        .default_value(&default_genesis_archive_unpacked_size)
        .help("maximum total uncompressed size of unpacked genesis archive");
    let hashes_per_tick = Arg::with_name("hashes_per_tick")
        .long("hashes-per-tick")
        .value_name("NUM_HASHES|\"sleep\"")
        .takes_value(true)
        .help(
            "How many PoH hashes to roll before emitting the next tick. \
             If \"sleep\", for development \
             sleep for the target tick duration instead of hashing",
        );
    let snapshot_version_arg = Arg::with_name("snapshot_version")
        .long("snapshot-version")
        .value_name("SNAPSHOT_VERSION")
        .validator(is_parsable::<SnapshotVersion>)
        .takes_value(true)
        .default_value(SnapshotVersion::default().into())
        .help("Output snapshot version");

    let default_max_full_snapshot_archives_to_retain =
        &DEFAULT_MAX_FULL_SNAPSHOT_ARCHIVES_TO_RETAIN.to_string();
    let maximum_full_snapshot_archives_to_retain = Arg::with_name(
        "maximum_full_snapshots_to_retain",
    )
    .long("maximum-full-snapshots-to-retain")
    .alias("maximum-snapshots-to-retain")
    .value_name("NUMBER")
    .takes_value(true)
    .default_value(default_max_full_snapshot_archives_to_retain)
    .help(
        "The maximum number of full snapshot archives to hold on to when purging older snapshots.",
    );

    let default_max_incremental_snapshot_archives_to_retain =
        &DEFAULT_MAX_INCREMENTAL_SNAPSHOT_ARCHIVES_TO_RETAIN.to_string();
    let maximum_incremental_snapshot_archives_to_retain = Arg::with_name(
        "maximum_incremental_snapshots_to_retain",
    )
    .long("maximum-incremental-snapshots-to-retain")
    .value_name("NUMBER")
    .takes_value(true)
    .default_value(default_max_incremental_snapshot_archives_to_retain)
    .help("The maximum number of incremental snapshot archives to hold on to when purging older snapshots.");

    let rent = Rent::default();
    let default_bootstrap_validator_lamports = &sol_to_lamports(500.0)
        .max(VoteState::get_rent_exempt_reserve(&rent))
        .to_string();
    let default_bootstrap_validator_stake_lamports = &sol_to_lamports(0.5)
        .max(rent.minimum_balance(StakeState::size_of()))
        .to_string();

    let matches = App::new(crate_name!())
        .about(crate_description!())
        .version(solana_version::version!())
        .setting(AppSettings::InferSubcommands)
        .setting(AppSettings::SubcommandRequiredElseHelp)
        .setting(AppSettings::VersionlessSubcommands)
        .arg(
            Arg::with_name("ledger_path")
                .short("l")
                .long("ledger")
                .value_name("DIR")
                .takes_value(true)
                .global(true)
                .default_value("ledger")
                .help("Use DIR as ledger location"),
        )
        .arg(
            Arg::with_name("wal_recovery_mode")
                .long("wal-recovery-mode")
                .value_name("MODE")
                .takes_value(true)
                .global(true)
                .possible_values(&[
                    "tolerate_corrupted_tail_records",
                    "absolute_consistency",
                    "point_in_time",
                    "skip_any_corrupted_record"])
                .help(
                    "Mode to recovery the ledger db write ahead log"
                ),
        )
        .arg(
            Arg::with_name("snapshot_archive_path")
                .long("snapshot-archive-path")
                .value_name("DIR")
                .takes_value(true)
                .global(true)
                .help("Use DIR for snapshot location"),
        )
        .arg(
            Arg::with_name("incremental_snapshot_archive_path")
                .long("incremental-snapshot-archive-path")
                .value_name("DIR")
                .takes_value(true)
                .global(true)
                .help("Use DIR for separate incremental snapshot location"),
        )
        .arg(
            Arg::with_name("output_format")
                .long("output")
                .value_name("FORMAT")
                .global(true)
                .takes_value(true)
                .possible_values(&["json", "json-compact"])
                .help("Return information in specified output format, \
                       currently only available for bigtable subcommands"),
        )
        .arg(
            Arg::with_name("verbose")
                .short("v")
                .long("verbose")
                .global(true)
                .multiple(true)
                .takes_value(false)
                .help("Show additional information where supported"),
        )
        .bigtable_subcommand()
        .subcommand(
            SubCommand::with_name("print")
            .about("Print the ledger")
            .arg(&starting_slot_arg)
            .arg(&allow_dead_slots_arg)
            .arg(&ending_slot_arg)
            .arg(
                Arg::with_name("num_slots")
                    .long("num-slots")
                    .value_name("SLOT")
                    .validator(is_slot)
                    .takes_value(true)
                    .help("Number of slots to print"),
            )
            .arg(
                Arg::with_name("only_rooted")
                    .long("only-rooted")
                    .takes_value(false)
                    .help("Only print root slots"),
            )
        )
        .subcommand(
            SubCommand::with_name("copy")
            .about("Copy the ledger")
            .arg(&starting_slot_arg)
            .arg(&ending_slot_arg)
            .arg(
                Arg::with_name("target_db")
                    .long("target-db")
                    .value_name("DIR")
                    .takes_value(true)
                    .help("Target db"),
            )
        )
        .subcommand(
            SubCommand::with_name("slot")
            .about("Print the contents of one or more slots")
            .arg(
                Arg::with_name("slots")
                    .index(1)
                    .value_name("SLOTS")
                    .validator(is_slot)
                    .takes_value(true)
                    .multiple(true)
                    .required(true)
                    .help("Slots to print"),
            )
            .arg(&allow_dead_slots_arg)
        )
        .subcommand(
            SubCommand::with_name("dead-slots")
            .arg(&starting_slot_arg)
            .about("Print all the dead slots in the ledger")
        )
        .subcommand(
            SubCommand::with_name("duplicate-slots")
            .arg(&starting_slot_arg)
            .about("Print all the duplicate slots in the ledger")
        )
        .subcommand(
            SubCommand::with_name("set-dead-slot")
            .about("Mark one or more slots dead")
            .arg(
                Arg::with_name("slots")
                    .index(1)
                    .value_name("SLOTS")
                    .validator(is_slot)
                    .takes_value(true)
                    .multiple(true)
                    .required(true)
                    .help("Slots to mark dead"),
            )
        )
        .subcommand(
            SubCommand::with_name("remove-dead-slot")
            .about("Remove the dead flag for a slot")
            .arg(
                Arg::with_name("slots")
                    .index(1)
                    .value_name("SLOTS")
                    .validator(is_slot)
                    .takes_value(true)
                    .multiple(true)
                    .required(true)
                    .help("Slots to mark as not dead"),
            )
        )
        .subcommand(
            SubCommand::with_name("genesis")
            .about("Prints the ledger's genesis config")
            .arg(&max_genesis_archive_unpacked_size_arg)
            .arg(
                Arg::with_name("accounts")
                    .long("accounts")
                    .takes_value(false)
                    .help("Print the ledger's genesis accounts"),
            )
            .arg(
                Arg::with_name("no_account_data")
                    .long("no-account-data")
                    .takes_value(false)
                    .requires("accounts")
                    .help("Do not print account data when printing account contents."),
            )
        )
        .subcommand(
            SubCommand::with_name("genesis-hash")
            .about("Prints the ledger's genesis hash")
            .arg(&max_genesis_archive_unpacked_size_arg)
        )
        .subcommand(
            SubCommand::with_name("parse_full_frozen")
            .about("Parses log for information about critical events about \
                    ancestors of the given `ending_slot`")
            .arg(&starting_slot_arg)
            .arg(&ending_slot_arg)
            .arg(
                Arg::with_name("log_path")
                    .long("log-path")
                    .value_name("PATH")
                    .takes_value(true)
                    .help("path to log file to parse"),
            )
        )
        .subcommand(
            SubCommand::with_name("modify-genesis")
            .about("Modifies genesis parameters")
            .arg(&max_genesis_archive_unpacked_size_arg)
            .arg(&hashes_per_tick)
            .arg(
                Arg::with_name("cluster_type")
                    .long("cluster-type")
                    .possible_values(&ClusterType::STRINGS)
                    .takes_value(true)
                    .help(
                        "Selects the features that will be enabled for the cluster"
                    ),
            )
            .arg(
                Arg::with_name("output_directory")
                    .index(1)
                    .value_name("DIR")
                    .takes_value(true)
                    .help("Output directory for the modified genesis config"),
            )
        )
        .subcommand(
            SubCommand::with_name("shred-version")
            .about("Prints the ledger's shred hash")
            .arg(&hard_forks_arg)
            .arg(&max_genesis_archive_unpacked_size_arg)
        )
        .subcommand(
            SubCommand::with_name("shred-meta")
            .about("Prints raw shred metadata")
            .arg(&starting_slot_arg)
            .arg(&ending_slot_arg)
        )
        .subcommand(
            SubCommand::with_name("bank-hash")
            .about("Prints the hash of the working bank after reading the ledger")
            .arg(&max_genesis_archive_unpacked_size_arg)
        )
        .subcommand(
            SubCommand::with_name("bounds")
            .about("Print lowest and highest non-empty slots. \
                    Note that there may be empty slots within the bounds")
            .arg(
                Arg::with_name("all")
                    .long("all")
                    .takes_value(false)
                    .required(false)
                    .help("Additionally print all the non-empty slots within the bounds"),
            )
        ).subcommand(
            SubCommand::with_name("json")
            .about("Print the ledger in JSON format")
            .arg(&starting_slot_arg)
            .arg(&allow_dead_slots_arg)
        )
        .subcommand(
            SubCommand::with_name("verify")
            .about("Verify the ledger")
            .arg(&no_snapshot_arg)
            .arg(&account_paths_arg)
            .arg(&accounts_index_path_arg)
            .arg(&halt_at_slot_arg)
            .arg(&limit_load_slot_count_from_snapshot_arg)
            .arg(&accounts_index_bins)
            .arg(&accounts_index_limit)
            .arg(&disable_disk_index)
            .arg(&accountsdb_skip_shrink)
            .arg(&accounts_filler_count)
            .arg(&accounts_filler_size)
            .arg(&verify_index_arg)
            .arg(&skip_rewrites_arg)
            .arg(&ancient_append_vecs)
            .arg(&hard_forks_arg)
            .arg(&no_accounts_db_caching_arg)
            .arg(&accounts_db_test_hash_calculation_arg)
            .arg(&no_os_memory_stats_reporting_arg)
            .arg(&no_bpf_jit_arg)
            .arg(&allow_dead_slots_arg)
            .arg(&max_genesis_archive_unpacked_size_arg)
            .arg(
                Arg::with_name("skip_poh_verify")
                    .long("skip-poh-verify")
                    .takes_value(false)
                    .help("Skip ledger PoH verification"),
            )
            .arg(
                Arg::with_name("print_accounts_stats")
                    .long("print-accounts-stats")
                    .takes_value(false)
                    .help("After verifying the ledger, print some information about the account stores"),
            )
        ).subcommand(
            SubCommand::with_name("graph")
            .about("Create a Graphviz rendering of the ledger")
            .arg(&no_snapshot_arg)
            .arg(&account_paths_arg)
            .arg(&halt_at_slot_arg)
            .arg(&hard_forks_arg)
            .arg(&max_genesis_archive_unpacked_size_arg)
            .arg(
                Arg::with_name("include_all_votes")
                    .long("include-all-votes")
                    .help("Include all votes in the graph"),
            )
            .arg(
                Arg::with_name("graph_filename")
                    .index(1)
                    .value_name("FILENAME")
                    .takes_value(true)
                    .help("Output file"),
            )
        ).subcommand(
            SubCommand::with_name("create-snapshot")
            .about("Create a new ledger snapshot")
            .arg(&no_snapshot_arg)
            .arg(&account_paths_arg)
            .arg(&hard_forks_arg)
            .arg(&max_genesis_archive_unpacked_size_arg)
            .arg(&snapshot_version_arg)
            .arg(&maximum_full_snapshot_archives_to_retain)
            .arg(&maximum_incremental_snapshot_archives_to_retain)
            .arg(
                Arg::with_name("snapshot_slot")
                    .index(1)
                    .value_name("SLOT")
                    .validator(|value| {
                        if value.parse::<Slot>().is_ok()
                            || value == "ROOT"
                        {
                            Ok(())
                        } else {
                            Err(format!(
                                "Unable to parse as a number or the keyword ROOT, provided: {}",
                                value
                            ))
                        }
                    })
                    .takes_value(true)
                    .help("Slot at which to create the snapshot; accepts keyword ROOT for the highest root"),
            )
            .arg(
                Arg::with_name("output_directory")
                    .index(2)
                    .value_name("DIR")
                    .takes_value(true)
                    .help("Output directory for the snapshot [default: --snapshot-archive-path if present else --ledger directory]"),
            )
            .arg(
                Arg::with_name("warp_slot")
                    .required(false)
                    .long("warp-slot")
                    .takes_value(true)
                    .value_name("WARP_SLOT")
                    .validator(is_slot)
                    .help("After loading the snapshot slot warp the ledger to WARP_SLOT, \
                           which could be a slot in a galaxy far far away"),
            )
            .arg(
                Arg::with_name("faucet_lamports")
                    .short("t")
                    .long("faucet-lamports")
                    .value_name("LAMPORTS")
                    .takes_value(true)
                    .requires("faucet_pubkey")
                    .help("Number of lamports to assign to the faucet"),
            )
            .arg(
                Arg::with_name("faucet_pubkey")
                    .short("m")
                    .long("faucet-pubkey")
                    .value_name("PUBKEY")
                    .takes_value(true)
                    .validator(is_pubkey_or_keypair)
                    .requires("faucet_lamports")
                    .help("Path to file containing the faucet's pubkey"),
            )
            .arg(
                Arg::with_name("bootstrap_validator")
                    .short("b")
                    .long("bootstrap-validator")
                    .value_name("IDENTITY_PUBKEY VOTE_PUBKEY STAKE_PUBKEY")
                    .takes_value(true)
                    .validator(is_pubkey_or_keypair)
                    .number_of_values(3)
                    .multiple(true)
                    .help("The bootstrap validator's identity, vote and stake pubkeys"),
            )
            .arg(
                Arg::with_name("bootstrap_stake_authorized_pubkey")
                    .long("bootstrap-stake-authorized-pubkey")
                    .value_name("BOOTSTRAP STAKE AUTHORIZED PUBKEY")
                    .takes_value(true)
                    .validator(is_pubkey_or_keypair)
                    .help(
                        "Path to file containing the pubkey authorized to manage the bootstrap \
                         validator's stake [default: --bootstrap-validator IDENTITY_PUBKEY]",
                    ),
            )
            .arg(
                Arg::with_name("bootstrap_validator_lamports")
                    .long("bootstrap-validator-lamports")
                    .value_name("LAMPORTS")
                    .takes_value(true)
                    .default_value(default_bootstrap_validator_lamports)
                    .help("Number of lamports to assign to the bootstrap validator"),
            )
            .arg(
                Arg::with_name("bootstrap_validator_stake_lamports")
                    .long("bootstrap-validator-stake-lamports")
                    .value_name("LAMPORTS")
                    .takes_value(true)
                    .default_value(default_bootstrap_validator_stake_lamports)
                    .help("Number of lamports to assign to the bootstrap validator's stake account"),
            )
            .arg(
                Arg::with_name("rent_burn_percentage")
                    .long("rent-burn-percentage")
                    .value_name("NUMBER")
                    .takes_value(true)
                    .help("Adjust percentage of collected rent to burn")
                    .validator(is_valid_percentage),
            )
            .arg(&hashes_per_tick)
            .arg(
                Arg::with_name("accounts_to_remove")
                    .required(false)
                    .long("remove-account")
                    .takes_value(true)
                    .value_name("PUBKEY")
                    .validator(is_pubkey)
                    .multiple(true)
                    .help("List of accounts to remove while creating the snapshot"),
            )
            .arg(
                Arg::with_name("vote_accounts_to_destake")
                    .required(false)
                    .long("destake-vote-account")
                    .takes_value(true)
                    .value_name("PUBKEY")
                    .validator(is_pubkey)
                    .multiple(true)
                    .help("List of validator vote accounts to destake")
            )
            .arg(
                Arg::with_name("remove_stake_accounts")
                    .required(false)
                    .long("remove-stake-accounts")
                    .takes_value(false)
                    .help("Remove all existing stake accounts from the new snapshot")
            )
            .arg(
                Arg::with_name("incremental")
                    .long("incremental")
                    .takes_value(false)
                    .help("Create an incremental snapshot instead of a full snapshot. This requires \
                          that the ledger is loaded from a full snapshot, which will be used as the \
                          base for the incremental snapshot.")
                    .conflicts_with("no_snapshot")
            )
        ).subcommand(
            SubCommand::with_name("accounts")
            .about("Print account stats and contents after processing the ledger")
            .arg(&no_snapshot_arg)
            .arg(&account_paths_arg)
            .arg(&halt_at_slot_arg)
            .arg(&hard_forks_arg)
            .arg(
                Arg::with_name("include_sysvars")
                    .long("include-sysvars")
                    .takes_value(false)
                    .help("Include sysvars too"),
            )
            .arg(
                Arg::with_name("no_account_contents")
                    .long("no-account-contents")
                    .takes_value(false)
                    .help("Do not print contents of each account, which is very slow with lots of accounts."),
            )
            .arg(Arg::with_name("no_account_data")
                .long("no-account-data")
                .takes_value(false)
                .help("Do not print account data when printing account contents."),
            )
            .arg(&max_genesis_archive_unpacked_size_arg)
        ).subcommand(
            SubCommand::with_name("capitalization")
            .about("Print capitalization (aka, total supply) while checksumming it")
            .arg(&no_snapshot_arg)
            .arg(&account_paths_arg)
            .arg(&halt_at_slot_arg)
            .arg(&hard_forks_arg)
            .arg(&max_genesis_archive_unpacked_size_arg)
            .arg(
                Arg::with_name("warp_epoch")
                    .required(false)
                    .long("warp-epoch")
                    .takes_value(true)
                    .value_name("WARP_EPOCH")
                    .help("After loading the snapshot warp the ledger to WARP_EPOCH, \
                           which could be an epoch in a galaxy far far away"),
            )
            .arg(
                Arg::with_name("inflation")
                    .required(false)
                    .long("inflation")
                    .takes_value(true)
                    .possible_values(&["pico", "full", "none"])
                    .help("Overwrite inflation when warping"),
            )
            .arg(
                Arg::with_name("enable_credits_auto_rewind")
                    .required(false)
                    .long("enable-credits-auto-rewind")
                    .takes_value(false)
                    .help("Enable credits auto rewind"),
            )
            .arg(
                Arg::with_name("recalculate_capitalization")
                    .required(false)
                    .long("recalculate-capitalization")
                    .takes_value(false)
                    .help("Recalculate capitalization before warping; circumvents \
                          bank's out-of-sync capitalization"),
            )
            .arg(
                Arg::with_name("csv_filename")
                    .long("csv-filename")
                    .value_name("FILENAME")
                    .takes_value(true)
                    .help("Output file in the csv format"),
            )
        ).subcommand(
            SubCommand::with_name("purge")
            .about("Delete a range of slots from the ledger")
            .arg(
                Arg::with_name("start_slot")
                    .index(1)
                    .value_name("SLOT")
                    .takes_value(true)
                    .required(true)
                    .help("Start slot to purge from (inclusive)"),
            )
            .arg(
                Arg::with_name("end_slot")
                    .index(2)
                    .value_name("SLOT")
                    .help("Ending slot to stop purging (inclusive) \
                           [default: the highest slot in the ledger]"),
            )
            .arg(
                Arg::with_name("batch_size")
                    .long("batch-size")
                    .value_name("NUM")
                    .takes_value(true)
                    .default_value("1000")
                    .help("Removes at most BATCH_SIZE slots while purging in loop"),
            )
            .arg(
                Arg::with_name("no_compaction")
                    .long("no-compaction")
                    .required(false)
                    .takes_value(false)
                    .help("Skip ledger compaction after purge")
            )
            .arg(
                Arg::with_name("dead_slots_only")
                    .long("dead-slots-only")
                    .required(false)
                    .takes_value(false)
                    .help("Limit purging to dead slots only")
            )
        )
        .subcommand(
            SubCommand::with_name("list-roots")
            .about("Output up to last <num-roots> root hashes and their \
                    heights starting at the given block height")
            .arg(
                Arg::with_name("max_height")
                    .long("max-height")
                    .value_name("NUM")
                    .takes_value(true)
                    .help("Maximum block height")
            )
            .arg(
                Arg::with_name("start_root")
                    .long("start-root")
                    .value_name("NUM")
                    .takes_value(true)
                    .help("First root to start searching from")
            )
            .arg(
                Arg::with_name("slot_list")
                    .long("slot-list")
                    .value_name("FILENAME")
                    .required(false)
                    .takes_value(true)
                    .help("The location of the output YAML file. A list of \
                           rollback slot heights and hashes will be written to the file")
            )
            .arg(
                Arg::with_name("num_roots")
                    .long("num-roots")
                    .value_name("NUM")
                    .takes_value(true)
                    .default_value(DEFAULT_ROOT_COUNT)
                    .required(false)
                    .help("Number of roots in the output"),
            )
        )
        .subcommand(
            SubCommand::with_name("repair-roots")
                .about("Traverses the AncestorIterator backward from a last known root \
                        to restore missing roots to the Root column")
                .arg(
                    Arg::with_name("start_root")
                        .long("before")
                        .value_name("NUM")
                        .takes_value(true)
                        .help("First good root after the range to repair")
                )
                .arg(
                    Arg::with_name("end_root")
                        .long("until")
                        .value_name("NUM")
                        .takes_value(true)
                        .help("Last slot to check for root repair")
                )
                .arg(
                    Arg::with_name("max_slots")
                        .long("repair-limit")
                        .value_name("NUM")
                        .takes_value(true)
                        .default_value(DEFAULT_MAX_SLOTS_ROOT_REPAIR)
                        .required(true)
                        .help("Override the maximum number of slots to check for root repair")
                )
        )
        .subcommand(
            SubCommand::with_name("analyze-storage")
                .about("Output statistics in JSON format about \
                        all column families in the ledger rocksdb")
        )
        .subcommand(
            SubCommand::with_name("compute-slot-cost")
            .about("runs cost_model over the block at the given slots, \
                   computes how expensive a block was based on cost_model")
            .arg(
                Arg::with_name("slots")
                    .index(1)
                    .value_name("SLOTS")
                    .validator(is_slot)
                    .multiple(true)
                    .takes_value(true)
                    .help("Slots that their blocks are computed for cost, default to all slots in ledger"),
            )
        )
        .get_matches();

    info!("{} {}", crate_name!(), solana_version::version!());

    let ledger_path = parse_ledger_path(&matches, "ledger_path");

    let snapshot_archive_path = value_t!(matches, "snapshot_archive_path", String)
        .ok()
        .map(PathBuf::from);
    let incremental_snapshot_archive_path =
        value_t!(matches, "incremental_snapshot_archive_path", String)
            .ok()
            .map(PathBuf::from);

    let wal_recovery_mode = matches
        .value_of("wal_recovery_mode")
        .map(BlockstoreRecoveryMode::from);
    let verbose_level = matches.occurrences_of("verbose");

    if let ("bigtable", Some(arg_matches)) = matches.subcommand() {
        bigtable_process_command(&ledger_path, arg_matches)
    } else {
        let ledger_path = canonicalize_ledger_path(&ledger_path);

        match matches.subcommand() {
            ("print", Some(arg_matches)) => {
                let starting_slot = value_t_or_exit!(arg_matches, "starting_slot", Slot);
                let ending_slot = value_t!(arg_matches, "ending_slot", Slot).unwrap_or(Slot::MAX);
                let num_slots = value_t!(arg_matches, "num_slots", Slot).ok();
                let allow_dead_slots = arg_matches.is_present("allow_dead_slots");
                let only_rooted = arg_matches.is_present("only_rooted");
                output_ledger(
                    open_blockstore(&ledger_path, AccessType::Secondary, wal_recovery_mode),
                    starting_slot,
                    ending_slot,
                    allow_dead_slots,
                    LedgerOutputMethod::Print,
                    num_slots,
                    verbose_level,
                    only_rooted,
                );
            }
            ("copy", Some(arg_matches)) => {
                let starting_slot = value_t_or_exit!(arg_matches, "starting_slot", Slot);
                let ending_slot = value_t_or_exit!(arg_matches, "ending_slot", Slot);
                let target_db = PathBuf::from(value_t_or_exit!(arg_matches, "target_db", String));
                let source = open_blockstore(&ledger_path, AccessType::Secondary, None);
                let target = open_blockstore(&target_db, AccessType::Primary, None);
                for (slot, _meta) in source.slot_meta_iterator(starting_slot).unwrap() {
                    if slot > ending_slot {
                        break;
                    }
                    if let Ok(shreds) = source.get_data_shreds_for_slot(slot, 0) {
                        if target.insert_shreds(shreds, None, true).is_err() {
                            warn!("error inserting shreds for slot {}", slot);
                        }
                    }
                }
            }
            ("genesis", Some(arg_matches)) => {
                let genesis_config = open_genesis_config_by(&ledger_path, arg_matches);
                let print_accouunts = arg_matches.is_present("accounts");
                if print_accouunts {
                    let print_account_data = !arg_matches.is_present("no_account_data");
                    for (pubkey, account) in genesis_config.accounts {
                        output_account(
                            &pubkey,
                            &AccountSharedData::from(account),
                            None,
                            print_account_data,
                        );
                    }
                } else {
                    println!("{}", genesis_config);
                }
            }
            ("genesis-hash", Some(arg_matches)) => {
                println!(
                    "{}",
                    open_genesis_config_by(&ledger_path, arg_matches).hash()
                );
            }
            ("modify-genesis", Some(arg_matches)) => {
                let mut genesis_config = open_genesis_config_by(&ledger_path, arg_matches);
                let output_directory =
                    PathBuf::from(arg_matches.value_of("output_directory").unwrap());

                if let Some(cluster_type) = cluster_type_of(arg_matches, "cluster_type") {
                    genesis_config.cluster_type = cluster_type;
                }

                if let Some(hashes_per_tick) = arg_matches.value_of("hashes_per_tick") {
                    genesis_config.poh_config.hashes_per_tick = match hashes_per_tick {
                        // Note: Unlike `solana-genesis`, "auto" is not supported here.
                        "sleep" => None,
                        _ => Some(value_t_or_exit!(arg_matches, "hashes_per_tick", u64)),
                    }
                }

                create_new_ledger(
                    &output_directory,
                    &genesis_config,
                    solana_runtime::hardened_unpack::MAX_GENESIS_ARCHIVE_UNPACKED_SIZE,
                    LedgerColumnOptions::default(),
                )
                .unwrap_or_else(|err| {
                    eprintln!("Failed to write genesis config: {:?}", err);
                    exit(1);
                });

                println!("{}", open_genesis_config_by(&output_directory, arg_matches));
            }
            ("shred-version", Some(arg_matches)) => {
                let process_options = ProcessOptions {
                    new_hard_forks: hardforks_of(arg_matches, "hard_forks"),
                    halt_at_slot: Some(0),
                    poh_verify: false,
                    ..ProcessOptions::default()
                };
                let genesis_config = open_genesis_config_by(&ledger_path, arg_matches);
                let blockstore =
                    open_blockstore(&ledger_path, AccessType::Secondary, wal_recovery_mode);
                match load_bank_forks(
                    arg_matches,
                    &genesis_config,
                    &blockstore,
                    process_options,
                    snapshot_archive_path,
                    incremental_snapshot_archive_path,
                ) {
                    Ok((bank_forks, ..)) => {
                        println!(
                            "{}",
                            compute_shred_version(
                                &genesis_config.hash(),
                                Some(
                                    &bank_forks
                                        .read()
                                        .unwrap()
                                        .working_bank()
                                        .hard_forks()
                                        .read()
                                        .unwrap()
                                )
                            )
                        );
                    }
                    Err(err) => {
                        eprintln!("Failed to load ledger: {:?}", err);
                        exit(1);
                    }
                }
            }
            ("shred-meta", Some(arg_matches)) => {
                #[derive(Debug)]
                #[allow(dead_code)]
                struct ShredMeta<'a> {
                    slot: Slot,
                    full_slot: bool,
                    shred_index: usize,
                    data: bool,
                    code: bool,
                    last_in_slot: bool,
                    data_complete: bool,
                    shred: &'a Shred,
                }
                let starting_slot = value_t_or_exit!(arg_matches, "starting_slot", Slot);
                let ending_slot = value_t!(arg_matches, "ending_slot", Slot).unwrap_or(Slot::MAX);
                let ledger = open_blockstore(&ledger_path, AccessType::Secondary, None);
                for (slot, _meta) in ledger
                    .slot_meta_iterator(starting_slot)
                    .unwrap()
                    .take_while(|(slot, _)| *slot <= ending_slot)
                {
                    let full_slot = ledger.is_full(slot);
                    if let Ok(shreds) = ledger.get_data_shreds_for_slot(slot, 0) {
                        for (shred_index, shred) in shreds.iter().enumerate() {
                            println!(
                                "{:#?}",
                                ShredMeta {
                                    slot,
                                    full_slot,
                                    shred_index,
                                    data: shred.is_data(),
                                    code: shred.is_code(),
                                    data_complete: shred.data_complete(),
                                    last_in_slot: shred.last_in_slot(),
                                    shred,
                                }
                            );
                        }
                    }
                }
            }
            ("bank-hash", Some(arg_matches)) => {
                let process_options = ProcessOptions {
                    new_hard_forks: hardforks_of(arg_matches, "hard_forks"),
                    halt_at_slot: Some(0),
                    poh_verify: false,
                    ..ProcessOptions::default()
                };
                let genesis_config = open_genesis_config_by(&ledger_path, arg_matches);
                let blockstore =
                    open_blockstore(&ledger_path, AccessType::Secondary, wal_recovery_mode);
                match load_bank_forks(
                    arg_matches,
                    &genesis_config,
                    &blockstore,
                    process_options,
                    snapshot_archive_path,
                    incremental_snapshot_archive_path,
                ) {
                    Ok((bank_forks, ..)) => {
                        println!("{}", &bank_forks.read().unwrap().working_bank().hash());
                    }
                    Err(err) => {
                        eprintln!("Failed to load ledger: {:?}", err);
                        exit(1);
                    }
                }
            }
            ("slot", Some(arg_matches)) => {
                let slots = values_t_or_exit!(arg_matches, "slots", Slot);
                let allow_dead_slots = arg_matches.is_present("allow_dead_slots");
                let blockstore =
                    open_blockstore(&ledger_path, AccessType::Secondary, wal_recovery_mode);
                for slot in slots {
                    println!("Slot {}", slot);
                    if let Err(err) = output_slot(
                        &blockstore,
                        slot,
                        allow_dead_slots,
                        &LedgerOutputMethod::Print,
                        verbose_level,
                    ) {
                        eprintln!("{}", err);
                    }
                }
            }
            ("json", Some(arg_matches)) => {
                let starting_slot = value_t_or_exit!(arg_matches, "starting_slot", Slot);
                let allow_dead_slots = arg_matches.is_present("allow_dead_slots");
                output_ledger(
                    open_blockstore(&ledger_path, AccessType::Secondary, wal_recovery_mode),
                    starting_slot,
                    Slot::MAX,
                    allow_dead_slots,
                    LedgerOutputMethod::Json,
                    None,
                    std::u64::MAX,
                    true,
                );
            }
            ("dead-slots", Some(arg_matches)) => {
                let blockstore =
                    open_blockstore(&ledger_path, AccessType::Secondary, wal_recovery_mode);
                let starting_slot = value_t_or_exit!(arg_matches, "starting_slot", Slot);
                for slot in blockstore.dead_slots_iterator(starting_slot).unwrap() {
                    println!("{}", slot);
                }
            }
            ("duplicate-slots", Some(arg_matches)) => {
                let blockstore =
                    open_blockstore(&ledger_path, AccessType::Secondary, wal_recovery_mode);
                let starting_slot = value_t_or_exit!(arg_matches, "starting_slot", Slot);
                for slot in blockstore.duplicate_slots_iterator(starting_slot).unwrap() {
                    println!("{}", slot);
                }
            }
            ("set-dead-slot", Some(arg_matches)) => {
                let slots = values_t_or_exit!(arg_matches, "slots", Slot);
                let blockstore =
                    open_blockstore(&ledger_path, AccessType::Primary, wal_recovery_mode);
                for slot in slots {
                    match blockstore.set_dead_slot(slot) {
                        Ok(_) => println!("Slot {} dead", slot),
                        Err(err) => eprintln!("Failed to set slot {} dead slot: {:?}", slot, err),
                    }
                }
            }
            ("remove-dead-slot", Some(arg_matches)) => {
                let slots = values_t_or_exit!(arg_matches, "slots", Slot);
                let blockstore =
                    open_blockstore(&ledger_path, AccessType::Primary, wal_recovery_mode);
                for slot in slots {
                    match blockstore.remove_dead_slot(slot) {
                        Ok(_) => println!("Slot {} not longer marked dead", slot),
                        Err(err) => {
                            eprintln!("Failed to remove dead flag for slot {}, {:?}", slot, err)
                        }
                    }
                }
            }
            ("parse_full_frozen", Some(arg_matches)) => {
                let starting_slot = value_t_or_exit!(arg_matches, "starting_slot", Slot);
                let ending_slot = value_t_or_exit!(arg_matches, "ending_slot", Slot);
                let blockstore =
                    open_blockstore(&ledger_path, AccessType::Secondary, wal_recovery_mode);
                let mut ancestors = BTreeSet::new();
                assert!(
                    blockstore.meta(ending_slot).unwrap().is_some(),
                    "Ending slot doesn't exist"
                );
                for a in AncestorIterator::new(ending_slot, &blockstore) {
                    ancestors.insert(a);
                    if a <= starting_slot {
                        break;
                    }
                }
                println!("ancestors: {:?}", ancestors.iter());

                let mut frozen = BTreeMap::new();
                let mut full = BTreeMap::new();
                let frozen_regex = Regex::new(r"bank frozen: (\d*)").unwrap();
                let full_regex = Regex::new(r"slot (\d*) is full").unwrap();

                let log_file = PathBuf::from(value_t_or_exit!(arg_matches, "log_path", String));
                let f = BufReader::new(File::open(log_file).unwrap());
                println!("Reading log file");
                for line in f.lines().flatten() {
                    let parse_results = {
                        if let Some(slot_string) = frozen_regex.captures_iter(&line).next() {
                            Some((slot_string, &mut frozen))
                        } else {
                            full_regex
                                .captures_iter(&line)
                                .next()
                                .map(|slot_string| (slot_string, &mut full))
                        }
                    };

                    if let Some((slot_string, map)) = parse_results {
                        let slot = slot_string
                            .get(1)
                            .expect("Only one match group")
                            .as_str()
                            .parse::<u64>()
                            .unwrap();
                        if ancestors.contains(&slot) && !map.contains_key(&slot) {
                            map.insert(slot, line);
                        }
                        if slot == ending_slot
                            && frozen.contains_key(&slot)
                            && full.contains_key(&slot)
                        {
                            break;
                        }
                    }
                }

                for ((slot1, frozen_log), (slot2, full_log)) in frozen.iter().zip(full.iter()) {
                    assert_eq!(slot1, slot2);
                    println!(
                        "Slot: {}\n, full: {}\n, frozen: {}",
                        slot1, full_log, frozen_log
                    );
                }
            }
            ("verify", Some(arg_matches)) => {
                let mut accounts_index_config = AccountsIndexConfig::default();
                if let Some(bins) = value_t!(arg_matches, "accounts_index_bins", usize).ok() {
                    accounts_index_config.bins = Some(bins);
                }

                let exit_signal = Arc::new(AtomicBool::new(false));

                let no_os_memory_stats_reporting =
                    arg_matches.is_present("no_os_memory_stats_reporting");
                let system_monitor_service = SystemMonitorService::new(
                    Arc::clone(&exit_signal),
                    !no_os_memory_stats_reporting,
                    false,
                );

                accounts_index_config.index_limit_mb = if let Some(limit) =
                    value_t!(arg_matches, "accounts_index_memory_limit_mb", usize).ok()
                {
                    IndexLimitMb::Limit(limit)
                } else if arg_matches.is_present("disable_accounts_disk_index") {
                    IndexLimitMb::InMemOnly
                } else {
                    IndexLimitMb::Unspecified
                };

                {
                    let mut accounts_index_paths: Vec<PathBuf> =
                        if arg_matches.is_present("accounts_index_path") {
                            values_t_or_exit!(arg_matches, "accounts_index_path", String)
                                .into_iter()
                                .map(PathBuf::from)
                                .collect()
                        } else {
                            vec![]
                        };
                    if accounts_index_paths.is_empty() {
                        accounts_index_paths = vec![ledger_path.join("accounts_index")];
                    }
                    accounts_index_config.drives = Some(accounts_index_paths);
                }

                let filler_accounts_config = FillerAccountsConfig {
                    count: value_t_or_exit!(arg_matches, "accounts_filler_count", usize),
                    size: value_t_or_exit!(arg_matches, "accounts_filler_size", usize),
                };

                let accounts_db_config = Some(AccountsDbConfig {
                    index: Some(accounts_index_config),
                    accounts_hash_cache_path: Some(ledger_path.clone()),
                    filler_accounts_config,
                    skip_rewrites: matches.is_present("accounts_db_skip_rewrites"),
                    ancient_append_vecs: matches.is_present("accounts_db_ancient_append_vecs"),
                    ..AccountsDbConfig::default()
                });

                let process_options = ProcessOptions {
                    new_hard_forks: hardforks_of(arg_matches, "hard_forks"),
                    poh_verify: !arg_matches.is_present("skip_poh_verify"),
                    halt_at_slot: value_t!(arg_matches, "halt_at_slot", Slot).ok(),
                    accounts_db_caching_enabled: !arg_matches.is_present("no_accounts_db_caching"),
                    limit_load_slot_count_from_snapshot: value_t!(
                        arg_matches,
                        "limit_load_slot_count_from_snapshot",
                        usize
                    )
                    .ok(),
                    accounts_db_config,
                    verify_index: arg_matches.is_present("verify_accounts_index"),
                    allow_dead_slots: arg_matches.is_present("allow_dead_slots"),
                    accounts_db_test_hash_calculation: arg_matches
                        .is_present("accounts_db_test_hash_calculation"),
                    accounts_db_skip_shrink: arg_matches.is_present("accounts_db_skip_shrink"),
                    runtime_config: RuntimeConfig {
                        bpf_jit: !matches.is_present("no_bpf_jit"),
                        ..RuntimeConfig::default()
                    },
                    ..ProcessOptions::default()
                };
                let print_accounts_stats = arg_matches.is_present("print_accounts_stats");
                println!(
                    "genesis hash: {}",
                    open_genesis_config_by(&ledger_path, arg_matches).hash()
                );

                let blockstore =
                    open_blockstore(&ledger_path, AccessType::Secondary, wal_recovery_mode);
                let (bank_forks, ..) = load_bank_forks(
                    arg_matches,
                    &open_genesis_config_by(&ledger_path, arg_matches),
                    &blockstore,
                    process_options,
                    snapshot_archive_path,
                    incremental_snapshot_archive_path,
                )
                .unwrap_or_else(|err| {
                    eprintln!("Ledger verification failed: {:?}", err);
                    exit(1);
                });
                if print_accounts_stats {
                    let working_bank = bank_forks.read().unwrap().working_bank();
                    working_bank.print_accounts_stats();
                }
                exit_signal.store(true, Ordering::Relaxed);
                system_monitor_service.join().unwrap();
                println!("Ok");
            }
            ("graph", Some(arg_matches)) => {
                let output_file = value_t_or_exit!(arg_matches, "graph_filename", String);

                let process_options = ProcessOptions {
                    new_hard_forks: hardforks_of(arg_matches, "hard_forks"),
                    halt_at_slot: value_t!(arg_matches, "halt_at_slot", Slot).ok(),
                    poh_verify: false,
                    ..ProcessOptions::default()
                };

                let blockstore =
                    open_blockstore(&ledger_path, AccessType::Secondary, wal_recovery_mode);
                match load_bank_forks(
                    arg_matches,
                    &open_genesis_config_by(&ledger_path, arg_matches),
                    &blockstore,
                    process_options,
                    snapshot_archive_path,
                    incremental_snapshot_archive_path,
                ) {
                    Ok((bank_forks, ..)) => {
                        let dot = graph_forks(
                            &bank_forks.read().unwrap(),
                            arg_matches.is_present("include_all_votes"),
                        );

                        let extension = Path::new(&output_file).extension();
                        let result = if extension == Some(OsStr::new("pdf")) {
                            render_dot(dot, &output_file, "pdf")
                        } else if extension == Some(OsStr::new("png")) {
                            render_dot(dot, &output_file, "png")
                        } else {
                            File::create(&output_file)
                                .and_then(|mut file| file.write_all(&dot.into_bytes()))
                        };

                        match result {
                            Ok(_) => println!("Wrote {}", output_file),
                            Err(err) => eprintln!("Unable to write {}: {}", output_file, err),
                        }
                    }
                    Err(err) => {
                        eprintln!("Failed to load ledger: {:?}", err);
                        exit(1);
                    }
                }
            }
            ("create-snapshot", Some(arg_matches)) => {
                let is_incremental = arg_matches.is_present("incremental");
                let output_directory = value_t!(arg_matches, "output_directory", PathBuf)
<<<<<<< HEAD
                    .unwrap_or_else(|_| match &snapshot_archive_path {
                        Some(snapshot_archive_path) => snapshot_archive_path.clone(),
                        None => ledger_path.clone(),
=======
                    .unwrap_or_else(|_| {
                        match (
                            is_incremental,
                            &snapshot_archive_path,
                            &incremental_snapshot_archive_path,
                        ) {
                            (true, _, Some(incremental_snapshot_archive_path)) => {
                                incremental_snapshot_archive_path.clone()
                            }
                            (_, Some(snapshot_archive_path), _) => snapshot_archive_path.clone(),
                            (_, _, _) => ledger_path.clone(),
                        }
>>>>>>> 3d01c5a8
                    });
                let mut warp_slot = value_t!(arg_matches, "warp_slot", Slot).ok();
                let remove_stake_accounts = arg_matches.is_present("remove_stake_accounts");
                let new_hard_forks = hardforks_of(arg_matches, "hard_forks");

                let faucet_pubkey = pubkey_of(arg_matches, "faucet_pubkey");
                let faucet_lamports = value_t!(arg_matches, "faucet_lamports", u64).unwrap_or(0);

                let rent_burn_percentage = value_t!(arg_matches, "rent_burn_percentage", u8);
                let hashes_per_tick = arg_matches.value_of("hashes_per_tick");

                let bootstrap_stake_authorized_pubkey =
                    pubkey_of(arg_matches, "bootstrap_stake_authorized_pubkey");
                let bootstrap_validator_lamports =
                    value_t_or_exit!(arg_matches, "bootstrap_validator_lamports", u64);
                let bootstrap_validator_stake_lamports =
                    value_t_or_exit!(arg_matches, "bootstrap_validator_stake_lamports", u64);
                let minimum_stake_lamports = rent.minimum_balance(StakeState::size_of());
                if bootstrap_validator_stake_lamports < minimum_stake_lamports {
                    eprintln!(
                        "Error: insufficient --bootstrap-validator-stake-lamports. \
                           Minimum amount is {}",
                        minimum_stake_lamports
                    );
                    exit(1);
                }
                let bootstrap_validator_pubkeys = pubkeys_of(arg_matches, "bootstrap_validator");
                let accounts_to_remove =
                    pubkeys_of(arg_matches, "accounts_to_remove").unwrap_or_default();
                let vote_accounts_to_destake: HashSet<_> =
                    pubkeys_of(arg_matches, "vote_accounts_to_destake")
                        .unwrap_or_default()
                        .into_iter()
                        .collect();
                let snapshot_version = arg_matches.value_of("snapshot_version").map_or(
                    SnapshotVersion::default(),
                    |s| {
                        s.parse::<SnapshotVersion>().unwrap_or_else(|e| {
                            eprintln!("Error: {}", e);
                            exit(1)
                        })
                    },
                );

                let maximum_full_snapshot_archives_to_retain =
                    value_t_or_exit!(arg_matches, "maximum_full_snapshots_to_retain", usize);
                let maximum_incremental_snapshot_archives_to_retain = value_t_or_exit!(
                    arg_matches,
                    "maximum_incremental_snapshots_to_retain",
                    usize
                );
                let genesis_config = open_genesis_config_by(&ledger_path, arg_matches);
                let blockstore =
                    open_blockstore(&ledger_path, AccessType::Secondary, wal_recovery_mode);

                let snapshot_slot = if Some("ROOT") == arg_matches.value_of("snapshot_slot") {
                    blockstore
                        .rooted_slot_iterator(0)
                        .expect("Failed to get rooted slot iterator")
                        .last()
                        .expect("Failed to get root")
                } else {
                    value_t_or_exit!(arg_matches, "snapshot_slot", Slot)
                };

                info!(
                    "Creating {}snapshot of slot {} in {}",
                    if is_incremental { "incremental " } else { "" },
                    snapshot_slot,
                    output_directory.display()
                );

                match load_bank_forks(
                    arg_matches,
                    &genesis_config,
                    &blockstore,
                    ProcessOptions {
                        new_hard_forks,
                        halt_at_slot: Some(snapshot_slot),
                        poh_verify: false,
                        ..ProcessOptions::default()
                    },
                    snapshot_archive_path,
                    incremental_snapshot_archive_path,
                ) {
                    Ok((bank_forks, starting_snapshot_hashes)) => {
<<<<<<< HEAD
                        let mut bank = bank_forks.get(snapshot_slot).unwrap_or_else(|| {
                            eprintln!("Error: Slot {} is not available", snapshot_slot);
                            exit(1);
                        });
=======
                        let mut bank = bank_forks
                            .read()
                            .unwrap()
                            .get(snapshot_slot)
                            .unwrap_or_else(|| {
                                eprintln!("Error: Slot {} is not available", snapshot_slot);
                                exit(1);
                            });
>>>>>>> 3d01c5a8

                        let child_bank_required = rent_burn_percentage.is_ok()
                            || hashes_per_tick.is_some()
                            || remove_stake_accounts
                            || !accounts_to_remove.is_empty()
                            || !vote_accounts_to_destake.is_empty()
                            || faucet_pubkey.is_some()
                            || bootstrap_validator_pubkeys.is_some();

                        if child_bank_required {
                            let mut child_bank =
                                Bank::new_from_parent(&bank, bank.collector_id(), bank.slot() + 1);

                            if let Ok(rent_burn_percentage) = rent_burn_percentage {
                                child_bank.set_rent_burn_percentage(rent_burn_percentage);
                            }

                            if let Some(hashes_per_tick) = hashes_per_tick {
                                child_bank.set_hashes_per_tick(match hashes_per_tick {
                                    // Note: Unlike `solana-genesis`, "auto" is not supported here.
                                    "sleep" => None,
                                    _ => {
                                        Some(value_t_or_exit!(arg_matches, "hashes_per_tick", u64))
                                    }
                                });
                            }
                            bank = Arc::new(child_bank);
                        }

                        if let Some(faucet_pubkey) = faucet_pubkey {
                            bank.store_account(
                                &faucet_pubkey,
                                &AccountSharedData::new(faucet_lamports, 0, &system_program::id()),
                            );
                        }

                        if remove_stake_accounts {
                            for (address, mut account) in bank
                                .get_program_accounts(&stake::program::id(), &ScanConfig::default())
                                .unwrap()
                                .into_iter()
                            {
                                account.set_lamports(0);
                                bank.store_account(&address, &account);
                            }
                        }

                        for address in accounts_to_remove {
                            let mut account = bank.get_account(&address).unwrap_or_else(|| {
                                eprintln!(
                                    "Error: Account does not exist, unable to remove it: {}",
                                    address
                                );
                                exit(1);
                            });

                            account.set_lamports(0);
                            bank.store_account(&address, &account);
                        }

                        if !vote_accounts_to_destake.is_empty() {
                            for (address, mut account) in bank
                                .get_program_accounts(&stake::program::id(), &ScanConfig::default())
                                .unwrap()
                                .into_iter()
                            {
                                if let Ok(StakeState::Stake(meta, stake)) = account.state() {
                                    if vote_accounts_to_destake
                                        .contains(&stake.delegation.voter_pubkey)
                                    {
                                        if verbose_level > 0 {
                                            warn!(
                                                "Undelegating stake account {} from {}",
                                                address, stake.delegation.voter_pubkey,
                                            );
                                        }
                                        account.set_state(&StakeState::Initialized(meta)).unwrap();
                                        bank.store_account(&address, &account);
                                    }
                                }
                            }
                        }

                        if let Some(bootstrap_validator_pubkeys) = bootstrap_validator_pubkeys {
                            assert_eq!(bootstrap_validator_pubkeys.len() % 3, 0);

                            // Ensure there are no duplicated pubkeys in the --bootstrap-validator list
                            {
                                let mut v = bootstrap_validator_pubkeys.clone();
                                v.sort();
                                v.dedup();
                                if v.len() != bootstrap_validator_pubkeys.len() {
                                    eprintln!(
                                        "Error: --bootstrap-validator pubkeys cannot be duplicated"
                                    );
                                    exit(1);
                                }
                            }

                            // Delete existing vote accounts
                            for (address, mut account) in bank
                                .get_program_accounts(
                                    &solana_vote_program::id(),
                                    &ScanConfig::default(),
                                )
                                .unwrap()
                                .into_iter()
                            {
                                account.set_lamports(0);
                                bank.store_account(&address, &account);
                            }

                            // Add a new identity/vote/stake account for each of the provided bootstrap
                            // validators
                            let mut bootstrap_validator_pubkeys_iter =
                                bootstrap_validator_pubkeys.iter();
                            loop {
                                let identity_pubkey = match bootstrap_validator_pubkeys_iter.next()
                                {
                                    None => break,
                                    Some(identity_pubkey) => identity_pubkey,
                                };
                                let vote_pubkey = bootstrap_validator_pubkeys_iter.next().unwrap();
                                let stake_pubkey = bootstrap_validator_pubkeys_iter.next().unwrap();

                                bank.store_account(
                                    identity_pubkey,
                                    &AccountSharedData::new(
                                        bootstrap_validator_lamports,
                                        0,
                                        &system_program::id(),
                                    ),
                                );

                                let vote_account = vote_state::create_account_with_authorized(
                                    identity_pubkey,
                                    identity_pubkey,
                                    identity_pubkey,
                                    100,
                                    VoteState::get_rent_exempt_reserve(&rent).max(1),
                                );

                                bank.store_account(
                                    stake_pubkey,
                                    &stake_state::create_account(
                                        bootstrap_stake_authorized_pubkey
                                            .as_ref()
                                            .unwrap_or(identity_pubkey),
                                        vote_pubkey,
                                        &vote_account,
                                        &rent,
                                        bootstrap_validator_stake_lamports,
                                    ),
                                );
                                bank.store_account(vote_pubkey, &vote_account);
                            }

                            // Warp ahead at least two epochs to ensure that the leader schedule will be
                            // updated to reflect the new bootstrap validator(s)
                            let minimum_warp_slot =
                                genesis_config.epoch_schedule.get_first_slot_in_epoch(
                                    genesis_config.epoch_schedule.get_epoch(snapshot_slot) + 2,
                                );

                            if let Some(warp_slot) = warp_slot {
                                if warp_slot < minimum_warp_slot {
                                    eprintln!(
                                        "Error: --warp-slot too close.  Must be >= {}",
                                        minimum_warp_slot
                                    );
                                    exit(1);
                                }
                            } else {
                                warn!("Warping to slot {}", minimum_warp_slot);
                                warp_slot = Some(minimum_warp_slot);
                            }
                        }

                        if child_bank_required {
                            while !bank.is_complete() {
                                bank.register_tick(&Hash::new_unique());
                            }
                        }

                        bank.set_capitalization();

                        let bank = if let Some(warp_slot) = warp_slot {
                            Arc::new(Bank::warp_from_parent(
                                &bank,
                                bank.collector_id(),
                                warp_slot,
                            ))
                        } else {
                            bank
                        };

                        println!(
                            "Creating a version {} {}snapshot of slot {}",
                            snapshot_version,
                            if is_incremental { "incremental " } else { "" },
                            bank.slot(),
                        );

                        if is_incremental {
                            if starting_snapshot_hashes.is_none() {
                                eprintln!("Unable to create incremental snapshot without a base full snapshot");
                                exit(1);
                            }
                            let full_snapshot_slot = starting_snapshot_hashes.unwrap().full.hash.0;
                            if bank.slot() <= full_snapshot_slot {
                                eprintln!(
                                    "Unable to create incremental snapshot: Slot must be greater than full snapshot slot. slot: {}, full snapshot slot: {}",
                                    bank.slot(),
                                    full_snapshot_slot,
                                );
                                exit(1);
                            }

                            let incremental_snapshot_archive_info =
                                snapshot_utils::bank_to_incremental_snapshot_archive(
                                    ledger_path,
                                    &bank,
                                    full_snapshot_slot,
                                    Some(snapshot_version),
                                    output_directory.clone(),
                                    output_directory,
                                    ArchiveFormat::TarZstd,
                                    maximum_full_snapshot_archives_to_retain,
                                    maximum_incremental_snapshot_archives_to_retain,
                                )
                                .unwrap_or_else(|err| {
                                    eprintln!("Unable to create incremental snapshot: {}", err);
                                    exit(1);
                                });

                            println!(
                                "Successfully created incremental snapshot for slot {}, hash {}, base slot: {}: {}",
                                bank.slot(),
                                bank.hash(),
                                full_snapshot_slot,
                                incremental_snapshot_archive_info.path().display(),
                            );
                        } else {
                            let full_snapshot_archive_info =
                                snapshot_utils::bank_to_full_snapshot_archive(
                                    ledger_path,
                                    &bank,
                                    Some(snapshot_version),
                                    output_directory.clone(),
                                    output_directory,
                                    ArchiveFormat::TarZstd,
                                    maximum_full_snapshot_archives_to_retain,
                                    maximum_incremental_snapshot_archives_to_retain,
                                )
                                .unwrap_or_else(|err| {
                                    eprintln!("Unable to create snapshot: {}", err);
                                    exit(1);
                                });

                            println!(
                                "Successfully created snapshot for slot {}, hash {}: {}",
                                bank.slot(),
                                bank.hash(),
                                full_snapshot_archive_info.path().display(),
                            );
                        }

                        println!(
                            "Shred version: {}",
                            compute_shred_version(
                                &genesis_config.hash(),
                                Some(&bank.hard_forks().read().unwrap())
                            )
                        );
                    }
                    Err(err) => {
                        eprintln!("Failed to load ledger: {:?}", err);
                        exit(1);
                    }
                }
            }
            ("accounts", Some(arg_matches)) => {
                let halt_at_slot = value_t!(arg_matches, "halt_at_slot", Slot).ok();
                let process_options = ProcessOptions {
                    new_hard_forks: hardforks_of(arg_matches, "hard_forks"),
                    halt_at_slot,
                    poh_verify: false,
                    ..ProcessOptions::default()
                };
                let genesis_config = open_genesis_config_by(&ledger_path, arg_matches);
                let include_sysvars = arg_matches.is_present("include_sysvars");
                let blockstore =
                    open_blockstore(&ledger_path, AccessType::Secondary, wal_recovery_mode);
                let (bank_forks, ..) = load_bank_forks(
                    arg_matches,
                    &genesis_config,
                    &blockstore,
                    process_options,
                    snapshot_archive_path,
                    incremental_snapshot_archive_path,
                )
                .unwrap_or_else(|err| {
                    eprintln!("Failed to load ledger: {:?}", err);
                    exit(1);
                });

                let bank = bank_forks.read().unwrap().working_bank();
                let mut measure = Measure::start("getting accounts");
                let accounts: BTreeMap<_, _> = bank
                    .get_all_accounts_with_modified_slots()
                    .unwrap()
                    .into_iter()
                    .filter(|(pubkey, _account, _slot)| {
                        include_sysvars || !solana_sdk::sysvar::is_sysvar_id(pubkey)
                    })
                    .map(|(pubkey, account, slot)| (pubkey, (account, slot)))
                    .collect();
                measure.stop();
                info!("{}", measure);

                let mut measure = Measure::start("calculating total accounts stats");
                let total_accounts_stats = bank.calculate_total_accounts_stats(
                    accounts
                        .iter()
                        .map(|(pubkey, (account, _slot))| (pubkey, account)),
                );
                measure.stop();
                info!("{}", measure);

                let print_account_contents = !arg_matches.is_present("no_account_contents");
                if print_account_contents {
                    let print_account_data = !arg_matches.is_present("no_account_data");
                    let mut measure = Measure::start("printing account contents");
                    for (pubkey, (account, slot)) in accounts.into_iter() {
                        output_account(&pubkey, &account, Some(slot), print_account_data);
                    }
                    measure.stop();
                    info!("{}", measure);
                }

                println!("{:#?}", total_accounts_stats);
            }
            ("capitalization", Some(arg_matches)) => {
                let halt_at_slot = value_t!(arg_matches, "halt_at_slot", Slot).ok();
                let process_options = ProcessOptions {
                    new_hard_forks: hardforks_of(arg_matches, "hard_forks"),
                    halt_at_slot,
                    poh_verify: false,
                    ..ProcessOptions::default()
                };
                let genesis_config = open_genesis_config_by(&ledger_path, arg_matches);
                let blockstore =
                    open_blockstore(&ledger_path, AccessType::Secondary, wal_recovery_mode);
                match load_bank_forks(
                    arg_matches,
                    &genesis_config,
                    &blockstore,
                    process_options,
                    snapshot_archive_path,
                    incremental_snapshot_archive_path,
                ) {
                    Ok((bank_forks, ..)) => {
                        let bank_forks = bank_forks.read().unwrap();
                        let slot = bank_forks.working_bank().slot();
                        let bank = bank_forks.get(slot).unwrap_or_else(|| {
                            eprintln!("Error: Slot {} is not available", slot);
                            exit(1);
                        });

                        if arg_matches.is_present("recalculate_capitalization") {
                            println!("Recalculating capitalization");
                            let old_capitalization = bank.set_capitalization();
                            if old_capitalization == bank.capitalization() {
                                eprintln!(
                                    "Capitalization was identical: {}",
                                    Sol(old_capitalization)
                                );
                            }
                        }

                        if arg_matches.is_present("warp_epoch") {
                            let base_bank = bank;

                            let raw_warp_epoch =
                                value_t!(arg_matches, "warp_epoch", String).unwrap();
                            let warp_epoch = if raw_warp_epoch.starts_with('+') {
                                base_bank.epoch()
                                    + value_t!(arg_matches, "warp_epoch", Epoch).unwrap()
                            } else {
                                value_t!(arg_matches, "warp_epoch", Epoch).unwrap()
                            };
                            if warp_epoch < base_bank.epoch() {
                                eprintln!(
                                    "Error: can't warp epoch backwards: {} => {}",
                                    base_bank.epoch(),
                                    warp_epoch
                                );
                                exit(1);
                            }

                            if let Ok(raw_inflation) = value_t!(arg_matches, "inflation", String) {
                                let inflation = match raw_inflation.as_str() {
                                    "pico" => Inflation::pico(),
                                    "full" => Inflation::full(),
                                    "none" => Inflation::new_disabled(),
                                    _ => unreachable!(),
                                };
                                println!(
                                    "Forcing to: {:?} (was: {:?})",
                                    inflation,
                                    base_bank.inflation()
                                );
                                base_bank.set_inflation(inflation);
                            }

                            let next_epoch = base_bank
                                .epoch_schedule()
                                .get_first_slot_in_epoch(warp_epoch);
                            // disable eager rent collection because this creates many unrelated
                            // rent collection account updates
                            base_bank
                                .lazy_rent_collection
                                .store(true, std::sync::atomic::Ordering::Relaxed);

                            let feature_account_balance = std::cmp::max(
                                genesis_config.rent.minimum_balance(Feature::size_of()),
                                1,
                            );
                            if arg_matches.is_present("enable_credits_auto_rewind") {
                                base_bank.unfreeze_for_ledger_tool();
                                let mut force_enabled_count = 0;
                                if base_bank
                                    .get_account(&feature_set::credits_auto_rewind::id())
                                    .is_none()
                                {
                                    base_bank.store_account(
                                        &feature_set::credits_auto_rewind::id(),
                                        &feature::create_account(
                                            &Feature { activated_at: None },
                                            feature_account_balance,
                                        ),
                                    );
                                    force_enabled_count += 1;
                                }
                                if force_enabled_count == 0 {
                                    warn!(
                                        "Already credits_auto_rewind is activated (or scheduled)"
                                    );
                                }
                                let mut store_failed_count = 0;
                                if force_enabled_count >= 1 {
                                    if base_bank
                                        .get_account(&feature_set::deprecate_rewards_sysvar::id())
                                        .is_some()
                                    {
                                        // steal some lamports from the pretty old feature not to affect
                                        // capitalizaion, which doesn't affect inflation behavior!
                                        base_bank.store_account(
                                            &feature_set::deprecate_rewards_sysvar::id(),
                                            &AccountSharedData::default(),
                                        );
                                        force_enabled_count -= 1;
                                    } else {
                                        store_failed_count += 1;
                                    }
                                }
                                assert_eq!(force_enabled_count, store_failed_count);
                                if store_failed_count >= 1 {
                                    // we have no choice; maybe locally created blank cluster with
                                    // not-Development cluster type.
                                    let old_cap = base_bank.set_capitalization();
                                    let new_cap = base_bank.capitalization();
                                    warn!(
                                        "Skewing capitalization a bit to enable credits_auto_rewind as \
                                         requested: increasing {} from {} to {}",
                                        feature_account_balance, old_cap, new_cap,
                                    );
                                    assert_eq!(
                                        old_cap + feature_account_balance * store_failed_count,
                                        new_cap
                                    );
                                }
                            }

                            #[derive(Default, Debug)]
                            struct PointDetail {
                                epoch: Epoch,
                                points: u128,
                                stake: u128,
                                credits: u128,
                            }

                            #[derive(Default, Debug)]
                            struct CalculationDetail {
                                epochs: usize,
                                voter: Pubkey,
                                voter_owner: Pubkey,
                                current_effective_stake: u64,
                                total_stake: u64,
                                rent_exempt_reserve: u64,
                                points: Vec<PointDetail>,
                                base_rewards: u64,
                                commission: u8,
                                vote_rewards: u64,
                                stake_rewards: u64,
                                activation_epoch: Epoch,
                                deactivation_epoch: Option<Epoch>,
                                point_value: Option<PointValue>,
                                old_credits_observed: Option<u64>,
                                new_credits_observed: Option<u64>,
                                skipped_reasons: String,
                            }
                            use solana_stake_program::stake_state::InflationPointCalculationEvent;
                            let stake_calculation_details: DashMap<Pubkey, CalculationDetail> =
                                DashMap::new();
                            let last_point_value = Arc::new(RwLock::new(None));
                            let tracer = |event: &RewardCalculationEvent| {
                                // Currently RewardCalculationEvent enum has only Staking variant
                                // because only staking tracing is supported!
                                #[allow(irrefutable_let_patterns)]
                                if let RewardCalculationEvent::Staking(pubkey, event) = event {
                                    let mut detail =
                                        stake_calculation_details.entry(**pubkey).or_default();
                                    match event {
                                    InflationPointCalculationEvent::CalculatedPoints(
                                        epoch,
                                        stake,
                                        credits,
                                        points,
                                    ) => {
                                        if *points > 0 {
                                            detail.epochs += 1;
                                            detail.points.push(PointDetail {epoch: *epoch, points: *points, stake: *stake, credits: *credits});
                                        }
                                    }
                                    InflationPointCalculationEvent::SplitRewards(
                                        all,
                                        voter,
                                        staker,
                                        point_value,
                                    ) => {
                                        detail.base_rewards = *all;
                                        detail.vote_rewards = *voter;
                                        detail.stake_rewards = *staker;
                                        detail.point_value = Some(point_value.clone());
                                        // we have duplicate copies of `PointValue`s for possible
                                        // miscalculation; do some minimum sanity check
                                        let mut last_point_value = last_point_value.write().unwrap();
                                        if let Some(last_point_value) = last_point_value.as_ref() {
                                            assert_eq!(last_point_value, point_value);
                                        } else {
                                            *last_point_value = Some(point_value.clone());
                                        }
                                    }
                                    InflationPointCalculationEvent::EffectiveStakeAtRewardedEpoch(stake) => {
                                        detail.current_effective_stake = *stake;
                                    }
                                    InflationPointCalculationEvent::Commission(commission) => {
                                        detail.commission = *commission;
                                    }
                                    InflationPointCalculationEvent::RentExemptReserve(reserve) => {
                                        detail.rent_exempt_reserve = *reserve;
                                    }
                                    InflationPointCalculationEvent::CreditsObserved(
                                        old_credits_observed,
                                        new_credits_observed,
                                    ) => {
                                        detail.old_credits_observed = Some(*old_credits_observed);
                                        detail.new_credits_observed = *new_credits_observed;
                                    }
                                    InflationPointCalculationEvent::Delegation(
                                        delegation,
                                        owner,
                                    ) => {
                                        detail.voter = delegation.voter_pubkey;
                                        detail.voter_owner = *owner;
                                        detail.total_stake = delegation.stake;
                                        detail.activation_epoch = delegation.activation_epoch;
                                        if delegation.deactivation_epoch < Epoch::max_value() {
                                            detail.deactivation_epoch =
                                                Some(delegation.deactivation_epoch);
                                        }
                                    }
                                    InflationPointCalculationEvent::Skipped(skipped_reason) => {
                                        if detail.skipped_reasons.is_empty() {
                                            detail.skipped_reasons = format!("{:?}", skipped_reason);
                                        } else {
                                            detail.skipped_reasons += &format!("/{:?}", skipped_reason);
                                        }
                                    }
                                }
                                }
                            };
                            let warped_bank = Bank::new_from_parent_with_tracer(
                                &base_bank,
                                base_bank.collector_id(),
                                next_epoch,
                                tracer,
                            );
                            warped_bank.freeze();
                            let mut csv_writer = if arg_matches.is_present("csv_filename") {
                                let csv_filename =
                                    value_t_or_exit!(arg_matches, "csv_filename", String);
                                let file = File::create(&csv_filename).unwrap();
                                Some(csv::WriterBuilder::new().from_writer(file))
                            } else {
                                None
                            };

                            println!("Slot: {} => {}", base_bank.slot(), warped_bank.slot());
                            println!("Epoch: {} => {}", base_bank.epoch(), warped_bank.epoch());
                            assert_capitalization(&base_bank);
                            assert_capitalization(&warped_bank);
                            let interest_per_epoch = ((warped_bank.capitalization() as f64)
                                / (base_bank.capitalization() as f64)
                                * 100_f64)
                                - 100_f64;
                            let interest_per_year = interest_per_epoch
                                / warped_bank.epoch_duration_in_years(base_bank.epoch());
                            println!(
                                "Capitalization: {} => {} (+{} {}%; annualized {}%)",
                                Sol(base_bank.capitalization()),
                                Sol(warped_bank.capitalization()),
                                Sol(warped_bank.capitalization() - base_bank.capitalization()),
                                interest_per_epoch,
                                interest_per_year,
                            );

                            let mut overall_delta = 0;

                            let modified_accounts =
                                warped_bank.get_all_accounts_modified_since_parent();
                            let mut rewarded_accounts = modified_accounts
                                .iter()
                                .map(|(pubkey, account)| {
                                    (
                                        pubkey,
                                        account,
                                        base_bank
                                            .get_account(pubkey)
                                            .map(|a| a.lamports())
                                            .unwrap_or_default(),
                                    )
                                })
                                .collect::<Vec<_>>();
                            rewarded_accounts.sort_unstable_by_key(
                                |(pubkey, account, base_lamports)| {
                                    (
                                        *account.owner(),
                                        *base_lamports,
                                        account.lamports() - base_lamports,
                                        *pubkey,
                                    )
                                },
                            );

                            let mut unchanged_accounts = stake_calculation_details
                                .iter()
                                .map(|entry| *entry.key())
                                .collect::<HashSet<_>>()
                                .difference(
                                    &rewarded_accounts
                                        .iter()
                                        .map(|(pubkey, ..)| **pubkey)
                                        .collect(),
                                )
                                .map(|pubkey| (*pubkey, warped_bank.get_account(pubkey).unwrap()))
                                .collect::<Vec<_>>();
                            unchanged_accounts.sort_unstable_by_key(|(pubkey, account)| {
                                (*account.owner(), account.lamports(), *pubkey)
                            });
                            let unchanged_accounts = unchanged_accounts.into_iter();

                            let rewarded_accounts = rewarded_accounts
                                .into_iter()
                                .map(|(pubkey, account, ..)| (*pubkey, account.clone()));

                            let all_accounts = unchanged_accounts.chain(rewarded_accounts);
                            for (pubkey, warped_account) in all_accounts {
                                // Don't output sysvars; it's always updated but not related to
                                // inflation.
                                if solana_sdk::sysvar::is_sysvar_id(&pubkey) {
                                    continue;
                                }

                                if let Some(base_account) = base_bank.get_account(&pubkey) {
                                    let delta = warped_account.lamports() - base_account.lamports();
                                    let detail_ref = stake_calculation_details.get(&pubkey);
                                    let detail: Option<&CalculationDetail> =
                                        detail_ref.as_ref().map(|detail_ref| detail_ref.value());
                                    println!(
                                        "{:<45}({}): {} => {} (+{} {:>4.9}%) {:?}",
                                        format!("{}", pubkey), // format! is needed to pad/justify correctly.
                                        base_account.owner(),
                                        Sol(base_account.lamports()),
                                        Sol(warped_account.lamports()),
                                        Sol(delta),
                                        ((warped_account.lamports() as f64)
                                            / (base_account.lamports() as f64)
                                            * 100_f64)
                                            - 100_f64,
                                        detail,
                                    );
                                    if let Some(ref mut csv_writer) = csv_writer {
                                        #[derive(Serialize)]
                                        struct InflationRecord {
                                            cluster_type: String,
                                            rewarded_epoch: Epoch,
                                            account: String,
                                            owner: String,
                                            old_balance: u64,
                                            new_balance: u64,
                                            data_size: usize,
                                            delegation: String,
                                            delegation_owner: String,
                                            effective_stake: String,
                                            delegated_stake: String,
                                            rent_exempt_reserve: String,
                                            activation_epoch: String,
                                            deactivation_epoch: String,
                                            earned_epochs: String,
                                            epoch: String,
                                            epoch_credits: String,
                                            epoch_points: String,
                                            epoch_stake: String,
                                            old_credits_observed: String,
                                            new_credits_observed: String,
                                            base_rewards: String,
                                            stake_rewards: String,
                                            vote_rewards: String,
                                            commission: String,
                                            cluster_rewards: String,
                                            cluster_points: String,
                                            old_capitalization: u64,
                                            new_capitalization: u64,
                                        }
                                        fn format_or_na<T: std::fmt::Display>(
                                            data: Option<T>,
                                        ) -> String {
                                            data.map(|data| format!("{}", data))
                                                .unwrap_or_else(|| "N/A".to_owned())
                                        }
                                        let mut point_details = detail
                                            .map(|d| d.points.iter().map(Some).collect::<Vec<_>>())
                                            .unwrap_or_default();

                                        // ensure to print even if there is no calculation/point detail
                                        if point_details.is_empty() {
                                            point_details.push(None);
                                        }

                                        for point_detail in point_details {
                                            let record = InflationRecord {
                                                cluster_type: format!(
                                                    "{:?}",
                                                    base_bank.cluster_type()
                                                ),
                                                rewarded_epoch: base_bank.epoch(),
                                                account: format!("{}", pubkey),
                                                owner: format!("{}", base_account.owner()),
                                                old_balance: base_account.lamports(),
                                                new_balance: warped_account.lamports(),
                                                data_size: base_account.data().len(),
                                                delegation: format_or_na(detail.map(|d| d.voter)),
                                                delegation_owner: format_or_na(
                                                    detail.map(|d| d.voter_owner),
                                                ),
                                                effective_stake: format_or_na(
                                                    detail.map(|d| d.current_effective_stake),
                                                ),
                                                delegated_stake: format_or_na(
                                                    detail.map(|d| d.total_stake),
                                                ),
                                                rent_exempt_reserve: format_or_na(
                                                    detail.map(|d| d.rent_exempt_reserve),
                                                ),
                                                activation_epoch: format_or_na(detail.map(|d| {
                                                    if d.activation_epoch < Epoch::max_value() {
                                                        d.activation_epoch
                                                    } else {
                                                        // bootstraped
                                                        0
                                                    }
                                                })),
                                                deactivation_epoch: format_or_na(
                                                    detail.and_then(|d| d.deactivation_epoch),
                                                ),
                                                earned_epochs: format_or_na(
                                                    detail.map(|d| d.epochs),
                                                ),
                                                epoch: format_or_na(point_detail.map(|d| d.epoch)),
                                                epoch_credits: format_or_na(
                                                    point_detail.map(|d| d.credits),
                                                ),
                                                epoch_points: format_or_na(
                                                    point_detail.map(|d| d.points),
                                                ),
                                                epoch_stake: format_or_na(
                                                    point_detail.map(|d| d.stake),
                                                ),
                                                old_credits_observed: format_or_na(
                                                    detail.and_then(|d| d.old_credits_observed),
                                                ),
                                                new_credits_observed: format_or_na(
                                                    detail.and_then(|d| d.new_credits_observed),
                                                ),
                                                base_rewards: format_or_na(
                                                    detail.map(|d| d.base_rewards),
                                                ),
                                                stake_rewards: format_or_na(
                                                    detail.map(|d| d.stake_rewards),
                                                ),
                                                vote_rewards: format_or_na(
                                                    detail.map(|d| d.vote_rewards),
                                                ),
                                                commission: format_or_na(
                                                    detail.map(|d| d.commission),
                                                ),
                                                cluster_rewards: format_or_na(
                                                    last_point_value
                                                        .read()
                                                        .unwrap()
                                                        .clone()
                                                        .map(|pv| pv.rewards),
                                                ),
                                                cluster_points: format_or_na(
                                                    last_point_value
                                                        .read()
                                                        .unwrap()
                                                        .clone()
                                                        .map(|pv| pv.points),
                                                ),
                                                old_capitalization: base_bank.capitalization(),
                                                new_capitalization: warped_bank.capitalization(),
                                            };
                                            csv_writer.serialize(&record).unwrap();
                                        }
                                    }
                                    overall_delta += delta;
                                } else {
                                    error!("new account!?: {}", pubkey);
                                }
                            }
                            if overall_delta > 0 {
                                println!("Sum of lamports changes: {}", Sol(overall_delta));
                            }
                        } else {
                            if arg_matches.is_present("recalculate_capitalization") {
                                eprintln!(
                                    "Capitalization isn't verified because it's recalculated"
                                );
                            }
                            if arg_matches.is_present("inflation") {
                                eprintln!(
                                    "Forcing inflation isn't meaningful because bank isn't warping"
                                );
                            }

                            assert_capitalization(&bank);
                            println!("Inflation: {:?}", bank.inflation());
                            println!("RentCollector: {:?}", bank.rent_collector());
                            println!("Capitalization: {}", Sol(bank.capitalization()));
                        }
                    }
                    Err(err) => {
                        eprintln!("Failed to load ledger: {:?}", err);
                        exit(1);
                    }
                }
            }
            ("purge", Some(arg_matches)) => {
                let start_slot = value_t_or_exit!(arg_matches, "start_slot", Slot);
                let end_slot = value_t!(arg_matches, "end_slot", Slot).ok();
                let no_compaction = arg_matches.is_present("no_compaction");
                let dead_slots_only = arg_matches.is_present("dead_slots_only");
                let batch_size = value_t_or_exit!(arg_matches, "batch_size", usize);
                let access_type = if !no_compaction {
                    AccessType::Primary
                } else {
                    AccessType::PrimaryForMaintenance
                };
                let blockstore = open_blockstore(&ledger_path, access_type, wal_recovery_mode);

                let end_slot = match end_slot {
                    Some(end_slot) => end_slot,
                    None => match blockstore.slot_meta_iterator(start_slot) {
                        Ok(metas) => {
                            let slots: Vec<_> = metas.map(|(slot, _)| slot).collect();
                            if slots.is_empty() {
                                eprintln!("Purge range is empty");
                                exit(1);
                            }
                            *slots.last().unwrap()
                        }
                        Err(err) => {
                            eprintln!("Unable to read the Ledger: {:?}", err);
                            exit(1);
                        }
                    },
                };

                if end_slot < start_slot {
                    eprintln!(
                        "end slot {} is less than start slot {}",
                        end_slot, start_slot
                    );
                    exit(1);
                }
                info!(
                "Purging data from slots {} to {} ({} slots) (skip compaction: {}) (dead slot only: {})",
                start_slot,
                end_slot,
                end_slot - start_slot,
                no_compaction,
                dead_slots_only,
            );
                let purge_from_blockstore = |start_slot, end_slot| {
                    blockstore.purge_from_next_slots(start_slot, end_slot);
                    if no_compaction {
                        blockstore.purge_slots(start_slot, end_slot, PurgeType::Exact);
                    } else {
                        blockstore.purge_and_compact_slots(start_slot, end_slot);
                    }
                };
                if !dead_slots_only {
                    let slots_iter = &(start_slot..=end_slot).chunks(batch_size);
                    for slots in slots_iter {
                        let slots = slots.collect::<Vec<_>>();
                        assert!(!slots.is_empty());

                        let start_slot = *slots.first().unwrap();
                        let end_slot = *slots.last().unwrap();
                        info!(
                            "Purging chunked slots from {} to {} ({} slots)",
                            start_slot,
                            end_slot,
                            end_slot - start_slot
                        );
                        purge_from_blockstore(start_slot, end_slot);
                    }
                } else {
                    let dead_slots_iter = blockstore
                        .dead_slots_iterator(start_slot)
                        .unwrap()
                        .take_while(|s| *s <= end_slot);
                    for dead_slot in dead_slots_iter {
                        info!("Purging dead slot {}", dead_slot);
                        purge_from_blockstore(dead_slot, dead_slot);
                    }
                }
            }
            ("list-roots", Some(arg_matches)) => {
                let blockstore =
                    open_blockstore(&ledger_path, AccessType::Secondary, wal_recovery_mode);
                let max_height = if let Some(height) = arg_matches.value_of("max_height") {
                    usize::from_str(height).expect("Maximum height must be a number")
                } else {
                    usize::MAX
                };
                let start_root = if let Some(height) = arg_matches.value_of("start_root") {
                    Slot::from_str(height).expect("Starting root must be a number")
                } else {
                    0
                };
                let num_roots = if let Some(roots) = arg_matches.value_of("num_roots") {
                    usize::from_str(roots).expect("Number of roots must be a number")
                } else {
                    usize::from_str(DEFAULT_ROOT_COUNT).unwrap()
                };

                let iter = blockstore
                    .rooted_slot_iterator(start_root)
                    .expect("Failed to get rooted slot");

                let mut slot_hash = Vec::new();
                for (i, slot) in iter.into_iter().enumerate() {
                    if i > num_roots {
                        break;
                    }
                    if slot <= max_height as u64 {
                        let blockhash = blockstore
                            .get_slot_entries(slot, 0)
                            .unwrap()
                            .last()
                            .unwrap()
                            .hash;
                        slot_hash.push((slot, blockhash));
                    } else {
                        break;
                    }
                }

                let mut output_file: Box<dyn Write> =
                    if let Some(path) = arg_matches.value_of("slot_list") {
                        match File::create(path) {
                            Ok(file) => Box::new(file),
                            _ => Box::new(stdout()),
                        }
                    } else {
                        Box::new(stdout())
                    };

                slot_hash
                    .into_iter()
                    .rev()
                    .enumerate()
                    .for_each(|(i, (slot, hash))| {
                        if i < num_roots {
                            output_file
                                .write_all(format!("{:?}: {:?}\n", slot, hash).as_bytes())
                                .expect("failed to write");
                        }
                    });
            }
            ("repair-roots", Some(arg_matches)) => {
                let blockstore =
                    open_blockstore(&ledger_path, AccessType::Primary, wal_recovery_mode);
                let start_root = if let Some(root) = arg_matches.value_of("start_root") {
                    Slot::from_str(root).expect("Before root must be a number")
                } else {
                    blockstore.max_root()
                };
                let max_slots = value_t_or_exit!(arg_matches, "max_slots", u64);
                let end_root = if let Some(root) = arg_matches.value_of("end_root") {
                    Slot::from_str(root).expect("Until root must be a number")
                } else {
                    start_root.saturating_sub(max_slots)
                };
                assert!(start_root > end_root);
                assert!(blockstore.is_root(start_root));
                let num_slots = start_root - end_root - 1; // Adjust by one since start_root need not be checked
                if arg_matches.is_present("end_root") && num_slots > max_slots {
                    eprintln!(
                        "Requested range {} too large, max {}. \
                    Either adjust `--until` value, or pass a larger `--repair-limit` \
                    to override the limit",
                        num_slots, max_slots,
                    );
                    exit(1);
                }
                let ancestor_iterator = AncestorIterator::new(start_root, &blockstore)
                    .take_while(|&slot| slot >= end_root);
                let roots_to_fix: Vec<_> = ancestor_iterator
                    .filter(|slot| !blockstore.is_root(*slot))
                    .collect();
                if !roots_to_fix.is_empty() {
                    eprintln!("{} slots to be rooted", roots_to_fix.len());
                    for chunk in roots_to_fix.chunks(100) {
                        eprintln!("{:?}", chunk);
                        blockstore
                            .set_roots(roots_to_fix.iter())
                            .unwrap_or_else(|err| {
                                eprintln!("Unable to set roots {:?}: {}", roots_to_fix, err);
                                exit(1);
                            });
                    }
                } else {
                    println!(
                        "No missing roots found in range {} to {}",
                        end_root, start_root
                    );
                }
            }
            ("bounds", Some(arg_matches)) => {
                let blockstore =
                    open_blockstore(&ledger_path, AccessType::Secondary, wal_recovery_mode);
                match blockstore.slot_meta_iterator(0) {
                    Ok(metas) => {
                        let all = arg_matches.is_present("all");

                        let slots: Vec<_> = metas.map(|(slot, _)| slot).collect();
                        if slots.is_empty() {
                            println!("Ledger is empty");
                        } else {
                            let first = slots.first().unwrap();
                            let last = slots.last().unwrap_or(first);
                            if first != last {
                                println!(
                                    "Ledger has data for {} slots {:?} to {:?}",
                                    slots.len(),
                                    first,
                                    last
                                );
                                if all {
                                    println!("Non-empty slots: {:?}", slots);
                                }
                            } else {
                                println!("Ledger has data for slot {:?}", first);
                            }
                        }
                        if let Ok(rooted) = blockstore.rooted_slot_iterator(0) {
                            let mut first_rooted = 0;
                            let mut last_rooted = 0;
                            let mut total_rooted = 0;
                            for (i, slot) in rooted.into_iter().enumerate() {
                                if i == 0 {
                                    first_rooted = slot;
                                }
                                last_rooted = slot;
                                total_rooted += 1;
                            }
                            let mut count_past_root = 0;
                            for slot in slots.iter().rev() {
                                if *slot > last_rooted {
                                    count_past_root += 1;
                                } else {
                                    break;
                                }
                            }
                            println!(
                                "  with {} rooted slots from {:?} to {:?}",
                                total_rooted, first_rooted, last_rooted
                            );
                            println!("  and {} slots past the last root", count_past_root);
                        } else {
                            println!("  with no rooted slots");
                        }
                    }
                    Err(err) => {
                        eprintln!("Unable to read the Ledger: {:?}", err);
                        exit(1);
                    }
                };
            }
            ("analyze-storage", _) => {
                analyze_storage(
                    &open_blockstore(&ledger_path, AccessType::Secondary, wal_recovery_mode).db(),
                );
                println!("Ok.");
            }
            ("compute-slot-cost", Some(arg_matches)) => {
                let blockstore =
                    open_blockstore(&ledger_path, AccessType::Secondary, wal_recovery_mode);

                let mut slots: Vec<u64> = vec![];
                if !arg_matches.is_present("slots") {
                    if let Ok(metas) = blockstore.slot_meta_iterator(0) {
                        slots = metas.map(|(slot, _)| slot).collect();
                    }
                } else {
                    slots = values_t_or_exit!(arg_matches, "slots", Slot);
                }

                for slot in slots {
                    if let Err(err) = compute_slot_cost(&blockstore, slot) {
                        eprintln!("{}", err);
                    }
                }
            }
            ("", _) => {
                eprintln!("{}", matches.usage());
                exit(1);
            }
            _ => unreachable!(),
        };
    }
}<|MERGE_RESOLUTION|>--- conflicted
+++ resolved
@@ -2236,11 +2236,6 @@
             ("create-snapshot", Some(arg_matches)) => {
                 let is_incremental = arg_matches.is_present("incremental");
                 let output_directory = value_t!(arg_matches, "output_directory", PathBuf)
-<<<<<<< HEAD
-                    .unwrap_or_else(|_| match &snapshot_archive_path {
-                        Some(snapshot_archive_path) => snapshot_archive_path.clone(),
-                        None => ledger_path.clone(),
-=======
                     .unwrap_or_else(|_| {
                         match (
                             is_incremental,
@@ -2253,7 +2248,6 @@
                             (_, Some(snapshot_archive_path), _) => snapshot_archive_path.clone(),
                             (_, _, _) => ledger_path.clone(),
                         }
->>>>>>> 3d01c5a8
                     });
                 let mut warp_slot = value_t!(arg_matches, "warp_slot", Slot).ok();
                 let remove_stake_accounts = arg_matches.is_present("remove_stake_accounts");
@@ -2340,12 +2334,6 @@
                     incremental_snapshot_archive_path,
                 ) {
                     Ok((bank_forks, starting_snapshot_hashes)) => {
-<<<<<<< HEAD
-                        let mut bank = bank_forks.get(snapshot_slot).unwrap_or_else(|| {
-                            eprintln!("Error: Slot {} is not available", snapshot_slot);
-                            exit(1);
-                        });
-=======
                         let mut bank = bank_forks
                             .read()
                             .unwrap()
@@ -2354,7 +2342,6 @@
                                 eprintln!("Error: Slot {} is not available", snapshot_slot);
                                 exit(1);
                             });
->>>>>>> 3d01c5a8
 
                         let child_bank_required = rent_burn_percentage.is_ok()
                             || hashes_per_tick.is_some()
