--- conflicted
+++ resolved
@@ -24,15 +24,10 @@
         },
     },
     solana_cli_output::{CliAccount, CliAccountNewConfig, OutputFormat},
-<<<<<<< HEAD
     solana_core::{
         banking_trace::BankingSimulator,
         system_monitor_service::{SystemMonitorService, SystemMonitorStatsReportConfig},
-        validator::move_and_async_delete_path,
     },
-=======
-    solana_core::system_monitor_service::{SystemMonitorService, SystemMonitorStatsReportConfig},
->>>>>>> 40bbf99c
     solana_entry::entry::Entry,
     solana_geyser_plugin_manager::geyser_plugin_service::GeyserPluginService,
     solana_ledger::{
@@ -3648,11 +3643,10 @@
                 }
 
                 let accounts_db_config = Some(AccountsDbConfig {
-                    skip_rewrites: arg_matches.is_present("accounts_db_skip_rewrites"),
                     ancient_append_vec_offset: value_t!(
                         matches,
                         "accounts_db_ancient_append_vecs",
-                        u64
+                        i64
                     )
                     .ok(),
                     skip_initial_hash_calc: arg_matches
