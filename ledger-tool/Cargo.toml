--- conflicted
+++ resolved
@@ -39,12 +39,8 @@
 solana-measure = { workspace = true }
 solana-program-runtime = { workspace = true }
 solana-rpc = { workspace = true }
-<<<<<<< HEAD
-solana-runtime = { workspace = true }
+solana-runtime = { workspace = true, features = ["dev-context-only-utils"] }
 solana-scheduler-pool = { workspace = true }
-=======
-solana-runtime = { workspace = true, features = ["dev-context-only-utils"] }
->>>>>>> 17047892
 solana-sdk = { workspace = true }
 solana-stake-program = { workspace = true }
 solana-storage-bigtable = { workspace = true }
