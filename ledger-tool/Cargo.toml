[package]
authors = ["Solana Maintainers <maintainers@solana.foundation>"]
edition = "2021"
name = "solana-ledger-tool"
description = "Blockchain, Rebuilt for Scale"
<<<<<<< HEAD
version = "1.10.16"
=======
version = "1.11.0"
>>>>>>> 3d01c5a8
repository = "https://github.com/solana-labs/solana"
license = "Apache-2.0"
homepage = "https://solana.com/"
documentation = "https://docs.rs/solana-ledger-tool"

[dependencies]
bs58 = "0.4.0"
clap = "2.33.1"
crossbeam-channel = "0.5"
csv = "1.1.6"
dashmap = "4.0.2"
histogram = "0.6.9"
itertools = "0.10.3"
log = { version = "0.4.17" }
regex = "1"
serde = { version = "1.0", features = ["derive"] }
<<<<<<< HEAD
serde_json = "1.0.79"
solana-clap-utils = { path = "../clap-utils", version = "=1.10.16" }
solana-cli-output = { path = "../cli-output", version = "=1.10.16" }
solana-core = { path = "../core", version = "=1.10.16" }
solana-entry = { path = "../entry", version = "=1.10.16" }
solana-ledger = { path = "../ledger", version = "=1.10.16" }
solana-logger = { path = "../logger", version = "=1.10.16" }
solana-measure = { path = "../measure", version = "=1.10.16" }
solana-runtime = { path = "../runtime", version = "=1.10.16" }
solana-sdk = { path = "../sdk", version = "=1.10.16" }
solana-stake-program = { path = "../programs/stake", version = "=1.10.16" }
solana-storage-bigtable = { path = "../storage-bigtable", version = "=1.10.16" }
solana-transaction-status = { path = "../transaction-status", version = "=1.10.16" }
solana-version = { path = "../version", version = "=1.10.16" }
solana-vote-program = { path = "../programs/vote", version = "=1.10.16" }
=======
serde_json = "1.0.81"
solana-clap-utils = { path = "../clap-utils", version = "=1.11.0" }
solana-cli-output = { path = "../cli-output", version = "=1.11.0" }
solana-core = { path = "../core", version = "=1.11.0" }
solana-entry = { path = "../entry", version = "=1.11.0" }
solana-ledger = { path = "../ledger", version = "=1.11.0" }
solana-logger = { path = "../logger", version = "=1.11.0" }
solana-measure = { path = "../measure", version = "=1.11.0" }
solana-runtime = { path = "../runtime", version = "=1.11.0" }
solana-sdk = { path = "../sdk", version = "=1.11.0" }
solana-stake-program = { path = "../programs/stake", version = "=1.11.0" }
solana-storage-bigtable = { path = "../storage-bigtable", version = "=1.11.0" }
solana-transaction-status = { path = "../transaction-status", version = "=1.11.0" }
solana-version = { path = "../version", version = "=1.11.0" }
solana-vote-program = { path = "../programs/vote", version = "=1.11.0" }
>>>>>>> 3d01c5a8
tokio = { version = "~1.14.1", features = ["full"] }

[target.'cfg(not(target_env = "msvc"))'.dependencies]
jemallocator = { package = "tikv-jemallocator", version = "0.4.1", features = ["unprefixed_malloc_on_supported_platforms"] }

[dev-dependencies]
assert_cmd = "2.0"
bytecount = "0.6.2"

[target."cfg(unix)".dependencies]
signal-hook = "0.3.13"

[package.metadata.docs.rs]
targets = ["x86_64-unknown-linux-gnu"]<|MERGE_RESOLUTION|>--- conflicted
+++ resolved
@@ -3,11 +3,7 @@
 edition = "2021"
 name = "solana-ledger-tool"
 description = "Blockchain, Rebuilt for Scale"
-<<<<<<< HEAD
-version = "1.10.16"
-=======
 version = "1.11.0"
->>>>>>> 3d01c5a8
 repository = "https://github.com/solana-labs/solana"
 license = "Apache-2.0"
 homepage = "https://solana.com/"
@@ -24,23 +20,6 @@
 log = { version = "0.4.17" }
 regex = "1"
 serde = { version = "1.0", features = ["derive"] }
-<<<<<<< HEAD
-serde_json = "1.0.79"
-solana-clap-utils = { path = "../clap-utils", version = "=1.10.16" }
-solana-cli-output = { path = "../cli-output", version = "=1.10.16" }
-solana-core = { path = "../core", version = "=1.10.16" }
-solana-entry = { path = "../entry", version = "=1.10.16" }
-solana-ledger = { path = "../ledger", version = "=1.10.16" }
-solana-logger = { path = "../logger", version = "=1.10.16" }
-solana-measure = { path = "../measure", version = "=1.10.16" }
-solana-runtime = { path = "../runtime", version = "=1.10.16" }
-solana-sdk = { path = "../sdk", version = "=1.10.16" }
-solana-stake-program = { path = "../programs/stake", version = "=1.10.16" }
-solana-storage-bigtable = { path = "../storage-bigtable", version = "=1.10.16" }
-solana-transaction-status = { path = "../transaction-status", version = "=1.10.16" }
-solana-version = { path = "../version", version = "=1.10.16" }
-solana-vote-program = { path = "../programs/vote", version = "=1.10.16" }
-=======
 serde_json = "1.0.81"
 solana-clap-utils = { path = "../clap-utils", version = "=1.11.0" }
 solana-cli-output = { path = "../cli-output", version = "=1.11.0" }
@@ -56,7 +35,6 @@
 solana-transaction-status = { path = "../transaction-status", version = "=1.11.0" }
 solana-version = { path = "../version", version = "=1.11.0" }
 solana-vote-program = { path = "../programs/vote", version = "=1.11.0" }
->>>>>>> 3d01c5a8
 tokio = { version = "~1.14.1", features = ["full"] }
 
 [target.'cfg(not(target_env = "msvc"))'.dependencies]
