--- conflicted
+++ resolved
@@ -2,13 +2,7 @@
 pub mod storage_instruction;
 pub mod storage_processor;
 
-<<<<<<< HEAD
-pub const ENTRIES_PER_SEGMENT: u64 = 16;
-=======
-use solana_sdk::pubkey::Pubkey;
-
 pub const SLOTS_PER_SEGMENT: u64 = 2;
->>>>>>> a19df7a3
 
 pub fn get_segment_from_slot(slot: u64) -> usize {
     (slot / SLOTS_PER_SEGMENT) as usize
