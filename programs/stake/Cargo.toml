[package]
name = "solana-stake-program"
<<<<<<< HEAD
version = "1.10.16"
=======
version = "1.11.0"
>>>>>>> 3d01c5a8
description = "Solana Stake program"
authors = ["Solana Maintainers <maintainers@solana.foundation>"]
repository = "https://github.com/solana-labs/solana"
license = "Apache-2.0"
homepage = "https://solana.com/"
documentation = "https://docs.rs/solana-stake-program"
edition = "2021"

[dependencies]
bincode = "1.3.3"
log = "0.4.17"
num-derive = "0.3"
num-traits = "0.2"
serde = "1.0.137"
serde_derive = "1.0.103"
<<<<<<< HEAD
solana-config-program = { path = "../config", version = "=1.10.16" }
solana-frozen-abi = { path = "../../frozen-abi", version = "=1.10.16" }
solana-frozen-abi-macro = { path = "../../frozen-abi/macro", version = "=1.10.16" }
solana-metrics = { path = "../../metrics", version = "=1.10.16" }
solana-program-runtime = { path = "../../program-runtime", version = "=1.10.16" }
solana-sdk = { path = "../../sdk", version = "=1.10.16" }
solana-vote-program = { path = "../vote", version = "=1.10.16" }
=======
solana-config-program = { path = "../config", version = "=1.11.0" }
solana-frozen-abi = { path = "../../frozen-abi", version = "=1.11.0" }
solana-frozen-abi-macro = { path = "../../frozen-abi/macro", version = "=1.11.0" }
solana-metrics = { path = "../../metrics", version = "=1.11.0" }
solana-program-runtime = { path = "../../program-runtime", version = "=1.11.0" }
solana-sdk = { path = "../../sdk", version = "=1.11.0" }
solana-vote-program = { path = "../vote", version = "=1.11.0" }
>>>>>>> 3d01c5a8
thiserror = "1.0"

[dev-dependencies]
assert_matches = "1.5.0"
proptest = "1.0"
<<<<<<< HEAD
solana-logger = { path = "../../logger", version = "=1.10.16" }
=======
solana-logger = { path = "../../logger", version = "=1.11.0" }
>>>>>>> 3d01c5a8

[build-dependencies]
rustc_version = "0.4"

[lib]
crate-type = ["lib"]
name = "solana_stake_program"

[package.metadata.docs.rs]
targets = ["x86_64-unknown-linux-gnu"]<|MERGE_RESOLUTION|>--- conflicted
+++ resolved
@@ -1,10 +1,6 @@
 [package]
 name = "solana-stake-program"
-<<<<<<< HEAD
-version = "1.10.16"
-=======
 version = "1.11.0"
->>>>>>> 3d01c5a8
 description = "Solana Stake program"
 authors = ["Solana Maintainers <maintainers@solana.foundation>"]
 repository = "https://github.com/solana-labs/solana"
@@ -20,15 +16,6 @@
 num-traits = "0.2"
 serde = "1.0.137"
 serde_derive = "1.0.103"
-<<<<<<< HEAD
-solana-config-program = { path = "../config", version = "=1.10.16" }
-solana-frozen-abi = { path = "../../frozen-abi", version = "=1.10.16" }
-solana-frozen-abi-macro = { path = "../../frozen-abi/macro", version = "=1.10.16" }
-solana-metrics = { path = "../../metrics", version = "=1.10.16" }
-solana-program-runtime = { path = "../../program-runtime", version = "=1.10.16" }
-solana-sdk = { path = "../../sdk", version = "=1.10.16" }
-solana-vote-program = { path = "../vote", version = "=1.10.16" }
-=======
 solana-config-program = { path = "../config", version = "=1.11.0" }
 solana-frozen-abi = { path = "../../frozen-abi", version = "=1.11.0" }
 solana-frozen-abi-macro = { path = "../../frozen-abi/macro", version = "=1.11.0" }
@@ -36,17 +23,12 @@
 solana-program-runtime = { path = "../../program-runtime", version = "=1.11.0" }
 solana-sdk = { path = "../../sdk", version = "=1.11.0" }
 solana-vote-program = { path = "../vote", version = "=1.11.0" }
->>>>>>> 3d01c5a8
 thiserror = "1.0"
 
 [dev-dependencies]
 assert_matches = "1.5.0"
 proptest = "1.0"
-<<<<<<< HEAD
-solana-logger = { path = "../../logger", version = "=1.10.16" }
-=======
 solana-logger = { path = "../../logger", version = "=1.11.0" }
->>>>>>> 3d01c5a8
 
 [build-dependencies]
 rustc_version = "0.4"
