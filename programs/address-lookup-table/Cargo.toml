[package]
name = "solana-address-lookup-table-program"
<<<<<<< HEAD
version = "1.10.16"
=======
version = "1.11.0"
>>>>>>> 3d01c5a8
description = "Solana address lookup table program"
authors = ["Solana Maintainers <maintainers@solana.foundation>"]
repository = "https://github.com/solana-labs/solana"
license = "Apache-2.0"
homepage = "https://solana.com/"
documentation = "https://docs.rs/solana-address-loookup-table-program"
edition = "2021"

[dependencies]
bincode = "1.3.3"
bytemuck = "1.9.1"
log = "0.4.17"
num-derive = "0.3"
num-traits = "0.2"
<<<<<<< HEAD
serde = { version = "1.0.136", features = ["derive"] }
solana-frozen-abi = { path = "../../frozen-abi", version = "=1.10.16" }
solana-frozen-abi-macro = { path = "../../frozen-abi/macro", version = "=1.10.16" }
solana-program = { path = "../../sdk/program", version = "=1.10.16" }
thiserror = "1.0"

[target.'cfg(not(target_arch = "bpf"))'.dependencies]
solana-program-runtime = { path = "../../program-runtime", version = "=1.10.16" }
solana-sdk = { path = "../../sdk", version = "=1.10.16" }
=======
serde = { version = "1.0.137", features = ["derive"] }
solana-frozen-abi = { path = "../../frozen-abi", version = "=1.11.0" }
solana-frozen-abi-macro = { path = "../../frozen-abi/macro", version = "=1.11.0" }
solana-program = { path = "../../sdk/program", version = "=1.11.0" }
thiserror = "1.0"

[target.'cfg(not(target_arch = "bpf"))'.dependencies]
solana-program-runtime = { path = "../../program-runtime", version = "=1.11.0" }
solana-sdk = { path = "../../sdk", version = "=1.11.0" }
>>>>>>> 3d01c5a8

[build-dependencies]
rustc_version = "0.4"

[lib]
crate-type = ["lib"]
name = "solana_address_lookup_table_program"

[package.metadata.docs.rs]
targets = ["x86_64-unknown-linux-gnu"]<|MERGE_RESOLUTION|>--- conflicted
+++ resolved
@@ -1,10 +1,6 @@
 [package]
 name = "solana-address-lookup-table-program"
-<<<<<<< HEAD
-version = "1.10.16"
-=======
 version = "1.11.0"
->>>>>>> 3d01c5a8
 description = "Solana address lookup table program"
 authors = ["Solana Maintainers <maintainers@solana.foundation>"]
 repository = "https://github.com/solana-labs/solana"
@@ -19,17 +15,6 @@
 log = "0.4.17"
 num-derive = "0.3"
 num-traits = "0.2"
-<<<<<<< HEAD
-serde = { version = "1.0.136", features = ["derive"] }
-solana-frozen-abi = { path = "../../frozen-abi", version = "=1.10.16" }
-solana-frozen-abi-macro = { path = "../../frozen-abi/macro", version = "=1.10.16" }
-solana-program = { path = "../../sdk/program", version = "=1.10.16" }
-thiserror = "1.0"
-
-[target.'cfg(not(target_arch = "bpf"))'.dependencies]
-solana-program-runtime = { path = "../../program-runtime", version = "=1.10.16" }
-solana-sdk = { path = "../../sdk", version = "=1.10.16" }
-=======
 serde = { version = "1.0.137", features = ["derive"] }
 solana-frozen-abi = { path = "../../frozen-abi", version = "=1.11.0" }
 solana-frozen-abi-macro = { path = "../../frozen-abi/macro", version = "=1.11.0" }
@@ -39,7 +24,6 @@
 [target.'cfg(not(target_arch = "bpf"))'.dependencies]
 solana-program-runtime = { path = "../../program-runtime", version = "=1.11.0" }
 solana-sdk = { path = "../../sdk", version = "=1.11.0" }
->>>>>>> 3d01c5a8
 
 [build-dependencies]
 rustc_version = "0.4"
