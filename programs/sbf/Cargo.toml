--- conflicted
+++ resolved
@@ -51,11 +51,8 @@
     "rust/128bit",
     "rust/128bit_dep",
     "rust/alloc",
-<<<<<<< HEAD
+    "rust/alt_bn128",
     "rust/big_mod_exp",
-=======
-    "rust/alt_bn128",
->>>>>>> 731fe3e5
     "rust/call_depth",
     "rust/caller_access",
     "rust/curve25519",
