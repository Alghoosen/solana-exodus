[package]
name = "solana-bpf-rust-instruction-introspection"
<<<<<<< HEAD
version = "1.10.16"
=======
version = "1.11.0"
>>>>>>> 3d01c5a8
description = "Solana BPF test program written in Rust"
authors = ["Solana Maintainers <maintainers@solana.foundation>"]
repository = "https://github.com/solana-labs/solana"
license = "Apache-2.0"
homepage = "https://solana.com/"
documentation = "https://docs.rs/solana-bpf-rust-instruction-introspection"
edition = "2021"

[dependencies]
<<<<<<< HEAD
solana-program = { path = "../../../../sdk/program", version = "=1.10.16" }
=======
solana-program = { path = "../../../../sdk/program", version = "=1.11.0" }
>>>>>>> 3d01c5a8

[lib]
crate-type = ["cdylib"]

[package.metadata.docs.rs]
targets = ["x86_64-unknown-linux-gnu"]<|MERGE_RESOLUTION|>--- conflicted
+++ resolved
@@ -1,10 +1,6 @@
 [package]
 name = "solana-bpf-rust-instruction-introspection"
-<<<<<<< HEAD
-version = "1.10.16"
-=======
 version = "1.11.0"
->>>>>>> 3d01c5a8
 description = "Solana BPF test program written in Rust"
 authors = ["Solana Maintainers <maintainers@solana.foundation>"]
 repository = "https://github.com/solana-labs/solana"
@@ -14,11 +10,7 @@
 edition = "2021"
 
 [dependencies]
-<<<<<<< HEAD
-solana-program = { path = "../../../../sdk/program", version = "=1.10.16" }
-=======
 solana-program = { path = "../../../../sdk/program", version = "=1.11.0" }
->>>>>>> 3d01c5a8
 
 [lib]
 crate-type = ["cdylib"]
