--- conflicted
+++ resolved
@@ -34,12 +34,8 @@
 solana-cli-output = { path = "../../cli-output", version = "=1.11.0" }
 solana-logger = { path = "../../logger", version = "=1.11.0" }
 solana-measure = { path = "../../measure", version = "=1.11.0" }
-<<<<<<< HEAD
 solana-metrics = { path = "../../metrics", version = "=1.11.0" }
-solana_rbpf = "=0.2.25"
-=======
 solana_rbpf = "=0.2.26"
->>>>>>> 25e91993
 solana-runtime = { path = "../../runtime", version = "=1.11.0" }
 solana-program-runtime = { path = "../../program-runtime", version = "=1.11.0" }
 solana-sdk = { path = "../../sdk", version = "=1.11.0" }
