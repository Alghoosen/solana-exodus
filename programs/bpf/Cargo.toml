[package]
name = "solana-bpf-programs"
description = "Blockchain, Rebuilt for Scale"
<<<<<<< HEAD
version = "1.10.16"
=======
version = "1.11.0"
>>>>>>> 3d01c5a8
documentation = "https://docs.rs/solana"
homepage = "https://solana.com/"
readme = "README.md"
repository = "https://github.com/solana-labs/solana"
authors = ["Solana Maintainers <maintainers@solana.foundation>"]
license = "Apache-2.0"
edition = "2021"
publish = false

[features]
bpf_c = []
bpf_rust = []

[build-dependencies]
walkdir = "2"

[dependencies]
bincode = "1.1.4"
byteorder = "1.3.2"
elf = "0.0.10"
itertools = "0.10.1"
log = "0.4.11"
miow = "0.3.6"
net2 = "0.2.37"
<<<<<<< HEAD
solana-bpf-rust-invoke = { path = "rust/invoke", version = "=1.10.16"}
solana-bpf-loader-program = { path = "../bpf_loader", version = "=1.10.16"}
solana-bpf-rust-realloc = { path = "rust/realloc", version = "=1.10.16"}
solana-bpf-rust-realloc-invoke = { path = "rust/realloc_invoke", version = "=1.10.16"}
solana-cli-output = { path = "../../cli-output", version = "=1.10.16" }
solana-logger = { path = "../../logger", version = "=1.10.16" }
solana-measure = { path = "../../measure", version = "=1.10.16" }
solana_rbpf = "=0.2.24"
solana-runtime = { path = "../../runtime", version = "=1.10.16" }
solana-program-runtime = { path = "../../program-runtime", version = "=1.10.16" }
solana-sdk = { path = "../../sdk", version = "=1.10.16" }
solana-transaction-status = { path = "../../transaction-status", version = "=1.10.16" }
solana-account-decoder = { path = "../../account-decoder", version = "=1.10.16" }
=======
solana-bpf-rust-invoke = { path = "rust/invoke", version = "=1.11.0"}
solana-bpf-loader-program = { path = "../bpf_loader", version = "=1.11.0"}
solana-bpf-rust-realloc = { path = "rust/realloc", version = "=1.11.0"}
solana-bpf-rust-realloc-invoke = { path = "rust/realloc_invoke", version = "=1.11.0"}
solana-cli-output = { path = "../../cli-output", version = "=1.11.0" }
solana-logger = { path = "../../logger", version = "=1.11.0" }
solana-measure = { path = "../../measure", version = "=1.11.0" }
solana_rbpf = "=0.2.28"
solana-runtime = { path = "../../runtime", version = "=1.11.0" }
solana-program-runtime = { path = "../../program-runtime", version = "=1.11.0" }
solana-sdk = { path = "../../sdk", version = "=1.11.0" }
solana-transaction-status = { path = "../../transaction-status", version = "=1.11.0" }
solana-account-decoder = { path = "../../account-decoder", version = "=1.11.0" }
>>>>>>> 3d01c5a8

[[bench]]
name = "bpf_loader"

[workspace]
members = [
    "rust/128bit",
    "rust/128bit_dep",
    "rust/alloc",
    "rust/call_depth",
    "rust/caller_access",
    "rust/custom_heap",
    "rust/dep_crate",
    "rust/deprecated_loader",
    "rust/dup_accounts",
    "rust/error_handling",
    "rust/log_data",
    "rust/external_spend",
    "rust/get_minimum_delegation",
    "rust/finalize",
    "rust/instruction_introspection",
    "rust/invoke",
    "rust/invoke_and_error",
    "rust/invoke_and_ok",
    "rust/invoke_and_return",
    "rust/invoked",
    "rust/iter",
    "rust/many_args",
    "rust/many_args_dep",
    "rust/mem",
    "rust/membuiltins",
    "rust/noop",
    "rust/panic",
    "rust/param_passing",
    "rust/param_passing_dep",
    "rust/rand",
    "rust/realloc",
    "rust/realloc_invoke",
    "rust/ro_modify",
    "rust/ro_account_modify",
    "rust/sanity",
    "rust/secp256k1_recover",
    "rust/sha",
    "rust/sibling_inner_instruction",
    "rust/sibling_instruction",
    "rust/simulation",
    "rust/spoof1",
    "rust/spoof1_system",
    "rust/sysvar",
    "rust/upgradeable",
    "rust/upgraded",
    "rust/zk_token_elgamal",
]

[package.metadata.docs.rs]
targets = ["x86_64-unknown-linux-gnu"]<|MERGE_RESOLUTION|>--- conflicted
+++ resolved
@@ -1,11 +1,7 @@
 [package]
 name = "solana-bpf-programs"
 description = "Blockchain, Rebuilt for Scale"
-<<<<<<< HEAD
-version = "1.10.16"
-=======
 version = "1.11.0"
->>>>>>> 3d01c5a8
 documentation = "https://docs.rs/solana"
 homepage = "https://solana.com/"
 readme = "README.md"
@@ -30,21 +26,6 @@
 log = "0.4.11"
 miow = "0.3.6"
 net2 = "0.2.37"
-<<<<<<< HEAD
-solana-bpf-rust-invoke = { path = "rust/invoke", version = "=1.10.16"}
-solana-bpf-loader-program = { path = "../bpf_loader", version = "=1.10.16"}
-solana-bpf-rust-realloc = { path = "rust/realloc", version = "=1.10.16"}
-solana-bpf-rust-realloc-invoke = { path = "rust/realloc_invoke", version = "=1.10.16"}
-solana-cli-output = { path = "../../cli-output", version = "=1.10.16" }
-solana-logger = { path = "../../logger", version = "=1.10.16" }
-solana-measure = { path = "../../measure", version = "=1.10.16" }
-solana_rbpf = "=0.2.24"
-solana-runtime = { path = "../../runtime", version = "=1.10.16" }
-solana-program-runtime = { path = "../../program-runtime", version = "=1.10.16" }
-solana-sdk = { path = "../../sdk", version = "=1.10.16" }
-solana-transaction-status = { path = "../../transaction-status", version = "=1.10.16" }
-solana-account-decoder = { path = "../../account-decoder", version = "=1.10.16" }
-=======
 solana-bpf-rust-invoke = { path = "rust/invoke", version = "=1.11.0"}
 solana-bpf-loader-program = { path = "../bpf_loader", version = "=1.11.0"}
 solana-bpf-rust-realloc = { path = "rust/realloc", version = "=1.11.0"}
@@ -58,7 +39,6 @@
 solana-sdk = { path = "../../sdk", version = "=1.11.0" }
 solana-transaction-status = { path = "../../transaction-status", version = "=1.11.0" }
 solana-account-decoder = { path = "../../account-decoder", version = "=1.11.0" }
->>>>>>> 3d01c5a8
 
 [[bench]]
 name = "bpf_loader"
