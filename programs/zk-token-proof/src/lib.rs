#![forbid(unsafe_code)]

use {
    bytemuck::Pod,
    solana_program_runtime::{ic_msg, invoke_context::InvokeContext},
    solana_sdk::instruction::{InstructionError, TRANSACTION_LEVEL_STACK_HEIGHT},
    solana_zk_token_sdk::zk_token_proof_instruction::*,
    std::result::Result,
};

fn verify<T: Pod + Verifiable>(invoke_context: &mut InvokeContext) -> Result<(), InstructionError> {
    let transaction_context = &invoke_context.transaction_context;
    let instruction_context = transaction_context.get_current_instruction_context()?;
    let instruction_data = instruction_context.get_instruction_data();
    let instruction = ProofInstruction::decode_data::<T>(instruction_data);

    let proof = instruction.ok_or_else(|| {
        ic_msg!(invoke_context, "invalid proof data");
        InstructionError::InvalidInstructionData
    })?;

    proof.verify().map_err(|err| {
        ic_msg!(invoke_context, "proof verification failed: {:?}", err);
        InstructionError::InvalidInstructionData
    })
}

pub fn process_instruction(
    _first_instruction_account: usize,
    invoke_context: &mut InvokeContext,
) -> Result<(), InstructionError> {
    if invoke_context.get_stack_height() != TRANSACTION_LEVEL_STACK_HEIGHT {
        // Not supported as an inner instruction
        return Err(InstructionError::UnsupportedProgramId);
    }

    // Consume compute units since proof verification is an expensive operation
    {
        let compute_meter = invoke_context.get_compute_meter();
        // TODO: Tune the number of units consumed.  The current value is just a rough estimate
        compute_meter.borrow_mut().consume(100_000)?;
    }

    let transaction_context = &invoke_context.transaction_context;
    let instruction_context = transaction_context.get_current_instruction_context()?;
    let instruction_data = instruction_context.get_instruction_data();
    let instruction = ProofInstruction::decode_type(instruction_data);

    match instruction.ok_or(InstructionError::InvalidInstructionData)? {
        ProofInstruction::VerifyCloseAccount => {
            ic_msg!(invoke_context, "VerifyCloseAccount");
            verify::<CloseAccountData>(invoke_context)
        }
        ProofInstruction::VerifyWithdraw => {
            ic_msg!(invoke_context, "VerifyWithdraw");
            verify::<WithdrawData>(invoke_context)
        }
        ProofInstruction::VerifyWithdrawWithheldTokens => {
            ic_msg!(invoke_context, "VerifyWithdrawWithheldTokens");
<<<<<<< HEAD
            verify::<WithdrawWithheldTokensData>(input, invoke_context)
=======
            verify::<WithdrawWithheldTokensData>(invoke_context)
>>>>>>> 3d01c5a8
        }
        ProofInstruction::VerifyTransfer => {
            ic_msg!(invoke_context, "VerifyTransfer");
            verify::<TransferData>(invoke_context)
        }
        ProofInstruction::VerifyTransferWithFee => {
            ic_msg!(invoke_context, "VerifyTransferWithFee");
            verify::<TransferWithFeeData>(invoke_context)
        }
    }
}<|MERGE_RESOLUTION|>--- conflicted
+++ resolved
@@ -57,11 +57,7 @@
         }
         ProofInstruction::VerifyWithdrawWithheldTokens => {
             ic_msg!(invoke_context, "VerifyWithdrawWithheldTokens");
-<<<<<<< HEAD
-            verify::<WithdrawWithheldTokensData>(input, invoke_context)
-=======
             verify::<WithdrawWithheldTokensData>(invoke_context)
->>>>>>> 3d01c5a8
         }
         ProofInstruction::VerifyTransfer => {
             ic_msg!(invoke_context, "VerifyTransfer");
