# This package only exists to avoid circular dependencies during cargo publish:
# solana-runtime -> solana-address-program-runtime -> solana-program-test -> solana-runtime

[package]
name = "solana-address-lookup-table-program-tests"
<<<<<<< HEAD
version = "1.10.16"
=======
version = "1.11.0"
>>>>>>> 3d01c5a8
authors = ["Solana Maintainers <maintainers@solana.foundation>"]
repository = "https://github.com/solana-labs/solana"
license = "Apache-2.0"
homepage = "https://solana.com/"
edition = "2021"
publish = false

[dev-dependencies]
assert_matches = "1.5.0"
bincode = "1.3.3"
<<<<<<< HEAD
solana-address-lookup-table-program = { path = "../address-lookup-table", version = "=1.10.16" }
solana-program-test = { path = "../../program-test", version = "=1.10.16" }
solana-sdk = { path = "../../sdk", version = "=1.10.16" }
=======
solana-address-lookup-table-program = { path = "../address-lookup-table", version = "=1.11.0" }
solana-program-test = { path = "../../program-test", version = "=1.11.0" }
solana-sdk = { path = "../../sdk", version = "=1.11.0" }
>>>>>>> 3d01c5a8

[package.metadata.docs.rs]
targets = ["x86_64-unknown-linux-gnu"]<|MERGE_RESOLUTION|>--- conflicted
+++ resolved
@@ -3,11 +3,7 @@
 
 [package]
 name = "solana-address-lookup-table-program-tests"
-<<<<<<< HEAD
-version = "1.10.16"
-=======
 version = "1.11.0"
->>>>>>> 3d01c5a8
 authors = ["Solana Maintainers <maintainers@solana.foundation>"]
 repository = "https://github.com/solana-labs/solana"
 license = "Apache-2.0"
@@ -18,15 +14,9 @@
 [dev-dependencies]
 assert_matches = "1.5.0"
 bincode = "1.3.3"
-<<<<<<< HEAD
-solana-address-lookup-table-program = { path = "../address-lookup-table", version = "=1.10.16" }
-solana-program-test = { path = "../../program-test", version = "=1.10.16" }
-solana-sdk = { path = "../../sdk", version = "=1.10.16" }
-=======
 solana-address-lookup-table-program = { path = "../address-lookup-table", version = "=1.11.0" }
 solana-program-test = { path = "../../program-test", version = "=1.11.0" }
 solana-sdk = { path = "../../sdk", version = "=1.11.0" }
->>>>>>> 3d01c5a8
 
 [package.metadata.docs.rs]
 targets = ["x86_64-unknown-linux-gnu"]