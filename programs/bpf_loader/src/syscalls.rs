--- conflicted
+++ resolved
@@ -24,18 +24,11 @@
         entrypoint::{BPF_ALIGN_OF_U128, MAX_PERMITTED_DATA_INCREASE, SUCCESS},
         epoch_schedule::EpochSchedule,
         feature_set::{
-<<<<<<< HEAD
-            blake3_syscall_enabled, demote_program_write_locks, disable_fees_sysvar,
-            do_support_realloc, fixed_memcpy_nonoverlapping_check,
-            libsecp256k1_0_5_upgrade_enabled, prevent_calling_precompiles_as_programs,
-            return_data_syscall_enabled, secp256k1_recover_syscall_enabled,
-            sol_log_data_syscall_enabled, update_syscall_base_costs,
-=======
             blake3_syscall_enabled, disable_fees_sysvar, do_support_realloc,
             fixed_memcpy_nonoverlapping_check, libsecp256k1_0_5_upgrade_enabled,
             prevent_calling_precompiles_as_programs, return_data_syscall_enabled,
             secp256k1_recover_syscall_enabled, sol_log_data_syscall_enabled,
->>>>>>> 298c2d0f
+            update_syscall_base_costs,
         },
         hash::{Hasher, HASH_BYTES},
         instruction::{AccountMeta, Instruction, InstructionError},
