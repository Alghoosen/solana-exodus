#![allow(clippy::integer_arithmetic)]
pub mod alloc;
pub mod allocator_bump;
pub mod deprecated;
pub mod serialization;
pub mod syscalls;
pub mod upgradeable;
pub mod upgradeable_with_jit;
pub mod with_jit;

use crate::{
    serialization::{deserialize_parameters, serialize_parameters},
    syscalls::SyscallError,
};
use log::{log_enabled, trace, Level::Trace};
use solana_measure::measure::Measure;
use solana_rbpf::{
    aligned_memory::AlignedMemory,
    ebpf::HOST_ALIGN,
    error::{EbpfError, UserDefinedError},
    static_analysis::Analysis,
    verifier::{self, VerifierError},
    vm::{Config, EbpfVm, Executable, InstructionMeter},
};
use solana_runtime::message_processor::MessageProcessor;
use solana_sdk::{
    account::{ReadableAccount, WritableAccount},
    account_utils::State,
    bpf_loader, bpf_loader_deprecated,
    bpf_loader_upgradeable::{self, UpgradeableLoaderState},
    clock::Clock,
    entrypoint::{HEAP_LENGTH, SUCCESS},
<<<<<<< HEAD
    feature_set::{
        add_missing_program_error_mappings, stop_verify_mul64_imm_nonzero,
        upgradeable_close_instruction,
    },
=======
    feature_set::add_missing_program_error_mappings,
>>>>>>> fe1ee498
    ic_logger_msg, ic_msg,
    instruction::InstructionError,
    keyed_account::{from_keyed_account, keyed_account_at_index},
    loader_instruction::LoaderInstruction,
    loader_upgradeable_instruction::UpgradeableLoaderInstruction,
    process_instruction::{stable_log, ComputeMeter, Executor, InvokeContext},
    program_error::{ACCOUNT_NOT_RENT_EXEMPT, BORSH_IO_ERROR},
    program_utils::limited_deserialize,
    pubkey::Pubkey,
    rent::Rent,
    system_instruction::{self, MAX_PERMITTED_DATA_LENGTH},
};
use std::{cell::RefCell, fmt::Debug, rc::Rc, sync::Arc};
use thiserror::Error;

solana_sdk::declare_builtin!(
    solana_sdk::bpf_loader::ID,
    solana_bpf_loader_program,
    solana_bpf_loader_program::process_instruction
);

/// Errors returned by functions the BPF Loader registers with the VM
#[derive(Debug, Error, PartialEq)]
pub enum BpfError {
    #[error("{0}")]
    VerifierError(#[from] VerifierError),
    #[error("{0}")]
    SyscallError(#[from] SyscallError),
}
impl UserDefinedError for BpfError {}

fn map_ebpf_error(invoke_context: &dyn InvokeContext, e: EbpfError<BpfError>) -> InstructionError {
    ic_msg!(invoke_context, "{}", e);
    InstructionError::InvalidAccountData
}

pub fn create_executor(
    program_account_index: usize,
    program_data_offset: usize,
    invoke_context: &mut dyn InvokeContext,
    use_jit: bool,
) -> Result<Arc<BpfExecutor>, InstructionError> {
    let syscall_registry = syscalls::register_syscalls(invoke_context).map_err(|e| {
        ic_msg!(invoke_context, "Failed to register syscalls: {}", e);
        InstructionError::ProgramEnvironmentSetupFailure
    })?;
    let compute_budget = invoke_context.get_compute_budget();
    let config = Config {
        max_call_depth: compute_budget.max_call_depth,
        stack_frame_size: compute_budget.stack_frame_size,
        enable_instruction_tracing: log_enabled!(Trace),
        verify_mul64_imm_nonzero: !invoke_context
            .is_feature_active(&stop_verify_mul64_imm_nonzero::id()), // TODO: Feature gate and then remove me
        ..Config::default()
    };
    let mut executable = {
        let keyed_accounts = invoke_context.get_keyed_accounts()?;
        let program = keyed_account_at_index(keyed_accounts, program_account_index)?;
        let account = program.try_account_ref()?;
        let data = &account.data()[program_data_offset..];
        <dyn Executable<BpfError, ThisInstructionMeter>>::from_elf(
            data,
            None,
            config,
            syscall_registry,
        )
    }
    .map_err(|e| map_ebpf_error(invoke_context, e))?;
    let text_bytes = executable.get_text_bytes().1;
    verifier::check(text_bytes, &config)
        .map_err(|e| map_ebpf_error(invoke_context, EbpfError::UserError(e.into())))?;
    if use_jit {
        if let Err(err) = executable.jit_compile() {
            ic_msg!(invoke_context, "Failed to compile program {:?}", err);
            return Err(InstructionError::ProgramFailedToCompile);
        }
    }
    Ok(Arc::new(BpfExecutor { executable }))
}

fn write_program_data(
    program_account_index: usize,
    program_data_offset: usize,
    bytes: &[u8],
    invoke_context: &mut dyn InvokeContext,
) -> Result<(), InstructionError> {
    let keyed_accounts = invoke_context.get_keyed_accounts()?;
    let program = keyed_account_at_index(keyed_accounts, program_account_index)?;
    let mut account = program.try_account_ref_mut()?;
    let data = &mut account.data_as_mut_slice();
    let len = bytes.len();
    if data.len() < program_data_offset + len {
        ic_msg!(
            invoke_context,
            "Write overflow: {} < {}",
            data.len(),
            program_data_offset + len
        );
        return Err(InstructionError::AccountDataTooSmall);
    }
    data[program_data_offset..program_data_offset + len].copy_from_slice(bytes);
    Ok(())
}

fn check_loader_id(id: &Pubkey) -> bool {
    bpf_loader::check_id(id)
        || bpf_loader_deprecated::check_id(id)
        || bpf_loader_upgradeable::check_id(id)
}

/// Create the BPF virtual machine
pub fn create_vm<'a>(
    loader_id: &'a Pubkey,
    program: &'a dyn Executable<BpfError, ThisInstructionMeter>,
    parameter_bytes: &mut [u8],
    invoke_context: &'a mut dyn InvokeContext,
) -> Result<EbpfVm<'a, BpfError, ThisInstructionMeter>, EbpfError<BpfError>> {
    let compute_budget = invoke_context.get_compute_budget();
    let mut heap =
        AlignedMemory::new_with_size(compute_budget.heap_size.unwrap_or(HEAP_LENGTH), HOST_ALIGN);
    let mut vm = EbpfVm::new(program, heap.as_slice_mut(), parameter_bytes)?;
    syscalls::bind_syscall_context_objects(loader_id, &mut vm, invoke_context, heap)?;
    Ok(vm)
}

pub fn process_instruction(
    program_id: &Pubkey,
    instruction_data: &[u8],
    invoke_context: &mut dyn InvokeContext,
) -> Result<(), InstructionError> {
    process_instruction_common(program_id, instruction_data, invoke_context, false)
}

pub fn process_instruction_jit(
    program_id: &Pubkey,
    instruction_data: &[u8],
    invoke_context: &mut dyn InvokeContext,
) -> Result<(), InstructionError> {
    process_instruction_common(program_id, instruction_data, invoke_context, true)
}

fn process_instruction_common(
    program_id: &Pubkey,
    instruction_data: &[u8],
    invoke_context: &mut dyn InvokeContext,
    use_jit: bool,
) -> Result<(), InstructionError> {
    let logger = invoke_context.get_logger();
    let keyed_accounts = invoke_context.get_keyed_accounts()?;

    let first_account = keyed_account_at_index(keyed_accounts, 0)?;
    if first_account.executable()? {
        if first_account.unsigned_key() != program_id {
            ic_logger_msg!(logger, "Program id mismatch");
            return Err(InstructionError::IncorrectProgramId);
        }

        let program_data_offset = if bpf_loader_upgradeable::check_id(&first_account.owner()?) {
            if let UpgradeableLoaderState::Program {
                programdata_address,
            } = first_account.state()?
            {
                let programdata = keyed_account_at_index(keyed_accounts, 1)?;
                if programdata_address != *programdata.unsigned_key() {
                    ic_logger_msg!(logger, "Wrong ProgramData account for this Program account");
                    return Err(InstructionError::InvalidArgument);
                }
                invoke_context.remove_first_keyed_account()?;
                UpgradeableLoaderState::programdata_data_offset()?
            } else {
                ic_logger_msg!(logger, "Invalid Program account");
                return Err(InstructionError::InvalidAccountData);
            }
        } else {
            0
        };

        let keyed_accounts = invoke_context.get_keyed_accounts()?;
        let program = keyed_account_at_index(keyed_accounts, 0)?;
        let loader_id = &program.owner()?;

        if !check_loader_id(loader_id) {
            ic_logger_msg!(logger, "Executable account not owned by the BPF loader");
            return Err(InstructionError::IncorrectProgramId);
        }

        let executor = match invoke_context.get_executor(program_id) {
            Some(executor) => executor,
            None => {
                let executor = create_executor(0, program_data_offset, invoke_context, use_jit)?;
                invoke_context.add_executor(program_id, executor.clone());
                executor
            }
        };
        executor.execute(
            loader_id,
            program_id,
            instruction_data,
            invoke_context,
            use_jit,
        )?
    } else {
        if !check_loader_id(program_id) {
            ic_logger_msg!(logger, "Invalid BPF loader id");
            return Err(InstructionError::IncorrectProgramId);
        }

        if bpf_loader_upgradeable::check_id(program_id) {
            process_loader_upgradeable_instruction(
                program_id,
                instruction_data,
                invoke_context,
                use_jit,
            )?;
        } else {
            process_loader_instruction(program_id, instruction_data, invoke_context, use_jit)?;
        }
    }
    Ok(())
}

fn process_loader_upgradeable_instruction(
    program_id: &Pubkey,
    instruction_data: &[u8],
    invoke_context: &mut dyn InvokeContext,
    use_jit: bool,
) -> Result<(), InstructionError> {
    let logger = invoke_context.get_logger();
    let keyed_accounts = invoke_context.get_keyed_accounts()?;

    match limited_deserialize(instruction_data)? {
        UpgradeableLoaderInstruction::InitializeBuffer => {
            let buffer = keyed_account_at_index(keyed_accounts, 0)?;

            if UpgradeableLoaderState::Uninitialized != buffer.state()? {
                ic_logger_msg!(logger, "Buffer account already initialized");
                return Err(InstructionError::AccountAlreadyInitialized);
            }

            let authority = keyed_account_at_index(keyed_accounts, 1)?;

            buffer.set_state(&UpgradeableLoaderState::Buffer {
                authority_address: Some(*authority.unsigned_key()),
            })?;
        }
        UpgradeableLoaderInstruction::Write { offset, bytes } => {
            let buffer = keyed_account_at_index(keyed_accounts, 0)?;
            let authority = keyed_account_at_index(keyed_accounts, 1)?;

            if let UpgradeableLoaderState::Buffer { authority_address } = buffer.state()? {
                if authority_address.is_none() {
                    ic_logger_msg!(logger, "Buffer is immutable");
                    return Err(InstructionError::Immutable); // TODO better error code
                }
                if authority_address != Some(*authority.unsigned_key()) {
                    ic_logger_msg!(logger, "Incorrect buffer authority provided");
                    return Err(InstructionError::IncorrectAuthority);
                }
                if authority.signer_key().is_none() {
                    ic_logger_msg!(logger, "Buffer authority did not sign");
                    return Err(InstructionError::MissingRequiredSignature);
                }
            } else {
                ic_logger_msg!(logger, "Invalid Buffer account");
                return Err(InstructionError::InvalidAccountData);
            }
            write_program_data(
                0,
                UpgradeableLoaderState::buffer_data_offset()? + offset as usize,
                &bytes,
                invoke_context,
            )?;
        }
        UpgradeableLoaderInstruction::DeployWithMaxDataLen { max_data_len } => {
            let payer = keyed_account_at_index(keyed_accounts, 0)?;
            let programdata = keyed_account_at_index(keyed_accounts, 1)?;
            let program = keyed_account_at_index(keyed_accounts, 2)?;
            let buffer = keyed_account_at_index(keyed_accounts, 3)?;
            let rent = from_keyed_account::<Rent>(keyed_account_at_index(keyed_accounts, 4)?)?;
            let clock = from_keyed_account::<Clock>(keyed_account_at_index(keyed_accounts, 5)?)?;
            let authority = keyed_account_at_index(keyed_accounts, 7)?;
            let upgrade_authority_address = Some(*authority.unsigned_key());
            let upgrade_authority_signer = authority.signer_key().is_none();

            // Verify Program account

            if UpgradeableLoaderState::Uninitialized != program.state()? {
                ic_logger_msg!(logger, "Program account already initialized");
                return Err(InstructionError::AccountAlreadyInitialized);
            }
            if program.data_len()? < UpgradeableLoaderState::program_len()? {
                ic_logger_msg!(logger, "Program account too small");
                return Err(InstructionError::AccountDataTooSmall);
            }
            if program.lamports()? < rent.minimum_balance(program.data_len()?) {
                ic_logger_msg!(logger, "Program account not rent-exempt");
                return Err(InstructionError::ExecutableAccountNotRentExempt);
            }

            // Verify Buffer account

            if let UpgradeableLoaderState::Buffer { authority_address } = buffer.state()? {
                if authority_address != upgrade_authority_address {
                    ic_logger_msg!(logger, "Buffer and upgrade authority don't match");
                    return Err(InstructionError::IncorrectAuthority);
                }
                if upgrade_authority_signer {
                    ic_logger_msg!(logger, "Upgrade authority did not sign");
                    return Err(InstructionError::MissingRequiredSignature);
                }
            } else {
                ic_logger_msg!(logger, "Invalid Buffer account");
                return Err(InstructionError::InvalidArgument);
            }

            let buffer_data_offset = UpgradeableLoaderState::buffer_data_offset()?;
            let buffer_data_len = buffer.data_len()?.saturating_sub(buffer_data_offset);
            let programdata_data_offset = UpgradeableLoaderState::programdata_data_offset()?;
            let programdata_len = UpgradeableLoaderState::programdata_len(max_data_len)?;

            if buffer.data_len()? < UpgradeableLoaderState::buffer_data_offset()?
                || buffer_data_len == 0
            {
                ic_logger_msg!(logger, "Buffer account too small");
                return Err(InstructionError::InvalidAccountData);
            }
            if max_data_len < buffer_data_len {
                ic_logger_msg!(logger, "Max data length is too small to hold Buffer data");
                return Err(InstructionError::AccountDataTooSmall);
            }
            if programdata_len > MAX_PERMITTED_DATA_LENGTH as usize {
                ic_logger_msg!(logger, "Max data length is too large");
                return Err(InstructionError::InvalidArgument);
            }

            // Create ProgramData account

            let (derived_address, bump_seed) =
                Pubkey::find_program_address(&[program.unsigned_key().as_ref()], program_id);
            if derived_address != *programdata.unsigned_key() {
                ic_logger_msg!(logger, "ProgramData address is not derived");
                return Err(InstructionError::InvalidArgument);
            }

            let instruction = system_instruction::create_account(
                payer.unsigned_key(),
                programdata.unsigned_key(),
                1.max(rent.minimum_balance(programdata_len)),
                programdata_len as u64,
                program_id,
            );
            let caller_program_id = invoke_context.get_caller()?;
            let signers = [&[program.unsigned_key().as_ref(), &[bump_seed]]]
                .iter()
                .map(|seeds| Pubkey::create_program_address(*seeds, caller_program_id))
                .collect::<Result<Vec<Pubkey>, solana_sdk::pubkey::PubkeyError>>()?;
            MessageProcessor::native_invoke(
                invoke_context,
                instruction,
                &[0, 1, 6],
                signers.as_slice(),
            )?;

            // Load and verify the program bits
            let executor = create_executor(3, buffer_data_offset, invoke_context, use_jit)?;
            invoke_context.add_executor(program_id, executor);

            let keyed_accounts = invoke_context.get_keyed_accounts()?;
            let payer = keyed_account_at_index(keyed_accounts, 0)?;
            let programdata = keyed_account_at_index(keyed_accounts, 1)?;
            let program = keyed_account_at_index(keyed_accounts, 2)?;
            let buffer = keyed_account_at_index(keyed_accounts, 3)?;

            // Update the ProgramData account and record the program bits
            programdata.set_state(&UpgradeableLoaderState::ProgramData {
                slot: clock.slot,
                upgrade_authority_address,
            })?;
            programdata.try_account_ref_mut()?.data_as_mut_slice()
                [programdata_data_offset..programdata_data_offset + buffer_data_len]
                .copy_from_slice(&buffer.try_account_ref()?.data()[buffer_data_offset..]);

            // Update the Program account
            program.set_state(&UpgradeableLoaderState::Program {
                programdata_address: *programdata.unsigned_key(),
            })?;
            program.try_account_ref_mut()?.set_executable(true);

            // Drain the Buffer account back to the payer
            payer
                .try_account_ref_mut()?
                .checked_add_lamports(buffer.lamports()?)?;
            buffer.try_account_ref_mut()?.set_lamports(0);

            ic_logger_msg!(logger, "Deployed program {:?}", program.unsigned_key());
        }
        UpgradeableLoaderInstruction::Upgrade => {
            let programdata = keyed_account_at_index(keyed_accounts, 0)?;
            let program = keyed_account_at_index(keyed_accounts, 1)?;
            let buffer = keyed_account_at_index(keyed_accounts, 2)?;
            let rent = from_keyed_account::<Rent>(keyed_account_at_index(keyed_accounts, 4)?)?;
            let clock = from_keyed_account::<Clock>(keyed_account_at_index(keyed_accounts, 5)?)?;
            let authority = keyed_account_at_index(keyed_accounts, 6)?;

            // Verify Program account

            if !program.executable()? {
                ic_logger_msg!(logger, "Program account not executable");
                return Err(InstructionError::AccountNotExecutable);
            }
            if !program.is_writable() {
                ic_logger_msg!(logger, "Program account not writeable");
                return Err(InstructionError::InvalidArgument);
            }
            if &program.owner()? != program_id {
                ic_logger_msg!(logger, "Program account not owned by loader");
                return Err(InstructionError::IncorrectProgramId);
            }
            if let UpgradeableLoaderState::Program {
                programdata_address,
            } = program.state()?
            {
                if programdata_address != *programdata.unsigned_key() {
                    ic_logger_msg!(logger, "Program and ProgramData account mismatch");
                    return Err(InstructionError::InvalidArgument);
                }
            } else {
                ic_logger_msg!(logger, "Invalid Program account");
                return Err(InstructionError::InvalidAccountData);
            }

            // Verify Buffer account

            if let UpgradeableLoaderState::Buffer { authority_address } = buffer.state()? {
                if authority_address != Some(*authority.unsigned_key()) {
                    ic_logger_msg!(logger, "Buffer and upgrade authority don't match");
                    return Err(InstructionError::IncorrectAuthority);
                }
                if authority.signer_key().is_none() {
                    ic_logger_msg!(logger, "Upgrade authority did not sign");
                    return Err(InstructionError::MissingRequiredSignature);
                }
            } else {
                ic_logger_msg!(logger, "Invalid Buffer account");
                return Err(InstructionError::InvalidArgument);
            }

            let buffer_data_offset = UpgradeableLoaderState::buffer_data_offset()?;
            let buffer_data_len = buffer.data_len()?.saturating_sub(buffer_data_offset);
            let programdata_data_offset = UpgradeableLoaderState::programdata_data_offset()?;
            let programdata_balance_required = 1.max(rent.minimum_balance(programdata.data_len()?));

            if buffer.data_len()? < UpgradeableLoaderState::buffer_data_offset()?
                || buffer_data_len == 0
            {
                ic_logger_msg!(logger, "Buffer account too small");
                return Err(InstructionError::InvalidAccountData);
            }

            // Verify ProgramData account

            if programdata.data_len()? < UpgradeableLoaderState::programdata_len(buffer_data_len)? {
                ic_logger_msg!(logger, "ProgramData account not large enough");
                return Err(InstructionError::AccountDataTooSmall);
            }
            if programdata.lamports()? + buffer.lamports()? < programdata_balance_required {
                ic_logger_msg!(logger, "Buffer account balance too low to fund upgrade");
                return Err(InstructionError::InsufficientFunds);
            }
            if let UpgradeableLoaderState::ProgramData {
                slot: _,
                upgrade_authority_address,
            } = programdata.state()?
            {
                if upgrade_authority_address.is_none() {
                    ic_logger_msg!(logger, "Program not upgradeable");
                    return Err(InstructionError::Immutable);
                }
                if upgrade_authority_address != Some(*authority.unsigned_key()) {
                    ic_logger_msg!(logger, "Incorrect upgrade authority provided");
                    return Err(InstructionError::IncorrectAuthority);
                }
                if authority.signer_key().is_none() {
                    ic_logger_msg!(logger, "Upgrade authority did not sign");
                    return Err(InstructionError::MissingRequiredSignature);
                }
            } else {
                ic_logger_msg!(logger, "Invalid ProgramData account");
                return Err(InstructionError::InvalidAccountData);
            }

            // Load and verify the program bits
            let executor = create_executor(2, buffer_data_offset, invoke_context, use_jit)?;
            let keyed_accounts = invoke_context.get_keyed_accounts()?;
            let program = keyed_account_at_index(keyed_accounts, 1)?;
            invoke_context.add_executor(program.unsigned_key(), executor);

            let programdata = keyed_account_at_index(keyed_accounts, 0)?;
            let buffer = keyed_account_at_index(keyed_accounts, 2)?;
            let spill = keyed_account_at_index(keyed_accounts, 3)?;
            let authority = keyed_account_at_index(keyed_accounts, 6)?;

            // Update the ProgramData account, record the upgraded data, and zero
            // the rest
            programdata.set_state(&UpgradeableLoaderState::ProgramData {
                slot: clock.slot,
                upgrade_authority_address: Some(*authority.unsigned_key()),
            })?;
            programdata.try_account_ref_mut()?.data_as_mut_slice()
                [programdata_data_offset..programdata_data_offset + buffer_data_len]
                .copy_from_slice(&buffer.try_account_ref()?.data()[buffer_data_offset..]);
            programdata.try_account_ref_mut()?.data_as_mut_slice()
                [programdata_data_offset + buffer_data_len..]
                .fill(0);

            // Fund ProgramData to rent-exemption, spill the rest

            spill.try_account_ref_mut()?.checked_add_lamports(
                (programdata.lamports()? + buffer.lamports()?)
                    .saturating_sub(programdata_balance_required),
            )?;
            buffer.try_account_ref_mut()?.set_lamports(0);
            programdata
                .try_account_ref_mut()?
                .set_lamports(programdata_balance_required);

            ic_logger_msg!(logger, "Upgraded program {:?}", program.unsigned_key());
        }
        UpgradeableLoaderInstruction::SetAuthority => {
            let account = keyed_account_at_index(keyed_accounts, 0)?;
            let present_authority = keyed_account_at_index(keyed_accounts, 1)?;
            let new_authority = keyed_account_at_index(keyed_accounts, 2)
                .ok()
                .map(|account| account.unsigned_key());

            match account.state()? {
                UpgradeableLoaderState::Buffer { authority_address } => {
                    if new_authority.is_none() {
                        ic_logger_msg!(logger, "Buffer authority is not optional");
                        return Err(InstructionError::IncorrectAuthority);
                    }
                    if authority_address.is_none() {
                        ic_logger_msg!(logger, "Buffer is immutable");
                        return Err(InstructionError::Immutable);
                    }
                    if authority_address != Some(*present_authority.unsigned_key()) {
                        ic_logger_msg!(logger, "Incorrect buffer authority provided");
                        return Err(InstructionError::IncorrectAuthority);
                    }
                    if present_authority.signer_key().is_none() {
                        ic_logger_msg!(logger, "Buffer authority did not sign");
                        return Err(InstructionError::MissingRequiredSignature);
                    }
                    account.set_state(&UpgradeableLoaderState::Buffer {
                        authority_address: new_authority.cloned(),
                    })?;
                }
                UpgradeableLoaderState::ProgramData {
                    slot,
                    upgrade_authority_address,
                } => {
                    if upgrade_authority_address.is_none() {
                        ic_logger_msg!(logger, "Program not upgradeable");
                        return Err(InstructionError::Immutable);
                    }
                    if upgrade_authority_address != Some(*present_authority.unsigned_key()) {
                        ic_logger_msg!(logger, "Incorrect upgrade authority provided");
                        return Err(InstructionError::IncorrectAuthority);
                    }
                    if present_authority.signer_key().is_none() {
                        ic_logger_msg!(logger, "Upgrade authority did not sign");
                        return Err(InstructionError::MissingRequiredSignature);
                    }
                    account.set_state(&UpgradeableLoaderState::ProgramData {
                        slot,
                        upgrade_authority_address: new_authority.cloned(),
                    })?;
                }
                _ => {
                    ic_logger_msg!(logger, "Account does not support authorities");
                    return Err(InstructionError::InvalidArgument);
                }
            }

            ic_logger_msg!(logger, "New authority {:?}", new_authority);
        }
        UpgradeableLoaderInstruction::Close => {
            let close_account = keyed_account_at_index(keyed_accounts, 0)?;
            let recipient_account = keyed_account_at_index(keyed_accounts, 1)?;
            let authority = keyed_account_at_index(keyed_accounts, 2)?;

            if close_account.unsigned_key() == recipient_account.unsigned_key() {
                ic_logger_msg!(logger, "Recipient is the same as the account being closed");
                return Err(InstructionError::InvalidArgument);
            }

            if let UpgradeableLoaderState::Buffer { authority_address } = close_account.state()? {
                if authority_address.is_none() {
                    ic_logger_msg!(logger, "Buffer is immutable");
                    return Err(InstructionError::Immutable);
                }
                if authority_address != Some(*authority.unsigned_key()) {
                    ic_logger_msg!(logger, "Incorrect buffer authority provided");
                    return Err(InstructionError::IncorrectAuthority);
                }
                if authority.signer_key().is_none() {
                    ic_logger_msg!(logger, "Buffer authority did not sign");
                    return Err(InstructionError::MissingRequiredSignature);
                }

                recipient_account
                    .try_account_ref_mut()?
                    .checked_add_lamports(close_account.lamports()?)?;
                close_account.try_account_ref_mut()?.set_lamports(0);
                for elt in close_account.try_account_ref_mut()?.data_as_mut_slice() {
                    *elt = 0;
                }
            } else {
                ic_logger_msg!(logger, "Account does not support closing");
                return Err(InstructionError::InvalidArgument);
            }

            ic_logger_msg!(logger, "Closed {}", close_account.unsigned_key());
        }
    }

    Ok(())
}

fn process_loader_instruction(
    program_id: &Pubkey,
    instruction_data: &[u8],
    invoke_context: &mut dyn InvokeContext,
    use_jit: bool,
) -> Result<(), InstructionError> {
    let keyed_accounts = invoke_context.get_keyed_accounts()?;
    let program = keyed_account_at_index(keyed_accounts, 0)?;
    if program.owner()? != *program_id {
        ic_msg!(
            invoke_context,
            "Executable account not owned by the BPF loader"
        );
        return Err(InstructionError::IncorrectProgramId);
    }
    match limited_deserialize(instruction_data)? {
        LoaderInstruction::Write { offset, bytes } => {
            if program.signer_key().is_none() {
                ic_msg!(invoke_context, "Program account did not sign");
                return Err(InstructionError::MissingRequiredSignature);
            }
            write_program_data(0, offset as usize, &bytes, invoke_context)?;
        }
        LoaderInstruction::Finalize => {
            if program.signer_key().is_none() {
                ic_msg!(invoke_context, "key[0] did not sign the transaction");
                return Err(InstructionError::MissingRequiredSignature);
            }

            let executor = create_executor(0, 0, invoke_context, use_jit)?;
            let keyed_accounts = invoke_context.get_keyed_accounts()?;
            let program = keyed_account_at_index(keyed_accounts, 0)?;
            invoke_context.add_executor(program.unsigned_key(), executor);
            program.try_account_ref_mut()?.set_executable(true);
            ic_msg!(
                invoke_context,
                "Finalized account {:?}",
                program.unsigned_key()
            );
        }
    }

    Ok(())
}

/// Passed to the VM to enforce the compute budget
pub struct ThisInstructionMeter {
    pub compute_meter: Rc<RefCell<dyn ComputeMeter>>,
}
impl ThisInstructionMeter {
    fn new(compute_meter: Rc<RefCell<dyn ComputeMeter>>) -> Self {
        Self { compute_meter }
    }
}
impl InstructionMeter for ThisInstructionMeter {
    fn consume(&mut self, amount: u64) {
        // 1 to 1 instruction to compute unit mapping
        // ignore error, Ebpf will bail if exceeded
        let _ = self.compute_meter.borrow_mut().consume(amount);
    }
    fn get_remaining(&self) -> u64 {
        self.compute_meter.borrow().get_remaining()
    }
}

/// BPF Loader's Executor implementation
pub struct BpfExecutor {
    executable: Box<dyn Executable<BpfError, ThisInstructionMeter>>,
}

// Well, implement Debug for solana_rbpf::vm::Executable in solana-rbpf...
impl Debug for BpfExecutor {
    fn fmt(&self, f: &mut std::fmt::Formatter) -> std::fmt::Result {
        write!(f, "BpfExecutor({:p})", self)
    }
}

impl Executor for BpfExecutor {
    fn execute(
        &self,
        loader_id: &Pubkey,
        program_id: &Pubkey,
        instruction_data: &[u8],
        invoke_context: &mut dyn InvokeContext,
        use_jit: bool,
    ) -> Result<(), InstructionError> {
        let logger = invoke_context.get_logger();
        let invoke_depth = invoke_context.invoke_depth();
        let add_missing_program_error_mappings =
            invoke_context.is_feature_active(&add_missing_program_error_mappings::id());

        invoke_context.remove_first_keyed_account()?;

        let mut serialize_time = Measure::start("serialize");
        let keyed_accounts = invoke_context.get_keyed_accounts()?;
        let mut parameter_bytes =
            serialize_parameters(loader_id, program_id, keyed_accounts, instruction_data)?;
        serialize_time.stop();
        let mut create_vm_time = Measure::start("create_vm");
        let mut execute_time;
        {
            let compute_meter = invoke_context.get_compute_meter();
            let mut vm = match create_vm(
                loader_id,
                self.executable.as_ref(),
                parameter_bytes.as_slice_mut(),
                invoke_context,
            ) {
                Ok(info) => info,
                Err(e) => {
                    ic_logger_msg!(logger, "Failed to create BPF VM: {}", e);
                    return Err(InstructionError::ProgramEnvironmentSetupFailure);
                }
            };
            create_vm_time.stop();

            execute_time = Measure::start("execute");
            stable_log::program_invoke(&logger, program_id, invoke_depth);
            let mut instruction_meter = ThisInstructionMeter::new(compute_meter.clone());
            let before = compute_meter.borrow().get_remaining();
            let result = if use_jit {
                vm.execute_program_jit(&mut instruction_meter)
            } else {
                vm.execute_program_interpreted(&mut instruction_meter)
            };
            let after = compute_meter.borrow().get_remaining();
            ic_logger_msg!(
                logger,
                "Program {} consumed {} of {} compute units",
                program_id,
                before - after,
                before
            );
            if log_enabled!(Trace) {
                let mut trace_buffer = Vec::<u8>::new();
                let analysis = Analysis::from_executable(self.executable.as_ref());
                vm.get_tracer().write(&mut trace_buffer, &analysis).unwrap();
                let trace_string = String::from_utf8(trace_buffer).unwrap();
                trace!("BPF Program Instruction Trace:\n{}", trace_string);
            }
            match result {
                Ok(status) => {
                    if status != SUCCESS {
                        let error: InstructionError = if !add_missing_program_error_mappings
                            && (status == ACCOUNT_NOT_RENT_EXEMPT || status == BORSH_IO_ERROR)
                        {
                            // map originally missing error mappings to InvalidError
                            InstructionError::InvalidError
                        } else {
                            status.into()
                        };
                        stable_log::program_failure(&logger, program_id, &error);
                        return Err(error);
                    }
                }
                Err(error) => {
                    let error = match error {
                        EbpfError::UserError(BpfError::SyscallError(
                            SyscallError::InstructionError(error),
                        )) => error,
                        err => {
                            ic_logger_msg!(logger, "Program failed to complete: {}", err);
                            InstructionError::ProgramFailedToComplete
                        }
                    };
                    stable_log::program_failure(&logger, program_id, &error);
                    return Err(error);
                }
            }
            execute_time.stop();
        }
        let mut deserialize_time = Measure::start("deserialize");
        let keyed_accounts = invoke_context.get_keyed_accounts()?;
        deserialize_parameters(loader_id, keyed_accounts, parameter_bytes.as_slice())?;
        deserialize_time.stop();
        invoke_context.update_timing(
            serialize_time.as_us(),
            create_vm_time.as_us(),
            execute_time.as_us(),
            deserialize_time.as_us(),
        );
        stable_log::program_success(&logger, program_id);
        Ok(())
    }
}

#[cfg(test)]
mod tests {
    use super::*;
    use rand::Rng;
    use solana_rbpf::vm::SyscallRegistry;
    use solana_runtime::{bank::Bank, bank_client::BankClient};
    use solana_sdk::{
        account::{
            create_account_shared_data_for_test as create_account_for_test, AccountSharedData,
        },
        account_utils::StateMut,
        client::SyncClient,
        clock::Clock,
        feature_set::FeatureSet,
        genesis_config::create_genesis_config,
        instruction::Instruction,
        instruction::{AccountMeta, InstructionError},
        keyed_account::KeyedAccount,
        message::Message,
        process_instruction::{MockComputeMeter, MockInvokeContext},
        pubkey::Pubkey,
        rent::Rent,
        signature::{Keypair, Signer},
        system_program, sysvar,
        transaction::TransactionError,
    };
    use std::{cell::RefCell, fs::File, io::Read, ops::Range, rc::Rc, sync::Arc};

    struct TestInstructionMeter {
        remaining: u64,
    }
    impl InstructionMeter for TestInstructionMeter {
        fn consume(&mut self, amount: u64) {
            self.remaining = self.remaining.saturating_sub(amount);
        }
        fn get_remaining(&self) -> u64 {
            self.remaining
        }
    }

    #[test]
    #[should_panic(expected = "ExceededMaxInstructions(31, 10)")]
    fn test_bpf_loader_non_terminating_program() {
        #[rustfmt::skip]
        let program = &[
            0x07, 0x01, 0x00, 0x00, 0x01, 0x00, 0x00, 0x00, // r6 + 1
            0x05, 0x00, 0xfe, 0xff, 0x00, 0x00, 0x00, 0x00, // goto -2
            0x95, 0x00, 0x00, 0x00, 0x00, 0x00, 0x00, 0x00, // exit
        ];
        let input = &mut [0x00];
        let mut bpf_functions = std::collections::BTreeMap::<u32, (usize, String)>::new();
        solana_rbpf::elf::register_bpf_function(&mut bpf_functions, 0, "entrypoint").unwrap();
        let program = <dyn Executable<BpfError, TestInstructionMeter>>::from_text_bytes(
            program,
            None,
            Config::default(),
            SyscallRegistry::default(),
            bpf_functions,
        )
        .unwrap();
        let mut vm =
            EbpfVm::<BpfError, TestInstructionMeter>::new(program.as_ref(), &mut [], input)
                .unwrap();
        let mut instruction_meter = TestInstructionMeter { remaining: 10 };
        vm.execute_program_interpreted(&mut instruction_meter)
            .unwrap();
    }

    #[test]
    #[should_panic(expected = "LDDWCannotBeLast")]
    fn test_bpf_loader_check_load_dw() {
        let prog = &[
            0x18, 0x00, 0x00, 0x00, 0x88, 0x77, 0x66, 0x55, // first half of lddw
        ];
        verifier::check(prog, &Config::default()).unwrap();
    }

    #[test]
    fn test_bpf_loader_write() {
        let program_id = bpf_loader::id();
        let program_key = solana_sdk::pubkey::new_rand();
        let program_account = AccountSharedData::new_ref(1, 0, &program_id);
        let keyed_accounts = vec![KeyedAccount::new(&program_key, false, &program_account)];
        let instruction_data = bincode::serialize(&LoaderInstruction::Write {
            offset: 3,
            bytes: vec![1, 2, 3],
        })
        .unwrap();

        // Case: Empty keyed accounts
        assert_eq!(
            Err(InstructionError::NotEnoughAccountKeys),
            process_instruction(
                &bpf_loader::id(),
                &instruction_data,
                &mut MockInvokeContext::new(vec![])
            )
        );

        // Case: Not signed
        assert_eq!(
            Err(InstructionError::MissingRequiredSignature),
            process_instruction(
                &bpf_loader::id(),
                &instruction_data,
                &mut MockInvokeContext::new(keyed_accounts)
            )
        );

        // Case: Write bytes to an offset
        #[allow(unused_mut)]
        let mut keyed_accounts = vec![KeyedAccount::new(&program_key, true, &program_account)];
        keyed_accounts[0].account.borrow_mut().set_data(vec![0; 6]);
        let mut invoke_context = MockInvokeContext::new(keyed_accounts);
        assert_eq!(
            Ok(()),
            process_instruction(&bpf_loader::id(), &instruction_data, &mut invoke_context)
        );
        let keyed_accounts = invoke_context.get_keyed_accounts().unwrap();
        assert_eq!(
            &vec![0, 0, 0, 1, 2, 3],
            keyed_accounts[0].account.borrow().data()
        );

        // Case: Overflow
        #[allow(unused_mut)]
        let mut keyed_accounts = vec![KeyedAccount::new(&program_key, true, &program_account)];
        keyed_accounts[0].account.borrow_mut().set_data(vec![0; 5]);
        assert_eq!(
            Err(InstructionError::AccountDataTooSmall),
            process_instruction(
                &bpf_loader::id(),
                &instruction_data,
                &mut MockInvokeContext::new(keyed_accounts)
            )
        );
    }

    #[test]
    fn test_bpf_loader_finalize() {
        let program_id = bpf_loader::id();
        let program_key = solana_sdk::pubkey::new_rand();
        let mut file = File::open("test_elfs/noop_aligned.so").expect("file open failed");
        let mut elf = Vec::new();
        let rent = Rent::default();
        file.read_to_end(&mut elf).unwrap();
        let program_account =
            AccountSharedData::new_ref(rent.minimum_balance(elf.len()), 0, &program_id);
        program_account.borrow_mut().set_data(elf);
        let keyed_accounts = vec![KeyedAccount::new(&program_key, false, &program_account)];
        let instruction_data = bincode::serialize(&LoaderInstruction::Finalize).unwrap();

        // Case: Empty keyed accounts
        assert_eq!(
            Err(InstructionError::NotEnoughAccountKeys),
            process_instruction(
                &bpf_loader::id(),
                &instruction_data,
                &mut MockInvokeContext::new(vec![])
            )
        );

        // Case: Not signed
        assert_eq!(
            Err(InstructionError::MissingRequiredSignature),
            process_instruction(
                &bpf_loader::id(),
                &instruction_data,
                &mut MockInvokeContext::new(keyed_accounts)
            )
        );

        // Case: Finalize
        let keyed_accounts = vec![KeyedAccount::new(&program_key, true, &program_account)];
        let mut invoke_context = MockInvokeContext::new(keyed_accounts);
        assert_eq!(
            Ok(()),
            process_instruction(&bpf_loader::id(), &instruction_data, &mut invoke_context)
        );
        let keyed_accounts = invoke_context.get_keyed_accounts().unwrap();
        assert!(keyed_accounts[0].account.borrow().executable());

        program_account.borrow_mut().set_executable(false); // Un-finalize the account

        // Case: Finalize
        program_account.borrow_mut().data_as_mut_slice()[0] = 0; // bad elf
        let keyed_accounts = vec![KeyedAccount::new(&program_key, true, &program_account)];
        assert_eq!(
            Err(InstructionError::InvalidAccountData),
            process_instruction(
                &bpf_loader::id(),
                &instruction_data,
                &mut MockInvokeContext::new(keyed_accounts)
            )
        );
    }

    #[test]
    fn test_bpf_loader_invoke_main() {
        let program_id = bpf_loader::id();
        let program_key = solana_sdk::pubkey::new_rand();

        // Create program account
        let mut file = File::open("test_elfs/noop_aligned.so").expect("file open failed");
        let mut elf = Vec::new();
        file.read_to_end(&mut elf).unwrap();
        let program_account = AccountSharedData::new_ref(1, 0, &program_id);
        program_account.borrow_mut().set_data(elf);
        program_account.borrow_mut().set_executable(true);

        let mut keyed_accounts = vec![KeyedAccount::new(&program_key, false, &program_account)];

        // Case: Empty keyed accounts
        assert_eq!(
            Err(InstructionError::NotEnoughAccountKeys),
            process_instruction(&program_id, &[], &mut MockInvokeContext::new(vec![]))
        );

        // Case: Only a program account
        assert_eq!(
            Ok(()),
            process_instruction(
                &program_key,
                &[],
                &mut MockInvokeContext::new(keyed_accounts.clone())
            )
        );

        // Case: Account not a program
        keyed_accounts[0].account.borrow_mut().set_executable(false);
        assert_eq!(
            Err(InstructionError::InvalidInstructionData),
            process_instruction(
                &program_id,
                &[],
                &mut MockInvokeContext::new(keyed_accounts.clone())
            )
        );
        keyed_accounts[0].account.borrow_mut().set_executable(true);

        // Case: With program and parameter account
        let parameter_account = AccountSharedData::new_ref(1, 0, &program_id);
        keyed_accounts.push(KeyedAccount::new(&program_key, false, &parameter_account));
        assert_eq!(
            Ok(()),
            process_instruction(
                &program_key,
                &[],
                &mut MockInvokeContext::new(keyed_accounts.clone())
            )
        );

        // Case: With duplicate accounts
        let duplicate_key = solana_sdk::pubkey::new_rand();
        let parameter_account = AccountSharedData::new_ref(1, 0, &program_id);
        let keyed_accounts = vec![
            KeyedAccount::new(&program_key, false, &program_account),
            KeyedAccount::new(&duplicate_key, false, &parameter_account),
            KeyedAccount::new(&duplicate_key, false, &parameter_account),
        ];
        assert_eq!(
            Ok(()),
            process_instruction(
                &program_key,
                &[],
                &mut MockInvokeContext::new(keyed_accounts.clone())
            )
        );

        // Case: limited budget
        let mut invoke_context = MockInvokeContext::new(keyed_accounts);
        invoke_context.compute_meter = MockComputeMeter::default();
        assert_eq!(
            Err(InstructionError::ProgramFailedToComplete),
            process_instruction(&program_key, &[], &mut invoke_context)
        );
    }

    #[test]
    fn test_bpf_loader_serialize_unaligned() {
        let program_id = bpf_loader_deprecated::id();
        let program_key = solana_sdk::pubkey::new_rand();

        // Create program account
        let mut file = File::open("test_elfs/noop_unaligned.so").expect("file open failed");
        let mut elf = Vec::new();
        file.read_to_end(&mut elf).unwrap();
        let program_account = AccountSharedData::new_ref(1, 0, &program_id);
        program_account.borrow_mut().set_data(elf);
        program_account.borrow_mut().set_executable(true);
        let mut keyed_accounts = vec![KeyedAccount::new(&program_key, false, &program_account)];

        // Case: With program and parameter account
        let parameter_account = AccountSharedData::new_ref(1, 0, &program_id);
        keyed_accounts.push(KeyedAccount::new(&program_key, false, &parameter_account));
        assert_eq!(
            Ok(()),
            process_instruction(
                &program_key,
                &[],
                &mut MockInvokeContext::new(keyed_accounts)
            )
        );

        // Case: With duplicate accounts
        let duplicate_key = solana_sdk::pubkey::new_rand();
        let parameter_account = AccountSharedData::new_ref(1, 0, &program_id);
        let mut keyed_accounts = vec![KeyedAccount::new(&program_key, false, &program_account)];
        keyed_accounts.push(KeyedAccount::new(&duplicate_key, false, &parameter_account));
        keyed_accounts.push(KeyedAccount::new(&duplicate_key, false, &parameter_account));
        assert_eq!(
            Ok(()),
            process_instruction(
                &program_key,
                &[],
                &mut MockInvokeContext::new(keyed_accounts)
            )
        );
    }

    #[test]
    fn test_bpf_loader_serialize_aligned() {
        let program_id = bpf_loader::id();
        let program_key = solana_sdk::pubkey::new_rand();

        // Create program account
        let mut file = File::open("test_elfs/noop_aligned.so").expect("file open failed");
        let mut elf = Vec::new();
        file.read_to_end(&mut elf).unwrap();
        let program_account = AccountSharedData::new_ref(1, 0, &program_id);
        program_account.borrow_mut().set_data(elf);
        program_account.borrow_mut().set_executable(true);
        let mut keyed_accounts = vec![KeyedAccount::new(&program_key, false, &program_account)];

        // Case: With program and parameter account
        let parameter_account = AccountSharedData::new_ref(1, 0, &program_id);
        keyed_accounts.push(KeyedAccount::new(&program_key, false, &parameter_account));
        assert_eq!(
            Ok(()),
            process_instruction(
                &program_key,
                &[],
                &mut MockInvokeContext::new(keyed_accounts)
            )
        );

        // Case: With duplicate accounts
        let duplicate_key = solana_sdk::pubkey::new_rand();
        let parameter_account = AccountSharedData::new_ref(1, 0, &program_id);
        let mut keyed_accounts = vec![KeyedAccount::new(&program_key, false, &program_account)];
        keyed_accounts.push(KeyedAccount::new(&duplicate_key, false, &parameter_account));
        keyed_accounts.push(KeyedAccount::new(&duplicate_key, false, &parameter_account));
        assert_eq!(
            Ok(()),
            process_instruction(
                &program_key,
                &[],
                &mut MockInvokeContext::new(keyed_accounts)
            )
        );
    }

    #[test]
    fn test_bpf_loader_upgradeable_initialize_buffer() {
        let instruction =
            bincode::serialize(&UpgradeableLoaderInstruction::InitializeBuffer).unwrap();
        let buffer_address = Pubkey::new_unique();
        let buffer_account = AccountSharedData::new_ref(
            1,
            UpgradeableLoaderState::buffer_len(9).unwrap(),
            &bpf_loader_upgradeable::id(),
        );
        let authority_address = Pubkey::new_unique();
        let authority_account = AccountSharedData::new_ref(
            1,
            UpgradeableLoaderState::buffer_len(9).unwrap(),
            &bpf_loader_upgradeable::id(),
        );

        // Case: Success
        let keyed_accounts = vec![
            KeyedAccount::new(&buffer_address, false, &buffer_account),
            KeyedAccount::new(&authority_address, false, &authority_account),
        ];
        assert_eq!(
            Ok(()),
            process_instruction(
                &bpf_loader_upgradeable::id(),
                &instruction,
                &mut MockInvokeContext::new(keyed_accounts)
            )
        );
        let state: UpgradeableLoaderState = buffer_account.borrow().state().unwrap();
        assert_eq!(
            state,
            UpgradeableLoaderState::Buffer {
                authority_address: Some(authority_address)
            }
        );

        // Case: Already initialized
        let keyed_accounts = vec![
            KeyedAccount::new(&buffer_address, false, &buffer_account),
            KeyedAccount::new(&authority_address, false, &authority_account),
        ];
        assert_eq!(
            Err(InstructionError::AccountAlreadyInitialized),
            process_instruction(
                &bpf_loader_upgradeable::id(),
                &instruction,
                &mut MockInvokeContext::new(keyed_accounts)
            )
        );
        let state: UpgradeableLoaderState = buffer_account.borrow().state().unwrap();
        assert_eq!(
            state,
            UpgradeableLoaderState::Buffer {
                authority_address: Some(authority_address)
            }
        );
    }

    #[test]
    fn test_bpf_loader_upgradeable_write() {
        let buffer_address = Pubkey::new_unique();
        let buffer_account = AccountSharedData::new_ref(
            1,
            UpgradeableLoaderState::buffer_len(9).unwrap(),
            &bpf_loader_upgradeable::id(),
        );

        // Case: Not initialized
        let instruction = bincode::serialize(&UpgradeableLoaderInstruction::Write {
            offset: 0,
            bytes: vec![42; 9],
        })
        .unwrap();
        let keyed_accounts = vec![
            KeyedAccount::new(&buffer_address, false, &buffer_account),
            KeyedAccount::new(&buffer_address, true, &buffer_account),
        ];
        assert_eq!(
            Err(InstructionError::InvalidAccountData),
            process_instruction(
                &bpf_loader_upgradeable::id(),
                &instruction,
                &mut MockInvokeContext::new(keyed_accounts)
            )
        );

        // Case: Write entire buffer
        let instruction = bincode::serialize(&UpgradeableLoaderInstruction::Write {
            offset: 0,
            bytes: vec![42; 9],
        })
        .unwrap();
        buffer_account
            .borrow_mut()
            .set_state(&UpgradeableLoaderState::Buffer {
                authority_address: Some(buffer_address),
            })
            .unwrap();
        let keyed_accounts = vec![
            KeyedAccount::new(&buffer_address, false, &buffer_account),
            KeyedAccount::new(&buffer_address, true, &buffer_account),
        ];
        assert_eq!(
            Ok(()),
            process_instruction(
                &bpf_loader_upgradeable::id(),
                &instruction,
                &mut MockInvokeContext::new(keyed_accounts)
            )
        );
        let state: UpgradeableLoaderState = buffer_account.borrow().state().unwrap();
        assert_eq!(
            state,
            UpgradeableLoaderState::Buffer {
                authority_address: Some(buffer_address)
            }
        );
        assert_eq!(
            &buffer_account.borrow().data()
                [UpgradeableLoaderState::buffer_data_offset().unwrap()..],
            &[42; 9]
        );

        // Case: Write portion of the buffer
        let instruction = bincode::serialize(&UpgradeableLoaderInstruction::Write {
            offset: 3,
            bytes: vec![42; 6],
        })
        .unwrap();
        let buffer_account = AccountSharedData::new_ref(
            1,
            UpgradeableLoaderState::buffer_len(9).unwrap(),
            &bpf_loader_upgradeable::id(),
        );
        buffer_account
            .borrow_mut()
            .set_state(&UpgradeableLoaderState::Buffer {
                authority_address: Some(buffer_address),
            })
            .unwrap();
        let keyed_accounts = vec![
            KeyedAccount::new(&buffer_address, false, &buffer_account),
            KeyedAccount::new(&buffer_address, true, &buffer_account),
        ];
        assert_eq!(
            Ok(()),
            process_instruction(
                &bpf_loader_upgradeable::id(),
                &instruction,
                &mut MockInvokeContext::new(keyed_accounts)
            )
        );
        let state: UpgradeableLoaderState = buffer_account.borrow().state().unwrap();
        assert_eq!(
            state,
            UpgradeableLoaderState::Buffer {
                authority_address: Some(buffer_address)
            }
        );
        assert_eq!(
            &buffer_account.borrow().data()
                [UpgradeableLoaderState::buffer_data_offset().unwrap()..],
            &[0, 0, 0, 42, 42, 42, 42, 42, 42]
        );

        // Case: Not signed
        let instruction = bincode::serialize(&UpgradeableLoaderInstruction::Write {
            offset: 0,
            bytes: vec![42; 9],
        })
        .unwrap();
        buffer_account
            .borrow_mut()
            .set_state(&UpgradeableLoaderState::Buffer {
                authority_address: Some(buffer_address),
            })
            .unwrap();
        let keyed_accounts = vec![
            KeyedAccount::new(&buffer_address, false, &buffer_account),
            KeyedAccount::new(&buffer_address, false, &buffer_account),
        ];
        assert_eq!(
            Err(InstructionError::MissingRequiredSignature),
            process_instruction(
                &bpf_loader_upgradeable::id(),
                &instruction,
                &mut MockInvokeContext::new(keyed_accounts)
            )
        );

        // Case: overflow size
        let instruction = bincode::serialize(&UpgradeableLoaderInstruction::Write {
            offset: 0,
            bytes: vec![42; 10],
        })
        .unwrap();
        buffer_account
            .borrow_mut()
            .set_state(&UpgradeableLoaderState::Buffer {
                authority_address: Some(buffer_address),
            })
            .unwrap();
        let keyed_accounts = vec![
            KeyedAccount::new(&buffer_address, false, &buffer_account),
            KeyedAccount::new(&buffer_address, true, &buffer_account),
        ];
        assert_eq!(
            Err(InstructionError::AccountDataTooSmall),
            process_instruction(
                &bpf_loader_upgradeable::id(),
                &instruction,
                &mut MockInvokeContext::new(keyed_accounts)
            )
        );

        // Case: overflow offset
        let instruction = bincode::serialize(&UpgradeableLoaderInstruction::Write {
            offset: 1,
            bytes: vec![42; 9],
        })
        .unwrap();
        buffer_account
            .borrow_mut()
            .set_state(&UpgradeableLoaderState::Buffer {
                authority_address: Some(buffer_address),
            })
            .unwrap();
        let keyed_accounts = vec![
            KeyedAccount::new(&buffer_address, false, &buffer_account),
            KeyedAccount::new(&buffer_address, true, &buffer_account),
        ];
        assert_eq!(
            Err(InstructionError::AccountDataTooSmall),
            process_instruction(
                &bpf_loader_upgradeable::id(),
                &instruction,
                &mut MockInvokeContext::new(keyed_accounts)
            )
        );

        // Case: wrong authority
        let authority_address = Pubkey::new_unique();
        let instruction = bincode::serialize(&UpgradeableLoaderInstruction::Write {
            offset: 1,
            bytes: vec![42; 9],
        })
        .unwrap();
        buffer_account
            .borrow_mut()
            .set_state(&UpgradeableLoaderState::Buffer {
                authority_address: Some(buffer_address),
            })
            .unwrap();
        let keyed_accounts = vec![
            KeyedAccount::new(&buffer_address, false, &buffer_account),
            KeyedAccount::new(&authority_address, true, &buffer_account),
        ];
        assert_eq!(
            Err(InstructionError::IncorrectAuthority),
            process_instruction(
                &bpf_loader_upgradeable::id(),
                &instruction,
                &mut MockInvokeContext::new(keyed_accounts)
            )
        );

        // Case: None authority
        let authority_address = Pubkey::new_unique();
        let instruction = bincode::serialize(&UpgradeableLoaderInstruction::Write {
            offset: 1,
            bytes: vec![42; 9],
        })
        .unwrap();
        buffer_account
            .borrow_mut()
            .set_state(&UpgradeableLoaderState::Buffer {
                authority_address: None,
            })
            .unwrap();
        let keyed_accounts = vec![
            KeyedAccount::new(&buffer_address, false, &buffer_account),
            KeyedAccount::new(&authority_address, true, &buffer_account),
        ];
        assert_eq!(
            Err(InstructionError::Immutable),
            process_instruction(
                &bpf_loader_upgradeable::id(),
                &instruction,
                &mut MockInvokeContext::new(keyed_accounts)
            )
        );
    }

    fn truncate_data(account: &mut AccountSharedData, len: usize) {
        let mut data = account.data().to_vec();
        data.truncate(len);
        account.set_data(data);
    }

    #[test]
    fn test_bpf_loader_upgradeable_deploy_with_max_len() {
        let (genesis_config, mint_keypair) = create_genesis_config(1_000_000_000);
        let mut bank = Bank::new(&genesis_config);
        bank.feature_set = Arc::new(FeatureSet::all_enabled());
        bank.add_builtin(
            "solana_bpf_loader_upgradeable_program",
            bpf_loader_upgradeable::id(),
            process_instruction,
        );
        let bank = Arc::new(bank);
        let bank_client = BankClient::new_shared(&bank);

        // Setup initial accounts
        let program_keypair = Keypair::new();
        let (programdata_address, _) = Pubkey::find_program_address(
            &[program_keypair.pubkey().as_ref()],
            &bpf_loader_upgradeable::id(),
        );
        let upgrade_authority_keypair = Keypair::new();
        let mut file = File::open("test_elfs/noop_aligned.so").expect("file open failed");
        let mut elf = Vec::new();
        file.read_to_end(&mut elf).unwrap();
        let min_program_balance = bank
            .get_minimum_balance_for_rent_exemption(UpgradeableLoaderState::program_len().unwrap());
        let min_programdata_balance = bank.get_minimum_balance_for_rent_exemption(
            UpgradeableLoaderState::programdata_len(elf.len()).unwrap(),
        );
        let buffer_address = Pubkey::new_unique();
        let mut buffer_account = AccountSharedData::new(
            min_programdata_balance,
            UpgradeableLoaderState::buffer_len(elf.len()).unwrap(),
            &bpf_loader_upgradeable::id(),
        );
        buffer_account
            .set_state(&UpgradeableLoaderState::Buffer {
                authority_address: Some(upgrade_authority_keypair.pubkey()),
            })
            .unwrap();
        buffer_account.data_as_mut_slice()[UpgradeableLoaderState::buffer_data_offset().unwrap()..]
            .copy_from_slice(&elf);
        let program_account = AccountSharedData::new(
            min_programdata_balance,
            UpgradeableLoaderState::program_len().unwrap(),
            &bpf_loader_upgradeable::id(),
        );
        let programdata_account = AccountSharedData::new(
            1,
            UpgradeableLoaderState::programdata_len(elf.len()).unwrap(),
            &bpf_loader_upgradeable::id(),
        );

        // Test successful deploy
        bank.clear_signatures();
        bank.store_account(&buffer_address, &buffer_account);
        bank.store_account(&program_keypair.pubkey(), &AccountSharedData::default());
        bank.store_account(&programdata_address, &AccountSharedData::default());
        let before = bank.get_balance(&mint_keypair.pubkey());
        let message = Message::new(
            &bpf_loader_upgradeable::deploy_with_max_program_len(
                &mint_keypair.pubkey(),
                &program_keypair.pubkey(),
                &buffer_address,
                &upgrade_authority_keypair.pubkey(),
                min_program_balance,
                elf.len(),
            )
            .unwrap(),
            Some(&mint_keypair.pubkey()),
        );
        assert!(bank_client
            .send_and_confirm_message(
                &[&mint_keypair, &program_keypair, &upgrade_authority_keypair],
                message
            )
            .is_ok());
        assert_eq!(
            bank.get_balance(&mint_keypair.pubkey()),
            before - min_program_balance
        );
        assert_eq!(bank.get_balance(&buffer_address), 0);
        assert_eq!(None, bank.get_account(&buffer_address));
        let post_program_account = bank.get_account(&program_keypair.pubkey()).unwrap();
        assert_eq!(post_program_account.lamports(), min_program_balance);
        assert_eq!(post_program_account.owner(), &bpf_loader_upgradeable::id());
        assert_eq!(
            post_program_account.data().len(),
            UpgradeableLoaderState::program_len().unwrap()
        );
        let state: UpgradeableLoaderState = post_program_account.state().unwrap();
        assert_eq!(
            state,
            UpgradeableLoaderState::Program {
                programdata_address
            }
        );
        let post_programdata_account = bank.get_account(&programdata_address).unwrap();
        assert_eq!(post_programdata_account.lamports(), min_programdata_balance);
        assert_eq!(
            post_programdata_account.owner(),
            &bpf_loader_upgradeable::id()
        );
        let state: UpgradeableLoaderState = post_programdata_account.state().unwrap();
        assert_eq!(
            state,
            UpgradeableLoaderState::ProgramData {
                slot: bank_client.get_slot().unwrap(),
                upgrade_authority_address: Some(upgrade_authority_keypair.pubkey())
            }
        );
        for (i, byte) in post_programdata_account.data()
            [UpgradeableLoaderState::programdata_data_offset().unwrap()..]
            .iter()
            .enumerate()
        {
            assert_eq!(elf[i], *byte);
        }

        // Test initialized program account
        bank.clear_signatures();
        bank.store_account(&buffer_address, &buffer_account);
        let message = Message::new(
            &[Instruction::new_with_bincode(
                bpf_loader_upgradeable::id(),
                &UpgradeableLoaderInstruction::DeployWithMaxDataLen {
                    max_data_len: elf.len(),
                },
                vec![
                    AccountMeta::new(mint_keypair.pubkey(), true),
                    AccountMeta::new(programdata_address, false),
                    AccountMeta::new(program_keypair.pubkey(), false),
                    AccountMeta::new(buffer_address, false),
                    AccountMeta::new_readonly(sysvar::rent::id(), false),
                    AccountMeta::new_readonly(sysvar::clock::id(), false),
                    AccountMeta::new_readonly(system_program::id(), false),
                    AccountMeta::new_readonly(upgrade_authority_keypair.pubkey(), true),
                ],
            )],
            Some(&mint_keypair.pubkey()),
        );
        assert_eq!(
            TransactionError::InstructionError(0, InstructionError::AccountAlreadyInitialized),
            bank_client
                .send_and_confirm_message(&[&mint_keypair, &upgrade_authority_keypair], message)
                .unwrap_err()
                .unwrap()
        );

        // Test initialized ProgramData account
        bank.clear_signatures();
        bank.store_account(&buffer_address, &buffer_account);
        bank.store_account(&program_keypair.pubkey(), &AccountSharedData::default());
        let message = Message::new(
            &bpf_loader_upgradeable::deploy_with_max_program_len(
                &mint_keypair.pubkey(),
                &program_keypair.pubkey(),
                &buffer_address,
                &upgrade_authority_keypair.pubkey(),
                min_program_balance,
                elf.len(),
            )
            .unwrap(),
            Some(&mint_keypair.pubkey()),
        );
        assert_eq!(
            TransactionError::InstructionError(1, InstructionError::Custom(0)),
            bank_client
                .send_and_confirm_message(
                    &[&mint_keypair, &program_keypair, &upgrade_authority_keypair],
                    message
                )
                .unwrap_err()
                .unwrap()
        );

        // Test deploy no authority
        bank.clear_signatures();
        bank.store_account(&buffer_address, &buffer_account);
        bank.store_account(&program_keypair.pubkey(), &program_account);
        bank.store_account(&programdata_address, &programdata_account);
        let message = Message::new(
            &[Instruction::new_with_bincode(
                bpf_loader_upgradeable::id(),
                &UpgradeableLoaderInstruction::DeployWithMaxDataLen {
                    max_data_len: elf.len(),
                },
                vec![
                    AccountMeta::new(mint_keypair.pubkey(), true),
                    AccountMeta::new(programdata_address, false),
                    AccountMeta::new(program_keypair.pubkey(), false),
                    AccountMeta::new(buffer_address, false),
                    AccountMeta::new_readonly(sysvar::rent::id(), false),
                    AccountMeta::new_readonly(sysvar::clock::id(), false),
                    AccountMeta::new_readonly(system_program::id(), false),
                ],
            )],
            Some(&mint_keypair.pubkey()),
        );
        assert_eq!(
            TransactionError::InstructionError(0, InstructionError::NotEnoughAccountKeys),
            bank_client
                .send_and_confirm_message(&[&mint_keypair], message)
                .unwrap_err()
                .unwrap()
        );

        // Test deploy authority not a signer
        bank.clear_signatures();
        bank.store_account(&buffer_address, &buffer_account);
        bank.store_account(&program_keypair.pubkey(), &program_account);
        bank.store_account(&programdata_address, &programdata_account);
        let message = Message::new(
            &[Instruction::new_with_bincode(
                bpf_loader_upgradeable::id(),
                &UpgradeableLoaderInstruction::DeployWithMaxDataLen {
                    max_data_len: elf.len(),
                },
                vec![
                    AccountMeta::new(mint_keypair.pubkey(), true),
                    AccountMeta::new(programdata_address, false),
                    AccountMeta::new(program_keypair.pubkey(), false),
                    AccountMeta::new(buffer_address, false),
                    AccountMeta::new_readonly(sysvar::rent::id(), false),
                    AccountMeta::new_readonly(sysvar::clock::id(), false),
                    AccountMeta::new_readonly(system_program::id(), false),
                    AccountMeta::new_readonly(upgrade_authority_keypair.pubkey(), false),
                ],
            )],
            Some(&mint_keypair.pubkey()),
        );
        assert_eq!(
            TransactionError::InstructionError(0, InstructionError::MissingRequiredSignature),
            bank_client
                .send_and_confirm_message(&[&mint_keypair], message)
                .unwrap_err()
                .unwrap()
        );

        // Test invalid Buffer account state
        bank.clear_signatures();
        bank.store_account(&buffer_address, &AccountSharedData::default());
        bank.store_account(&program_keypair.pubkey(), &AccountSharedData::default());
        bank.store_account(&programdata_address, &AccountSharedData::default());
        let message = Message::new(
            &bpf_loader_upgradeable::deploy_with_max_program_len(
                &mint_keypair.pubkey(),
                &program_keypair.pubkey(),
                &buffer_address,
                &upgrade_authority_keypair.pubkey(),
                min_program_balance,
                elf.len(),
            )
            .unwrap(),
            Some(&mint_keypair.pubkey()),
        );
        assert_eq!(
            TransactionError::InstructionError(1, InstructionError::InvalidAccountData),
            bank_client
                .send_and_confirm_message(
                    &[&mint_keypair, &program_keypair, &upgrade_authority_keypair],
                    message
                )
                .unwrap_err()
                .unwrap()
        );

        // Test program account not rent exempt
        bank.clear_signatures();
        bank.store_account(&buffer_address, &buffer_account);
        bank.store_account(&program_keypair.pubkey(), &AccountSharedData::default());
        bank.store_account(&programdata_address, &AccountSharedData::default());
        let message = Message::new(
            &bpf_loader_upgradeable::deploy_with_max_program_len(
                &mint_keypair.pubkey(),
                &program_keypair.pubkey(),
                &buffer_address,
                &upgrade_authority_keypair.pubkey(),
                min_program_balance - 1,
                elf.len(),
            )
            .unwrap(),
            Some(&mint_keypair.pubkey()),
        );
        assert_eq!(
            TransactionError::InstructionError(1, InstructionError::ExecutableAccountNotRentExempt),
            bank_client
                .send_and_confirm_message(
                    &[&mint_keypair, &program_keypair, &upgrade_authority_keypair],
                    message
                )
                .unwrap_err()
                .unwrap()
        );

        // Test program account not rent exempt because data is larger than needed
        bank.clear_signatures();
        bank.store_account(&buffer_address, &buffer_account);
        bank.store_account(&program_keypair.pubkey(), &AccountSharedData::default());
        bank.store_account(&programdata_address, &AccountSharedData::default());
        let mut instructions = bpf_loader_upgradeable::deploy_with_max_program_len(
            &mint_keypair.pubkey(),
            &program_keypair.pubkey(),
            &buffer_address,
            &upgrade_authority_keypair.pubkey(),
            min_program_balance,
            elf.len(),
        )
        .unwrap();
        instructions[0] = system_instruction::create_account(
            &mint_keypair.pubkey(),
            &program_keypair.pubkey(),
            min_program_balance,
            UpgradeableLoaderState::program_len().unwrap() as u64 + 1,
            &id(),
        );
        let message = Message::new(&instructions, Some(&mint_keypair.pubkey()));
        assert_eq!(
            TransactionError::InstructionError(1, InstructionError::ExecutableAccountNotRentExempt),
            bank_client
                .send_and_confirm_message(
                    &[&mint_keypair, &program_keypair, &upgrade_authority_keypair],
                    message
                )
                .unwrap_err()
                .unwrap()
        );

        // Test program account too small
        bank.clear_signatures();
        bank.store_account(&buffer_address, &buffer_account);
        bank.store_account(&program_keypair.pubkey(), &AccountSharedData::default());
        bank.store_account(&programdata_address, &AccountSharedData::default());
        let mut instructions = bpf_loader_upgradeable::deploy_with_max_program_len(
            &mint_keypair.pubkey(),
            &program_keypair.pubkey(),
            &buffer_address,
            &upgrade_authority_keypair.pubkey(),
            min_program_balance,
            elf.len(),
        )
        .unwrap();
        instructions[0] = system_instruction::create_account(
            &mint_keypair.pubkey(),
            &program_keypair.pubkey(),
            min_program_balance,
            UpgradeableLoaderState::program_len().unwrap() as u64 - 1,
            &id(),
        );
        let message = Message::new(&instructions, Some(&mint_keypair.pubkey()));
        assert_eq!(
            TransactionError::InstructionError(1, InstructionError::AccountDataTooSmall),
            bank_client
                .send_and_confirm_message(
                    &[&mint_keypair, &program_keypair, &upgrade_authority_keypair],
                    message
                )
                .unwrap_err()
                .unwrap()
        );

        // Test Insufficient payer funds
        bank.clear_signatures();
        bank.store_account(
            &mint_keypair.pubkey(),
            &AccountSharedData::new(min_program_balance, 0, &system_program::id()),
        );
        bank.store_account(&buffer_address, &buffer_account);
        bank.store_account(&program_keypair.pubkey(), &AccountSharedData::default());
        bank.store_account(&programdata_address, &AccountSharedData::default());
        let message = Message::new(
            &bpf_loader_upgradeable::deploy_with_max_program_len(
                &mint_keypair.pubkey(),
                &program_keypair.pubkey(),
                &buffer_address,
                &upgrade_authority_keypair.pubkey(),
                min_program_balance,
                elf.len(),
            )
            .unwrap(),
            Some(&mint_keypair.pubkey()),
        );
        assert_eq!(
            TransactionError::InstructionError(1, InstructionError::Custom(1)),
            bank_client
                .send_and_confirm_message(
                    &[&mint_keypair, &program_keypair, &upgrade_authority_keypair],
                    message
                )
                .unwrap_err()
                .unwrap()
        );
        bank.store_account(
            &mint_keypair.pubkey(),
            &AccountSharedData::new(1_000_000_000, 0, &system_program::id()),
        );

        // Test max_data_len
        bank.clear_signatures();
        bank.store_account(&buffer_address, &buffer_account);
        bank.store_account(&program_keypair.pubkey(), &AccountSharedData::default());
        bank.store_account(&programdata_address, &AccountSharedData::default());
        let message = Message::new(
            &bpf_loader_upgradeable::deploy_with_max_program_len(
                &mint_keypair.pubkey(),
                &program_keypair.pubkey(),
                &buffer_address,
                &upgrade_authority_keypair.pubkey(),
                min_program_balance,
                elf.len() - 1,
            )
            .unwrap(),
            Some(&mint_keypair.pubkey()),
        );
        assert_eq!(
            TransactionError::InstructionError(1, InstructionError::AccountDataTooSmall),
            bank_client
                .send_and_confirm_message(
                    &[&mint_keypair, &program_keypair, &upgrade_authority_keypair],
                    message
                )
                .unwrap_err()
                .unwrap()
        );

        // Test max_data_len too large
        bank.clear_signatures();
        bank.store_account(
            &mint_keypair.pubkey(),
            &AccountSharedData::new(u64::MAX / 2, 0, &system_program::id()),
        );
        let mut modified_buffer_account = buffer_account.clone();
        modified_buffer_account.set_lamports(u64::MAX / 2);
        bank.store_account(&buffer_address, &modified_buffer_account);
        bank.store_account(&program_keypair.pubkey(), &AccountSharedData::default());
        bank.store_account(&programdata_address, &AccountSharedData::default());
        let message = Message::new(
            &bpf_loader_upgradeable::deploy_with_max_program_len(
                &mint_keypair.pubkey(),
                &program_keypair.pubkey(),
                &buffer_address,
                &upgrade_authority_keypair.pubkey(),
                min_program_balance,
                usize::MAX,
            )
            .unwrap(),
            Some(&mint_keypair.pubkey()),
        );
        assert_eq!(
            TransactionError::InstructionError(1, InstructionError::InvalidArgument),
            bank_client
                .send_and_confirm_message(
                    &[&mint_keypair, &program_keypair, &upgrade_authority_keypair],
                    message
                )
                .unwrap_err()
                .unwrap()
        );

        // Test not the system account
        bank.clear_signatures();
        bank.store_account(&buffer_address, &buffer_account);
        bank.store_account(&program_keypair.pubkey(), &AccountSharedData::default());
        bank.store_account(&programdata_address, &AccountSharedData::default());
        let mut instructions = bpf_loader_upgradeable::deploy_with_max_program_len(
            &mint_keypair.pubkey(),
            &program_keypair.pubkey(),
            &buffer_address,
            &upgrade_authority_keypair.pubkey(),
            min_program_balance,
            elf.len(),
        )
        .unwrap();
        instructions[1].accounts[6] = AccountMeta::new_readonly(Pubkey::new_unique(), false);
        let message = Message::new(&instructions, Some(&mint_keypair.pubkey()));
        assert_eq!(
            TransactionError::InstructionError(1, InstructionError::MissingAccount),
            bank_client
                .send_and_confirm_message(
                    &[&mint_keypair, &program_keypair, &upgrade_authority_keypair],
                    message
                )
                .unwrap_err()
                .unwrap()
        );

        // Test Bad ELF data
        bank.clear_signatures();
        let mut modified_buffer_account = buffer_account;
        truncate_data(
            &mut modified_buffer_account,
            UpgradeableLoaderState::buffer_len(1).unwrap(),
        );
        bank.store_account(&buffer_address, &modified_buffer_account);
        bank.store_account(&program_keypair.pubkey(), &AccountSharedData::default());
        bank.store_account(&programdata_address, &AccountSharedData::default());
        let message = Message::new(
            &bpf_loader_upgradeable::deploy_with_max_program_len(
                &mint_keypair.pubkey(),
                &program_keypair.pubkey(),
                &buffer_address,
                &upgrade_authority_keypair.pubkey(),
                min_program_balance,
                elf.len(),
            )
            .unwrap(),
            Some(&mint_keypair.pubkey()),
        );
        assert_eq!(
            TransactionError::InstructionError(1, InstructionError::InvalidAccountData),
            bank_client
                .send_and_confirm_message(
                    &[&mint_keypair, &program_keypair, &upgrade_authority_keypair],
                    message
                )
                .unwrap_err()
                .unwrap()
        );

        // Test small buffer account
        bank.clear_signatures();
        let mut modified_buffer_account = AccountSharedData::new(
            min_programdata_balance,
            UpgradeableLoaderState::buffer_len(elf.len()).unwrap(),
            &bpf_loader_upgradeable::id(),
        );
        modified_buffer_account
            .set_state(&UpgradeableLoaderState::Buffer {
                authority_address: Some(upgrade_authority_keypair.pubkey()),
            })
            .unwrap();
        modified_buffer_account.data_as_mut_slice()
            [UpgradeableLoaderState::buffer_data_offset().unwrap()..]
            .copy_from_slice(&elf);
        truncate_data(&mut modified_buffer_account, 5);
        bank.store_account(&buffer_address, &modified_buffer_account);
        bank.store_account(&program_keypair.pubkey(), &AccountSharedData::default());
        bank.store_account(&programdata_address, &AccountSharedData::default());
        let message = Message::new(
            &bpf_loader_upgradeable::deploy_with_max_program_len(
                &mint_keypair.pubkey(),
                &program_keypair.pubkey(),
                &buffer_address,
                &upgrade_authority_keypair.pubkey(),
                min_program_balance,
                elf.len(),
            )
            .unwrap(),
            Some(&mint_keypair.pubkey()),
        );
        assert_eq!(
            TransactionError::InstructionError(1, InstructionError::InvalidAccountData),
            bank_client
                .send_and_confirm_message(
                    &[&mint_keypair, &program_keypair, &upgrade_authority_keypair],
                    message
                )
                .unwrap_err()
                .unwrap()
        );

        // Mismatched buffer and program authority
        bank.clear_signatures();
        let mut modified_buffer_account = AccountSharedData::new(
            min_programdata_balance,
            UpgradeableLoaderState::buffer_len(elf.len()).unwrap(),
            &bpf_loader_upgradeable::id(),
        );
        modified_buffer_account
            .set_state(&UpgradeableLoaderState::Buffer {
                authority_address: Some(buffer_address),
            })
            .unwrap();
        modified_buffer_account.data_as_mut_slice()
            [UpgradeableLoaderState::buffer_data_offset().unwrap()..]
            .copy_from_slice(&elf);
        bank.store_account(&buffer_address, &modified_buffer_account);
        bank.store_account(&program_keypair.pubkey(), &AccountSharedData::default());
        bank.store_account(&programdata_address, &AccountSharedData::default());
        let message = Message::new(
            &bpf_loader_upgradeable::deploy_with_max_program_len(
                &mint_keypair.pubkey(),
                &program_keypair.pubkey(),
                &buffer_address,
                &upgrade_authority_keypair.pubkey(),
                min_program_balance,
                elf.len(),
            )
            .unwrap(),
            Some(&mint_keypair.pubkey()),
        );
        assert_eq!(
            TransactionError::InstructionError(1, InstructionError::IncorrectAuthority),
            bank_client
                .send_and_confirm_message(
                    &[&mint_keypair, &program_keypair, &upgrade_authority_keypair],
                    message
                )
                .unwrap_err()
                .unwrap()
        );

        // Deploy buffer with mismatched None authority
        bank.clear_signatures();
        let mut modified_buffer_account = AccountSharedData::new(
            min_programdata_balance,
            UpgradeableLoaderState::buffer_len(elf.len()).unwrap(),
            &bpf_loader_upgradeable::id(),
        );
        modified_buffer_account
            .set_state(&UpgradeableLoaderState::Buffer {
                authority_address: None,
            })
            .unwrap();
        modified_buffer_account.data_as_mut_slice()
            [UpgradeableLoaderState::buffer_data_offset().unwrap()..]
            .copy_from_slice(&elf);
        bank.store_account(&buffer_address, &modified_buffer_account);
        bank.store_account(&program_keypair.pubkey(), &AccountSharedData::default());
        bank.store_account(&programdata_address, &AccountSharedData::default());
        let message = Message::new(
            &bpf_loader_upgradeable::deploy_with_max_program_len(
                &mint_keypair.pubkey(),
                &program_keypair.pubkey(),
                &buffer_address,
                &upgrade_authority_keypair.pubkey(),
                min_program_balance,
                elf.len(),
            )
            .unwrap(),
            Some(&mint_keypair.pubkey()),
        );
        assert_eq!(
            TransactionError::InstructionError(1, InstructionError::IncorrectAuthority),
            bank_client
                .send_and_confirm_message(
                    &[&mint_keypair, &program_keypair, &upgrade_authority_keypair],
                    message
                )
                .unwrap_err()
                .unwrap()
        );
    }

    #[test]
    fn test_bpf_loader_upgradeable_upgrade() {
        let instruction = bincode::serialize(&UpgradeableLoaderInstruction::Upgrade).unwrap();
        let mut file = File::open("test_elfs/noop_aligned.so").expect("file open failed");
        let mut elf_orig = Vec::new();
        file.read_to_end(&mut elf_orig).unwrap();
        let mut file = File::open("test_elfs/noop_unaligned.so").expect("file open failed");
        let mut elf_new = Vec::new();
        file.read_to_end(&mut elf_new).unwrap();
        assert_ne!(elf_orig.len(), elf_new.len());
        let rent = Rent::default();
        let rent_account = RefCell::new(create_account_for_test(&Rent::default()));
        let slot = 42;
        let clock_account = RefCell::new(create_account_for_test(&Clock {
            slot,
            ..Clock::default()
        }));
        let min_program_balance =
            1.max(rent.minimum_balance(UpgradeableLoaderState::program_len().unwrap()));
        let min_programdata_balance = 1.max(rent.minimum_balance(
            UpgradeableLoaderState::programdata_len(elf_orig.len().max(elf_new.len())).unwrap(),
        ));
        let upgrade_authority_address = Pubkey::new_unique();
        let buffer_address = Pubkey::new_unique();
        let program_address = Pubkey::new_unique();
        let (programdata_address, _) = Pubkey::find_program_address(
            &[program_address.as_ref()],
            &bpf_loader_upgradeable::id(),
        );
        let spill_address = Pubkey::new_unique();
        let upgrade_authority_account = AccountSharedData::new_ref(1, 0, &Pubkey::new_unique());
        let rent_id = sysvar::rent::id();
        let clock_id = sysvar::clock::id();

        #[allow(clippy::type_complexity)]
        fn get_accounts(
            buffer_authority: &Pubkey,
            programdata_address: &Pubkey,
            upgrade_authority_address: &Pubkey,
            slot: u64,
            elf_orig: &[u8],
            elf_new: &[u8],
            min_program_balance: u64,
            min_programdata_balance: u64,
        ) -> (
            Rc<RefCell<AccountSharedData>>,
            Rc<RefCell<AccountSharedData>>,
            Rc<RefCell<AccountSharedData>>,
            Rc<RefCell<AccountSharedData>>,
        ) {
            let buffer_account = AccountSharedData::new_ref(
                1,
                UpgradeableLoaderState::buffer_len(elf_new.len()).unwrap(),
                &bpf_loader_upgradeable::id(),
            );
            buffer_account
                .borrow_mut()
                .set_state(&UpgradeableLoaderState::Buffer {
                    authority_address: Some(*buffer_authority),
                })
                .unwrap();
            buffer_account.borrow_mut().data_as_mut_slice()
                [UpgradeableLoaderState::buffer_data_offset().unwrap()..]
                .copy_from_slice(elf_new);
            let programdata_account = AccountSharedData::new_ref(
                min_programdata_balance,
                UpgradeableLoaderState::programdata_len(elf_orig.len().max(elf_new.len())).unwrap(),
                &bpf_loader_upgradeable::id(),
            );
            programdata_account
                .borrow_mut()
                .set_state(&UpgradeableLoaderState::ProgramData {
                    slot,
                    upgrade_authority_address: Some(*upgrade_authority_address),
                })
                .unwrap();
            let program_account = AccountSharedData::new_ref(
                min_program_balance,
                UpgradeableLoaderState::program_len().unwrap(),
                &bpf_loader_upgradeable::id(),
            );
            program_account.borrow_mut().set_executable(true);
            program_account
                .borrow_mut()
                .set_state(&UpgradeableLoaderState::Program {
                    programdata_address: *programdata_address,
                })
                .unwrap();
            let spill_account = AccountSharedData::new_ref(0, 0, &Pubkey::new_unique());

            (
                buffer_account,
                program_account,
                programdata_account,
                spill_account,
            )
        }

        // Case: Success
        let (buffer_account, program_account, programdata_account, spill_account) = get_accounts(
            &upgrade_authority_address,
            &programdata_address,
            &upgrade_authority_address,
            slot,
            &elf_orig,
            &elf_new,
            min_program_balance,
            min_programdata_balance,
        );
        let keyed_accounts = vec![
            KeyedAccount::new(&programdata_address, false, &programdata_account),
            KeyedAccount::new(&program_address, false, &program_account),
            KeyedAccount::new(&buffer_address, false, &buffer_account),
            KeyedAccount::new(&spill_address, false, &spill_account),
            KeyedAccount::new_readonly(&rent_id, false, &rent_account),
            KeyedAccount::new_readonly(&clock_id, false, &clock_account),
            KeyedAccount::new_readonly(
                &upgrade_authority_address,
                true,
                &upgrade_authority_account,
            ),
        ];
        assert_eq!(
            Ok(()),
            process_instruction(
                &bpf_loader_upgradeable::id(),
                &instruction,
                &mut MockInvokeContext::new(keyed_accounts)
            )
        );
        assert_eq!(0, buffer_account.borrow().lamports());
        assert_eq!(
            min_programdata_balance,
            programdata_account.borrow().lamports()
        );
        assert_eq!(1, spill_account.borrow().lamports());
        let state: UpgradeableLoaderState = programdata_account.borrow().state().unwrap();
        assert_eq!(
            state,
            UpgradeableLoaderState::ProgramData {
                slot,
                upgrade_authority_address: Some(upgrade_authority_address)
            }
        );
        for (i, byte) in programdata_account.borrow().data()
            [UpgradeableLoaderState::programdata_data_offset().unwrap()
                ..UpgradeableLoaderState::programdata_data_offset().unwrap() + elf_new.len()]
            .iter()
            .enumerate()
        {
            assert_eq!(elf_new[i], *byte);
        }

        // Case: not upgradable
        let (buffer_account, program_account, programdata_account, spill_account) = get_accounts(
            &upgrade_authority_address,
            &programdata_address,
            &upgrade_authority_address,
            slot,
            &elf_orig,
            &elf_new,
            min_program_balance,
            min_programdata_balance,
        );
        programdata_account
            .borrow_mut()
            .set_state(&UpgradeableLoaderState::ProgramData {
                slot,
                upgrade_authority_address: None,
            })
            .unwrap();
        let keyed_accounts = vec![
            KeyedAccount::new(&programdata_address, false, &programdata_account),
            KeyedAccount::new(&program_address, false, &program_account),
            KeyedAccount::new(&buffer_address, false, &buffer_account),
            KeyedAccount::new(&spill_address, false, &spill_account),
            KeyedAccount::new_readonly(&rent_id, false, &rent_account),
            KeyedAccount::new_readonly(&clock_id, false, &clock_account),
            KeyedAccount::new_readonly(
                &upgrade_authority_address,
                true,
                &upgrade_authority_account,
            ),
        ];
        assert_eq!(
            Err(InstructionError::Immutable),
            process_instruction(
                &bpf_loader_upgradeable::id(),
                &instruction,
                &mut MockInvokeContext::new(keyed_accounts)
            )
        );

        // Case: wrong authority
        let (buffer_account, program_account, programdata_account, spill_account) = get_accounts(
            &upgrade_authority_address,
            &programdata_address,
            &upgrade_authority_address,
            slot,
            &elf_orig,
            &elf_new,
            min_program_balance,
            min_programdata_balance,
        );
        let invalid_upgrade_authority_address = Pubkey::new_unique();
        let keyed_accounts = vec![
            KeyedAccount::new(&programdata_address, false, &programdata_account),
            KeyedAccount::new(&program_address, false, &program_account),
            KeyedAccount::new(&buffer_address, false, &buffer_account),
            KeyedAccount::new(&spill_address, false, &spill_account),
            KeyedAccount::new_readonly(&rent_id, false, &rent_account),
            KeyedAccount::new_readonly(&clock_id, false, &clock_account),
            KeyedAccount::new_readonly(
                &invalid_upgrade_authority_address,
                true,
                &upgrade_authority_account,
            ),
        ];
        assert_eq!(
            Err(InstructionError::IncorrectAuthority),
            process_instruction(
                &bpf_loader_upgradeable::id(),
                &instruction,
                &mut MockInvokeContext::new(keyed_accounts)
            )
        );

        // Case: authority did not sign
        let (buffer_account, program_account, programdata_account, spill_account) = get_accounts(
            &upgrade_authority_address,
            &programdata_address,
            &upgrade_authority_address,
            slot,
            &elf_orig,
            &elf_new,
            min_program_balance,
            min_programdata_balance,
        );
        let keyed_accounts = vec![
            KeyedAccount::new(&programdata_address, false, &programdata_account),
            KeyedAccount::new(&program_address, false, &program_account),
            KeyedAccount::new(&buffer_address, false, &buffer_account),
            KeyedAccount::new(&spill_address, false, &spill_account),
            KeyedAccount::new_readonly(&rent_id, false, &rent_account),
            KeyedAccount::new_readonly(&clock_id, false, &clock_account),
            KeyedAccount::new_readonly(
                &upgrade_authority_address,
                false,
                &upgrade_authority_account,
            ),
        ];
        assert_eq!(
            Err(InstructionError::MissingRequiredSignature),
            process_instruction(
                &bpf_loader_upgradeable::id(),
                &instruction,
                &mut MockInvokeContext::new(keyed_accounts)
            )
        );

        // Case: Program account not executable
        let (buffer_account, program_account, programdata_account, spill_account) = get_accounts(
            &upgrade_authority_address,
            &programdata_address,
            &upgrade_authority_address,
            slot,
            &elf_orig,
            &elf_new,
            min_program_balance,
            min_programdata_balance,
        );
        program_account.borrow_mut().set_executable(false);
        let keyed_accounts = vec![
            KeyedAccount::new(&programdata_address, false, &programdata_account),
            KeyedAccount::new(&program_address, false, &program_account),
            KeyedAccount::new(&buffer_address, false, &buffer_account),
            KeyedAccount::new(&spill_address, false, &spill_account),
            KeyedAccount::new_readonly(&rent_id, false, &rent_account),
            KeyedAccount::new_readonly(&clock_id, false, &clock_account),
            KeyedAccount::new_readonly(
                &upgrade_authority_address,
                true,
                &upgrade_authority_account,
            ),
        ];
        assert_eq!(
            Err(InstructionError::AccountNotExecutable),
            process_instruction(
                &bpf_loader_upgradeable::id(),
                &instruction,
                &mut MockInvokeContext::new(keyed_accounts)
            )
        );

        // Case: Program account now owned by loader
        let (buffer_account, program_account, programdata_account, spill_account) = get_accounts(
            &upgrade_authority_address,
            &programdata_address,
            &upgrade_authority_address,
            slot,
            &elf_orig,
            &elf_new,
            min_program_balance,
            min_programdata_balance,
        );
        program_account.borrow_mut().set_owner(Pubkey::new_unique());
        let keyed_accounts = vec![
            KeyedAccount::new(&programdata_address, false, &programdata_account),
            KeyedAccount::new(&program_address, false, &program_account),
            KeyedAccount::new(&buffer_address, false, &buffer_account),
            KeyedAccount::new(&spill_address, false, &spill_account),
            KeyedAccount::new_readonly(&rent_id, false, &rent_account),
            KeyedAccount::new_readonly(&clock_id, false, &clock_account),
            KeyedAccount::new_readonly(
                &upgrade_authority_address,
                true,
                &upgrade_authority_account,
            ),
        ];
        assert_eq!(
            Err(InstructionError::IncorrectProgramId),
            process_instruction(
                &bpf_loader_upgradeable::id(),
                &instruction,
                &mut MockInvokeContext::new(keyed_accounts)
            )
        );

        // Case: Program account not writable
        let (buffer_account, program_account, programdata_account, spill_account) = get_accounts(
            &upgrade_authority_address,
            &programdata_address,
            &upgrade_authority_address,
            slot,
            &elf_orig,
            &elf_new,
            min_program_balance,
            min_programdata_balance,
        );
        let keyed_accounts = vec![
            KeyedAccount::new(&programdata_address, false, &programdata_account),
            KeyedAccount::new_readonly(&program_address, false, &program_account),
            KeyedAccount::new(&buffer_address, false, &buffer_account),
            KeyedAccount::new(&spill_address, false, &spill_account),
            KeyedAccount::new_readonly(&rent_id, false, &rent_account),
            KeyedAccount::new_readonly(&clock_id, false, &clock_account),
            KeyedAccount::new_readonly(
                &upgrade_authority_address,
                true,
                &upgrade_authority_account,
            ),
        ];
        assert_eq!(
            Err(InstructionError::InvalidArgument),
            process_instruction(
                &bpf_loader_upgradeable::id(),
                &instruction,
                &mut MockInvokeContext::new(keyed_accounts)
            )
        );

        // Case: Program account not initialized
        let (buffer_account, program_account, programdata_account, spill_account) = get_accounts(
            &upgrade_authority_address,
            &programdata_address,
            &upgrade_authority_address,
            slot,
            &elf_orig,
            &elf_new,
            min_program_balance,
            min_programdata_balance,
        );
        program_account
            .borrow_mut()
            .set_state(&UpgradeableLoaderState::Uninitialized)
            .unwrap();
        let keyed_accounts = vec![
            KeyedAccount::new(&programdata_address, false, &programdata_account),
            KeyedAccount::new(&program_address, false, &program_account),
            KeyedAccount::new(&buffer_address, false, &buffer_account),
            KeyedAccount::new(&spill_address, false, &spill_account),
            KeyedAccount::new_readonly(&rent_id, false, &rent_account),
            KeyedAccount::new_readonly(&clock_id, false, &clock_account),
            KeyedAccount::new_readonly(
                &upgrade_authority_address,
                true,
                &upgrade_authority_account,
            ),
        ];
        assert_eq!(
            Err(InstructionError::InvalidAccountData),
            process_instruction(
                &bpf_loader_upgradeable::id(),
                &instruction,
                &mut MockInvokeContext::new(keyed_accounts)
            )
        );

        // Case: Program ProgramData account mismatch
        let (buffer_account, program_account, programdata_account, spill_account) = get_accounts(
            &upgrade_authority_address,
            &programdata_address,
            &upgrade_authority_address,
            slot,
            &elf_orig,
            &elf_new,
            min_program_balance,
            min_programdata_balance,
        );
        let invalid_programdata_address = Pubkey::new_unique();
        let keyed_accounts = vec![
            KeyedAccount::new(&invalid_programdata_address, false, &programdata_account),
            KeyedAccount::new(&program_address, false, &program_account),
            KeyedAccount::new(&buffer_address, false, &buffer_account),
            KeyedAccount::new(&spill_address, false, &spill_account),
            KeyedAccount::new_readonly(&rent_id, false, &rent_account),
            KeyedAccount::new_readonly(&clock_id, false, &clock_account),
            KeyedAccount::new_readonly(
                &upgrade_authority_address,
                true,
                &upgrade_authority_account,
            ),
        ];
        assert_eq!(
            Err(InstructionError::InvalidArgument),
            process_instruction(
                &bpf_loader_upgradeable::id(),
                &instruction,
                &mut MockInvokeContext::new(keyed_accounts)
            )
        );

        // Case: Buffer account not initialized
        let (buffer_account, program_account, programdata_account, spill_account) = get_accounts(
            &upgrade_authority_address,
            &programdata_address,
            &upgrade_authority_address,
            slot,
            &elf_orig,
            &elf_new,
            min_program_balance,
            min_programdata_balance,
        );
        buffer_account
            .borrow_mut()
            .set_state(&UpgradeableLoaderState::Uninitialized)
            .unwrap();
        let keyed_accounts = vec![
            KeyedAccount::new(&programdata_address, false, &programdata_account),
            KeyedAccount::new(&program_address, false, &program_account),
            KeyedAccount::new(&buffer_address, false, &buffer_account),
            KeyedAccount::new(&spill_address, false, &spill_account),
            KeyedAccount::new_readonly(&rent_id, false, &rent_account),
            KeyedAccount::new_readonly(&clock_id, false, &clock_account),
            KeyedAccount::new_readonly(
                &upgrade_authority_address,
                true,
                &upgrade_authority_account,
            ),
        ];
        assert_eq!(
            Err(InstructionError::InvalidArgument),
            process_instruction(
                &bpf_loader_upgradeable::id(),
                &instruction,
                &mut MockInvokeContext::new(keyed_accounts)
            )
        );

        // Case: Buffer account too big
        let (_, program_account, programdata_account, spill_account) = get_accounts(
            &upgrade_authority_address,
            &programdata_address,
            &upgrade_authority_address,
            slot,
            &elf_orig,
            &elf_new,
            min_program_balance,
            min_programdata_balance,
        );
        let buffer_account = AccountSharedData::new_ref(
            1,
            UpgradeableLoaderState::buffer_len(elf_orig.len().max(elf_new.len()) + 1).unwrap(),
            &bpf_loader_upgradeable::id(),
        );
        buffer_account
            .borrow_mut()
            .set_state(&UpgradeableLoaderState::Buffer {
                authority_address: Some(upgrade_authority_address),
            })
            .unwrap();
        let keyed_accounts = vec![
            KeyedAccount::new(&programdata_address, false, &programdata_account),
            KeyedAccount::new(&program_address, false, &program_account),
            KeyedAccount::new(&buffer_address, false, &buffer_account),
            KeyedAccount::new(&spill_address, false, &spill_account),
            KeyedAccount::new_readonly(&rent_id, false, &rent_account),
            KeyedAccount::new_readonly(&clock_id, false, &clock_account),
            KeyedAccount::new_readonly(
                &upgrade_authority_address,
                true,
                &upgrade_authority_account,
            ),
        ];
        assert_eq!(
            Err(InstructionError::AccountDataTooSmall),
            process_instruction(
                &bpf_loader_upgradeable::id(),
                &instruction,
                &mut MockInvokeContext::new(keyed_accounts)
            )
        );

        // Test small buffer account
        let (buffer_account, program_account, programdata_account, spill_account) = get_accounts(
            &upgrade_authority_address,
            &programdata_address,
            &upgrade_authority_address,
            slot,
            &elf_orig,
            &elf_new,
            min_program_balance,
            min_programdata_balance,
        );
        buffer_account
            .borrow_mut()
            .set_state(&UpgradeableLoaderState::Buffer {
                authority_address: Some(upgrade_authority_address),
            })
            .unwrap();
        truncate_data(&mut buffer_account.borrow_mut(), 5);
        let keyed_accounts = vec![
            KeyedAccount::new(&programdata_address, false, &programdata_account),
            KeyedAccount::new(&program_address, false, &program_account),
            KeyedAccount::new(&buffer_address, false, &buffer_account),
            KeyedAccount::new(&spill_address, false, &spill_account),
            KeyedAccount::new_readonly(&rent_id, false, &rent_account),
            KeyedAccount::new_readonly(&clock_id, false, &clock_account),
            KeyedAccount::new_readonly(
                &upgrade_authority_address,
                true,
                &upgrade_authority_account,
            ),
        ];
        assert_eq!(
            Err(InstructionError::InvalidAccountData),
            process_instruction(
                &bpf_loader_upgradeable::id(),
                &instruction,
                &mut MockInvokeContext::new(keyed_accounts)
            )
        );

        // Case: Mismatched buffer and program authority
        let (buffer_account, program_account, programdata_account, spill_account) = get_accounts(
            &buffer_address,
            &programdata_address,
            &upgrade_authority_address,
            slot,
            &elf_orig,
            &elf_new,
            min_program_balance,
            min_programdata_balance,
        );
        let keyed_accounts = vec![
            KeyedAccount::new(&programdata_address, false, &programdata_account),
            KeyedAccount::new(&program_address, false, &program_account),
            KeyedAccount::new(&buffer_address, false, &buffer_account),
            KeyedAccount::new(&spill_address, false, &spill_account),
            KeyedAccount::new_readonly(&rent_id, false, &rent_account),
            KeyedAccount::new_readonly(&clock_id, false, &clock_account),
            KeyedAccount::new_readonly(
                &upgrade_authority_address,
                true,
                &upgrade_authority_account,
            ),
        ];
        assert_eq!(
            Err(InstructionError::IncorrectAuthority),
            process_instruction(
                &bpf_loader_upgradeable::id(),
                &instruction,
                &mut MockInvokeContext::new(keyed_accounts)
            )
        );

        // Case: None buffer authority
        let (buffer_account, program_account, programdata_account, spill_account) = get_accounts(
            &buffer_address,
            &programdata_address,
            &upgrade_authority_address,
            slot,
            &elf_orig,
            &elf_new,
            min_program_balance,
            min_programdata_balance,
        );
        buffer_account
            .borrow_mut()
            .set_state(&UpgradeableLoaderState::Buffer {
                authority_address: None,
            })
            .unwrap();
        let keyed_accounts = vec![
            KeyedAccount::new(&programdata_address, false, &programdata_account),
            KeyedAccount::new(&program_address, false, &program_account),
            KeyedAccount::new(&buffer_address, false, &buffer_account),
            KeyedAccount::new(&spill_address, false, &spill_account),
            KeyedAccount::new_readonly(&rent_id, false, &rent_account),
            KeyedAccount::new_readonly(&clock_id, false, &clock_account),
            KeyedAccount::new_readonly(
                &upgrade_authority_address,
                true,
                &upgrade_authority_account,
            ),
        ];
        assert_eq!(
            Err(InstructionError::IncorrectAuthority),
            process_instruction(
                &bpf_loader_upgradeable::id(),
                &instruction,
                &mut MockInvokeContext::new(keyed_accounts)
            )
        );

        // Case: None buffer and program authority
        let (buffer_account, program_account, programdata_account, spill_account) = get_accounts(
            &buffer_address,
            &programdata_address,
            &upgrade_authority_address,
            slot,
            &elf_orig,
            &elf_new,
            min_program_balance,
            min_programdata_balance,
        );
        buffer_account
            .borrow_mut()
            .set_state(&UpgradeableLoaderState::Buffer {
                authority_address: None,
            })
            .unwrap();
        programdata_account
            .borrow_mut()
            .set_state(&UpgradeableLoaderState::ProgramData {
                slot,
                upgrade_authority_address: None,
            })
            .unwrap();
        let keyed_accounts = vec![
            KeyedAccount::new(&programdata_address, false, &programdata_account),
            KeyedAccount::new(&program_address, false, &program_account),
            KeyedAccount::new(&buffer_address, false, &buffer_account),
            KeyedAccount::new(&spill_address, false, &spill_account),
            KeyedAccount::new_readonly(&rent_id, false, &rent_account),
            KeyedAccount::new_readonly(&clock_id, false, &clock_account),
            KeyedAccount::new_readonly(
                &upgrade_authority_address,
                true,
                &upgrade_authority_account,
            ),
        ];
        assert_eq!(
            Err(InstructionError::IncorrectAuthority),
            process_instruction(
                &bpf_loader_upgradeable::id(),
                &instruction,
                &mut MockInvokeContext::new(keyed_accounts)
            )
        );
    }

    #[test]
    fn test_bpf_loader_upgradeable_set_upgrade_authority() {
        let instruction = bincode::serialize(&UpgradeableLoaderInstruction::SetAuthority).unwrap();
        let slot = 0;
        let upgrade_authority_address = Pubkey::new_unique();
        let upgrade_authority_account = AccountSharedData::new_ref(1, 0, &Pubkey::new_unique());
        let new_upgrade_authority_address = Pubkey::new_unique();
        let new_upgrade_authority_account = AccountSharedData::new_ref(1, 0, &Pubkey::new_unique());
        let program_address = Pubkey::new_unique();
        let (programdata_address, _) = Pubkey::find_program_address(
            &[program_address.as_ref()],
            &bpf_loader_upgradeable::id(),
        );
        let programdata_account = AccountSharedData::new_ref(
            1,
            UpgradeableLoaderState::programdata_len(0).unwrap(),
            &bpf_loader_upgradeable::id(),
        );

        // Case: Set to new authority
        programdata_account
            .borrow_mut()
            .set_state(&UpgradeableLoaderState::ProgramData {
                slot,
                upgrade_authority_address: Some(upgrade_authority_address),
            })
            .unwrap();
        let keyed_accounts = vec![
            KeyedAccount::new(&programdata_address, false, &programdata_account),
            KeyedAccount::new_readonly(
                &upgrade_authority_address,
                true,
                &upgrade_authority_account,
            ),
            KeyedAccount::new_readonly(
                &new_upgrade_authority_address,
                false,
                &new_upgrade_authority_account,
            ),
        ];
        assert_eq!(
            Ok(()),
            process_instruction(
                &bpf_loader_upgradeable::id(),
                &instruction,
                &mut MockInvokeContext::new(keyed_accounts)
            )
        );
        let state: UpgradeableLoaderState = programdata_account.borrow().state().unwrap();
        assert_eq!(
            state,
            UpgradeableLoaderState::ProgramData {
                slot,
                upgrade_authority_address: Some(new_upgrade_authority_address),
            }
        );

        // Case: Not upgradeable
        programdata_account
            .borrow_mut()
            .set_state(&UpgradeableLoaderState::ProgramData {
                slot,
                upgrade_authority_address: Some(upgrade_authority_address),
            })
            .unwrap();
        let keyed_accounts = vec![
            KeyedAccount::new(&programdata_address, false, &programdata_account),
            KeyedAccount::new_readonly(
                &upgrade_authority_address,
                true,
                &upgrade_authority_account,
            ),
        ];
        assert_eq!(
            Ok(()),
            process_instruction(
                &bpf_loader_upgradeable::id(),
                &instruction,
                &mut MockInvokeContext::new(keyed_accounts)
            )
        );
        let state: UpgradeableLoaderState = programdata_account.borrow().state().unwrap();
        assert_eq!(
            state,
            UpgradeableLoaderState::ProgramData {
                slot,
                upgrade_authority_address: None,
            }
        );

        // Case: Authority did not sign
        programdata_account
            .borrow_mut()
            .set_state(&UpgradeableLoaderState::ProgramData {
                slot,
                upgrade_authority_address: Some(upgrade_authority_address),
            })
            .unwrap();
        let keyed_accounts = vec![
            KeyedAccount::new(&programdata_address, false, &programdata_account),
            KeyedAccount::new_readonly(
                &upgrade_authority_address,
                false,
                &upgrade_authority_account,
            ),
        ];
        assert_eq!(
            Err(InstructionError::MissingRequiredSignature),
            process_instruction(
                &bpf_loader_upgradeable::id(),
                &instruction,
                &mut MockInvokeContext::new(keyed_accounts)
            )
        );

        // Case: wrong authority
        programdata_account
            .borrow_mut()
            .set_state(&UpgradeableLoaderState::ProgramData {
                slot,
                upgrade_authority_address: Some(upgrade_authority_address),
            })
            .unwrap();
        let invalid_upgrade_authority_address = Pubkey::new_unique();
        let keyed_accounts = vec![
            KeyedAccount::new(&programdata_address, false, &programdata_account),
            KeyedAccount::new_readonly(
                &invalid_upgrade_authority_address,
                true,
                &upgrade_authority_account,
            ),
            KeyedAccount::new_readonly(
                &new_upgrade_authority_address,
                false,
                &new_upgrade_authority_account,
            ),
        ];
        assert_eq!(
            Err(InstructionError::IncorrectAuthority),
            process_instruction(
                &bpf_loader_upgradeable::id(),
                &instruction,
                &mut MockInvokeContext::new(keyed_accounts)
            )
        );

        // Case: No authority
        programdata_account
            .borrow_mut()
            .set_state(&UpgradeableLoaderState::ProgramData {
                slot,
                upgrade_authority_address: None,
            })
            .unwrap();
        let invalid_upgrade_authority_address = Pubkey::new_unique();
        let keyed_accounts = vec![
            KeyedAccount::new(&programdata_address, false, &programdata_account),
            KeyedAccount::new_readonly(
                &invalid_upgrade_authority_address,
                true,
                &upgrade_authority_account,
            ),
        ];
        assert_eq!(
            Err(InstructionError::Immutable),
            process_instruction(
                &bpf_loader_upgradeable::id(),
                &bincode::serialize(&UpgradeableLoaderInstruction::SetAuthority).unwrap(),
                &mut MockInvokeContext::new(keyed_accounts)
            )
        );

        // Case: Not a ProgramData account
        programdata_account
            .borrow_mut()
            .set_state(&UpgradeableLoaderState::Program {
                programdata_address: Pubkey::new_unique(),
            })
            .unwrap();
        let invalid_upgrade_authority_address = Pubkey::new_unique();
        let keyed_accounts = vec![
            KeyedAccount::new(&programdata_address, false, &programdata_account),
            KeyedAccount::new_readonly(
                &invalid_upgrade_authority_address,
                true,
                &upgrade_authority_account,
            ),
        ];
        assert_eq!(
            Err(InstructionError::InvalidArgument),
            process_instruction(
                &bpf_loader_upgradeable::id(),
                &bincode::serialize(&UpgradeableLoaderInstruction::SetAuthority).unwrap(),
                &mut MockInvokeContext::new(keyed_accounts)
            )
        );
    }

    #[test]
    fn test_bpf_loader_upgradeable_set_buffer_authority() {
        let instruction = bincode::serialize(&UpgradeableLoaderInstruction::SetAuthority).unwrap();
        let authority_address = Pubkey::new_unique();
        let authority_account = AccountSharedData::new_ref(1, 0, &Pubkey::new_unique());
        let new_authority_address = Pubkey::new_unique();
        let new_authority_account = AccountSharedData::new_ref(1, 0, &Pubkey::new_unique());
        let buffer_address = Pubkey::new_unique();
        let buffer_account = AccountSharedData::new_ref(
            1,
            UpgradeableLoaderState::buffer_len(0).unwrap(),
            &bpf_loader_upgradeable::id(),
        );

        // Case: Set to new authority
        buffer_account
            .borrow_mut()
            .set_state(&UpgradeableLoaderState::Buffer {
                authority_address: Some(authority_address),
            })
            .unwrap();
        let keyed_accounts = vec![
            KeyedAccount::new(&buffer_address, false, &buffer_account),
            KeyedAccount::new_readonly(&authority_address, true, &authority_account),
            KeyedAccount::new_readonly(&new_authority_address, false, &new_authority_account),
        ];
        assert_eq!(
            Ok(()),
            process_instruction(
                &bpf_loader_upgradeable::id(),
                &instruction,
                &mut MockInvokeContext::new(keyed_accounts)
            )
        );
        let state: UpgradeableLoaderState = buffer_account.borrow().state().unwrap();
        assert_eq!(
            state,
            UpgradeableLoaderState::Buffer {
                authority_address: Some(new_authority_address),
            }
        );

        // Case: New authority required
        buffer_account
            .borrow_mut()
            .set_state(&UpgradeableLoaderState::Buffer {
                authority_address: Some(authority_address),
            })
            .unwrap();
        let keyed_accounts = vec![
            KeyedAccount::new(&buffer_address, false, &buffer_account),
            KeyedAccount::new_readonly(&authority_address, true, &authority_account),
        ];
        assert_eq!(
            Err(InstructionError::IncorrectAuthority),
            process_instruction(
                &bpf_loader_upgradeable::id(),
                &instruction,
                &mut MockInvokeContext::new(keyed_accounts)
            )
        );
        let state: UpgradeableLoaderState = buffer_account.borrow().state().unwrap();
        assert_eq!(
            state,
            UpgradeableLoaderState::Buffer {
                authority_address: Some(authority_address),
            }
        );

        // Case: Authority did not sign
        buffer_account
            .borrow_mut()
            .set_state(&UpgradeableLoaderState::Buffer {
                authority_address: Some(authority_address),
            })
            .unwrap();
        let keyed_accounts = vec![
            KeyedAccount::new(&buffer_address, false, &buffer_account),
            KeyedAccount::new_readonly(&authority_address, false, &authority_account),
            KeyedAccount::new_readonly(&new_authority_address, false, &new_authority_account),
        ];
        assert_eq!(
            Err(InstructionError::MissingRequiredSignature),
            process_instruction(
                &bpf_loader_upgradeable::id(),
                &instruction,
                &mut MockInvokeContext::new(keyed_accounts)
            )
        );

        // Case: wrong authority
        buffer_account
            .borrow_mut()
            .set_state(&UpgradeableLoaderState::Buffer {
                authority_address: Some(authority_address),
            })
            .unwrap();
        let invalid_authority_address = Pubkey::new_unique();
        let keyed_accounts = vec![
            KeyedAccount::new(&buffer_address, false, &buffer_account),
            KeyedAccount::new_readonly(&invalid_authority_address, true, &authority_account),
            KeyedAccount::new_readonly(&new_authority_address, false, &new_authority_account),
        ];
        assert_eq!(
            Err(InstructionError::IncorrectAuthority),
            process_instruction(
                &bpf_loader_upgradeable::id(),
                &instruction,
                &mut MockInvokeContext::new(keyed_accounts)
            )
        );

        // Case: No authority
        buffer_account
            .borrow_mut()
            .set_state(&UpgradeableLoaderState::Buffer {
                authority_address: None,
            })
            .unwrap();
        let invalid_authority_address = Pubkey::new_unique();
        let keyed_accounts = vec![
            KeyedAccount::new(&buffer_address, false, &buffer_account),
            KeyedAccount::new_readonly(&invalid_authority_address, true, &authority_account),
            KeyedAccount::new_readonly(&new_authority_address, false, &new_authority_account),
        ];
        assert_eq!(
            Err(InstructionError::Immutable),
            process_instruction(
                &bpf_loader_upgradeable::id(),
                &bincode::serialize(&UpgradeableLoaderInstruction::SetAuthority).unwrap(),
                &mut MockInvokeContext::new(keyed_accounts)
            )
        );

        // Case: Not a Buffer account
        buffer_account
            .borrow_mut()
            .set_state(&UpgradeableLoaderState::Program {
                programdata_address: Pubkey::new_unique(),
            })
            .unwrap();
        let invalid_authority_address = Pubkey::new_unique();
        let keyed_accounts = vec![
            KeyedAccount::new(&buffer_address, false, &buffer_account),
            KeyedAccount::new_readonly(&invalid_authority_address, true, &authority_account),
        ];
        assert_eq!(
            Err(InstructionError::InvalidArgument),
            process_instruction(
                &bpf_loader_upgradeable::id(),
                &bincode::serialize(&UpgradeableLoaderInstruction::SetAuthority).unwrap(),
                &mut MockInvokeContext::new(keyed_accounts)
            )
        );

        // Case: Set to no authority
        buffer_account
            .borrow_mut()
            .set_state(&UpgradeableLoaderState::Buffer {
                authority_address: Some(authority_address),
            })
            .unwrap();
        let keyed_accounts = vec![
            KeyedAccount::new(&buffer_address, false, &buffer_account),
            KeyedAccount::new_readonly(&authority_address, true, &authority_account),
        ];
        assert_eq!(
            Err(InstructionError::IncorrectAuthority),
            process_instruction(
                &bpf_loader_upgradeable::id(),
                &instruction,
                &mut MockInvokeContext::new(keyed_accounts)
            )
        );
    }

    #[test]
    fn test_bpf_loader_upgradeable_close() {
        let instruction = bincode::serialize(&UpgradeableLoaderInstruction::Close).unwrap();
        let authority_address = Pubkey::new_unique();
        let authority_account = AccountSharedData::new_ref(1, 0, &Pubkey::new_unique());
        let recipient_address = Pubkey::new_unique();
        let recipient_account = AccountSharedData::new_ref(1, 0, &Pubkey::new_unique());
        let buffer_address = Pubkey::new_unique();
        let buffer_account = AccountSharedData::new_ref(
            1,
            UpgradeableLoaderState::buffer_len(0).unwrap(),
            &bpf_loader_upgradeable::id(),
        );

        // Case: close a buffer account
        buffer_account
            .borrow_mut()
            .set_state(&UpgradeableLoaderState::Buffer {
                authority_address: Some(authority_address),
            })
            .unwrap();
        let keyed_accounts = vec![
            KeyedAccount::new(&buffer_address, false, &buffer_account),
            KeyedAccount::new(&recipient_address, false, &recipient_account),
            KeyedAccount::new_readonly(&authority_address, true, &authority_account),
        ];
        assert_eq!(
            Ok(()),
            process_instruction(
                &bpf_loader_upgradeable::id(),
                &instruction,
                &mut MockInvokeContext::new(keyed_accounts),
            )
        );
        assert_eq!(0, buffer_account.borrow().lamports());
        assert_eq!(2, recipient_account.borrow().lamports());
        assert!(buffer_account
            .borrow()
            .data()
            .iter()
            .all(|&value| value == 0));

        // Case: close with wrong authority
        buffer_account
            .borrow_mut()
            .set_state(&UpgradeableLoaderState::Buffer {
                authority_address: Some(authority_address),
            })
            .unwrap();
        let incorrect_authority_address = Pubkey::new_unique();
        let keyed_accounts = vec![
            KeyedAccount::new(&buffer_address, false, &buffer_account),
            KeyedAccount::new(&recipient_address, false, &recipient_account),
            KeyedAccount::new_readonly(&incorrect_authority_address, true, &authority_account),
        ];
        assert_eq!(
            Err(InstructionError::IncorrectAuthority),
            process_instruction(
                &bpf_loader_upgradeable::id(),
                &instruction,
                &mut MockInvokeContext::new(keyed_accounts),
            )
        );

        // Case: close but not a buffer account
        buffer_account
            .borrow_mut()
            .set_state(&UpgradeableLoaderState::Program {
                programdata_address: Pubkey::new_unique(),
            })
            .unwrap();
        let keyed_accounts = vec![
            KeyedAccount::new(&buffer_address, false, &buffer_account),
            KeyedAccount::new(&recipient_address, false, &recipient_account),
            KeyedAccount::new_readonly(&incorrect_authority_address, true, &authority_account),
        ];
        assert_eq!(
            Err(InstructionError::InvalidArgument),
            process_instruction(
                &bpf_loader_upgradeable::id(),
                &instruction,
                &mut MockInvokeContext::new(keyed_accounts),
            )
        );
    }

    /// fuzzing utility function
    fn fuzz<F>(
        bytes: &[u8],
        outer_iters: usize,
        inner_iters: usize,
        offset: Range<usize>,
        value: Range<u8>,
        work: F,
    ) where
        F: Fn(&mut [u8]),
    {
        let mut rng = rand::thread_rng();
        for _ in 0..outer_iters {
            let mut mangled_bytes = bytes.to_vec();
            for _ in 0..inner_iters {
                let offset = rng.gen_range(offset.start, offset.end);
                let value = rng.gen_range(value.start, value.end);
                mangled_bytes[offset] = value;
                work(&mut mangled_bytes);
            }
        }
    }

    #[test]
    #[ignore]
    fn test_fuzz() {
        let program_id = solana_sdk::pubkey::new_rand();
        let program_key = solana_sdk::pubkey::new_rand();

        // Create program account
        let mut file = File::open("test_elfs/noop_aligned.so").expect("file open failed");
        let mut elf = Vec::new();
        file.read_to_end(&mut elf).unwrap();

        // Mangle the whole file
        fuzz(
            &elf,
            1_000_000_000,
            100,
            0..elf.len(),
            0..255,
            |bytes: &mut [u8]| {
                let program_account = AccountSharedData::new_ref(1, 0, &program_id);
                program_account.borrow_mut().set_data(bytes.to_vec());
                program_account.borrow_mut().set_executable(true);

                let parameter_account = AccountSharedData::new_ref(1, 0, &program_id);
                let keyed_accounts = vec![
                    KeyedAccount::new(&program_key, false, &program_account),
                    KeyedAccount::new(&program_key, false, &parameter_account),
                ];

                let _result = process_instruction(
                    &bpf_loader::id(),
                    &[],
                    &mut MockInvokeContext::new(keyed_accounts),
                );
            },
        );
    }
}<|MERGE_RESOLUTION|>--- conflicted
+++ resolved
@@ -30,14 +30,7 @@
     bpf_loader_upgradeable::{self, UpgradeableLoaderState},
     clock::Clock,
     entrypoint::{HEAP_LENGTH, SUCCESS},
-<<<<<<< HEAD
-    feature_set::{
-        add_missing_program_error_mappings, stop_verify_mul64_imm_nonzero,
-        upgradeable_close_instruction,
-    },
-=======
-    feature_set::add_missing_program_error_mappings,
->>>>>>> fe1ee498
+    feature_set::{add_missing_program_error_mappings, stop_verify_mul64_imm_nonzero},
     ic_logger_msg, ic_msg,
     instruction::InstructionError,
     keyed_account::{from_keyed_account, keyed_account_at_index},
