--- conflicted
+++ resolved
@@ -1823,11 +1823,8 @@
             hash::hashv,
             instruction::Instruction,
             program::check_type_assumptions,
-<<<<<<< HEAD
             signature::Signature,
-=======
             stable_layout::stable_instruction::StableInstruction,
->>>>>>> 676e3e19
             sysvar::{clock::Clock, epoch_schedule::EpochSchedule, rent::Rent},
             transaction_context::TransactionContext,
         },
