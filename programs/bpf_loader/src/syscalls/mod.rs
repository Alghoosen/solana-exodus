--- conflicted
+++ resolved
@@ -33,21 +33,12 @@
         entrypoint::{BPF_ALIGN_OF_U128, MAX_PERMITTED_DATA_INCREASE, SUCCESS},
         feature_set::FeatureSet,
         feature_set::{
-<<<<<<< HEAD
-            self, alt_bn128_syscall_enabled, big_mod_exp_syscall_enabled, blake3_syscall_enabled,
-            check_physical_overlapping, check_syscall_outputs_do_not_overlap,
-            curve25519_syscall_enabled, disable_cpi_setting_executable_and_rent_epoch,
-            disable_fees_sysvar, enable_early_verification_of_account_modifications,
-            libsecp256k1_0_5_upgrade_enabled, limit_secp256k1_recovery_id,
-            stop_sibling_instruction_search_at_parent, syscall_saturated_math,
-=======
             self, blake3_syscall_enabled, check_physical_overlapping,
             check_syscall_outputs_do_not_overlap, curve25519_syscall_enabled,
             disable_cpi_setting_executable_and_rent_epoch, disable_fees_sysvar,
-            enable_alt_bn128_syscall, enable_early_verification_of_account_modifications,
-            libsecp256k1_0_5_upgrade_enabled, limit_secp256k1_recovery_id,
-            stop_sibling_instruction_search_at_parent,
->>>>>>> a3c95eaa
+            enable_alt_bn128_syscall, enable_big_mod_exp_syscall,
+            enable_early_verification_of_account_modifications, libsecp256k1_0_5_upgrade_enabled,
+            limit_secp256k1_recovery_id, stop_sibling_instruction_search_at_parent,
         },
         hash::{Hasher, HASH_BYTES},
         instruction::{
@@ -160,12 +151,8 @@
     feature_set: &FeatureSet,
     disable_deploy_of_alloc_free_syscall: bool,
 ) -> Result<SyscallRegistry<InvokeContext<'a>>, EbpfError> {
-<<<<<<< HEAD
-    let alt_bn128_syscall_enabled = feature_set.is_active(&alt_bn128_syscall_enabled::id());
-    let big_mod_exp_syscall_enabled = feature_set.is_active(&big_mod_exp_syscall_enabled::id());
-=======
     let enable_alt_bn128_syscall = feature_set.is_active(&enable_alt_bn128_syscall::id());
->>>>>>> a3c95eaa
+    let enable_big_mod_exp_syscall = feature_set.is_active(&enable_big_mod_exp_syscall::id());
     let blake3_syscall_enabled = feature_set.is_active(&blake3_syscall_enabled::id());
     let curve25519_syscall_enabled = feature_set.is_active(&curve25519_syscall_enabled::id());
     let disable_fees_sysvar = feature_set.is_active(&disable_fees_sysvar::id());
@@ -298,7 +285,7 @@
         // Big_mod_exp
         register_feature_gated_syscall!(
             syscall_registry,
-            big_mod_exp_syscall_enabled,
+            enable_big_mod_exp_syscall,
             b"sol_big_mod_exp",
             SyscallBigModExp::call,
         )?;
