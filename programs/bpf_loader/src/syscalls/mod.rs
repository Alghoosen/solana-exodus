--- conflicted
+++ resolved
@@ -25,15 +25,12 @@
     solana_sdk::{
         account::{ReadableAccount, WritableAccount},
         account_info::AccountInfo,
-<<<<<<< HEAD
-        big_mod_exp::BigModExpParams,
-=======
         alt_bn128::prelude::{
             alt_bn128_addition, alt_bn128_multiplication, alt_bn128_pairing, AltBn128Error,
             ALT_BN128_ADDITION_OUTPUT_LEN, ALT_BN128_MULTIPLICATION_OUTPUT_LEN,
             ALT_BN128_PAIRING_ELEMENT_LEN, ALT_BN128_PAIRING_OUTPUT_LEN,
         },
->>>>>>> 731fe3e5
+	big_mod_exp::BigModExpParams,
         blake3, bpf_loader, bpf_loader_deprecated, bpf_loader_upgradeable,
         entrypoint::{BPF_ALIGN_OF_U128, MAX_PERMITTED_DATA_INCREASE, SUCCESS},
         feature_set::FeatureSet,
@@ -1635,54 +1632,6 @@
 );
 
 declare_syscall!(
-<<<<<<< HEAD
-    /// Big integer modular exponentiation
-    SyscallBigModExp,
-    fn inner_call(
-        invoke_context: &mut InvokeContext,
-        params: u64,
-        return_value: u64,
-        _arg3: u64,
-        _arg4: u64,
-        _arg5: u64,
-        memory_mapping: &mut MemoryMapping,
-    ) -> Result<u64, EbpfError> {
-        let params = &translate_slice::<BigModExpParams>(
-            memory_mapping,
-            params,
-            1,
-            invoke_context.get_check_aligned(),
-            invoke_context.get_check_size(),
-        )?
-        .get(0)
-        .ok_or(SyscallError::InvalidLength)?;
-
-        let input_len: u64 = std::cmp::max(params.base_len, params.exponent_len);
-        let input_len: u64 = std::cmp::max(input_len, params.modulus_len);
-
-        let budget = invoke_context.get_compute_budget();
-        consume_compute_meter(
-            invoke_context,
-            budget.syscall_base_cost.saturating_add(
-                budget
-                    .big_modular_exponentiation_cost
-                    .saturating_mul(input_len),
-            ),
-        )?;
-
-        let base = translate_slice::<u8>(
-            memory_mapping,
-            params.base as *const _ as *const u8 as u64,
-            params.base_len,
-            invoke_context.get_check_aligned(),
-            invoke_context.get_check_size(),
-        )?;
-
-        let exponent = translate_slice::<u8>(
-            memory_mapping,
-            params.exponent as *const _ as *const u8 as u64,
-            params.exponent_len,
-=======
     /// alt_bn128 group operations
     SyscallAltBn128,
     fn inner_call(
@@ -1730,27 +1679,102 @@
             memory_mapping,
             input_addr,
             input_size,
->>>>>>> 731fe3e5
             invoke_context.get_check_aligned(),
             invoke_context.get_check_size(),
         )?;
 
-<<<<<<< HEAD
+        let call_result = translate_slice_mut::<u8>(
+            memory_mapping,
+            result_addr,
+            output as u64,
+            invoke_context.get_check_aligned(),
+            invoke_context.get_check_size(),
+        )?;
+
+        let calculation = match group_op {
+            ALT_BN128_ADD => alt_bn128_addition,
+            ALT_BN128_MUL => alt_bn128_multiplication,
+            ALT_BN128_PAIRING => alt_bn128_pairing,
+            _ => {
+                return Err(SyscallError::InvalidAttribute.into());
+            }
+        };
+
+        let result_point = match calculation(input) {
+            Ok(result_point) => result_point,
+            Err(e) => {
+                return Ok(e.into());
+            }
+        };
+
+        if result_point.len() != output {
+            return Ok(AltBn128Error::SliceOutOfBounds.into());
+        }
+
+        call_result.copy_from_slice(&result_point);
+        Ok(SUCCESS)
+    }
+);
+
+declare_syscall!(
+    /// Big integer modular exponentiation
+    SyscallBigModExp,
+    fn inner_call(
+        invoke_context: &mut InvokeContext,
+        params: u64,
+        return_value: u64,
+        _arg3: u64,
+        _arg4: u64,
+        _arg5: u64,
+        memory_mapping: &mut MemoryMapping,
+    ) -> Result<u64, EbpfError> {
+        let params = &translate_slice::<BigModExpParams>(
+            memory_mapping,
+            params,
+            1,
+            invoke_context.get_check_aligned(),
+            invoke_context.get_check_size(),
+        )?
+        .get(0)
+        .ok_or(SyscallError::InvalidLength)?;
+
+        let input_len: u64 = std::cmp::max(params.base_len, params.exponent_len);
+        let input_len: u64 = std::cmp::max(input_len, params.modulus_len);
+
+        let budget = invoke_context.get_compute_budget();
+        consume_compute_meter(
+            invoke_context,
+            budget.syscall_base_cost.saturating_add(
+                budget
+                    .big_modular_exponentiation_cost
+                    .saturating_mul(input_len),
+            ),
+        )?;
+
+        let base = translate_slice::<u8>(
+            memory_mapping,
+            params.base as *const _ as *const u8 as u64,
+            params.base_len,
+            invoke_context.get_check_aligned(),
+            invoke_context.get_check_size(),
+        )?;
+
+        let exponent = translate_slice::<u8>(
+            memory_mapping,
+            params.exponent as *const _ as *const u8 as u64,
+            params.exponent_len,
+            invoke_context.get_check_aligned(),
+            invoke_context.get_check_size(),
+        )?;
+
         let modulus = translate_slice::<u8>(
             memory_mapping,
             params.modulus as *const _ as *const u8 as u64,
             params.modulus_len,
-=======
-        let call_result = translate_slice_mut::<u8>(
-            memory_mapping,
-            result_addr,
-            output as u64,
->>>>>>> 731fe3e5
             invoke_context.get_check_aligned(),
             invoke_context.get_check_size(),
         )?;
 
-<<<<<<< HEAD
         let base = BigUint::from_bytes_be(base);
         let exponent = BigUint::from_bytes_be(exponent);
         let modulus = BigUint::from_bytes_be(modulus);
@@ -1775,30 +1799,6 @@
         return_value.copy_from_slice(value.as_slice());
 
         Ok(0)
-=======
-        let calculation = match group_op {
-            ALT_BN128_ADD => alt_bn128_addition,
-            ALT_BN128_MUL => alt_bn128_multiplication,
-            ALT_BN128_PAIRING => alt_bn128_pairing,
-            _ => {
-                return Err(SyscallError::InvalidAttribute.into());
-            }
-        };
-
-        let result_point = match calculation(input) {
-            Ok(result_point) => result_point,
-            Err(e) => {
-                return Ok(e.into());
-            }
-        };
-
-        if result_point.len() != output {
-            return Ok(AltBn128Error::SliceOutOfBounds.into());
-        }
-
-        call_result.copy_from_slice(&result_point);
-        Ok(SUCCESS)
->>>>>>> 731fe3e5
     }
 );
 
