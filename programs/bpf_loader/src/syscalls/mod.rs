--- conflicted
+++ resolved
@@ -34,16 +34,9 @@
         entrypoint::{BPF_ALIGN_OF_U128, MAX_PERMITTED_DATA_INCREASE, SUCCESS},
         feature_set::FeatureSet,
         feature_set::{
-<<<<<<< HEAD
-            self, blake3_syscall_enabled, check_physical_overlapping,
-            check_syscall_outputs_do_not_overlap, curve25519_syscall_enabled,
-            disable_cpi_setting_executable_and_rent_epoch, disable_fees_sysvar,
-            enable_alt_bn128_syscall, enable_big_mod_exp_syscall,
-=======
             self, blake3_syscall_enabled, check_syscall_outputs_do_not_overlap,
             curve25519_syscall_enabled, disable_cpi_setting_executable_and_rent_epoch,
-            disable_fees_sysvar, enable_alt_bn128_syscall,
->>>>>>> 7429df51
+            disable_fees_sysvar, enable_alt_bn128_syscall, enable_big_mod_exp_syscall,
             enable_early_verification_of_account_modifications,
             error_on_syscall_bpf_function_hash_collisions, libsecp256k1_0_5_upgrade_enabled,
             limit_secp256k1_recovery_id, reject_callx_r10,
