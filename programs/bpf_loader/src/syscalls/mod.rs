--- conflicted
+++ resolved
@@ -51,12 +51,8 @@
             Secp256k1RecoverError, SECP256K1_PUBLIC_KEY_LENGTH, SECP256K1_SIGNATURE_LENGTH,
         },
         sysvar::{Sysvar, SysvarId},
-<<<<<<< HEAD
-        transaction_context::{IndexOfAccount, InstructionAccount, TransactionContextAttribute},
+        transaction_context::{IndexOfAccount, InstructionAccount},
         big_mod_exp::BigModExpParams,
-=======
-        transaction_context::{IndexOfAccount, InstructionAccount},
->>>>>>> 66d06b3f
     },
     std::{
         alloc::Layout,
@@ -1644,78 +1640,6 @@
     }
 );
 
-<<<<<<< HEAD
-declare_syscall!(
-    /// Update the properties of accounts
-    SyscallSetAccountProperties,
-    fn inner_call(
-        invoke_context: &mut InvokeContext,
-        updates_addr: u64,
-        updates_count: u64,
-        _arg3: u64,
-        _arg4: u64,
-        _arg5: u64,
-        memory_mapping: &mut MemoryMapping,
-    ) -> Result<u64, EbpfError> {
-        let budget = invoke_context.get_compute_budget();
-
-        invoke_context.get_compute_meter().consume(
-            budget.syscall_base_cost.saturating_add(
-                budget
-                    .account_property_update_cost
-                    .saturating_mul(updates_count),
-            ),
-        )?;
-        let transaction_context = &invoke_context.transaction_context;
-        let instruction_context = transaction_context
-            .get_current_instruction_context()
-            .map_err(SyscallError::InstructionError)?;
-        let updates = translate_slice::<AccountPropertyUpdate>(
-            memory_mapping,
-            updates_addr,
-            updates_count,
-            invoke_context.get_check_aligned(),
-            invoke_context.get_check_size(),
-        )?;
-        for update in updates.iter() {
-            let mut borrowed_account = instruction_context
-                .try_borrow_instruction_account(
-                    transaction_context,
-                    update.instruction_account_index,
-                )
-                .map_err(SyscallError::InstructionError)?;
-            let attribute =
-                unsafe { std::mem::transmute::<_, TransactionContextAttribute>(update.attribute) };
-            match attribute {
-                TransactionContextAttribute::TransactionAccountOwner => {
-                    let owner_pubkey = translate_type::<Pubkey>(
-                        memory_mapping,
-                        update.value,
-                        invoke_context.get_check_aligned(),
-                    )?;
-
-                    borrowed_account
-                        .set_owner(&owner_pubkey.to_bytes())
-                        .map_err(SyscallError::InstructionError)?;
-                }
-                TransactionContextAttribute::TransactionAccountLamports => borrowed_account
-                    .set_lamports(update.value)
-                    .map_err(SyscallError::InstructionError)?,
-                TransactionContextAttribute::TransactionAccountData => borrowed_account
-                    .set_data_length(update.value as usize)
-                    .map_err(SyscallError::InstructionError)?,
-                TransactionContextAttribute::TransactionAccountIsExecutable => borrowed_account
-                    .set_executable(update.value != 0)
-                    .map_err(SyscallError::InstructionError)?,
-                _ => {
-                    return Err(SyscallError::InvalidAttribute.into());
-                }
-            }
-        }
-        Ok(0)
-    }
-);
-
 declare_syscall!(
     /// Big integer modular exponentiation
     SyscallBigModExp,
@@ -1801,8 +1725,6 @@
     }
 );
 
-=======
->>>>>>> 66d06b3f
 #[cfg(test)]
 mod tests {
     #[allow(deprecated)]
