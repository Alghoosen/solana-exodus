--- conflicted
+++ resolved
@@ -1,10 +1,6 @@
 [package]
 name = "solana-bpf-loader-program"
-<<<<<<< HEAD
-version = "1.10.16"
-=======
 version = "1.11.0"
->>>>>>> 3d01c5a8
 description = "Solana BPF loader"
 authors = ["Solana Maintainers <maintainers@solana.foundation>"]
 repository = "https://github.com/solana-labs/solana"
@@ -17,15 +13,6 @@
 bincode = "1.3.3"
 byteorder = "1.4.3"
 libsecp256k1 = "0.6.0"
-<<<<<<< HEAD
-log = "0.4.14"
-solana-measure = { path = "../../measure", version = "=1.10.16" }
-solana-metrics = { path = "../../metrics", version = "=1.10.16" }
-solana-program-runtime = { path = "../../program-runtime", version = "=1.10.16" }
-solana-sdk = { path = "../../sdk", version = "=1.10.16" }
-solana-zk-token-sdk = { path = "../../zk-token-sdk", version = "=1.10.16" }
-solana_rbpf = "=0.2.24"
-=======
 log = "0.4.17"
 solana-measure = { path = "../../measure", version = "=1.11.0" }
 solana-metrics = { path = "../../metrics", version = "=1.11.0" }
@@ -33,16 +20,11 @@
 solana-sdk = { path = "../../sdk", version = "=1.11.0" }
 solana-zk-token-sdk = { path = "../../zk-token-sdk", version = "=1.11.0" }
 solana_rbpf = "=0.2.28"
->>>>>>> 3d01c5a8
 thiserror = "1.0"
 
 [dev-dependencies]
 rand = "0.7.3"
-<<<<<<< HEAD
-solana-runtime = { path = "../../runtime", version = "=1.10.16" }
-=======
 solana-runtime = { path = "../../runtime", version = "=1.11.0" }
->>>>>>> 3d01c5a8
 
 [lib]
 crate-type = ["lib"]
