--- conflicted
+++ resolved
@@ -15,18 +15,11 @@
 libsecp256k1 = "0.6.0"
 log = "0.4.17"
 rand = "0.7.3"
-<<<<<<< HEAD
-solana-bpf-tracer-plugin-interface = { path = "../../bpf-tracer-plugin-interface", version = "=1.15.0" }
-solana-measure = { path = "../../measure", version = "=1.15.0" }
-solana-program-runtime = { path = "../../program-runtime", version = "=1.15.0" }
-solana-sdk = { path = "../../sdk", version = "=1.15.0" }
-solana-zk-token-sdk = { path = "../../zk-token-sdk", version = "=1.15.0" }
-=======
+solana-bpf-tracer-plugin-interface = { path = "../../bpf-tracer-plugin-interface", version = "=1.16.0" }
 solana-measure = { path = "../../measure", version = "=1.16.0" }
 solana-program-runtime = { path = "../../program-runtime", version = "=1.16.0" }
 solana-sdk = { path = "../../sdk", version = "=1.16.0" }
 solana-zk-token-sdk = { path = "../../zk-token-sdk", version = "=1.16.0" }
->>>>>>> aa353e4b
 solana_rbpf = "=0.2.38"
 thiserror = "1.0"
 
