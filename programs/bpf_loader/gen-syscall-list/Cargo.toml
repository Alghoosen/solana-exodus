[package]
name = "gen-syscall-list"
<<<<<<< HEAD
version = "1.10.16"
=======
version = "1.11.0"
>>>>>>> 3d01c5a8
edition = "2021"
license = "Apache-2.0"
publish = false

[build-dependencies]
regex = "1.5.4"<|MERGE_RESOLUTION|>--- conflicted
+++ resolved
@@ -1,10 +1,6 @@
 [package]
 name = "gen-syscall-list"
-<<<<<<< HEAD
-version = "1.10.16"
-=======
 version = "1.11.0"
->>>>>>> 3d01c5a8
 edition = "2021"
 license = "Apache-2.0"
 publish = false
