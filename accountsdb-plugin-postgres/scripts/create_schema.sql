/**
 * This plugin implementation for PostgreSQL requires the following tables
 */
-- The table storing accounts


CREATE TABLE account (
    pubkey BYTEA PRIMARY KEY,
    owner BYTEA,
    lamports BIGINT NOT NULL,
    slot BIGINT NOT NULL,
    executable BOOL NOT NULL,
    rent_epoch BIGINT NOT NULL,
    data BYTEA,
    write_version BIGINT NOT NULL,
    updated_on TIMESTAMP NOT NULL
);

-- The table storing slot information
CREATE TABLE slot (
    slot BIGINT PRIMARY KEY,
    parent BIGINT,
    status VARCHAR(16) NOT NULL,
    updated_on TIMESTAMP NOT NULL
);

-- Types for Transactions

Create TYPE "TransactionErrorCode" AS ENUM (
    'AccountInUse',
    'AccountLoadedTwice',
    'AccountNotFound',
    'ProgramAccountNotFound',
    'InsufficientFundsForFee',
    'InvalidAccountForFee',
    'AlreadyProcessed',
    'BlockhashNotFound',
    'InstructionError',
    'CallChainTooDeep',
    'MissingSignatureForFee',
    'InvalidAccountIndex',
    'SignatureFailure',
    'InvalidProgramForExecution',
    'SanitizeFailure',
    'ClusterMaintenance',
    'AccountBorrowOutstanding',
    'WouldExceedMaxAccountCostLimit',
    'WouldExceedMaxBlockCostLimit',
    'UnsupportedVersion',
    'InvalidWritableAccount',
    'WouldExceedMaxAccountDataCostLimit',
<<<<<<< HEAD
    'AddressLookupTableNotFound',
    'InvalidAddressLookupTableOwner',
    'InvalidAddressLookupTableData',
    'InvalidAddressLookupTableIndex',
=======
    'TooManyAccountLocks'
>>>>>>> 08e64c88
);

CREATE TYPE "TransactionError" AS (
    error_code "TransactionErrorCode",
    error_detail VARCHAR(256)
);

CREATE TYPE "CompiledInstruction" AS (
    program_id_index SMALLINT,
    accounts SMALLINT[],
    data BYTEA
);

CREATE TYPE "InnerInstructions" AS (
    index SMALLINT,
    instructions "CompiledInstruction"[]
);

CREATE TYPE "TransactionTokenBalance" AS (
    account_index SMALLINT,
    mint VARCHAR(44),
    ui_token_amount DOUBLE PRECISION,
    owner VARCHAR(44)
);

Create TYPE "RewardType" AS ENUM (
    'Fee',
    'Rent',
    'Staking',
    'Voting'
);

CREATE TYPE "Reward" AS (
    pubkey VARCHAR(44),
    lamports BIGINT,
    post_balance BIGINT,
    reward_type "RewardType",
    commission SMALLINT
);

CREATE TYPE "TransactionStatusMeta" AS (
    error "TransactionError",
    fee BIGINT,
    pre_balances BIGINT[],
    post_balances BIGINT[],
    inner_instructions "InnerInstructions"[],
    log_messages TEXT[],
    pre_token_balances "TransactionTokenBalance"[],
    post_token_balances "TransactionTokenBalance"[],
    rewards "Reward"[]
);

CREATE TYPE "TransactionMessageHeader" AS (
    num_required_signatures SMALLINT,
    num_readonly_signed_accounts SMALLINT,
    num_readonly_unsigned_accounts SMALLINT
);

CREATE TYPE "TransactionMessage" AS (
    header "TransactionMessageHeader",
    account_keys BYTEA[],
    recent_blockhash BYTEA,
    instructions "CompiledInstruction"[]
);

CREATE TYPE "TransactionMessageAddressTableLookup" AS (
    account_key BYTEA,
    writable_indexes SMALLINT[],
    readonly_indexes SMALLINT[]
);

CREATE TYPE "TransactionMessageV0" AS (
    header "TransactionMessageHeader",
    account_keys BYTEA[],
    recent_blockhash BYTEA,
    instructions "CompiledInstruction"[],
    address_table_lookups "TransactionMessageAddressTableLookup"[]
);

CREATE TYPE "LoadedAddresses" AS (
    writable BYTEA[],
    readonly BYTEA[]
);

CREATE TYPE "LoadedMessageV0" AS (
    message "TransactionMessageV0",
    loaded_addresses "LoadedAddresses"
);

-- The table storing transactions
CREATE TABLE transaction (
    slot BIGINT NOT NULL,
    signature BYTEA NOT NULL,
    is_vote BOOL NOT NULL,
    message_type SMALLINT, -- 0: legacy, 1: v0 message
    legacy_message "TransactionMessage",
    v0_loaded_message "LoadedMessageV0",
    signatures BYTEA[],
    message_hash BYTEA,
    meta "TransactionStatusMeta",
    updated_on TIMESTAMP NOT NULL,
    CONSTRAINT transaction_pk PRIMARY KEY (slot, signature)
);

-- The table storing block metadata
CREATE TABLE block (
    slot BIGINT PRIMARY KEY,
    blockhash VARCHAR(44),
    rewards "Reward"[],
    block_time BIGINT,
    block_height BIGINT,
    updated_on TIMESTAMP NOT NULL
);

/**
 * The following is for keeping historical data for accounts and is not required for plugin to work.
 */
-- The table storing historical data for accounts
CREATE TABLE account_audit (
    pubkey BYTEA,
    owner BYTEA,
    lamports BIGINT NOT NULL,
    slot BIGINT NOT NULL,
    executable BOOL NOT NULL,
    rent_epoch BIGINT NOT NULL,
    data BYTEA,
    write_version BIGINT NOT NULL,
    updated_on TIMESTAMP NOT NULL
);

CREATE INDEX account_audit_account_key ON  account_audit (pubkey, write_version);

CREATE FUNCTION audit_account_update() RETURNS trigger AS $audit_account_update$
    BEGIN
		INSERT INTO account_audit (pubkey, owner, lamports, slot, executable, rent_epoch, data, write_version, updated_on)
            VALUES (OLD.pubkey, OLD.owner, OLD.lamports, OLD.slot,
                    OLD.executable, OLD.rent_epoch, OLD.data, OLD.write_version, OLD.updated_on);
        RETURN NEW;
    END;

$audit_account_update$ LANGUAGE plpgsql;

CREATE TRIGGER account_update_trigger AFTER UPDATE OR DELETE ON account
    FOR EACH ROW EXECUTE PROCEDURE audit_account_update();<|MERGE_RESOLUTION|>--- conflicted
+++ resolved
@@ -49,14 +49,11 @@
     'UnsupportedVersion',
     'InvalidWritableAccount',
     'WouldExceedMaxAccountDataCostLimit',
-<<<<<<< HEAD
+    'TooManyAccountLocks',
     'AddressLookupTableNotFound',
     'InvalidAddressLookupTableOwner',
     'InvalidAddressLookupTableData',
-    'InvalidAddressLookupTableIndex',
-=======
-    'TooManyAccountLocks'
->>>>>>> 08e64c88
+    'InvalidAddressLookupTableIndex'
 );
 
 CREATE TYPE "TransactionError" AS (
