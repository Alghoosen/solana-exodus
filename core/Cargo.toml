--- conflicted
+++ resolved
@@ -1,11 +1,7 @@
 [package]
 name = "solana-core"
 description = "Blockchain, Rebuilt for Scale"
-<<<<<<< HEAD
-version = "1.10.16"
-=======
 version = "1.11.0"
->>>>>>> 3d01c5a8
 homepage = "https://solana.com/"
 documentation = "https://docs.rs/solana-core"
 readme = "../README.md"
@@ -29,12 +25,8 @@
 fs_extra = "1.2.0"
 histogram = "0.6.9"
 itertools = "0.10.3"
-<<<<<<< HEAD
-log = "0.4.14"
-=======
 lazy_static = "1.4.0"
 log = "0.4.17"
->>>>>>> 3d01c5a8
 lru = "0.7.5"
 min-max-heap = "1.3.0"
 rand = "0.7.0"
@@ -43,32 +35,6 @@
 retain_mut = "0.1.7"
 serde = "1.0.137"
 serde_derive = "1.0.103"
-<<<<<<< HEAD
-solana-address-lookup-table-program = { path = "../programs/address-lookup-table", version = "=1.10.16" }
-solana-bloom = { path = "../bloom", version = "=1.10.16" }
-solana-client = { path = "../client", version = "=1.10.16" }
-solana-entry = { path = "../entry", version = "=1.10.16" }
-solana-frozen-abi = { path = "../frozen-abi", version = "=1.10.16" }
-solana-frozen-abi-macro = { path = "../frozen-abi/macro", version = "=1.10.16" }
-solana-geyser-plugin-manager = { path = "../geyser-plugin-manager", version = "=1.10.16" }
-solana-gossip = { path = "../gossip", version = "=1.10.16" }
-solana-ledger = { path = "../ledger", version = "=1.10.16" }
-solana-measure = { path = "../measure", version = "=1.10.16" }
-solana-metrics = { path = "../metrics", version = "=1.10.16" }
-solana-net-utils = { path = "../net-utils", version = "=1.10.16" }
-solana-perf = { path = "../perf", version = "=1.10.16" }
-solana-poh = { path = "../poh", version = "=1.10.16" }
-solana-program-runtime = { path = "../program-runtime", version = "=1.10.16" }
-solana-rayon-threadlimit = { path = "../rayon-threadlimit", version = "=1.10.16" }
-solana-replica-lib = { path = "../replica-lib", version = "=1.10.16" }
-solana-rpc = { path = "../rpc", version = "=1.10.16" }
-solana-runtime = { path = "../runtime", version = "=1.10.16" }
-solana-sdk = { path = "../sdk", version = "=1.10.16" }
-solana-send-transaction-service = { path = "../send-transaction-service", version = "=1.10.16" }
-solana-streamer = { path = "../streamer", version = "=1.10.16" }
-solana-transaction-status = { path = "../transaction-status", version = "=1.10.16" }
-solana-vote-program = { path = "../programs/vote", version = "=1.10.16" }
-=======
 solana-address-lookup-table-program = { path = "../programs/address-lookup-table", version = "=1.11.0" }
 solana-bloom = { path = "../bloom", version = "=1.11.0" }
 solana-client = { path = "../client", version = "=1.11.0" }
@@ -92,7 +58,6 @@
 solana-streamer = { path = "../streamer", version = "=1.11.0" }
 solana-transaction-status = { path = "../transaction-status", version = "=1.11.0" }
 solana-vote-program = { path = "../programs/vote", version = "=1.11.0" }
->>>>>>> 3d01c5a8
 sys-info = "0.9.1"
 tempfile = "3.3.0"
 thiserror = "1.0"
@@ -105,17 +70,10 @@
 reqwest = { version = "0.11.10", default-features = false, features = ["blocking", "rustls-tls", "json"] }
 serde_json = "1.0.81"
 serial_test = "0.6.0"
-<<<<<<< HEAD
-solana-logger = { path = "../logger", version = "=1.10.16" }
-solana-program-runtime = { path = "../program-runtime", version = "=1.10.16" }
-solana-stake-program = { path = "../programs/stake", version = "=1.10.16" }
-solana-version = { path = "../version", version = "=1.10.16" }
-=======
 solana-logger = { path = "../logger", version = "=1.11.0" }
 solana-program-runtime = { path = "../program-runtime", version = "=1.11.0" }
 solana-stake-program = { path = "../programs/stake", version = "=1.11.0" }
 solana-version = { path = "../version", version = "=1.11.0" }
->>>>>>> 3d01c5a8
 static_assertions = "1.1.0"
 systemstat = "0.1.10"
 
