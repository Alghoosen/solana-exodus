--- conflicted
+++ resolved
@@ -602,31 +602,19 @@
     let bank = bank_forks
         .write()
         .unwrap()
-<<<<<<< HEAD
-        .insert_without_scheduler(Bank::warp_from_parent(
-=======
         .insert(Bank::warp_from_parent(
->>>>>>> 5a963529
             bank,
             &Pubkey::default(),
             eah_stop_slot_in_next_epoch,
             CalcAccountsHashDataSource::Storages,
-<<<<<<< HEAD
-        ));
-=======
         ))
         .clone_without_scheduler();
->>>>>>> 5a963529
     let slot = bank.slot().checked_add(1).unwrap();
     let bank = bank_forks
         .write()
         .unwrap()
-<<<<<<< HEAD
-        .insert_without_scheduler(Bank::new_from_parent(bank, &Pubkey::default(), slot));
-=======
         .insert(Bank::new_from_parent(bank, &Pubkey::default(), slot))
         .clone_without_scheduler();
->>>>>>> 5a963529
     bank_forks.write().unwrap().set_root(
         bank.slot(),
         &test_environment
@@ -653,31 +641,19 @@
     let bank = bank_forks
         .write()
         .unwrap()
-<<<<<<< HEAD
-        .insert_without_scheduler(Bank::warp_from_parent(
-=======
         .insert(Bank::warp_from_parent(
->>>>>>> 5a963529
             bank,
             &Pubkey::default(),
             eah_start_slot_in_next_epoch,
             CalcAccountsHashDataSource::Storages,
-<<<<<<< HEAD
-        ));
-=======
         ))
         .clone_without_scheduler();
->>>>>>> 5a963529
     let slot = bank.slot().checked_add(1).unwrap();
     let bank = bank_forks
         .write()
         .unwrap()
-<<<<<<< HEAD
-        .insert_without_scheduler(Bank::new_from_parent(bank, &Pubkey::default(), slot));
-=======
         .insert(Bank::new_from_parent(bank, &Pubkey::default(), slot))
         .clone_without_scheduler();
->>>>>>> 5a963529
     bank_forks.write().unwrap().set_root(
         bank.slot(),
         &test_environment
