#![feature(test)]

extern crate test;

use {
    rand::{seq::SliceRandom, Rng},
    solana_core::{
        cluster_nodes::{make_test_cluster, new_cluster_nodes, ClusterNodes},
        retransmit_stage::RetransmitStage,
    },
    solana_gossip::contact_info::ContactInfo,
    solana_ledger::{
        genesis_utils::{create_genesis_config, GenesisConfigInfo},
<<<<<<< HEAD
        shred::Shred,
    },
    solana_runtime::bank::Bank,
    solana_sdk::pubkey::Pubkey,
=======
        shred::{Shred, ShredFlags},
    },
    solana_runtime::bank::Bank,
    solana_sdk::{clock::Slot, pubkey::Pubkey},
>>>>>>> 3d01c5a8
    test::Bencher,
};

const NUM_SIMULATED_SHREDS: usize = 4;

fn make_cluster_nodes<R: Rng>(
    rng: &mut R,
    unstaked_ratio: Option<(u32, u32)>,
) -> (Vec<ContactInfo>, ClusterNodes<RetransmitStage>) {
    let (nodes, stakes, cluster_info) = make_test_cluster(rng, 5_000, unstaked_ratio);
    let cluster_nodes = new_cluster_nodes::<RetransmitStage>(&cluster_info, &stakes);
    (nodes, cluster_nodes)
}

fn get_retransmit_peers_deterministic(
    cluster_nodes: &ClusterNodes<RetransmitStage>,
<<<<<<< HEAD
    shred: &mut Shred,
=======
    slot: Slot,
>>>>>>> 3d01c5a8
    slot_leader: &Pubkey,
    root_bank: &Bank,
    num_simulated_shreds: usize,
) {
    let parent_offset = if slot == 0 { 0 } else { 1 };
    for i in 0..num_simulated_shreds {
<<<<<<< HEAD
        shred.common_header.index = i as u32;
        let (_neighbors, _children) = cluster_nodes.get_retransmit_peers(
            *slot_leader,
            shred,
=======
        let index = i as u32;
        let shred = Shred::new_from_data(
            slot,
            index,
            parent_offset,
            &[],
            ShredFlags::empty(),
            0,
            0,
            0,
        );
        let (_neighbors, _children) = cluster_nodes.get_retransmit_peers(
            *slot_leader,
            &shred,
>>>>>>> 3d01c5a8
            root_bank,
            solana_gossip::cluster_info::DATA_PLANE_FANOUT,
        );
    }
}

fn get_retransmit_peers_deterministic_wrapper(b: &mut Bencher, unstaked_ratio: Option<(u32, u32)>) {
    let mut rng = rand::thread_rng();
    let GenesisConfigInfo { genesis_config, .. } = create_genesis_config(10_000);
    let bank = Bank::new_for_benches(&genesis_config);
    let (nodes, cluster_nodes) = make_cluster_nodes(&mut rng, unstaked_ratio);
    let slot_leader = nodes[1..].choose(&mut rng).unwrap().id;
    let slot = rand::random::<u64>();
    let mut shred = Shred::new_empty_data_shred();
    shred.common_header.slot = slot;
    b.iter(|| {
        get_retransmit_peers_deterministic(
            &cluster_nodes,
<<<<<<< HEAD
            &mut shred,
=======
            slot,
>>>>>>> 3d01c5a8
            &slot_leader,
            &bank,
            NUM_SIMULATED_SHREDS,
        )
    });
}

#[bench]
fn bench_get_retransmit_peers_deterministic_unstaked_ratio_1_2(b: &mut Bencher) {
    get_retransmit_peers_deterministic_wrapper(b, Some((1, 2)));
}

#[bench]
fn bench_get_retransmit_peers_deterministic_unstaked_ratio_1_32(b: &mut Bencher) {
    get_retransmit_peers_deterministic_wrapper(b, Some((1, 32)));
}<|MERGE_RESOLUTION|>--- conflicted
+++ resolved
@@ -11,17 +11,10 @@
     solana_gossip::contact_info::ContactInfo,
     solana_ledger::{
         genesis_utils::{create_genesis_config, GenesisConfigInfo},
-<<<<<<< HEAD
-        shred::Shred,
-    },
-    solana_runtime::bank::Bank,
-    solana_sdk::pubkey::Pubkey,
-=======
         shred::{Shred, ShredFlags},
     },
     solana_runtime::bank::Bank,
     solana_sdk::{clock::Slot, pubkey::Pubkey},
->>>>>>> 3d01c5a8
     test::Bencher,
 };
 
@@ -38,23 +31,13 @@
 
 fn get_retransmit_peers_deterministic(
     cluster_nodes: &ClusterNodes<RetransmitStage>,
-<<<<<<< HEAD
-    shred: &mut Shred,
-=======
     slot: Slot,
->>>>>>> 3d01c5a8
     slot_leader: &Pubkey,
     root_bank: &Bank,
     num_simulated_shreds: usize,
 ) {
     let parent_offset = if slot == 0 { 0 } else { 1 };
     for i in 0..num_simulated_shreds {
-<<<<<<< HEAD
-        shred.common_header.index = i as u32;
-        let (_neighbors, _children) = cluster_nodes.get_retransmit_peers(
-            *slot_leader,
-            shred,
-=======
         let index = i as u32;
         let shred = Shred::new_from_data(
             slot,
@@ -69,7 +52,6 @@
         let (_neighbors, _children) = cluster_nodes.get_retransmit_peers(
             *slot_leader,
             &shred,
->>>>>>> 3d01c5a8
             root_bank,
             solana_gossip::cluster_info::DATA_PLANE_FANOUT,
         );
@@ -83,16 +65,10 @@
     let (nodes, cluster_nodes) = make_cluster_nodes(&mut rng, unstaked_ratio);
     let slot_leader = nodes[1..].choose(&mut rng).unwrap().id;
     let slot = rand::random::<u64>();
-    let mut shred = Shred::new_empty_data_shred();
-    shred.common_header.slot = slot;
     b.iter(|| {
         get_retransmit_peers_deterministic(
             &cluster_nodes,
-<<<<<<< HEAD
-            &mut shred,
-=======
             slot,
->>>>>>> 3d01c5a8
             &slot_leader,
             &bank,
             NUM_SIMULATED_SHREDS,
