//! The `replay_stage` replays transactions broadcast by the leader.

use {
    crate::{
        ancestor_hashes_service::AncestorHashesReplayUpdateSender,
        banking_trace::BankingTracer,
        broadcast_stage::RetransmitSlotsSender,
        cache_block_meta_service::CacheBlockMetaSender,
        cluster_info_vote_listener::{
            GossipDuplicateConfirmedSlotsReceiver, GossipVerifiedVoteHashReceiver, VoteTracker,
        },
        cluster_slot_state_verifier::*,
        cluster_slots::ClusterSlots,
        cluster_slots_service::ClusterSlotsUpdateSender,
        commitment_service::{AggregateCommitmentService, CommitmentAggregationData},
        consensus::{
            ComputedBankState, Stake, SwitchForkDecision, ThresholdDecision, Tower, VotedStakes,
            SWITCH_FORK_THRESHOLD,
        },
        cost_update_service::CostUpdate,
        duplicate_repair_status::AncestorDuplicateSlotsToRepair,
        fork_choice::{ForkChoice, SelectVoteAndResetForkResult},
        heaviest_subtree_fork_choice::HeaviestSubtreeForkChoice,
        latest_validator_votes_for_frozen_banks::LatestValidatorVotesForFrozenBanks,
        progress_map::{ForkProgress, ProgressMap, PropagatedStats, ReplaySlotStats},
        repair_service::{
            AncestorDuplicateSlotsReceiver, DumpedSlotsSender, PopularPrunedForksReceiver,
        },
        rewards_recorder_service::{RewardsMessage, RewardsRecorderSender},
        tower_storage::{SavedTower, SavedTowerVersions, TowerStorage},
        unfrozen_gossip_verified_vote_hashes::UnfrozenGossipVerifiedVoteHashes,
        validator::ProcessBlockStore,
        voting_service::VoteOp,
        window_service::DuplicateSlotReceiver,
    },
    crossbeam_channel::{Receiver, RecvTimeoutError, Sender},
    lazy_static::lazy_static,
    rayon::{prelude::*, ThreadPool},
    solana_entry::entry::VerifyRecyclers,
    solana_geyser_plugin_manager::block_metadata_notifier_interface::BlockMetadataNotifierLock,
    solana_gossip::cluster_info::ClusterInfo,
    solana_ledger::{
        block_error::BlockError,
        blockstore::Blockstore,
        blockstore_processor::{
            self, BlockstoreProcessorError, ConfirmationProgress, TransactionStatusSender,
        },
        entry_notifier_service::EntryNotifierSender,
        leader_schedule_cache::LeaderScheduleCache,
        leader_schedule_utils::first_of_consecutive_leader_slots,
    },
    solana_measure::measure::Measure,
    solana_poh::poh_recorder::{PohLeaderStatus, PohRecorder, GRACE_TICKS_FACTOR, MAX_GRACE_SLOTS},
    solana_program_runtime::timings::ExecuteTimings,
    solana_rpc::{
        optimistically_confirmed_bank_tracker::{BankNotification, BankNotificationSenderConfig},
        rpc_subscriptions::RpcSubscriptions,
    },
    solana_rpc_client_api::response::SlotUpdate,
    solana_runtime::{
        accounts_background_service::AbsRequestSender,
        bank::{Bank, NewBankOptions},
        bank_forks::{BankForks, MAX_ROOT_DISTANCE_FOR_VOTE_ONLY},
        commitment::BlockCommitmentCache,
        prioritization_fee_cache::PrioritizationFeeCache,
        vote_sender_types::ReplayVoteSender,
    },
    solana_sdk::{
        clock::{BankId, Slot, MAX_PROCESSING_AGE, NUM_CONSECUTIVE_LEADER_SLOTS},
        feature_set,
        genesis_config::ClusterType,
        hash::Hash,
        pubkey::Pubkey,
        saturating_add_assign,
        signature::{Keypair, Signature, Signer},
        timing::timestamp,
        transaction::Transaction,
    },
    solana_vote_program::vote_state::VoteTransaction,
    std::{
        collections::{HashMap, HashSet},
        result,
        sync::{
            atomic::{AtomicBool, AtomicU64, Ordering},
            Arc, RwLock,
        },
        thread::{self, Builder, JoinHandle},
        time::{Duration, Instant},
    },
};

pub const MAX_ENTRY_RECV_PER_ITER: usize = 512;
pub const SUPERMINORITY_THRESHOLD: f64 = 1f64 / 3f64;
pub const MAX_UNCONFIRMED_SLOTS: usize = 5;
pub const DUPLICATE_LIVENESS_THRESHOLD: f64 = 0.1;
pub const DUPLICATE_THRESHOLD: f64 = 1.0 - SWITCH_FORK_THRESHOLD - DUPLICATE_LIVENESS_THRESHOLD;
const MAX_VOTE_SIGNATURES: usize = 200;
const MAX_VOTE_REFRESH_INTERVAL_MILLIS: usize = 5000;
// Expect this number to be small enough to minimize thread pool overhead while large enough
// to be able to replay all active forks at the same time in most cases.
const MAX_CONCURRENT_FORKS_TO_REPLAY: usize = 4;
const MAX_REPAIR_RETRY_LOOP_ATTEMPTS: usize = 10;

lazy_static! {
    static ref PAR_THREAD_POOL: ThreadPool = rayon::ThreadPoolBuilder::new()
        .num_threads(MAX_CONCURRENT_FORKS_TO_REPLAY)
        .thread_name(|i| format!("solReplay{i:02}"))
        .build()
        .unwrap();
}

#[derive(PartialEq, Eq, Debug)]
pub enum HeaviestForkFailures {
    LockedOut(u64),
    FailedThreshold(
        Slot,
        /* Observed stake */ u64,
        /* Total stake */ u64,
    ),
    FailedSwitchThreshold(
        Slot,
        /* Observed stake */ u64,
        /* Total stake */ u64,
    ),
    NoPropagatedConfirmation(
        Slot,
        /* Observed stake */ u64,
        /* Total stake */ u64,
    ),
}

// Implement a destructor for the ReplayStage thread to signal it exited
// even on panics
struct Finalizer {
    exit_sender: Arc<AtomicBool>,
}

impl Finalizer {
    fn new(exit_sender: Arc<AtomicBool>) -> Self {
        Finalizer { exit_sender }
    }
}

// Implement a destructor for Finalizer.
impl Drop for Finalizer {
    fn drop(&mut self) {
        self.exit_sender.clone().store(true, Ordering::Relaxed);
    }
}

struct ReplaySlotFromBlockstore {
    is_slot_dead: bool,
    bank_slot: Slot,
    replay_result: Option<Result<usize /* tx count */, BlockstoreProcessorError>>,
}

struct LastVoteRefreshTime {
    last_refresh_time: Instant,
    last_print_time: Instant,
}

#[derive(Default)]
struct SkippedSlotsInfo {
    last_retransmit_slot: u64,
    last_skipped_slot: u64,
}

struct PartitionInfo {
    partition_start_time: Option<Instant>,
}

impl PartitionInfo {
    fn new() -> Self {
        Self {
            partition_start_time: None,
        }
    }

    fn update(
        &mut self,
        partition_detected: bool,
        heaviest_slot: Slot,
        last_voted_slot: Slot,
        reset_bank_slot: Slot,
        heaviest_fork_failures: Vec<HeaviestForkFailures>,
    ) {
        if self.partition_start_time.is_none() && partition_detected {
            warn!("PARTITION DETECTED waiting to join heaviest fork: {} last vote: {:?}, reset slot: {}",
                heaviest_slot,
                last_voted_slot,
                reset_bank_slot,
            );
            datapoint_info!(
                "replay_stage-partition-start",
                ("heaviest_slot", heaviest_slot as i64, i64),
                ("last_vote_slot", last_voted_slot as i64, i64),
                ("reset_slot", reset_bank_slot as i64, i64),
                (
                    "heaviest_fork_failure_first",
                    format!("{:?}", heaviest_fork_failures.first()),
                    String
                ),
                (
                    "heaviest_fork_failure_second",
                    format!("{:?}", heaviest_fork_failures.get(1)),
                    String
                ),
            );
            self.partition_start_time = Some(Instant::now());
        } else if self.partition_start_time.is_some() && !partition_detected {
            warn!(
                "PARTITION resolved heaviest fork: {} last vote: {:?}, reset slot: {}",
                heaviest_slot, last_voted_slot, reset_bank_slot
            );
            datapoint_info!(
                "replay_stage-partition-resolved",
                ("heaviest_slot", heaviest_slot as i64, i64),
                ("last_vote_slot", last_voted_slot as i64, i64),
                ("reset_slot", reset_bank_slot as i64, i64),
                (
                    "partition_duration_ms",
                    self.partition_start_time.unwrap().elapsed().as_millis() as i64,
                    i64
                ),
            );
            self.partition_start_time = None;
        }
    }
}

pub struct ReplayStageConfig {
    pub vote_account: Pubkey,
    pub authorized_voter_keypairs: Arc<RwLock<Vec<Arc<Keypair>>>>,
    pub exit: Arc<AtomicBool>,
    pub rpc_subscriptions: Arc<RpcSubscriptions>,
    pub leader_schedule_cache: Arc<LeaderScheduleCache>,
    pub latest_root_senders: Vec<Sender<Slot>>,
    pub accounts_background_request_sender: AbsRequestSender,
    pub block_commitment_cache: Arc<RwLock<BlockCommitmentCache>>,
    pub transaction_status_sender: Option<TransactionStatusSender>,
    pub rewards_recorder_sender: Option<RewardsRecorderSender>,
    pub cache_block_meta_sender: Option<CacheBlockMetaSender>,
    pub entry_notification_sender: Option<EntryNotifierSender>,
    pub bank_notification_sender: Option<BankNotificationSenderConfig>,
    pub wait_for_vote_to_start_leader: bool,
    pub ancestor_hashes_replay_update_sender: AncestorHashesReplayUpdateSender,
    pub tower_storage: Arc<dyn TowerStorage>,
    // Stops voting until this slot has been reached. Should be used to avoid
    // duplicate voting which can lead to slashing.
    pub wait_to_vote_slot: Option<Slot>,
    pub replay_slots_concurrently: bool,
}

#[derive(Default)]
pub struct ReplayTiming {
    last_print: u64,
    collect_frozen_banks_elapsed: u64,
    compute_bank_stats_elapsed: u64,
    select_vote_and_reset_forks_elapsed: u64,
    start_leader_elapsed: u64,
    reset_bank_elapsed: u64,
    voting_elapsed: u64,
    vote_push_us: u64,
    vote_send_us: u64,
    generate_vote_us: u64,
    update_commitment_cache_us: u64,
    select_forks_elapsed: u64,
    compute_slot_stats_elapsed: u64,
    generate_new_bank_forks_elapsed: u64,
    replay_active_banks_elapsed: u64,
    wait_receive_elapsed: u64,
    heaviest_fork_failures_elapsed: u64,
    bank_count: u64,
    process_ancestor_hashes_duplicate_slots_elapsed: u64,
    process_gossip_duplicate_confirmed_slots_elapsed: u64,
    process_duplicate_slots_elapsed: u64,
    process_unfrozen_gossip_verified_vote_hashes_elapsed: u64,
    process_popular_pruned_forks_elapsed: u64,
    repair_correct_slots_elapsed: u64,
    retransmit_not_propagated_elapsed: u64,
    generate_new_bank_forks_read_lock_us: u64,
    generate_new_bank_forks_get_slots_since_us: u64,
    generate_new_bank_forks_loop_us: u64,
    generate_new_bank_forks_write_lock_us: u64,
    replay_blockstore_us: u64, //< When processing forks concurrently, only captures the longest fork
}
impl ReplayTiming {
    #[allow(clippy::too_many_arguments)]
    fn update(
        &mut self,
        collect_frozen_banks_elapsed: u64,
        compute_bank_stats_elapsed: u64,
        select_vote_and_reset_forks_elapsed: u64,
        start_leader_elapsed: u64,
        reset_bank_elapsed: u64,
        voting_elapsed: u64,
        select_forks_elapsed: u64,
        compute_slot_stats_elapsed: u64,
        generate_new_bank_forks_elapsed: u64,
        replay_active_banks_elapsed: u64,
        wait_receive_elapsed: u64,
        heaviest_fork_failures_elapsed: u64,
        bank_count: u64,
        process_ancestor_hashes_duplicate_slots_elapsed: u64,
        process_gossip_duplicate_confirmed_slots_elapsed: u64,
        process_unfrozen_gossip_verified_vote_hashes_elapsed: u64,
        process_popular_pruned_forks_elapsed: u64,
        process_duplicate_slots_elapsed: u64,
        repair_correct_slots_elapsed: u64,
        retransmit_not_propagated_elapsed: u64,
    ) {
        self.collect_frozen_banks_elapsed += collect_frozen_banks_elapsed;
        self.compute_bank_stats_elapsed += compute_bank_stats_elapsed;
        self.select_vote_and_reset_forks_elapsed += select_vote_and_reset_forks_elapsed;
        self.start_leader_elapsed += start_leader_elapsed;
        self.reset_bank_elapsed += reset_bank_elapsed;
        self.voting_elapsed += voting_elapsed;
        self.select_forks_elapsed += select_forks_elapsed;
        self.compute_slot_stats_elapsed += compute_slot_stats_elapsed;
        self.generate_new_bank_forks_elapsed += generate_new_bank_forks_elapsed;
        self.replay_active_banks_elapsed += replay_active_banks_elapsed;
        self.wait_receive_elapsed += wait_receive_elapsed;
        self.heaviest_fork_failures_elapsed += heaviest_fork_failures_elapsed;
        self.bank_count += bank_count;
        self.process_ancestor_hashes_duplicate_slots_elapsed +=
            process_ancestor_hashes_duplicate_slots_elapsed;
        self.process_gossip_duplicate_confirmed_slots_elapsed +=
            process_gossip_duplicate_confirmed_slots_elapsed;
        self.process_unfrozen_gossip_verified_vote_hashes_elapsed +=
            process_unfrozen_gossip_verified_vote_hashes_elapsed;
        self.process_popular_pruned_forks_elapsed += process_popular_pruned_forks_elapsed;
        self.process_duplicate_slots_elapsed += process_duplicate_slots_elapsed;
        self.repair_correct_slots_elapsed += repair_correct_slots_elapsed;
        self.retransmit_not_propagated_elapsed += retransmit_not_propagated_elapsed;
        let now = timestamp();
        let elapsed_ms = now - self.last_print;
        if elapsed_ms > 1000 {
            datapoint_info!(
                "replay-loop-voting-stats",
                ("vote_push_us", self.vote_push_us, i64),
                ("vote_send_us", self.vote_send_us, i64),
                ("generate_vote_us", self.generate_vote_us, i64),
                (
                    "update_commitment_cache_us",
                    self.update_commitment_cache_us,
                    i64
                ),
            );
            datapoint_info!(
                "replay-loop-timing-stats",
                ("total_elapsed_us", elapsed_ms * 1000, i64),
                (
                    "collect_frozen_banks_elapsed",
                    self.collect_frozen_banks_elapsed as i64,
                    i64
                ),
                (
                    "compute_bank_stats_elapsed",
                    self.compute_bank_stats_elapsed as i64,
                    i64
                ),
                (
                    "select_vote_and_reset_forks_elapsed",
                    self.select_vote_and_reset_forks_elapsed as i64,
                    i64
                ),
                (
                    "start_leader_elapsed",
                    self.start_leader_elapsed as i64,
                    i64
                ),
                ("reset_bank_elapsed", self.reset_bank_elapsed as i64, i64),
                ("voting_elapsed", self.voting_elapsed as i64, i64),
                (
                    "select_forks_elapsed",
                    self.select_forks_elapsed as i64,
                    i64
                ),
                (
                    "compute_slot_stats_elapsed",
                    self.compute_slot_stats_elapsed as i64,
                    i64
                ),
                (
                    "generate_new_bank_forks_elapsed",
                    self.generate_new_bank_forks_elapsed as i64,
                    i64
                ),
                (
                    "replay_active_banks_elapsed",
                    self.replay_active_banks_elapsed as i64,
                    i64
                ),
                (
                    "process_ancestor_hashes_duplicate_slots_elapsed",
                    self.process_ancestor_hashes_duplicate_slots_elapsed as i64,
                    i64
                ),
                (
                    "process_gossip_duplicate_confirmed_slots_elapsed",
                    self.process_gossip_duplicate_confirmed_slots_elapsed as i64,
                    i64
                ),
                (
                    "process_unfrozen_gossip_verified_vote_hashes_elapsed",
                    self.process_unfrozen_gossip_verified_vote_hashes_elapsed as i64,
                    i64
                ),
                (
                    "process_popular_pruned_forks_elapsed",
                    self.process_popular_pruned_forks_elapsed as i64,
                    i64
                ),
                (
                    "wait_receive_elapsed",
                    self.wait_receive_elapsed as i64,
                    i64
                ),
                (
                    "heaviest_fork_failures_elapsed",
                    self.heaviest_fork_failures_elapsed as i64,
                    i64
                ),
                ("bank_count", self.bank_count as i64, i64),
                (
                    "process_duplicate_slots_elapsed",
                    self.process_duplicate_slots_elapsed as i64,
                    i64
                ),
                (
                    "repair_correct_slots_elapsed",
                    self.repair_correct_slots_elapsed as i64,
                    i64
                ),
                (
                    "retransmit_not_propagated_elapsed",
                    self.retransmit_not_propagated_elapsed as i64,
                    i64
                ),
                (
                    "generate_new_bank_forks_read_lock_us",
                    self.generate_new_bank_forks_read_lock_us as i64,
                    i64
                ),
                (
                    "generate_new_bank_forks_get_slots_since_us",
                    self.generate_new_bank_forks_get_slots_since_us as i64,
                    i64
                ),
                (
                    "generate_new_bank_forks_loop_us",
                    self.generate_new_bank_forks_loop_us as i64,
                    i64
                ),
                (
                    "generate_new_bank_forks_write_lock_us",
                    self.generate_new_bank_forks_write_lock_us as i64,
                    i64
                ),
                (
                    "replay_blockstore_us",
                    self.replay_blockstore_us as i64,
                    i64
                ),
            );
            *self = ReplayTiming::default();
            self.last_print = now;
        }
    }
}

pub struct ReplayStage {
    t_replay: JoinHandle<()>,
    commitment_service: AggregateCommitmentService,
}

impl ReplayStage {
    #[allow(clippy::too_many_arguments)]
    pub fn new(
        config: ReplayStageConfig,
        blockstore: Arc<Blockstore>,
        bank_forks: Arc<RwLock<BankForks>>,
        cluster_info: Arc<ClusterInfo>,
        ledger_signal_receiver: Receiver<bool>,
        duplicate_slots_receiver: DuplicateSlotReceiver,
        poh_recorder: Arc<RwLock<PohRecorder>>,
        maybe_process_blockstore: Option<ProcessBlockStore>,
        vote_tracker: Arc<VoteTracker>,
        cluster_slots: Arc<ClusterSlots>,
        retransmit_slots_sender: RetransmitSlotsSender,
        ancestor_duplicate_slots_receiver: AncestorDuplicateSlotsReceiver,
        replay_vote_sender: ReplayVoteSender,
        gossip_duplicate_confirmed_slots_receiver: GossipDuplicateConfirmedSlotsReceiver,
        gossip_verified_vote_hash_receiver: GossipVerifiedVoteHashReceiver,
        cluster_slots_update_sender: ClusterSlotsUpdateSender,
        cost_update_sender: Sender<CostUpdate>,
        voting_sender: Sender<VoteOp>,
        drop_bank_sender: Sender<Vec<Arc<Bank>>>,
        block_metadata_notifier: Option<BlockMetadataNotifierLock>,
        log_messages_bytes_limit: Option<usize>,
        prioritization_fee_cache: Arc<PrioritizationFeeCache>,
        dumped_slots_sender: DumpedSlotsSender,
        banking_tracer: Arc<BankingTracer>,
        popular_pruned_forks_receiver: PopularPrunedForksReceiver,
    ) -> Result<Self, String> {
        let mut tower = if let Some(process_blockstore) = maybe_process_blockstore {
            let tower = process_blockstore.process_to_create_tower()?;
            info!("Tower state: {:?}", tower);
            tower
        } else {
            warn!("creating default tower....");
            Tower::default()
        };

        let ReplayStageConfig {
            vote_account,
            authorized_voter_keypairs,
            exit,
            rpc_subscriptions,
            leader_schedule_cache,
            latest_root_senders,
            accounts_background_request_sender,
            block_commitment_cache,
            transaction_status_sender,
            rewards_recorder_sender,
            cache_block_meta_sender,
            entry_notification_sender,
            bank_notification_sender,
            wait_for_vote_to_start_leader,
            ancestor_hashes_replay_update_sender,
            tower_storage,
            wait_to_vote_slot,
            replay_slots_concurrently,
        } = config;

        trace!("replay stage");
        // Start the replay stage loop
        let (lockouts_sender, commitment_service) = AggregateCommitmentService::new(
            &exit,
            block_commitment_cache.clone(),
            rpc_subscriptions.clone(),
        );
        let run_replay = move || {
            let verify_recyclers = VerifyRecyclers::default();
            let _exit = Finalizer::new(exit.clone());
            let mut identity_keypair = cluster_info.keypair().clone();
            let mut my_pubkey = identity_keypair.pubkey();
            let (mut progress, mut heaviest_subtree_fork_choice) =
                Self::initialize_progress_and_fork_choice_with_locked_bank_forks(
                    &bank_forks,
                    &my_pubkey,
                    &vote_account,
                );
            let mut current_leader = None;
            let mut last_reset = Hash::default();
            let mut partition_info = PartitionInfo::new();
            let mut skipped_slots_info = SkippedSlotsInfo::default();
            let mut replay_timing = ReplayTiming::default();
            let mut duplicate_slots_tracker = DuplicateSlotsTracker::default();
            let mut gossip_duplicate_confirmed_slots: GossipDuplicateConfirmedSlots =
                GossipDuplicateConfirmedSlots::default();
            let mut epoch_slots_frozen_slots: EpochSlotsFrozenSlots =
                EpochSlotsFrozenSlots::default();
            let mut duplicate_slots_to_repair = DuplicateSlotsToRepair::default();
            let mut purge_repair_slot_counter = PurgeRepairSlotCounter::default();
            let mut unfrozen_gossip_verified_vote_hashes: UnfrozenGossipVerifiedVoteHashes =
                UnfrozenGossipVerifiedVoteHashes::default();
            let mut latest_validator_votes_for_frozen_banks: LatestValidatorVotesForFrozenBanks =
                LatestValidatorVotesForFrozenBanks::default();
            let mut voted_signatures = Vec::new();
            let mut has_new_vote_been_rooted = !wait_for_vote_to_start_leader;
            let mut last_vote_refresh_time = LastVoteRefreshTime {
                last_refresh_time: Instant::now(),
                last_print_time: Instant::now(),
            };
            let (working_bank, in_vote_only_mode) = {
                let r_bank_forks = bank_forks.read().unwrap();
                (
                    r_bank_forks.working_bank(),
                    r_bank_forks.get_vote_only_mode_signal(),
                )
            };

            Self::reset_poh_recorder(
                &my_pubkey,
                &blockstore,
                working_bank,
                &poh_recorder,
                &leader_schedule_cache,
            );

            loop {
                // Stop getting entries if we get exit signal
                if exit.load(Ordering::Relaxed) {
                    break;
                }

                let mut generate_new_bank_forks_time =
                    Measure::start("generate_new_bank_forks_time");
                Self::generate_new_bank_forks(
                    &blockstore,
                    &bank_forks,
                    &leader_schedule_cache,
                    &rpc_subscriptions,
                    &mut progress,
                    &mut replay_timing,
                );
                generate_new_bank_forks_time.stop();

                let mut tpu_has_bank = poh_recorder.read().unwrap().has_bank();

                let mut replay_active_banks_time = Measure::start("replay_active_banks_time");
                let mut ancestors = bank_forks.read().unwrap().ancestors();
                let mut descendants = bank_forks.read().unwrap().descendants();
                let did_complete_bank = Self::replay_active_banks(
                    &blockstore,
                    &bank_forks,
                    &my_pubkey,
                    &vote_account,
                    &mut progress,
                    transaction_status_sender.as_ref(),
                    cache_block_meta_sender.as_ref(),
                    entry_notification_sender.as_ref(),
                    &verify_recyclers,
                    &mut heaviest_subtree_fork_choice,
                    &replay_vote_sender,
                    &bank_notification_sender,
                    &rewards_recorder_sender,
                    &rpc_subscriptions,
                    &mut duplicate_slots_tracker,
                    &gossip_duplicate_confirmed_slots,
                    &mut epoch_slots_frozen_slots,
                    &mut unfrozen_gossip_verified_vote_hashes,
                    &mut latest_validator_votes_for_frozen_banks,
                    &cluster_slots_update_sender,
                    &cost_update_sender,
                    &mut duplicate_slots_to_repair,
                    &ancestor_hashes_replay_update_sender,
                    block_metadata_notifier.clone(),
                    &mut replay_timing,
                    log_messages_bytes_limit,
                    replay_slots_concurrently,
                    &prioritization_fee_cache,
                    &mut purge_repair_slot_counter,
                );
                replay_active_banks_time.stop();

                let forks_root = bank_forks.read().unwrap().root();

                // Process cluster-agreed versions of duplicate slots for which we potentially
                // have the wrong version. Our version was dead or pruned.
                // Signalled by ancestor_hashes_service.
                let mut process_ancestor_hashes_duplicate_slots_time =
                    Measure::start("process_ancestor_hashes_duplicate_slots");
                Self::process_ancestor_hashes_duplicate_slots(
                    &my_pubkey,
                    &blockstore,
                    &ancestor_duplicate_slots_receiver,
                    &mut duplicate_slots_tracker,
                    &gossip_duplicate_confirmed_slots,
                    &mut epoch_slots_frozen_slots,
                    &mut progress,
                    &mut heaviest_subtree_fork_choice,
                    &bank_forks,
                    &mut duplicate_slots_to_repair,
                    &ancestor_hashes_replay_update_sender,
                    &mut purge_repair_slot_counter,
                );
                process_ancestor_hashes_duplicate_slots_time.stop();

                // Check for any newly confirmed slots detected from gossip.
                let mut process_gossip_duplicate_confirmed_slots_time =
                    Measure::start("process_gossip_duplicate_confirmed_slots");
                Self::process_gossip_duplicate_confirmed_slots(
                    &gossip_duplicate_confirmed_slots_receiver,
                    &blockstore,
                    &mut duplicate_slots_tracker,
                    &mut gossip_duplicate_confirmed_slots,
                    &mut epoch_slots_frozen_slots,
                    &bank_forks,
                    &mut progress,
                    &mut heaviest_subtree_fork_choice,
                    &mut duplicate_slots_to_repair,
                    &ancestor_hashes_replay_update_sender,
                    &mut purge_repair_slot_counter,
                );
                process_gossip_duplicate_confirmed_slots_time.stop();

                // Ingest any new verified votes from gossip. Important for fork choice
                // and switching proofs because these may be votes that haven't yet been
                // included in a block, so we may not have yet observed these votes just
                // by replaying blocks.
                let mut process_unfrozen_gossip_verified_vote_hashes_time =
                    Measure::start("process_gossip_verified_vote_hashes");
                Self::process_gossip_verified_vote_hashes(
                    &gossip_verified_vote_hash_receiver,
                    &mut unfrozen_gossip_verified_vote_hashes,
                    &heaviest_subtree_fork_choice,
                    &mut latest_validator_votes_for_frozen_banks,
                );
                for _ in gossip_verified_vote_hash_receiver.try_iter() {}
                process_unfrozen_gossip_verified_vote_hashes_time.stop();

                let mut process_popular_pruned_forks_time =
                    Measure::start("process_popular_pruned_forks_time");
                // Check for "popular" (52+% stake aggregated across versions/descendants) forks
                // that are pruned, which would not be detected by normal means.
                // Signalled by `repair_service`.
                Self::process_popular_pruned_forks(
                    &popular_pruned_forks_receiver,
                    &blockstore,
                    &mut duplicate_slots_tracker,
                    &mut epoch_slots_frozen_slots,
                    &bank_forks,
                    &mut heaviest_subtree_fork_choice,
                    &mut duplicate_slots_to_repair,
                    &ancestor_hashes_replay_update_sender,
                    &mut purge_repair_slot_counter,
                );
                process_popular_pruned_forks_time.stop();

                // Check to remove any duplicated slots from fork choice
                let mut process_duplicate_slots_time = Measure::start("process_duplicate_slots");
                if !tpu_has_bank {
                    Self::process_duplicate_slots(
                        &blockstore,
                        &duplicate_slots_receiver,
                        &mut duplicate_slots_tracker,
                        &gossip_duplicate_confirmed_slots,
                        &mut epoch_slots_frozen_slots,
                        &bank_forks,
                        &mut progress,
                        &mut heaviest_subtree_fork_choice,
                        &mut duplicate_slots_to_repair,
                        &ancestor_hashes_replay_update_sender,
                        &mut purge_repair_slot_counter,
                    );
                }
                process_duplicate_slots_time.stop();

                let mut collect_frozen_banks_time = Measure::start("frozen_banks");
                let mut frozen_banks: Vec<_> = bank_forks
                    .read()
                    .unwrap()
                    .frozen_banks()
                    .into_iter()
                    .filter(|(slot, _)| *slot >= forks_root)
                    .map(|(_, bank)| bank)
                    .collect();
                collect_frozen_banks_time.stop();

                let mut compute_bank_stats_time = Measure::start("compute_bank_stats");
                let newly_computed_slot_stats = Self::compute_bank_stats(
                    &vote_account,
                    &ancestors,
                    &mut frozen_banks,
                    &mut tower,
                    &mut progress,
                    &vote_tracker,
                    &cluster_slots,
                    &bank_forks,
                    &mut heaviest_subtree_fork_choice,
                    &mut latest_validator_votes_for_frozen_banks,
                );
                compute_bank_stats_time.stop();

                let mut compute_slot_stats_time = Measure::start("compute_slot_stats_time");
                for slot in newly_computed_slot_stats {
                    let fork_stats = progress.get_fork_stats(slot).unwrap();
                    let confirmed_forks = Self::confirm_forks(
                        &tower,
                        &fork_stats.voted_stakes,
                        fork_stats.total_stake,
                        &progress,
                        &bank_forks,
                    );

                    Self::mark_slots_confirmed(
                        &confirmed_forks,
                        &blockstore,
                        &bank_forks,
                        &mut progress,
                        &mut duplicate_slots_tracker,
                        &mut heaviest_subtree_fork_choice,
                        &mut epoch_slots_frozen_slots,
                        &mut duplicate_slots_to_repair,
                        &ancestor_hashes_replay_update_sender,
                        &mut purge_repair_slot_counter,
                    );
                }
                compute_slot_stats_time.stop();

                let mut select_forks_time = Measure::start("select_forks_time");
                let (heaviest_bank, heaviest_bank_on_same_voted_fork) =
                    heaviest_subtree_fork_choice.select_forks(
                        &frozen_banks,
                        &tower,
                        &progress,
                        &ancestors,
                        &bank_forks,
                    );
                select_forks_time.stop();

                Self::check_for_vote_only_mode(
                    heaviest_bank.slot(),
                    forks_root,
                    &in_vote_only_mode,
                    &bank_forks,
                );

                let mut select_vote_and_reset_forks_time =
                    Measure::start("select_vote_and_reset_forks");
                let SelectVoteAndResetForkResult {
                    vote_bank,
                    reset_bank,
                    heaviest_fork_failures,
                } = Self::select_vote_and_reset_forks(
                    &heaviest_bank,
                    heaviest_bank_on_same_voted_fork.as_ref(),
                    &ancestors,
                    &descendants,
                    &progress,
                    &mut tower,
                    &latest_validator_votes_for_frozen_banks,
                    &heaviest_subtree_fork_choice,
                );
                select_vote_and_reset_forks_time.stop();

                if vote_bank.is_none() {
                    if let Some(heaviest_bank_on_same_voted_fork) =
                        heaviest_bank_on_same_voted_fork.as_ref()
                    {
                        if let Some(my_latest_landed_vote) =
                            progress.my_latest_landed_vote(heaviest_bank_on_same_voted_fork.slot())
                        {
                            Self::refresh_last_vote(
                                &mut tower,
                                heaviest_bank_on_same_voted_fork,
                                my_latest_landed_vote,
                                &vote_account,
                                &identity_keypair,
                                &authorized_voter_keypairs.read().unwrap(),
                                &mut voted_signatures,
                                has_new_vote_been_rooted,
                                &mut last_vote_refresh_time,
                                &voting_sender,
                                wait_to_vote_slot,
                            );
                        }
                    }
                }

                let mut heaviest_fork_failures_time = Measure::start("heaviest_fork_failures_time");
                if tower.is_recent(heaviest_bank.slot()) && !heaviest_fork_failures.is_empty() {
                    info!(
                        "Couldn't vote on heaviest fork: {:?}, heaviest_fork_failures: {:?}",
                        heaviest_bank.slot(),
                        heaviest_fork_failures
                    );

                    for r in &heaviest_fork_failures {
                        if let HeaviestForkFailures::NoPropagatedConfirmation(slot, ..) = r {
                            if let Some(latest_leader_slot) =
                                progress.get_latest_leader_slot_must_exist(*slot)
                            {
                                progress.log_propagated_stats(latest_leader_slot, &bank_forks);
                            }
                        }
                    }
                }
                heaviest_fork_failures_time.stop();

                let mut voting_time = Measure::start("voting_time");
                // Vote on a fork
                if let Some((ref vote_bank, ref switch_fork_decision)) = vote_bank {
                    if let Some(votable_leader) =
                        leader_schedule_cache.slot_leader_at(vote_bank.slot(), Some(vote_bank))
                    {
                        Self::log_leader_change(
                            &my_pubkey,
                            vote_bank.slot(),
                            &mut current_leader,
                            &votable_leader,
                        );
                    }

                    Self::handle_votable_bank(
                        vote_bank,
                        switch_fork_decision,
                        &bank_forks,
                        &mut tower,
                        &mut progress,
                        &vote_account,
                        &identity_keypair,
                        &authorized_voter_keypairs.read().unwrap(),
                        &blockstore,
                        &leader_schedule_cache,
                        &lockouts_sender,
                        &accounts_background_request_sender,
                        &latest_root_senders,
                        &rpc_subscriptions,
                        &block_commitment_cache,
                        &mut heaviest_subtree_fork_choice,
                        &bank_notification_sender,
                        &mut duplicate_slots_tracker,
                        &mut gossip_duplicate_confirmed_slots,
                        &mut unfrozen_gossip_verified_vote_hashes,
                        &mut voted_signatures,
                        &mut has_new_vote_been_rooted,
                        &mut replay_timing,
                        &voting_sender,
                        &mut epoch_slots_frozen_slots,
                        &drop_bank_sender,
                        wait_to_vote_slot,
                    );
                }
                voting_time.stop();

                let mut reset_bank_time = Measure::start("reset_bank");
                // Reset onto a fork
                if let Some(reset_bank) = reset_bank {
                    if last_reset != reset_bank.last_blockhash() {
                        info!(
                            "vote bank: {:?} reset bank: {:?}",
                            vote_bank
                                .as_ref()
                                .map(|(b, switch_fork_decision)| (b.slot(), switch_fork_decision)),
                            reset_bank.slot(),
                        );
                        let fork_progress = progress
                            .get(&reset_bank.slot())
                            .expect("bank to reset to must exist in progress map");
                        datapoint_info!(
                            "blocks_produced",
                            ("num_blocks_on_fork", fork_progress.num_blocks_on_fork, i64),
                            (
                                "num_dropped_blocks_on_fork",
                                fork_progress.num_dropped_blocks_on_fork,
                                i64
                            ),
                        );

                        if my_pubkey != cluster_info.id() {
                            identity_keypair = cluster_info.keypair().clone();
                            let my_old_pubkey = my_pubkey;
                            my_pubkey = identity_keypair.pubkey();

                            // Load the new identity's tower
                            tower = Tower::restore(tower_storage.as_ref(), &my_pubkey)
                                .and_then(|restored_tower| {
                                    let root_bank = bank_forks.read().unwrap().root_bank();
                                    let slot_history = root_bank.get_slot_history();
                                    restored_tower.adjust_lockouts_after_replay(
                                        root_bank.slot(),
                                        &slot_history,
                                    )
                                })
                                .unwrap_or_else(|err| {
                                    if err.is_file_missing() {
                                        Tower::new_from_bankforks(
                                            &bank_forks.read().unwrap(),
                                            &my_pubkey,
                                            &vote_account,
                                        )
                                    } else {
                                        error!("Failed to load tower for {}: {}", my_pubkey, err);
                                        std::process::exit(1);
                                    }
                                });

                            // Ensure the validator can land votes with the new identity before
                            // becoming leader
                            has_new_vote_been_rooted = !wait_for_vote_to_start_leader;
                            warn!("Identity changed from {} to {}", my_old_pubkey, my_pubkey);
                        }

                        Self::reset_poh_recorder(
                            &my_pubkey,
                            &blockstore,
                            reset_bank.clone(),
                            &poh_recorder,
                            &leader_schedule_cache,
                        );
                        last_reset = reset_bank.last_blockhash();
                        tpu_has_bank = false;

                        if let Some(last_voted_slot) = tower.last_voted_slot() {
                            // If the current heaviest bank is not a descendant of the last voted slot,
                            // there must be a partition
                            partition_info.update(
                                Self::is_partition_detected(
                                    &ancestors,
                                    last_voted_slot,
                                    heaviest_bank.slot(),
                                ),
                                heaviest_bank.slot(),
                                last_voted_slot,
                                reset_bank.slot(),
                                heaviest_fork_failures,
                            );
                        }
                    }
                }
                reset_bank_time.stop();

                let mut start_leader_time = Measure::start("start_leader_time");
                let mut dump_then_repair_correct_slots_time =
                    Measure::start("dump_then_repair_correct_slots_time");
                // Used for correctness check
                let poh_bank = poh_recorder.read().unwrap().bank();
                // Dump any duplicate slots that have been confirmed by the network in
                // anticipation of repairing the confirmed version of the slot.
                //
                // Has to be before `maybe_start_leader()`. Otherwise, `ancestors` and `descendants`
                // will be outdated, and we cannot assume `poh_bank` will be in either of these maps.
                Self::dump_then_repair_correct_slots(
                    &mut duplicate_slots_to_repair,
                    &mut ancestors,
                    &mut descendants,
                    &mut progress,
                    &bank_forks,
                    &blockstore,
                    poh_bank.map(|bank| bank.slot()),
                    &mut purge_repair_slot_counter,
                    &dumped_slots_sender,
                    &my_pubkey,
                    &leader_schedule_cache,
                );
                dump_then_repair_correct_slots_time.stop();

                let mut retransmit_not_propagated_time =
                    Measure::start("retransmit_not_propagated_time");
                Self::retransmit_latest_unpropagated_leader_slot(
                    &poh_recorder,
                    &retransmit_slots_sender,
                    &mut progress,
                );
                retransmit_not_propagated_time.stop();

                // From this point on, its not safe to use ancestors/descendants since maybe_start_leader
                // may add a bank that will not included in either of these maps.
                drop(ancestors);
                drop(descendants);
                if !tpu_has_bank {
                    Self::maybe_start_leader(
                        &my_pubkey,
                        &bank_forks,
                        &poh_recorder,
                        &leader_schedule_cache,
                        &rpc_subscriptions,
                        &mut progress,
                        &retransmit_slots_sender,
                        &mut skipped_slots_info,
                        &banking_tracer,
                        has_new_vote_been_rooted,
                        transaction_status_sender.is_some(),
                    );

                    let poh_bank = poh_recorder.read().unwrap().bank();
                    if let Some(bank) = poh_bank {
                        Self::log_leader_change(
                            &my_pubkey,
                            bank.slot(),
                            &mut current_leader,
                            &my_pubkey,
                        );
                    }
                }
                start_leader_time.stop();

                let mut wait_receive_time = Measure::start("wait_receive_time");
                if !did_complete_bank {
                    // only wait for the signal if we did not just process a bank; maybe there are more slots available

                    let timer = Duration::from_millis(100);
                    let result = ledger_signal_receiver.recv_timeout(timer);
                    match result {
                        Err(RecvTimeoutError::Timeout) => (),
                        Err(_) => break,
                        Ok(_) => trace!("blockstore signal"),
                    };
                }
                wait_receive_time.stop();

                replay_timing.update(
                    collect_frozen_banks_time.as_us(),
                    compute_bank_stats_time.as_us(),
                    select_vote_and_reset_forks_time.as_us(),
                    start_leader_time.as_us(),
                    reset_bank_time.as_us(),
                    voting_time.as_us(),
                    select_forks_time.as_us(),
                    compute_slot_stats_time.as_us(),
                    generate_new_bank_forks_time.as_us(),
                    replay_active_banks_time.as_us(),
                    wait_receive_time.as_us(),
                    heaviest_fork_failures_time.as_us(),
                    u64::from(did_complete_bank),
                    process_ancestor_hashes_duplicate_slots_time.as_us(),
                    process_gossip_duplicate_confirmed_slots_time.as_us(),
                    process_unfrozen_gossip_verified_vote_hashes_time.as_us(),
                    process_popular_pruned_forks_time.as_us(),
                    process_duplicate_slots_time.as_us(),
                    dump_then_repair_correct_slots_time.as_us(),
                    retransmit_not_propagated_time.as_us(),
                );
            }
        };
        let t_replay = Builder::new()
            .name("solReplayStage".to_string())
            .spawn(run_replay)
            .unwrap();

        Ok(Self {
            t_replay,
            commitment_service,
        })
    }

    fn check_for_vote_only_mode(
        heaviest_bank_slot: Slot,
        forks_root: Slot,
        in_vote_only_mode: &AtomicBool,
        bank_forks: &RwLock<BankForks>,
    ) {
        if heaviest_bank_slot.saturating_sub(forks_root) > MAX_ROOT_DISTANCE_FOR_VOTE_ONLY {
            if !in_vote_only_mode.load(Ordering::Relaxed)
                && in_vote_only_mode
                    .compare_exchange(false, true, Ordering::Relaxed, Ordering::Relaxed)
                    .is_ok()
            {
                let bank_forks = bank_forks.read().unwrap();
                datapoint_warn!(
                    "bank_forks-entering-vote-only-mode",
                    ("banks_len", bank_forks.len(), i64),
                    ("heaviest_bank", heaviest_bank_slot, i64),
                    ("root", bank_forks.root(), i64),
                );
            }
        } else if in_vote_only_mode.load(Ordering::Relaxed)
            && in_vote_only_mode
                .compare_exchange(true, false, Ordering::Relaxed, Ordering::Relaxed)
                .is_ok()
        {
            let bank_forks = bank_forks.read().unwrap();
            datapoint_warn!(
                "bank_forks-exiting-vote-only-mode",
                ("banks_len", bank_forks.len(), i64),
                ("heaviest_bank", heaviest_bank_slot, i64),
                ("root", bank_forks.root(), i64),
            );
        }
    }

    fn maybe_retransmit_unpropagated_slots(
        metric_name: &'static str,
        retransmit_slots_sender: &RetransmitSlotsSender,
        progress: &mut ProgressMap,
        latest_leader_slot: Slot,
    ) {
        let first_leader_group_slot = first_of_consecutive_leader_slots(latest_leader_slot);

        for slot in first_leader_group_slot..=latest_leader_slot {
            let is_propagated = progress.is_propagated(slot);
            if let Some(retransmit_info) = progress.get_retransmit_info_mut(slot) {
                if !is_propagated.expect(
                    "presence of retransmit_info ensures that propagation status is present",
                ) {
                    if retransmit_info.reached_retransmit_threshold() {
                        info!(
                            "Retrying retransmit: latest_leader_slot={} slot={} retransmit_info={:?}",
                            latest_leader_slot,
                            slot,
                            &retransmit_info,
                        );
                        datapoint_info!(
                            metric_name,
                            ("latest_leader_slot", latest_leader_slot, i64),
                            ("slot", slot, i64),
                            ("retry_iteration", retransmit_info.retry_iteration, i64),
                        );
                        let _ = retransmit_slots_sender.send(slot);
                        retransmit_info.increment_retry_iteration();
                    } else {
                        debug!(
                            "Bypass retransmit of slot={} retransmit_info={:?}",
                            slot, &retransmit_info
                        );
                    }
                }
            }
        }
    }

    fn retransmit_latest_unpropagated_leader_slot(
        poh_recorder: &Arc<RwLock<PohRecorder>>,
        retransmit_slots_sender: &RetransmitSlotsSender,
        progress: &mut ProgressMap,
    ) {
        let start_slot = poh_recorder.read().unwrap().start_slot();

        if let (false, Some(latest_leader_slot)) =
            progress.get_leader_propagation_slot_must_exist(start_slot)
        {
            debug!(
                "Slot not propagated: start_slot={} latest_leader_slot={}",
                start_slot, latest_leader_slot
            );
            Self::maybe_retransmit_unpropagated_slots(
                "replay_stage-retransmit-timing-based",
                retransmit_slots_sender,
                progress,
                latest_leader_slot,
            );
        }
    }

    fn is_partition_detected(
        ancestors: &HashMap<Slot, HashSet<Slot>>,
        last_voted_slot: Slot,
        heaviest_slot: Slot,
    ) -> bool {
        last_voted_slot != heaviest_slot
            && !ancestors
                .get(&heaviest_slot)
                .map(|ancestors| ancestors.contains(&last_voted_slot))
                .unwrap_or(true)
    }

    fn initialize_progress_and_fork_choice_with_locked_bank_forks(
        bank_forks: &RwLock<BankForks>,
        my_pubkey: &Pubkey,
        vote_account: &Pubkey,
    ) -> (ProgressMap, HeaviestSubtreeForkChoice) {
        let (root_bank, frozen_banks) = {
            let bank_forks = bank_forks.read().unwrap();
            (
                bank_forks.root_bank(),
                bank_forks.frozen_banks().values().cloned().collect(),
            )
        };

        Self::initialize_progress_and_fork_choice(&root_bank, frozen_banks, my_pubkey, vote_account)
    }

    pub fn initialize_progress_and_fork_choice(
        root_bank: &Bank,
        mut frozen_banks: Vec<Arc<Bank>>,
        my_pubkey: &Pubkey,
        vote_account: &Pubkey,
    ) -> (ProgressMap, HeaviestSubtreeForkChoice) {
        let mut progress = ProgressMap::default();

        frozen_banks.sort_by_key(|bank| bank.slot());

        // Initialize progress map with any root banks
        for bank in &frozen_banks {
            let prev_leader_slot = progress.get_bank_prev_leader_slot(bank);
            progress.insert(
                bank.slot(),
                ForkProgress::new_from_bank(bank, my_pubkey, vote_account, prev_leader_slot, 0, 0),
            );
        }
        let root = root_bank.slot();
        let heaviest_subtree_fork_choice = HeaviestSubtreeForkChoice::new_from_frozen_banks(
            (root, root_bank.hash()),
            &frozen_banks,
        );

        (progress, heaviest_subtree_fork_choice)
    }

    #[allow(clippy::too_many_arguments)]
    pub fn dump_then_repair_correct_slots(
        duplicate_slots_to_repair: &mut DuplicateSlotsToRepair,
        ancestors: &mut HashMap<Slot, HashSet<Slot>>,
        descendants: &mut HashMap<Slot, HashSet<Slot>>,
        progress: &mut ProgressMap,
        bank_forks: &RwLock<BankForks>,
        blockstore: &Blockstore,
        poh_bank_slot: Option<Slot>,
        purge_repair_slot_counter: &mut PurgeRepairSlotCounter,
        dumped_slots_sender: &DumpedSlotsSender,
        my_pubkey: &Pubkey,
        leader_schedule_cache: &LeaderScheduleCache,
    ) {
        if duplicate_slots_to_repair.is_empty() {
            return;
        }

        let root_bank = bank_forks.read().unwrap().root_bank();
        let mut dumped = vec![];
        // TODO: handle if alternate version of descendant also got confirmed after ancestor was
        // confirmed, what happens then? Should probably keep track of dumped list and skip things
        // in `duplicate_slots_to_repair` that have already been dumped. Add test.
        duplicate_slots_to_repair.retain(|duplicate_slot, correct_hash| {
            // Should not dump duplicate slots if there is currently a poh bank building
            // on top of that slot, as BankingStage might still be referencing/touching that state
            // concurrently.
            // Luckily for us, because the fork choice rule removes duplicate slots from fork
            // choice, and this function is called after:
            // 1) We have picked a bank to reset to in `select_vote_and_reset_forks()`
            // 2) And also called `reset_poh_recorder()`
            // Then we should have reset to a fork that doesn't include the duplicate block,
            // which means any working bank in PohRecorder that was built on that duplicate fork
            // should have been cleared as well. However, if there is some violation of this guarantee,
            // then log here
            let is_poh_building_on_duplicate_fork = poh_bank_slot
                .map(|poh_bank_slot| {
                    ancestors
                        .get(&poh_bank_slot)
                        .expect("Poh bank should exist in BankForks and thus in ancestors map")
                        .contains(duplicate_slot)
                })
                .unwrap_or(false);

            let did_dump_repair = {
                if !is_poh_building_on_duplicate_fork {
                    let frozen_hash = bank_forks.read().unwrap().bank_hash(*duplicate_slot);
                    if let Some(frozen_hash) = frozen_hash {
                        if frozen_hash == *correct_hash {
                            warn!(
                                "Trying to dump slot {} with correct_hash {}",
                                *duplicate_slot, *correct_hash
                            );
                            return false;
                        } else if frozen_hash == Hash::default()
                            && !progress.is_dead(*duplicate_slot).expect(
                                "If slot exists in BankForks must exist in the progress map",
                            )
                        {
                            warn!(
                                "Trying to dump unfrozen slot {} that is not dead",
                                *duplicate_slot
                            );
                            return false;
                        }
                    } else {
                        warn!(
                            "Dumping slot {} which does not exist in bank forks (possibly pruned)",
                            *duplicate_slot
                        );
                    }


                    // Should not dump slots for which we were the leader
                    if Some(*my_pubkey) == leader_schedule_cache.slot_leader_at(*duplicate_slot, None) {
                            panic!("We are attempting to dump a block that we produced. \
                                This indicates that we are producing duplicate blocks, \
                                or that there is a bug in our runtime/replay code which \
                                causes us to compute different bank hashes than the rest of the cluster. \
                                We froze slot {duplicate_slot} with hash {frozen_hash:?} while the cluster hash is {correct_hash}");
                    }

                    let attempt_no = purge_repair_slot_counter
                        .entry(*duplicate_slot)
                        .and_modify(|x| *x += 1)
                        .or_insert(1);
                    if *attempt_no > MAX_REPAIR_RETRY_LOOP_ATTEMPTS {
                        panic!("We have tried to repair duplicate slot: {duplicate_slot} more than {MAX_REPAIR_RETRY_LOOP_ATTEMPTS} times \
                            and are unable to freeze a block with bankhash {correct_hash}, \
                            instead we have a block with bankhash {frozen_hash:?}. \
                            This is most likely a bug in the runtime. \
                            At this point manual intervention is needed to make progress. Exiting");
                    }

                    Self::purge_unconfirmed_duplicate_slot(
                        *duplicate_slot,
                        ancestors,
                        descendants,
                        progress,
                        &root_bank,
                        bank_forks,
                        blockstore,
                    );

                    dumped.push((*duplicate_slot, *correct_hash));

                    warn!(
                        "Notifying repair service to repair duplicate slot: {}, attempt {}",
                        *duplicate_slot, *attempt_no,
                    );
                    true
                } else {
                    warn!(
                        "PoH bank for slot {} is building on duplicate slot {}",
                        poh_bank_slot.unwrap(),
                        duplicate_slot
                    );
                    false
                }
            };

            // If we dumped/repaired, then no need to keep the slot in the set of pending work
            !did_dump_repair
        });

        // Notify repair of the dumped slots along with the correct hash
        trace!("Dumped {} slots", dumped.len());
        dumped_slots_sender.send(dumped).unwrap();
    }

    #[allow(clippy::too_many_arguments)]
    fn process_ancestor_hashes_duplicate_slots(
        pubkey: &Pubkey,
        blockstore: &Blockstore,
        ancestor_duplicate_slots_receiver: &AncestorDuplicateSlotsReceiver,
        duplicate_slots_tracker: &mut DuplicateSlotsTracker,
        gossip_duplicate_confirmed_slots: &GossipDuplicateConfirmedSlots,
        epoch_slots_frozen_slots: &mut EpochSlotsFrozenSlots,
        progress: &mut ProgressMap,
        fork_choice: &mut HeaviestSubtreeForkChoice,
        bank_forks: &RwLock<BankForks>,
        duplicate_slots_to_repair: &mut DuplicateSlotsToRepair,
        ancestor_hashes_replay_update_sender: &AncestorHashesReplayUpdateSender,
        purge_repair_slot_counter: &mut PurgeRepairSlotCounter,
    ) {
        let root = bank_forks.read().unwrap().root();
        for AncestorDuplicateSlotsToRepair {
            slots_to_repair: maybe_repairable_duplicate_slots,
            request_type,
        } in ancestor_duplicate_slots_receiver.try_iter()
        {
            warn!(
                "{} ReplayStage notified of duplicate slots from ancestor hashes service but we observed as {}: {:?}",
                pubkey, if request_type.is_pruned() {"pruned"} else {"dead"}, maybe_repairable_duplicate_slots,
            );
            for (epoch_slots_frozen_slot, epoch_slots_frozen_hash) in
                maybe_repairable_duplicate_slots.into_iter()
            {
                let epoch_slots_frozen_state = EpochSlotsFrozenState::new_from_state(
                    epoch_slots_frozen_slot,
                    epoch_slots_frozen_hash,
                    gossip_duplicate_confirmed_slots,
                    fork_choice,
                    || progress.is_dead(epoch_slots_frozen_slot).unwrap_or(false),
                    || {
                        bank_forks
                            .read()
                            .unwrap()
                            .get(epoch_slots_frozen_slot)
                            .map(|b| b.hash())
                    },
                    request_type.is_pruned(),
                );
                check_slot_agrees_with_cluster(
                    epoch_slots_frozen_slot,
                    root,
                    blockstore,
                    duplicate_slots_tracker,
                    epoch_slots_frozen_slots,
                    fork_choice,
                    duplicate_slots_to_repair,
                    ancestor_hashes_replay_update_sender,
                    purge_repair_slot_counter,
                    SlotStateUpdate::EpochSlotsFrozen(epoch_slots_frozen_state),
                );
            }
        }
    }

    fn purge_unconfirmed_duplicate_slot(
        duplicate_slot: Slot,
        ancestors: &mut HashMap<Slot, HashSet<Slot>>,
        descendants: &mut HashMap<Slot, HashSet<Slot>>,
        progress: &mut ProgressMap,
        root_bank: &Bank,
        bank_forks: &RwLock<BankForks>,
        blockstore: &Blockstore,
    ) {
        warn!("purging slot {}", duplicate_slot);

        // Doesn't need to be root bank, just needs a common bank to
        // access the status cache and accounts
        let slot_descendants = descendants.get(&duplicate_slot).cloned();
        if slot_descendants.is_none() {
            // Root has already moved past this slot, no need to purge it
            if root_bank.slot() <= duplicate_slot {
                blockstore.clear_unconfirmed_slot(duplicate_slot);
            }

            return;
        }

        // Clear the ancestors/descendants map to keep them
        // consistent
        let slot_descendants = slot_descendants.unwrap();
        Self::purge_ancestors_descendants(
            duplicate_slot,
            &slot_descendants,
            ancestors,
            descendants,
        );

        // Grab the Slot and BankId's of the banks we need to purge, then clear the banks
        // from BankForks
        let (slots_to_purge, removed_banks): (Vec<(Slot, BankId)>, Vec<Arc<Bank>>) = {
            let mut w_bank_forks = bank_forks.write().unwrap();
            slot_descendants
                .iter()
                .chain(std::iter::once(&duplicate_slot))
                .map(|slot| {
                    // Clear the duplicate banks from BankForks
                    let bank = w_bank_forks
                        .remove(*slot)
                        .expect("BankForks should not have been purged yet");
                    ((*slot, bank.bank_id()), bank)
                })
                .unzip()
        };

        // Clear the accounts for these slots so that any ongoing RPC scans fail.
        // These have to be atomically cleared together in the same batch, in order
        // to prevent RPC from seeing inconsistent results in scans.
        root_bank.remove_unrooted_slots(&slots_to_purge);

        // Once the slots above have been purged, now it's safe to remove the banks from
        // BankForks, allowing the Bank::drop() purging to run and not race with the
        // `remove_unrooted_slots()` call.
        drop(removed_banks);

        for (slot, slot_id) in slots_to_purge {
            warn!(
                "purging descendant: {} with slot_id {}, of slot {}",
                slot, slot_id, duplicate_slot
            );
            // Clear the slot signatures from status cache for this slot.
            // TODO: What about RPC queries that had already cloned the Bank for this slot
            // and are looking up the signature for this slot?
            root_bank.clear_slot_signatures(slot);

            // Clear the slot-related data in blockstore. This will:
            // 1) Clear old shreds allowing new ones to be inserted
            // 2) Clear the "dead" flag allowing ReplayStage to start replaying
            // this slot
            blockstore.clear_unconfirmed_slot(slot);

            // Clear the progress map of these forks
            let _ = progress.remove(&slot);
        }
    }

    // Purge given slot and all its descendants from the `ancestors` and
    // `descendants` structures so that they're consistent with `BankForks`
    // and the `progress` map.
    fn purge_ancestors_descendants(
        slot: Slot,
        slot_descendants: &HashSet<Slot>,
        ancestors: &mut HashMap<Slot, HashSet<Slot>>,
        descendants: &mut HashMap<Slot, HashSet<Slot>>,
    ) {
        if !ancestors.contains_key(&slot) {
            // Slot has already been purged
            return;
        }

        // Purge this slot from each of its ancestors' `descendants` maps
        for a in ancestors
            .get(&slot)
            .expect("must exist based on earlier check")
        {
            descendants
                .get_mut(a)
                .expect("If exists in ancestor map must exist in descendants map")
                .retain(|d| *d != slot && !slot_descendants.contains(d));
        }
        ancestors
            .remove(&slot)
            .expect("must exist based on earlier check");

        // Purge all the descendants of this slot from both maps
        for descendant in slot_descendants {
            ancestors.remove(descendant).expect("must exist");
            descendants
                .remove(descendant)
                .expect("must exist based on earlier check");
        }
        descendants
            .remove(&slot)
            .expect("must exist based on earlier check");
    }

    #[allow(clippy::too_many_arguments)]
    fn process_popular_pruned_forks(
        popular_pruned_forks_receiver: &PopularPrunedForksReceiver,
        blockstore: &Blockstore,
        duplicate_slots_tracker: &mut DuplicateSlotsTracker,
        epoch_slots_frozen_slots: &mut EpochSlotsFrozenSlots,
        bank_forks: &RwLock<BankForks>,
        fork_choice: &mut HeaviestSubtreeForkChoice,
        duplicate_slots_to_repair: &mut DuplicateSlotsToRepair,
        ancestor_hashes_replay_update_sender: &AncestorHashesReplayUpdateSender,
        purge_repair_slot_counter: &mut PurgeRepairSlotCounter,
    ) {
        let root = bank_forks.read().unwrap().root();
        for new_popular_pruned_slots in popular_pruned_forks_receiver.try_iter() {
            for new_popular_pruned_slot in new_popular_pruned_slots {
                if new_popular_pruned_slot <= root {
                    continue;
                }
                check_slot_agrees_with_cluster(
                    new_popular_pruned_slot,
                    root,
                    blockstore,
                    duplicate_slots_tracker,
                    epoch_slots_frozen_slots,
                    fork_choice,
                    duplicate_slots_to_repair,
                    ancestor_hashes_replay_update_sender,
                    purge_repair_slot_counter,
                    SlotStateUpdate::PopularPrunedFork,
                );
            }
        }
    }

    // Check for any newly confirmed slots by the cluster. This is only detects
    // optimistic and in the future, duplicate slot confirmations on the exact
    // single slots and does not account for votes on their descendants. Used solely
    // for duplicate slot recovery.
    #[allow(clippy::too_many_arguments)]
    fn process_gossip_duplicate_confirmed_slots(
        gossip_duplicate_confirmed_slots_receiver: &GossipDuplicateConfirmedSlotsReceiver,
        blockstore: &Blockstore,
        duplicate_slots_tracker: &mut DuplicateSlotsTracker,
        gossip_duplicate_confirmed_slots: &mut GossipDuplicateConfirmedSlots,
        epoch_slots_frozen_slots: &mut EpochSlotsFrozenSlots,
        bank_forks: &RwLock<BankForks>,
        progress: &mut ProgressMap,
        fork_choice: &mut HeaviestSubtreeForkChoice,
        duplicate_slots_to_repair: &mut DuplicateSlotsToRepair,
        ancestor_hashes_replay_update_sender: &AncestorHashesReplayUpdateSender,
        purge_repair_slot_counter: &mut PurgeRepairSlotCounter,
    ) {
        let root = bank_forks.read().unwrap().root();
        for new_confirmed_slots in gossip_duplicate_confirmed_slots_receiver.try_iter() {
            for (confirmed_slot, duplicate_confirmed_hash) in new_confirmed_slots {
                if confirmed_slot <= root {
                    continue;
                } else if let Some(prev_hash) = gossip_duplicate_confirmed_slots
                    .insert(confirmed_slot, duplicate_confirmed_hash)
                {
                    assert_eq!(prev_hash, duplicate_confirmed_hash);
                    // Already processed this signal
                    return;
                }

                let duplicate_confirmed_state = DuplicateConfirmedState::new_from_state(
                    duplicate_confirmed_hash,
                    || progress.is_dead(confirmed_slot).unwrap_or(false),
                    || bank_forks.read().unwrap().bank_hash(confirmed_slot),
                );
                check_slot_agrees_with_cluster(
                    confirmed_slot,
                    root,
                    blockstore,
                    duplicate_slots_tracker,
                    epoch_slots_frozen_slots,
                    fork_choice,
                    duplicate_slots_to_repair,
                    ancestor_hashes_replay_update_sender,
                    purge_repair_slot_counter,
                    SlotStateUpdate::DuplicateConfirmed(duplicate_confirmed_state),
                );
            }
        }
    }

    fn process_gossip_verified_vote_hashes(
        gossip_verified_vote_hash_receiver: &GossipVerifiedVoteHashReceiver,
        unfrozen_gossip_verified_vote_hashes: &mut UnfrozenGossipVerifiedVoteHashes,
        heaviest_subtree_fork_choice: &HeaviestSubtreeForkChoice,
        latest_validator_votes_for_frozen_banks: &mut LatestValidatorVotesForFrozenBanks,
    ) {
        for (pubkey, slot, hash) in gossip_verified_vote_hash_receiver.try_iter() {
            let is_frozen = heaviest_subtree_fork_choice.contains_block(&(slot, hash));
            // cluster_info_vote_listener will ensure it doesn't push duplicates
            unfrozen_gossip_verified_vote_hashes.add_vote(
                pubkey,
                slot,
                hash,
                is_frozen,
                latest_validator_votes_for_frozen_banks,
            )
        }
    }

    // Checks for and handle forks with duplicate slots.
    #[allow(clippy::too_many_arguments)]
    fn process_duplicate_slots(
        blockstore: &Blockstore,
        duplicate_slots_receiver: &DuplicateSlotReceiver,
        duplicate_slots_tracker: &mut DuplicateSlotsTracker,
        gossip_duplicate_confirmed_slots: &GossipDuplicateConfirmedSlots,
        epoch_slots_frozen_slots: &mut EpochSlotsFrozenSlots,
        bank_forks: &RwLock<BankForks>,
        progress: &mut ProgressMap,
        fork_choice: &mut HeaviestSubtreeForkChoice,
        duplicate_slots_to_repair: &mut DuplicateSlotsToRepair,
        ancestor_hashes_replay_update_sender: &AncestorHashesReplayUpdateSender,
        purge_repair_slot_counter: &mut PurgeRepairSlotCounter,
    ) {
        let new_duplicate_slots: Vec<Slot> = duplicate_slots_receiver.try_iter().collect();
        let (root_slot, bank_hashes) = {
            let r_bank_forks = bank_forks.read().unwrap();
            let bank_hashes: Vec<Option<Hash>> = new_duplicate_slots
                .iter()
                .map(|duplicate_slot| r_bank_forks.bank_hash(*duplicate_slot))
                .collect();

            (r_bank_forks.root(), bank_hashes)
        };
        for (duplicate_slot, bank_hash) in
            new_duplicate_slots.into_iter().zip(bank_hashes.into_iter())
        {
            // WindowService should only send the signal once per slot
            let duplicate_state = DuplicateState::new_from_state(
                duplicate_slot,
                gossip_duplicate_confirmed_slots,
                fork_choice,
                || progress.is_dead(duplicate_slot).unwrap_or(false),
                || bank_hash,
            );
            check_slot_agrees_with_cluster(
                duplicate_slot,
                root_slot,
                blockstore,
                duplicate_slots_tracker,
                epoch_slots_frozen_slots,
                fork_choice,
                duplicate_slots_to_repair,
                ancestor_hashes_replay_update_sender,
                purge_repair_slot_counter,
                SlotStateUpdate::Duplicate(duplicate_state),
            );
        }
    }

    fn log_leader_change(
        my_pubkey: &Pubkey,
        bank_slot: Slot,
        current_leader: &mut Option<Pubkey>,
        new_leader: &Pubkey,
    ) {
        if let Some(ref current_leader) = current_leader {
            if current_leader != new_leader {
                let msg = if current_leader == my_pubkey {
                    ". I am no longer the leader"
                } else if new_leader == my_pubkey {
                    ". I am now the leader"
                } else {
                    ""
                };
                info!(
                    "LEADER CHANGE at slot: {} leader: {}{}",
                    bank_slot, new_leader, msg
                );
            }
        }
        current_leader.replace(new_leader.to_owned());
    }

    fn check_propagation_for_start_leader(
        poh_slot: Slot,
        parent_slot: Slot,
        progress_map: &ProgressMap,
    ) -> bool {
        // Assume `NUM_CONSECUTIVE_LEADER_SLOTS` = 4. Then `skip_propagated_check`
        // below is true if `poh_slot` is within the same `NUM_CONSECUTIVE_LEADER_SLOTS`
        // set of blocks as `latest_leader_slot`.
        //
        // Example 1 (`poh_slot` directly descended from `latest_leader_slot`):
        //
        // [B B B B] [B B B latest_leader_slot] poh_slot
        //
        // Example 2:
        //
        // [B latest_leader_slot B poh_slot]
        //
        // In this example, even if there's a block `B` on another fork between
        // `poh_slot` and `parent_slot`, because they're in the same
        // `NUM_CONSECUTIVE_LEADER_SLOTS` block, we still skip the propagated
        // check because it's still within the propagation grace period.
        if let Some(latest_leader_slot) =
            progress_map.get_latest_leader_slot_must_exist(parent_slot)
        {
            let skip_propagated_check =
                poh_slot - latest_leader_slot < NUM_CONSECUTIVE_LEADER_SLOTS;
            if skip_propagated_check {
                return true;
            }
        }

        // Note that `is_propagated(parent_slot)` doesn't necessarily check
        // propagation of `parent_slot`, it checks propagation of the latest ancestor
        // of `parent_slot` (hence the call to `get_latest_leader_slot()` in the
        // check above)
        progress_map
            .get_leader_propagation_slot_must_exist(parent_slot)
            .0
    }

    fn should_retransmit(poh_slot: Slot, last_retransmit_slot: &mut Slot) -> bool {
        if poh_slot < *last_retransmit_slot
            || poh_slot >= *last_retransmit_slot + NUM_CONSECUTIVE_LEADER_SLOTS
        {
            *last_retransmit_slot = poh_slot;
            true
        } else {
            false
        }
    }

    #[allow(clippy::too_many_arguments)]
    fn maybe_start_leader(
        my_pubkey: &Pubkey,
        bank_forks: &Arc<RwLock<BankForks>>,
        poh_recorder: &Arc<RwLock<PohRecorder>>,
        leader_schedule_cache: &Arc<LeaderScheduleCache>,
        rpc_subscriptions: &Arc<RpcSubscriptions>,
        progress_map: &mut ProgressMap,
        retransmit_slots_sender: &RetransmitSlotsSender,
        skipped_slots_info: &mut SkippedSlotsInfo,
        banking_tracer: &Arc<BankingTracer>,
        has_new_vote_been_rooted: bool,
        track_transaction_indexes: bool,
    ) {
        // all the individual calls to poh_recorder.read() are designed to
        // increase granularity, decrease contention

        assert!(!poh_recorder.read().unwrap().has_bank());

        let (poh_slot, parent_slot) = match poh_recorder.read().unwrap().reached_leader_slot() {
            PohLeaderStatus::Reached {
                poh_slot,
                parent_slot,
            } => (poh_slot, parent_slot),
            PohLeaderStatus::NotReached => {
                trace!("{} poh_recorder hasn't reached_leader_slot", my_pubkey);
                return;
            }
        };

        trace!("{} reached_leader_slot", my_pubkey);

        let parent = bank_forks
            .read()
            .unwrap()
            .get(parent_slot)
            .expect("parent_slot doesn't exist in bank forks");

        assert!(parent.is_frozen());

        if !parent.is_startup_verification_complete() {
            info!("startup verification incomplete, so skipping my leader slot");
            return;
        }

        if bank_forks.read().unwrap().get(poh_slot).is_some() {
            warn!("{} already have bank in forks at {}?", my_pubkey, poh_slot);
            return;
        }
        trace!(
            "{} poh_slot {} parent_slot {}",
            my_pubkey,
            poh_slot,
            parent_slot
        );

        if let Some(next_leader) = leader_schedule_cache.slot_leader_at(poh_slot, Some(&parent)) {
            if !has_new_vote_been_rooted {
                info!("Haven't landed a vote, so skipping my leader slot");
                return;
            }

            trace!(
                "{} leader {} at poh slot: {}",
                my_pubkey,
                next_leader,
                poh_slot
            );

            // I guess I missed my slot
            if next_leader != *my_pubkey {
                return;
            }

            datapoint_info!(
                "replay_stage-new_leader",
                ("slot", poh_slot, i64),
                ("leader", next_leader.to_string(), String),
            );

            if !Self::check_propagation_for_start_leader(poh_slot, parent_slot, progress_map) {
                let latest_unconfirmed_leader_slot = progress_map.get_latest_leader_slot_must_exist(parent_slot)
                    .expect("In order for propagated check to fail, latest leader must exist in progress map");
                if poh_slot != skipped_slots_info.last_skipped_slot {
                    datapoint_info!(
                        "replay_stage-skip_leader_slot",
                        ("slot", poh_slot, i64),
                        ("parent_slot", parent_slot, i64),
                        (
                            "latest_unconfirmed_leader_slot",
                            latest_unconfirmed_leader_slot,
                            i64
                        )
                    );
                    progress_map.log_propagated_stats(latest_unconfirmed_leader_slot, bank_forks);
                    skipped_slots_info.last_skipped_slot = poh_slot;
                }
                if Self::should_retransmit(poh_slot, &mut skipped_slots_info.last_retransmit_slot) {
                    Self::maybe_retransmit_unpropagated_slots(
                        "replay_stage-retransmit",
                        retransmit_slots_sender,
                        progress_map,
                        latest_unconfirmed_leader_slot,
                    );
                }
                return;
            }

            let root_slot = bank_forks.read().unwrap().root();
            datapoint_info!("replay_stage-my_leader_slot", ("slot", poh_slot, i64),);
            info!(
                "new fork:{} parent:{} (leader) root:{}",
                poh_slot, parent_slot, root_slot
            );

            let root_distance = poh_slot - root_slot;
            let vote_only_bank = if root_distance > MAX_ROOT_DISTANCE_FOR_VOTE_ONLY {
                datapoint_info!("vote-only-bank", ("slot", poh_slot, i64));
                true
            } else {
                false
            };

            let tpu_bank = Self::new_bank_from_parent_with_notify(
                &parent,
                poh_slot,
                root_slot,
                my_pubkey,
                rpc_subscriptions,
                NewBankOptions { vote_only_bank },
            );
            // make sure parent is frozen for finalized hashes via the above
            // new()-ing of its child bank
            banking_tracer.hash_event(parent.slot(), &parent.last_blockhash(), &parent.hash());

            let tpu_bank = bank_forks.write().unwrap().insert(tpu_bank);
            poh_recorder
                .write()
                .unwrap()
                .set_bank(tpu_bank, track_transaction_indexes);
        } else {
            error!("{} No next leader found", my_pubkey);
        }
    }

    #[allow(clippy::too_many_arguments)]
    fn replay_blockstore_into_bank(
        bank: &Arc<Bank>,
        blockstore: &Blockstore,
        replay_stats: &RwLock<ReplaySlotStats>,
        replay_progress: &RwLock<ConfirmationProgress>,
        transaction_status_sender: Option<&TransactionStatusSender>,
        entry_notification_sender: Option<&EntryNotifierSender>,
        replay_vote_sender: &ReplayVoteSender,
        verify_recyclers: &VerifyRecyclers,
        log_messages_bytes_limit: Option<usize>,
        prioritization_fee_cache: &PrioritizationFeeCache,
    ) -> result::Result<usize, BlockstoreProcessorError> {
        let mut w_replay_stats = replay_stats.write().unwrap();
        let mut w_replay_progress = replay_progress.write().unwrap();
        let tx_count_before = w_replay_progress.num_txs;
        // All errors must lead to marking the slot as dead, otherwise,
        // the `check_slot_agrees_with_cluster()` called by `replay_active_banks()`
        // will break!
        blockstore_processor::confirm_slot(
            blockstore,
            bank,
            &mut w_replay_stats,
            &mut w_replay_progress,
            false,
            transaction_status_sender,
            entry_notification_sender,
            Some(replay_vote_sender),
            verify_recyclers,
            false,
            log_messages_bytes_limit,
            prioritization_fee_cache,
        )?;
        let tx_count_after = w_replay_progress.num_txs;
        let tx_count = tx_count_after - tx_count_before;
        Ok(tx_count)
    }

    #[allow(clippy::too_many_arguments)]
    fn mark_dead_slot(
        blockstore: &Blockstore,
        bank: &Bank,
        root: Slot,
        err: &BlockstoreProcessorError,
        rpc_subscriptions: &Arc<RpcSubscriptions>,
        duplicate_slots_tracker: &mut DuplicateSlotsTracker,
        gossip_duplicate_confirmed_slots: &GossipDuplicateConfirmedSlots,
        epoch_slots_frozen_slots: &mut EpochSlotsFrozenSlots,
        progress: &mut ProgressMap,
        heaviest_subtree_fork_choice: &mut HeaviestSubtreeForkChoice,
        duplicate_slots_to_repair: &mut DuplicateSlotsToRepair,
        ancestor_hashes_replay_update_sender: &AncestorHashesReplayUpdateSender,
        purge_repair_slot_counter: &mut PurgeRepairSlotCounter,
    ) {
        // Do not remove from progress map when marking dead! Needed by
        // `process_gossip_duplicate_confirmed_slots()`

        // Block producer can abandon the block if it detects a better one
        // while producing. Somewhat common and expected in a
        // network with variable network/machine configuration.
        let is_serious = !matches!(
            err,
            BlockstoreProcessorError::InvalidBlock(BlockError::TooFewTicks)
        );
        let slot = bank.slot();
        if is_serious {
            datapoint_error!(
                "replay-stage-mark_dead_slot",
                ("error", format!("error: {err:?}"), String),
                ("slot", slot, i64)
            );
        } else {
            datapoint_info!(
                "replay-stage-mark_dead_slot",
                ("error", format!("error: {err:?}"), String),
                ("slot", slot, i64)
            );
        }
        progress.get_mut(&slot).unwrap().is_dead = true;
        blockstore
            .set_dead_slot(slot)
            .expect("Failed to mark slot as dead in blockstore");

        blockstore.slots_stats.mark_dead(slot);

        rpc_subscriptions.notify_slot_update(SlotUpdate::Dead {
            slot,
            err: format!("error: {err:?}"),
            timestamp: timestamp(),
        });
        let dead_state = DeadState::new_from_state(
            slot,
            duplicate_slots_tracker,
            gossip_duplicate_confirmed_slots,
            heaviest_subtree_fork_choice,
            epoch_slots_frozen_slots,
        );
        check_slot_agrees_with_cluster(
            slot,
            root,
            blockstore,
            duplicate_slots_tracker,
            epoch_slots_frozen_slots,
            heaviest_subtree_fork_choice,
            duplicate_slots_to_repair,
            ancestor_hashes_replay_update_sender,
            purge_repair_slot_counter,
            SlotStateUpdate::Dead(dead_state),
        );
    }

    #[allow(clippy::too_many_arguments)]
    fn handle_votable_bank(
        bank: &Arc<Bank>,
        switch_fork_decision: &SwitchForkDecision,
        bank_forks: &Arc<RwLock<BankForks>>,
        tower: &mut Tower,
        progress: &mut ProgressMap,
        vote_account_pubkey: &Pubkey,
        identity_keypair: &Keypair,
        authorized_voter_keypairs: &[Arc<Keypair>],
        blockstore: &Arc<Blockstore>,
        leader_schedule_cache: &Arc<LeaderScheduleCache>,
        lockouts_sender: &Sender<CommitmentAggregationData>,
        accounts_background_request_sender: &AbsRequestSender,
        latest_root_senders: &[Sender<Slot>],
        rpc_subscriptions: &Arc<RpcSubscriptions>,
        block_commitment_cache: &Arc<RwLock<BlockCommitmentCache>>,
        heaviest_subtree_fork_choice: &mut HeaviestSubtreeForkChoice,
        bank_notification_sender: &Option<BankNotificationSenderConfig>,
        duplicate_slots_tracker: &mut DuplicateSlotsTracker,
        gossip_duplicate_confirmed_slots: &mut GossipDuplicateConfirmedSlots,
        unfrozen_gossip_verified_vote_hashes: &mut UnfrozenGossipVerifiedVoteHashes,
        vote_signatures: &mut Vec<Signature>,
        has_new_vote_been_rooted: &mut bool,
        replay_timing: &mut ReplayTiming,
        voting_sender: &Sender<VoteOp>,
        epoch_slots_frozen_slots: &mut EpochSlotsFrozenSlots,
        drop_bank_sender: &Sender<Vec<Arc<Bank>>>,
        wait_to_vote_slot: Option<Slot>,
    ) {
        if bank.is_empty() {
            datapoint_info!("replay_stage-voted_empty_bank", ("slot", bank.slot(), i64));
        }
        trace!("handle votable bank {}", bank.slot());
        let new_root = tower.record_bank_vote(bank, vote_account_pubkey);

        if let Some(new_root) = new_root {
            // get the root bank before squash
            let root_bank = bank_forks
                .read()
                .unwrap()
                .get(new_root)
                .expect("Root bank doesn't exist");
            let mut rooted_banks = root_bank.parents();
            let oldest_parent = rooted_banks.last().map(|last| last.parent_slot());
            rooted_banks.push(root_bank.clone());
            let rooted_slots: Vec<_> = rooted_banks.iter().map(|bank| bank.slot()).collect();
            // The following differs from  rooted_slots by including the parent slot of the oldest parent bank.
            let rooted_slots_with_parents = bank_notification_sender
                .as_ref()
                .map_or(false, |sender| sender.should_send_parents)
                .then(|| {
                    let mut new_chain = rooted_slots.clone();
                    new_chain.push(oldest_parent.unwrap_or_else(|| bank.parent_slot()));
                    new_chain
                });

            // Call leader schedule_cache.set_root() before blockstore.set_root() because
            // bank_forks.root is consumed by repair_service to update gossip, so we don't want to
            // get shreds for repair on gossip before we update leader schedule, otherwise they may
            // get dropped.
            leader_schedule_cache.set_root(rooted_banks.last().unwrap());
            blockstore
                .set_roots(rooted_slots.iter())
                .expect("Ledger set roots failed");
            let highest_super_majority_root = Some(
                block_commitment_cache
                    .read()
                    .unwrap()
                    .highest_super_majority_root(),
            );
            Self::handle_new_root(
                new_root,
                bank_forks,
                progress,
                accounts_background_request_sender,
                highest_super_majority_root,
                heaviest_subtree_fork_choice,
                duplicate_slots_tracker,
                gossip_duplicate_confirmed_slots,
                unfrozen_gossip_verified_vote_hashes,
                has_new_vote_been_rooted,
                vote_signatures,
                epoch_slots_frozen_slots,
                drop_bank_sender,
            );

            blockstore.slots_stats.mark_rooted(new_root);

            rpc_subscriptions.notify_roots(rooted_slots);
            if let Some(sender) = bank_notification_sender {
                sender
                    .sender
                    .send(BankNotification::NewRootBank(root_bank))
                    .unwrap_or_else(|err| warn!("bank_notification_sender failed: {:?}", err));

                if let Some(new_chain) = rooted_slots_with_parents {
                    sender
                        .sender
                        .send(BankNotification::NewRootedChain(new_chain))
                        .unwrap_or_else(|err| warn!("bank_notification_sender failed: {:?}", err));
                }
            }
            latest_root_senders.iter().for_each(|s| {
                if let Err(e) = s.send(new_root) {
                    trace!("latest root send failed: {:?}", e);
                }
            });
            info!("new root {}", new_root);
        }

        let mut update_commitment_cache_time = Measure::start("update_commitment_cache");
        Self::update_commitment_cache(
            bank.clone(),
            bank_forks.read().unwrap().root(),
            progress.get_fork_stats(bank.slot()).unwrap().total_stake,
            lockouts_sender,
        );
        update_commitment_cache_time.stop();
        replay_timing.update_commitment_cache_us += update_commitment_cache_time.as_us();

        Self::push_vote(
            bank,
            vote_account_pubkey,
            identity_keypair,
            authorized_voter_keypairs,
            tower,
            switch_fork_decision,
            vote_signatures,
            *has_new_vote_been_rooted,
            replay_timing,
            voting_sender,
            wait_to_vote_slot,
        );
    }

    fn generate_vote_tx(
        node_keypair: &Keypair,
        bank: &Bank,
        vote_account_pubkey: &Pubkey,
        authorized_voter_keypairs: &[Arc<Keypair>],
        vote: VoteTransaction,
        switch_fork_decision: &SwitchForkDecision,
        vote_signatures: &mut Vec<Signature>,
        has_new_vote_been_rooted: bool,
        wait_to_vote_slot: Option<Slot>,
    ) -> Option<Transaction> {
        if !bank.is_startup_verification_complete() {
            info!("startup verification incomplete, so unable to vote");
            return None;
        }

        if authorized_voter_keypairs.is_empty() {
            return None;
        }
        if let Some(slot) = wait_to_vote_slot {
            if bank.slot() < slot {
                return None;
            }
        }
        let vote_account = match bank.get_vote_account(vote_account_pubkey) {
            None => {
                warn!(
                    "Vote account {} does not exist.  Unable to vote",
                    vote_account_pubkey,
                );
                return None;
            }
            Some(vote_account) => vote_account,
        };
        let vote_state = vote_account.vote_state();
        let vote_state = match vote_state.as_ref() {
            Err(_) => {
                warn!(
                    "Vote account {} is unreadable.  Unable to vote",
                    vote_account_pubkey,
                );
                return None;
            }
            Ok(vote_state) => vote_state,
        };

        if vote_state.node_pubkey != node_keypair.pubkey() {
            info!(
                "Vote account node_pubkey mismatch: {} (expected: {}).  Unable to vote",
                vote_state.node_pubkey,
                node_keypair.pubkey()
            );
            return None;
        }

        let authorized_voter_pubkey =
            if let Some(authorized_voter_pubkey) = vote_state.get_authorized_voter(bank.epoch()) {
                authorized_voter_pubkey
            } else {
                warn!(
                    "Vote account {} has no authorized voter for epoch {}.  Unable to vote",
                    vote_account_pubkey,
                    bank.epoch()
                );
                return None;
            };

        let authorized_voter_keypair = match authorized_voter_keypairs
            .iter()
            .find(|keypair| keypair.pubkey() == authorized_voter_pubkey)
        {
            None => {
                warn!("The authorized keypair {} for vote account {} is not available.  Unable to vote",
                      authorized_voter_pubkey, vote_account_pubkey);
                return None;
            }
            Some(authorized_voter_keypair) => authorized_voter_keypair,
        };

        // Send our last few votes along with the new one
        // Compact the vote state update before sending
        let should_compact = bank
            .feature_set
            .is_active(&feature_set::compact_vote_state_updates::id());
        let vote = match (should_compact, vote) {
            (true, VoteTransaction::VoteStateUpdate(vote_state_update)) => {
                VoteTransaction::CompactVoteStateUpdate(vote_state_update)
            }
            (_, vote) => vote,
        };
        let vote_ix = switch_fork_decision
            .to_vote_instruction(
                vote,
                vote_account_pubkey,
                &authorized_voter_keypair.pubkey(),
            )
            .expect("Switch threshold failure should not lead to voting");

        let mut vote_tx = Transaction::new_with_payer(&[vote_ix], Some(&node_keypair.pubkey()));

        let blockhash = bank.last_blockhash();
        vote_tx.partial_sign(&[node_keypair], blockhash);
        vote_tx.partial_sign(&[authorized_voter_keypair.as_ref()], blockhash);

        if !has_new_vote_been_rooted {
            vote_signatures.push(vote_tx.signatures[0]);
            if vote_signatures.len() > MAX_VOTE_SIGNATURES {
                vote_signatures.remove(0);
            }
        } else {
            vote_signatures.clear();
        }

        Some(vote_tx)
    }

    #[allow(clippy::too_many_arguments)]
    fn refresh_last_vote(
        tower: &mut Tower,
        heaviest_bank_on_same_fork: &Bank,
        my_latest_landed_vote: Slot,
        vote_account_pubkey: &Pubkey,
        identity_keypair: &Keypair,
        authorized_voter_keypairs: &[Arc<Keypair>],
        vote_signatures: &mut Vec<Signature>,
        has_new_vote_been_rooted: bool,
        last_vote_refresh_time: &mut LastVoteRefreshTime,
        voting_sender: &Sender<VoteOp>,
        wait_to_vote_slot: Option<Slot>,
    ) {
        let last_voted_slot = tower.last_voted_slot();
        if last_voted_slot.is_none() {
            return;
        }

        // Refresh the vote if our latest vote hasn't landed, and the recent blockhash of the
        // last attempt at a vote transaction has expired
        let last_voted_slot = last_voted_slot.unwrap();
        if my_latest_landed_vote > last_voted_slot
            && last_vote_refresh_time.last_print_time.elapsed().as_secs() >= 1
        {
            last_vote_refresh_time.last_print_time = Instant::now();
            info!(
                "Last landed vote for slot {} in bank {} is greater than the current last vote for slot: {} tracked by Tower",
                my_latest_landed_vote,
                heaviest_bank_on_same_fork.slot(),
                last_voted_slot
            );
        }
        if my_latest_landed_vote >= last_voted_slot
            || heaviest_bank_on_same_fork
                .is_hash_valid_for_age(&tower.last_vote_tx_blockhash(), MAX_PROCESSING_AGE)
            || {
                // In order to avoid voting on multiple forks all past MAX_PROCESSING_AGE that don't
                // include the last voted blockhash
                last_vote_refresh_time
                    .last_refresh_time
                    .elapsed()
                    .as_millis()
                    < MAX_VOTE_REFRESH_INTERVAL_MILLIS as u128
            }
        {
            return;
        }

        // TODO: check the timestamp in this vote is correct, i.e. it shouldn't
        // have changed from the original timestamp of the vote.
        let vote_tx = Self::generate_vote_tx(
            identity_keypair,
            heaviest_bank_on_same_fork,
            vote_account_pubkey,
            authorized_voter_keypairs,
            tower.last_vote(),
            &SwitchForkDecision::SameFork,
            vote_signatures,
            has_new_vote_been_rooted,
            wait_to_vote_slot,
        );

        if let Some(vote_tx) = vote_tx {
            let recent_blockhash = vote_tx.message.recent_blockhash;
            tower.refresh_last_vote_tx_blockhash(recent_blockhash);

            // Send the votes to the TPU and gossip for network propagation
            let hash_string = format!("{recent_blockhash}");
            datapoint_info!(
                "refresh_vote",
                ("last_voted_slot", last_voted_slot, i64),
                ("target_bank_slot", heaviest_bank_on_same_fork.slot(), i64),
                ("target_bank_hash", hash_string, String),
            );
            voting_sender
                .send(VoteOp::RefreshVote {
                    tx: vote_tx,
                    last_voted_slot,
                })
                .unwrap_or_else(|err| warn!("Error: {:?}", err));
            last_vote_refresh_time.last_refresh_time = Instant::now();
        }
    }

    #[allow(clippy::too_many_arguments)]
    fn push_vote(
        bank: &Bank,
        vote_account_pubkey: &Pubkey,
        identity_keypair: &Keypair,
        authorized_voter_keypairs: &[Arc<Keypair>],
        tower: &mut Tower,
        switch_fork_decision: &SwitchForkDecision,
        vote_signatures: &mut Vec<Signature>,
        has_new_vote_been_rooted: bool,
        replay_timing: &mut ReplayTiming,
        voting_sender: &Sender<VoteOp>,
        wait_to_vote_slot: Option<Slot>,
    ) {
        let mut generate_time = Measure::start("generate_vote");
        let vote_tx = Self::generate_vote_tx(
            identity_keypair,
            bank,
            vote_account_pubkey,
            authorized_voter_keypairs,
            tower.last_vote(),
            switch_fork_decision,
            vote_signatures,
            has_new_vote_been_rooted,
            wait_to_vote_slot,
        );
        generate_time.stop();
        replay_timing.generate_vote_us += generate_time.as_us();
        if let Some(vote_tx) = vote_tx {
            tower.refresh_last_vote_tx_blockhash(vote_tx.message.recent_blockhash);

            let saved_tower = SavedTower::new(tower, identity_keypair).unwrap_or_else(|err| {
                error!("Unable to create saved tower: {:?}", err);
                std::process::exit(1);
            });

            let tower_slots = tower.tower_slots();
            voting_sender
                .send(VoteOp::PushVote {
                    tx: vote_tx,
                    tower_slots,
                    saved_tower: SavedTowerVersions::from(saved_tower),
                })
                .unwrap_or_else(|err| warn!("Error: {:?}", err));
        }
    }

    fn update_commitment_cache(
        bank: Arc<Bank>,
        root: Slot,
        total_stake: Stake,
        lockouts_sender: &Sender<CommitmentAggregationData>,
    ) {
        if let Err(e) =
            lockouts_sender.send(CommitmentAggregationData::new(bank, root, total_stake))
        {
            trace!("lockouts_sender failed: {:?}", e);
        }
    }

    fn reset_poh_recorder(
        my_pubkey: &Pubkey,
        blockstore: &Blockstore,
        bank: Arc<Bank>,
        poh_recorder: &RwLock<PohRecorder>,
        leader_schedule_cache: &LeaderScheduleCache,
    ) {
        let slot = bank.slot();
        let tick_height = bank.tick_height();

        let next_leader_slot = leader_schedule_cache.next_leader_slot(
            my_pubkey,
            slot,
            &bank,
            Some(blockstore),
            GRACE_TICKS_FACTOR * MAX_GRACE_SLOTS,
        );

        poh_recorder.write().unwrap().reset(bank, next_leader_slot);

        let next_leader_msg = if let Some(next_leader_slot) = next_leader_slot {
            format!("My next leader slot is {}", next_leader_slot.0)
        } else {
            "I am not in the leader schedule yet".to_owned()
        };
        info!(
            "{my_pubkey} reset PoH to tick {tick_height} (within slot {slot}). {next_leader_msg}",
        );
    }

    #[allow(clippy::too_many_arguments)]
    fn replay_active_banks_concurrently(
        blockstore: &Blockstore,
        bank_forks: &RwLock<BankForks>,
        my_pubkey: &Pubkey,
        vote_account: &Pubkey,
        progress: &mut ProgressMap,
        transaction_status_sender: Option<&TransactionStatusSender>,
        entry_notification_sender: Option<&EntryNotifierSender>,
        verify_recyclers: &VerifyRecyclers,
        replay_vote_sender: &ReplayVoteSender,
        replay_timing: &mut ReplayTiming,
        log_messages_bytes_limit: Option<usize>,
        active_bank_slots: &[Slot],
        prioritization_fee_cache: &PrioritizationFeeCache,
    ) -> Vec<ReplaySlotFromBlockstore> {
        // Make mutable shared structures thread safe.
        let progress = RwLock::new(progress);
        let longest_replay_time_us = AtomicU64::new(0);

        // Allow for concurrent replaying of slots from different forks.
        let replay_result_vec: Vec<ReplaySlotFromBlockstore> = PAR_THREAD_POOL.install(|| {
            active_bank_slots
                .into_par_iter()
                .map(|bank_slot| {
                    let bank_slot = *bank_slot;
                    let mut replay_result = ReplaySlotFromBlockstore {
                        is_slot_dead: false,
                        bank_slot,
                        replay_result: None,
                    };
                    let my_pubkey = &my_pubkey.clone();
                    trace!(
                        "Replay active bank: slot {}, thread_idx {}",
                        bank_slot,
                        PAR_THREAD_POOL.current_thread_index().unwrap_or_default()
                    );
                    let mut progress_lock = progress.write().unwrap();
                    if progress_lock
                        .get(&bank_slot)
                        .map(|p| p.is_dead)
                        .unwrap_or(false)
                    {
                        // If the fork was marked as dead, don't replay it
                        debug!("bank_slot {:?} is marked dead", bank_slot);
                        replay_result.is_slot_dead = true;
                        return replay_result;
                    }

                    let bank = &bank_forks.read().unwrap().get(bank_slot).unwrap();
                    let parent_slot = bank.parent_slot();
                    let (num_blocks_on_fork, num_dropped_blocks_on_fork) = {
                        let stats = progress_lock
                            .get(&parent_slot)
                            .expect("parent of active bank must exist in progress map");
                        let num_blocks_on_fork = stats.num_blocks_on_fork + 1;
                        let new_dropped_blocks = bank.slot() - parent_slot - 1;
                        let num_dropped_blocks_on_fork =
                            stats.num_dropped_blocks_on_fork + new_dropped_blocks;
                        (num_blocks_on_fork, num_dropped_blocks_on_fork)
                    };
                    let prev_leader_slot = progress_lock.get_bank_prev_leader_slot(bank);

                    let bank_progress = progress_lock.entry(bank.slot()).or_insert_with(|| {
                        ForkProgress::new_from_bank(
                            bank,
                            my_pubkey,
                            &vote_account.clone(),
                            prev_leader_slot,
                            num_blocks_on_fork,
                            num_dropped_blocks_on_fork,
                        )
                    });

                    let replay_stats = bank_progress.replay_stats.clone();
                    let replay_progress = bank_progress.replay_progress.clone();
                    drop(progress_lock);

                    if bank.collector_id() != my_pubkey {
                        let mut replay_blockstore_time =
                            Measure::start("replay_blockstore_into_bank");
                        let blockstore_result = Self::replay_blockstore_into_bank(
                            bank,
                            blockstore,
                            &replay_stats,
                            &replay_progress,
                            transaction_status_sender,
                            entry_notification_sender,
                            &replay_vote_sender.clone(),
                            &verify_recyclers.clone(),
                            log_messages_bytes_limit,
                            prioritization_fee_cache,
                        );
                        replay_blockstore_time.stop();
                        replay_result.replay_result = Some(blockstore_result);
                        longest_replay_time_us
                            .fetch_max(replay_blockstore_time.as_us(), Ordering::Relaxed);
                    }
                    replay_result
                })
                .collect()
        });
        // Accumulating time across all slots could inflate this number and make it seem like an
        // overly large amount of time is being spent on blockstore compared to other activities.
        replay_timing.replay_blockstore_us += longest_replay_time_us.load(Ordering::Relaxed);

        replay_result_vec
    }

    #[allow(clippy::too_many_arguments)]
    fn replay_active_bank(
        blockstore: &Blockstore,
        bank_forks: &RwLock<BankForks>,
        my_pubkey: &Pubkey,
        vote_account: &Pubkey,
        progress: &mut ProgressMap,
        transaction_status_sender: Option<&TransactionStatusSender>,
        entry_notification_sender: Option<&EntryNotifierSender>,
        verify_recyclers: &VerifyRecyclers,
        replay_vote_sender: &ReplayVoteSender,
        replay_timing: &mut ReplayTiming,
        log_messages_bytes_limit: Option<usize>,
        bank_slot: Slot,
        prioritization_fee_cache: &PrioritizationFeeCache,
    ) -> ReplaySlotFromBlockstore {
        let mut replay_result = ReplaySlotFromBlockstore {
            is_slot_dead: false,
            bank_slot,
            replay_result: None,
        };
        let my_pubkey = &my_pubkey.clone();
        trace!("Replay active bank: slot {}", bank_slot);
        if progress.get(&bank_slot).map(|p| p.is_dead).unwrap_or(false) {
            // If the fork was marked as dead, don't replay it
            debug!("bank_slot {:?} is marked dead", bank_slot);
            replay_result.is_slot_dead = true;
        } else {
            let bank = &bank_forks.read().unwrap().get(bank_slot).unwrap();
            let parent_slot = bank.parent_slot();
            let prev_leader_slot = progress.get_bank_prev_leader_slot(bank);
            let (num_blocks_on_fork, num_dropped_blocks_on_fork) = {
                let stats = progress
                    .get(&parent_slot)
                    .expect("parent of active bank must exist in progress map");
                let num_blocks_on_fork = stats.num_blocks_on_fork + 1;
                let new_dropped_blocks = bank.slot() - parent_slot - 1;
                let num_dropped_blocks_on_fork =
                    stats.num_dropped_blocks_on_fork + new_dropped_blocks;
                (num_blocks_on_fork, num_dropped_blocks_on_fork)
            };

            let bank_progress = progress.entry(bank.slot()).or_insert_with(|| {
                ForkProgress::new_from_bank(
                    bank,
                    my_pubkey,
                    &vote_account.clone(),
                    prev_leader_slot,
                    num_blocks_on_fork,
                    num_dropped_blocks_on_fork,
                )
            });

            if bank.collector_id() != my_pubkey {
                let mut replay_blockstore_time = Measure::start("replay_blockstore_into_bank");
                let blockstore_result = Self::replay_blockstore_into_bank(
                    bank,
                    blockstore,
                    &bank_progress.replay_stats,
                    &bank_progress.replay_progress,
                    transaction_status_sender,
                    entry_notification_sender,
                    &replay_vote_sender.clone(),
                    &verify_recyclers.clone(),
                    log_messages_bytes_limit,
                    prioritization_fee_cache,
                );
                replay_blockstore_time.stop();
                replay_result.replay_result = Some(blockstore_result);
                replay_timing.replay_blockstore_us += replay_blockstore_time.as_us();
            }
        }
        replay_result
    }

    #[allow(clippy::too_many_arguments)]
    fn process_replay_results(
        blockstore: &Blockstore,
        bank_forks: &RwLock<BankForks>,
        progress: &mut ProgressMap,
        transaction_status_sender: Option<&TransactionStatusSender>,
        cache_block_meta_sender: Option<&CacheBlockMetaSender>,
        heaviest_subtree_fork_choice: &mut HeaviestSubtreeForkChoice,
        bank_notification_sender: &Option<BankNotificationSenderConfig>,
        rewards_recorder_sender: &Option<RewardsRecorderSender>,
        rpc_subscriptions: &Arc<RpcSubscriptions>,
        duplicate_slots_tracker: &mut DuplicateSlotsTracker,
        gossip_duplicate_confirmed_slots: &GossipDuplicateConfirmedSlots,
        epoch_slots_frozen_slots: &mut EpochSlotsFrozenSlots,
        unfrozen_gossip_verified_vote_hashes: &mut UnfrozenGossipVerifiedVoteHashes,
        latest_validator_votes_for_frozen_banks: &mut LatestValidatorVotesForFrozenBanks,
        cluster_slots_update_sender: &ClusterSlotsUpdateSender,
        cost_update_sender: &Sender<CostUpdate>,
        duplicate_slots_to_repair: &mut DuplicateSlotsToRepair,
        ancestor_hashes_replay_update_sender: &AncestorHashesReplayUpdateSender,
        block_metadata_notifier: Option<BlockMetadataNotifierLock>,
        replay_result_vec: &[ReplaySlotFromBlockstore],
        prioritization_fee_cache: &PrioritizationFeeCache,
        purge_repair_slot_counter: &mut PurgeRepairSlotCounter,
    ) -> bool {
        // TODO: See if processing of blockstore replay results and bank completion can be made thread safe.
        let mut did_complete_bank = false;
        let mut tx_count = 0;
        let mut execute_timings = ExecuteTimings::default();
        for replay_result in replay_result_vec {
            if replay_result.is_slot_dead {
                continue;
            }

            let bank_slot = replay_result.bank_slot;
            let bank = &bank_forks.read().unwrap().get(bank_slot).unwrap();
            if let Some(replay_result) = &replay_result.replay_result {
                match replay_result {
                    Ok(replay_tx_count) => tx_count += replay_tx_count,
                    Err(err) => {
                        // Error means the slot needs to be marked as dead
                        Self::mark_dead_slot(
                            blockstore,
                            bank,
                            bank_forks.read().unwrap().root(),
                            err,
                            rpc_subscriptions,
                            duplicate_slots_tracker,
                            gossip_duplicate_confirmed_slots,
                            epoch_slots_frozen_slots,
                            progress,
                            heaviest_subtree_fork_choice,
                            duplicate_slots_to_repair,
                            ancestor_hashes_replay_update_sender,
                            purge_repair_slot_counter,
                        );
                        // If the bank was corrupted, don't try to run the below logic to check if the
                        // bank is completed
                        continue;
                    }
                }
            }

            assert_eq!(bank_slot, bank.slot());
            if bank.is_complete() {
                let mut bank_complete_time = Measure::start("bank_complete_time");
                let bank_progress = progress
                    .get_mut(&bank.slot())
                    .expect("Bank fork progress entry missing for completed bank");

                let replay_stats = bank_progress.replay_stats.clone();
                let r_replay_stats = replay_stats.read().unwrap();
                let replay_progress = bank_progress.replay_progress.clone();
                let r_replay_progress = replay_progress.read().unwrap();
                debug!(
                    "bank {} has completed replay from blockstore, \
                     contribute to update cost with {:?}",
                    bank.slot(),
                    r_replay_stats.batch_execute.totals
                );
                did_complete_bank = true;
                let _ = cluster_slots_update_sender.send(vec![bank_slot]);
                if let Some(transaction_status_sender) = transaction_status_sender {
                    transaction_status_sender.send_transaction_status_freeze_message(bank);
                }
                bank.freeze();
                datapoint_info!(
                    "bank_frozen",
                    ("slot", bank_slot, i64),
                    ("hash", bank.hash().to_string(), String),
                );
                // report cost tracker stats
                cost_update_sender
                    .send(CostUpdate::FrozenBank { bank: bank.clone() })
                    .unwrap_or_else(|err| {
                        warn!("cost_update_sender failed sending bank stats: {:?}", err)
                    });

                // finalize block's minimum prioritization fee cache for this bank
                prioritization_fee_cache.finalize_priority_fee(bank.slot());

                assert_ne!(bank.hash(), Hash::default());
                // Needs to be updated before `check_slot_agrees_with_cluster()` so that
                // any updates in `check_slot_agrees_with_cluster()` on fork choice take
                // effect
                heaviest_subtree_fork_choice.add_new_leaf_slot(
                    (bank.slot(), bank.hash()),
                    Some((bank.parent_slot(), bank.parent_hash())),
                );
                bank_progress.fork_stats.bank_hash = Some(bank.hash());
                let bank_frozen_state = BankFrozenState::new_from_state(
                    bank.slot(),
                    bank.hash(),
                    duplicate_slots_tracker,
                    gossip_duplicate_confirmed_slots,
                    heaviest_subtree_fork_choice,
                    epoch_slots_frozen_slots,
                );
                check_slot_agrees_with_cluster(
                    bank.slot(),
                    bank_forks.read().unwrap().root(),
                    blockstore,
                    duplicate_slots_tracker,
                    epoch_slots_frozen_slots,
                    heaviest_subtree_fork_choice,
                    duplicate_slots_to_repair,
                    ancestor_hashes_replay_update_sender,
                    purge_repair_slot_counter,
                    SlotStateUpdate::BankFrozen(bank_frozen_state),
                );
                if let Some(sender) = bank_notification_sender {
                    sender
                        .sender
                        .send(BankNotification::Frozen(bank.clone()))
                        .unwrap_or_else(|err| warn!("bank_notification_sender failed: {:?}", err));
                }
                blockstore_processor::cache_block_meta(bank, cache_block_meta_sender);

                let bank_hash = bank.hash();
                if let Some(new_frozen_voters) =
                    unfrozen_gossip_verified_vote_hashes.remove_slot_hash(bank.slot(), &bank_hash)
                {
                    for pubkey in new_frozen_voters {
                        latest_validator_votes_for_frozen_banks.check_add_vote(
                            pubkey,
                            bank.slot(),
                            Some(bank_hash),
                            false,
                        );
                    }
                }
                Self::record_rewards(bank, rewards_recorder_sender);
                if let Some(ref block_metadata_notifier) = block_metadata_notifier {
                    let block_metadata_notifier = block_metadata_notifier.read().unwrap();
                    block_metadata_notifier.notify_block_metadata(
                        bank.parent_slot(),
                        &bank.parent_hash().to_string(),
                        bank.slot(),
                        &bank.last_blockhash().to_string(),
                        &bank.rewards,
                        Some(bank.clock().unix_timestamp),
                        Some(bank.block_height()),
                        bank.executed_transaction_count(),
                    )
                }
                bank_complete_time.stop();

                r_replay_stats.report_stats(
                    bank.slot(),
                    r_replay_progress.num_txs,
                    r_replay_progress.num_entries,
                    r_replay_progress.num_shreds,
                    bank_complete_time.as_us(),
                );
                execute_timings.accumulate(&r_replay_stats.batch_execute.totals);
            } else {
                trace!(
                    "bank {} not completed tick_height: {}, max_tick_height: {}",
                    bank.slot(),
                    bank.tick_height(),
                    bank.max_tick_height()
                );
            }
        }

        did_complete_bank
    }

    #[allow(clippy::too_many_arguments)]
    fn replay_active_banks(
        blockstore: &Blockstore,
        bank_forks: &RwLock<BankForks>,
        my_pubkey: &Pubkey,
        vote_account: &Pubkey,
        progress: &mut ProgressMap,
        transaction_status_sender: Option<&TransactionStatusSender>,
        cache_block_meta_sender: Option<&CacheBlockMetaSender>,
        entry_notification_sender: Option<&EntryNotifierSender>,
        verify_recyclers: &VerifyRecyclers,
        heaviest_subtree_fork_choice: &mut HeaviestSubtreeForkChoice,
        replay_vote_sender: &ReplayVoteSender,
        bank_notification_sender: &Option<BankNotificationSenderConfig>,
        rewards_recorder_sender: &Option<RewardsRecorderSender>,
        rpc_subscriptions: &Arc<RpcSubscriptions>,
        duplicate_slots_tracker: &mut DuplicateSlotsTracker,
        gossip_duplicate_confirmed_slots: &GossipDuplicateConfirmedSlots,
        epoch_slots_frozen_slots: &mut EpochSlotsFrozenSlots,
        unfrozen_gossip_verified_vote_hashes: &mut UnfrozenGossipVerifiedVoteHashes,
        latest_validator_votes_for_frozen_banks: &mut LatestValidatorVotesForFrozenBanks,
        cluster_slots_update_sender: &ClusterSlotsUpdateSender,
        cost_update_sender: &Sender<CostUpdate>,
        duplicate_slots_to_repair: &mut DuplicateSlotsToRepair,
        ancestor_hashes_replay_update_sender: &AncestorHashesReplayUpdateSender,
        block_metadata_notifier: Option<BlockMetadataNotifierLock>,
        replay_timing: &mut ReplayTiming,
        log_messages_bytes_limit: Option<usize>,
        replay_slots_concurrently: bool,
        prioritization_fee_cache: &PrioritizationFeeCache,
        purge_repair_slot_counter: &mut PurgeRepairSlotCounter,
    ) -> bool /* completed a bank */ {
        let active_bank_slots = bank_forks.read().unwrap().active_bank_slots();
        let num_active_banks = active_bank_slots.len();
        trace!(
            "{} active bank(s) to replay: {:?}",
            num_active_banks,
            active_bank_slots
        );
        if num_active_banks > 0 {
            let replay_result_vec = if num_active_banks > 1 && replay_slots_concurrently {
                Self::replay_active_banks_concurrently(
                    blockstore,
                    bank_forks,
                    my_pubkey,
                    vote_account,
                    progress,
                    transaction_status_sender,
                    entry_notification_sender,
                    verify_recyclers,
                    replay_vote_sender,
                    replay_timing,
                    log_messages_bytes_limit,
                    &active_bank_slots,
                    prioritization_fee_cache,
                )
            } else {
                active_bank_slots
                    .iter()
                    .map(|bank_slot| {
                        Self::replay_active_bank(
                            blockstore,
                            bank_forks,
                            my_pubkey,
                            vote_account,
                            progress,
                            transaction_status_sender,
                            entry_notification_sender,
                            verify_recyclers,
                            replay_vote_sender,
                            replay_timing,
                            log_messages_bytes_limit,
                            *bank_slot,
                            prioritization_fee_cache,
                        )
                    })
                    .collect()
            };

            Self::process_replay_results(
                blockstore,
                bank_forks,
                progress,
                transaction_status_sender,
                cache_block_meta_sender,
                heaviest_subtree_fork_choice,
                bank_notification_sender,
                rewards_recorder_sender,
                rpc_subscriptions,
                duplicate_slots_tracker,
                gossip_duplicate_confirmed_slots,
                epoch_slots_frozen_slots,
                unfrozen_gossip_verified_vote_hashes,
                latest_validator_votes_for_frozen_banks,
                cluster_slots_update_sender,
                cost_update_sender,
                duplicate_slots_to_repair,
                ancestor_hashes_replay_update_sender,
                block_metadata_notifier,
                &replay_result_vec,
                prioritization_fee_cache,
                purge_repair_slot_counter,
            )
        } else {
            false
        }
    }

    #[allow(clippy::too_many_arguments)]
    pub fn compute_bank_stats(
        my_vote_pubkey: &Pubkey,
        ancestors: &HashMap<u64, HashSet<u64>>,
        frozen_banks: &mut Vec<Arc<Bank>>,
        tower: &mut Tower,
        progress: &mut ProgressMap,
        vote_tracker: &VoteTracker,
        cluster_slots: &ClusterSlots,
        bank_forks: &RwLock<BankForks>,
        heaviest_subtree_fork_choice: &mut HeaviestSubtreeForkChoice,
        latest_validator_votes_for_frozen_banks: &mut LatestValidatorVotesForFrozenBanks,
    ) -> Vec<Slot> {
        frozen_banks.sort_by_key(|bank| bank.slot());
        let mut new_stats = vec![];
        for bank in frozen_banks {
            let bank_slot = bank.slot();
            // Only time progress map should be missing a bank slot
            // is if this node was the leader for this slot as those banks
            // are not replayed in replay_active_banks()
            {
                let is_computed = progress
                    .get_fork_stats_mut(bank_slot)
                    .expect("All frozen banks must exist in the Progress map")
                    .computed;
                if !is_computed {
                    // Check if our tower is behind, if so (and the feature migration flag is in use)
                    // overwrite with the newer bank.
                    if let (true, Some(vote_account)) = (
                        Tower::is_direct_vote_state_update_enabled(bank),
                        bank.get_vote_account(my_vote_pubkey),
                    ) {
                        if let Ok(mut bank_vote_state) = vote_account.vote_state().cloned() {
                            if bank_vote_state.last_voted_slot()
                                > tower.vote_state.last_voted_slot()
                            {
                                info!(
                                    "Frozen bank vote state slot {:?}
                                    is newer than our local vote state slot {:?},
                                    adopting the bank vote state as our own.
                                    Bank votes: {:?}, root: {:?},
                                    Local votes: {:?}, root: {:?}",
                                    bank_vote_state.last_voted_slot(),
                                    tower.vote_state.last_voted_slot(),
                                    bank_vote_state.votes,
                                    bank_vote_state.root_slot,
                                    tower.vote_state.votes,
                                    tower.vote_state.root_slot
                                );

                                if let Some(local_root) = tower.vote_state.root_slot {
                                    if bank_vote_state
                                        .root_slot
                                        .map(|bank_root| local_root > bank_root)
                                        .unwrap_or(true)
                                    {
                                        // If the local root is larger than this on chain vote state
                                        // root (possible due to supermajority roots being set on
                                        // startup), then we need to adjust the tower
                                        bank_vote_state.root_slot = Some(local_root);
                                        bank_vote_state
                                            .votes
                                            .retain(|lockout| lockout.slot() > local_root);
                                        info!(
                                            "Local root is larger than on chain root,
                                            overwrote bank root {:?} and updated votes {:?}",
                                            bank_vote_state.root_slot, bank_vote_state.votes
                                        );

                                        if let Some(first_vote) = bank_vote_state.votes.front() {
                                            assert!(ancestors
                                                .get(&first_vote.slot())
                                                .expect(
                                                    "Ancestors map must contain an
                                                        entry for all slots on this fork
                                                        greater than `local_root` and less
                                                        than `bank_slot`"
                                                )
                                                .contains(&local_root));
                                        }
                                    }
                                }

                                tower.vote_state.root_slot = bank_vote_state.root_slot;
                                tower.vote_state.votes = bank_vote_state.votes;
                            }
                        }
                    }
                    let computed_bank_state = Tower::collect_vote_lockouts(
                        my_vote_pubkey,
                        bank_slot,
                        &bank.vote_accounts(),
                        ancestors,
                        |slot| progress.get_hash(slot),
                        latest_validator_votes_for_frozen_banks,
                    );
                    // Notify any listeners of the votes found in this newly computed
                    // bank
                    heaviest_subtree_fork_choice.compute_bank_stats(
                        bank,
                        tower,
                        latest_validator_votes_for_frozen_banks,
                    );
                    let ComputedBankState {
                        voted_stakes,
                        total_stake,
                        lockout_intervals,
                        my_latest_landed_vote,
                        ..
                    } = computed_bank_state;
                    let stats = progress
                        .get_fork_stats_mut(bank_slot)
                        .expect("All frozen banks must exist in the Progress map");
                    stats.total_stake = total_stake;
                    stats.voted_stakes = voted_stakes;
                    stats.lockout_intervals = lockout_intervals;
                    stats.block_height = bank.block_height();
                    stats.my_latest_landed_vote = my_latest_landed_vote;
                    stats.computed = true;
                    new_stats.push(bank_slot);
                    datapoint_info!(
                        "bank_weight",
                        ("slot", bank_slot, i64),
                        // u128 too large for influx, convert to hex
                        ("weight", format!("{:X}", stats.weight), String),
                    );
                    info!(
                        "{} slot_weight: {} {} {} {}",
                        my_vote_pubkey,
                        bank_slot,
                        stats.weight,
                        stats.fork_weight,
                        bank.parent().map(|b| b.slot()).unwrap_or(0)
                    );
                }
            }

            Self::update_propagation_status(
                progress,
                bank_slot,
                bank_forks,
                vote_tracker,
                cluster_slots,
            );

            let stats = progress
                .get_fork_stats_mut(bank_slot)
                .expect("All frozen banks must exist in the Progress map");

            stats.vote_threshold =
                tower.check_vote_stake_threshold(bank_slot, &stats.voted_stakes, stats.total_stake);
            stats.is_locked_out = tower.is_locked_out(
                bank_slot,
                ancestors
                    .get(&bank_slot)
                    .expect("Ancestors map should contain slot for is_locked_out() check"),
            );
            stats.has_voted = tower.has_voted(bank_slot);
            stats.is_recent = tower.is_recent(bank_slot);
        }
        new_stats
    }

    fn update_propagation_status(
        progress: &mut ProgressMap,
        slot: Slot,
        bank_forks: &RwLock<BankForks>,
        vote_tracker: &VoteTracker,
        cluster_slots: &ClusterSlots,
    ) {
        // If propagation has already been confirmed, return
        if progress.get_leader_propagation_slot_must_exist(slot).0 {
            return;
        }

        // Otherwise we have to check the votes for confirmation
        let mut propagated_stats = progress
            .get_propagated_stats_mut(slot)
            .unwrap_or_else(|| panic!("slot={slot} must exist in ProgressMap"));

        if propagated_stats.slot_vote_tracker.is_none() {
            propagated_stats.slot_vote_tracker = vote_tracker.get_slot_vote_tracker(slot);
        }
        let slot_vote_tracker = propagated_stats.slot_vote_tracker.clone();

        if propagated_stats.cluster_slot_pubkeys.is_none() {
            propagated_stats.cluster_slot_pubkeys = cluster_slots.lookup(slot);
        }
        let cluster_slot_pubkeys = propagated_stats.cluster_slot_pubkeys.clone();

        let newly_voted_pubkeys = slot_vote_tracker
            .as_ref()
            .and_then(|slot_vote_tracker| {
                slot_vote_tracker.write().unwrap().get_voted_slot_updates()
            })
            .unwrap_or_default();

        let cluster_slot_pubkeys = cluster_slot_pubkeys
            .map(|v| v.read().unwrap().keys().cloned().collect())
            .unwrap_or_default();

        Self::update_fork_propagated_threshold_from_votes(
            progress,
            newly_voted_pubkeys,
            cluster_slot_pubkeys,
            slot,
            &bank_forks.read().unwrap(),
        );
    }

    /// Given a `heaviest_bank` and a `heaviest_bank_on_same_voted_fork`, return
    /// a bank to vote on, a bank to reset to, and a list of switch failure
    /// reasons.
    ///
    /// If `heaviest_bank_on_same_voted_fork` is `None` due to that fork no
    /// longer being valid to vote on, it's possible that a validator will not
    /// be able to reset away from the invalid fork that they last voted on. To
    /// resolve this scenario, validators need to wait until they can create a
    /// switch proof for another fork or until the invalid fork is be marked
    /// valid again if it was confirmed by the cluster.
    /// Until this is resolved, leaders will build each of their
    /// blocks from the last reset bank on the invalid fork.
    pub fn select_vote_and_reset_forks(
        heaviest_bank: &Arc<Bank>,
        // Should only be None if there was no previous vote
        heaviest_bank_on_same_voted_fork: Option<&Arc<Bank>>,
        ancestors: &HashMap<u64, HashSet<u64>>,
        descendants: &HashMap<u64, HashSet<u64>>,
        progress: &ProgressMap,
        tower: &mut Tower,
        latest_validator_votes_for_frozen_banks: &LatestValidatorVotesForFrozenBanks,
        fork_choice: &HeaviestSubtreeForkChoice,
    ) -> SelectVoteAndResetForkResult {
        // Try to vote on the actual heaviest fork. If the heaviest bank is
        // locked out or fails the threshold check, the validator will:
        // 1) Not continue to vote on current fork, waiting for lockouts to expire/
        //    threshold check to pass
        // 2) Will reset PoH to heaviest fork in order to make sure the heaviest
        //    fork is propagated
        // This above behavior should ensure correct voting and resetting PoH
        // behavior under all cases:
        // 1) The best "selected" bank is on same fork
        // 2) The best "selected" bank is on a different fork,
        //    switch_threshold fails
        // 3) The best "selected" bank is on a different fork,
        //    switch_threshold succeeds
        let mut failure_reasons = vec![];
        let selected_fork = {
            let switch_fork_decision = tower.check_switch_threshold(
                heaviest_bank.slot(),
                ancestors,
                descendants,
                progress,
                heaviest_bank.total_epoch_stake(),
                heaviest_bank
                    .epoch_vote_accounts(heaviest_bank.epoch())
                    .expect("Bank epoch vote accounts must contain entry for the bank's own epoch"),
                latest_validator_votes_for_frozen_banks,
                fork_choice,
            );

            match switch_fork_decision {
                SwitchForkDecision::FailedSwitchThreshold(switch_proof_stake, total_stake) => {
                    let reset_bank = heaviest_bank_on_same_voted_fork;
<<<<<<< HEAD
                    let last_vote_unable_to_land = match heaviest_bank_on_same_voted_fork {
                        Some(heaviest_bank_on_same_voted_fork) => {
                            match tower.last_voted_slot() {
                                Some(last_voted_slot) => {
                                    match progress.my_latest_landed_vote(
                                        heaviest_bank_on_same_voted_fork.slot(),
                                    ) {
                                        Some(my_latest_landed_vote) =>
                                        // Last vote did not land
                                        {
                                            my_latest_landed_vote < last_voted_slot
                                                // If we are already voting at the tip, there is nothing we can do.
                                                && last_voted_slot < heaviest_bank_on_same_voted_fork.slot()
                                                // Last vote outside slot hashes of the tip of fork
                                                && !heaviest_bank_on_same_voted_fork
                                                    .is_in_slot_hashes_history(&last_voted_slot)
                                        }
                                        None => false,
                                    }
                                }
                                None => false,
                            }
                        }
                        None => false,
                    };

                    if last_vote_unable_to_land {
                        // If we reach here, these assumptions are true:
                        // 1. We can't switch because of threshold
                        // 2. Our last vote was on a non-duplicate/confirmed slot
                        // 3. Our last vote is now outside slot hashes history of the tip of fork
                        // So, there was no hope of this last vote ever landing again.

                        // In this case, we do want to obey threshold, yet try to register our vote on
                        // the current fork, so we choose to vote at the tip of current fork instead.
                        // This means longer lockout, but it might be enough to get majority vote.
                        reset_bank.map(|b| (b, SwitchForkDecision::SameFork))
                    } else {
                        // If we can't switch and our last vote was on a non-duplicate/confirmed slot, then
                        // reset to the the next votable bank on the same fork as our last vote,
                        // but don't vote.

                        // We don't just reset to the heaviest fork when switch threshold fails because
                        // a situation like this can occur:

                        /* Figure 1:
                                    slot 0
                                        |
                                    slot 1
                                    /        \
                        slot 2 (last vote)     |
                                    |      slot 8 (10%)
                            slot 4 (9%)
                        */

                        // Imagine 90% of validators voted on slot 4, but only 9% landed. If everybody that fails
                        // the switch threshold abandons slot 4 to build on slot 8 (because it's *currently* heavier),
                        // then there will be no blocks to include the votes for slot 4, and the network halts
                        // because 90% of validators can't vote
                        info!(
                            "Waiting to switch vote to {},
                            resetting to slot {:?} for now,
                            switch proof stake: {},
                            threshold stake: {},
                            total stake: {}",
                            heaviest_bank.slot(),
                            reset_bank.as_ref().map(|b| b.slot()),
                            switch_proof_stake,
                            total_stake as f64 * SWITCH_FORK_THRESHOLD,
                            total_stake
                        );
                        failure_reasons.push(HeaviestForkFailures::FailedSwitchThreshold(
                            heaviest_bank.slot(),
                        ));
                        reset_bank.map(|b| (b, switch_fork_decision))
                    }
=======
                    // If we can't switch and our last vote was on a non-duplicate/confirmed slot, then
                    // reset to the the next votable bank on the same fork as our last vote,
                    // but don't vote.

                    // We don't just reset to the heaviest fork when switch threshold fails because
                    // a situation like this can occur:

                    /* Figure 1:
                                  slot 0
                                    |
                                  slot 1
                                /        \
                    slot 2 (last vote)     |
                                |      slot 8 (10%)
                        slot 4 (9%)
                    */

                    // Imagine 90% of validators voted on slot 4, but only 9% landed. If everybody that fails
                    // the switch threshold abandons slot 4 to build on slot 8 (because it's *currently* heavier),
                    // then there will be no blocks to include the votes for slot 4, and the network halts
                    // because 90% of validators can't vote
                    info!(
                        "Waiting to switch vote to {},
                        resetting to slot {:?} for now,
                        switch proof stake: {},
                        threshold stake: {},
                        total stake: {}",
                        heaviest_bank.slot(),
                        reset_bank.as_ref().map(|b| b.slot()),
                        switch_proof_stake,
                        total_stake as f64 * SWITCH_FORK_THRESHOLD,
                        total_stake
                    );
                    failure_reasons.push(HeaviestForkFailures::FailedSwitchThreshold(
                        heaviest_bank.slot(),
                        switch_proof_stake,
                        total_stake,
                    ));
                    reset_bank.map(|b| (b, switch_fork_decision))
>>>>>>> 66558fb5
                }
                SwitchForkDecision::FailedSwitchDuplicateRollback(latest_duplicate_ancestor) => {
                    // If we can't switch and our last vote was on an unconfirmed, duplicate slot,
                    // then we need to reset to the heaviest bank, even if the heaviest bank is not
                    // a descendant of the last vote (usually for switch threshold failures we reset
                    // to the heaviest descendant of the last vote, but in this case, the last vote
                    // was on a duplicate branch). This is because in the case of *unconfirmed* duplicate
                    // slots, somebody needs to generate an alternative branch to escape a situation
                    // like a 50-50 split  where both partitions have voted on different versions of the
                    // same duplicate slot.

                    // Unlike the situation described in `Figure 1` above, this is safe. To see why,
                    // imagine the same situation described in Figure 1 above occurs, but slot 2 is
                    // a duplicate block. There are now a few cases:
                    //
                    // Note first that DUPLICATE_THRESHOLD + SWITCH_FORK_THRESHOLD + DUPLICATE_LIVENESS_THRESHOLD = 1;
                    //
                    // 1) > DUPLICATE_THRESHOLD of the network voted on some version of slot 2. Because duplicate slots can be confirmed
                    // by gossip, unlike the situation described in `Figure 1`, we don't need those
                    // votes to land in a descendant to confirm slot 2. Once slot 2 is confirmed by
                    // gossip votes, that fork is added back to the fork choice set and falls back into
                    // normal fork choice, which is covered by the `FailedSwitchThreshold` case above
                    // (everyone will resume building on their last voted fork, slot 4, since slot 8
                    // doesn't have for switch threshold)
                    //
                    // 2) <= DUPLICATE_THRESHOLD of the network voted on some version of slot 2, > SWITCH_FORK_THRESHOLD of the network voted
                    // on slot 8. Then everybody abandons the duplicate fork from fork choice and both builds
                    // on slot 8's fork. They can also vote on slot 8's fork because it has sufficient weight
                    // to pass the switching threshold
                    //
                    // 3) <= DUPLICATE_THRESHOLD of the network voted on some version of slot 2, <= SWITCH_FORK_THRESHOLD of the network voted
                    // on slot 8. This means more than DUPLICATE_LIVENESS_THRESHOLD of the network is gone, so we cannot
                    // guarantee progress anyways

                    // Note the heaviest fork is never descended from a known unconfirmed duplicate slot
                    // because the fork choice rule ensures that (marks it as an invalid candidate),
                    // thus it's safe to use as the reset bank.
                    let reset_bank = Some(heaviest_bank);
                    info!(
                        "Waiting to switch vote to {}, resetting to slot {:?} for now, latest duplicate ancestor: {:?}",
                        heaviest_bank.slot(),
                        reset_bank.as_ref().map(|b| b.slot()),
                        latest_duplicate_ancestor,
                    );
                    failure_reasons.push(HeaviestForkFailures::FailedSwitchThreshold(
                        heaviest_bank.slot(),
                        0, // In this case we never actually performed the switch check, 0 for now
                        0,
                    ));
                    reset_bank.map(|b| (b, switch_fork_decision))
                }
                _ => Some((heaviest_bank, switch_fork_decision)),
            }
        };

        if let Some((bank, switch_fork_decision)) = selected_fork {
            let (
                is_locked_out,
                vote_threshold,
                propagated_stake,
                is_leader_slot,
                fork_weight,
                total_threshold_stake,
                total_epoch_stake,
            ) = {
                let fork_stats = progress.get_fork_stats(bank.slot()).unwrap();
                let propagated_stats = &progress.get_propagated_stats(bank.slot()).unwrap();
                (
                    fork_stats.is_locked_out,
                    fork_stats.vote_threshold,
                    propagated_stats.propagated_validators_stake,
                    propagated_stats.is_leader_slot,
                    fork_stats.weight,
                    fork_stats.total_stake,
                    propagated_stats.total_epoch_stake,
                )
            };

            let propagation_confirmed = is_leader_slot
                || progress
                    .get_leader_propagation_slot_must_exist(bank.slot())
                    .0;

            if is_locked_out {
                failure_reasons.push(HeaviestForkFailures::LockedOut(bank.slot()));
            }
            if let ThresholdDecision::FailedThreshold(fork_stake) = vote_threshold {
                failure_reasons.push(HeaviestForkFailures::FailedThreshold(
                    bank.slot(),
                    fork_stake,
                    total_threshold_stake,
                ));
            }
            if !propagation_confirmed {
                failure_reasons.push(HeaviestForkFailures::NoPropagatedConfirmation(
                    bank.slot(),
                    propagated_stake,
                    total_epoch_stake,
                ));
            }

            if !is_locked_out
                && vote_threshold.passed()
                && propagation_confirmed
                && switch_fork_decision.can_vote()
            {
                info!("voting: {} {}", bank.slot(), fork_weight);
                SelectVoteAndResetForkResult {
                    vote_bank: Some((bank.clone(), switch_fork_decision)),
                    reset_bank: Some(bank.clone()),
                    heaviest_fork_failures: failure_reasons,
                }
            } else {
                SelectVoteAndResetForkResult {
                    vote_bank: None,
                    reset_bank: Some(bank.clone()),
                    heaviest_fork_failures: failure_reasons,
                }
            }
        } else {
            SelectVoteAndResetForkResult {
                vote_bank: None,
                reset_bank: None,
                heaviest_fork_failures: failure_reasons,
            }
        }
    }

    fn update_fork_propagated_threshold_from_votes(
        progress: &mut ProgressMap,
        mut newly_voted_pubkeys: Vec<Pubkey>,
        mut cluster_slot_pubkeys: Vec<Pubkey>,
        fork_tip: Slot,
        bank_forks: &BankForks,
    ) {
        let mut current_leader_slot = progress.get_latest_leader_slot_must_exist(fork_tip);
        let mut did_newly_reach_threshold = false;
        let root = bank_forks.root();
        loop {
            // These cases mean confirmation of propagation on any earlier
            // leader blocks must have been reached
            if current_leader_slot.is_none() || current_leader_slot.unwrap() < root {
                break;
            }

            let leader_propagated_stats = progress
                .get_propagated_stats_mut(current_leader_slot.unwrap())
                .expect("current_leader_slot >= root, so must exist in the progress map");

            // If a descendant has reached propagation threshold, then
            // all its ancestor banks have also reached propagation
            // threshold as well (Validators can't have voted for a
            // descendant without also getting the ancestor block)
            if leader_propagated_stats.is_propagated || {
                // If there's no new validators to record, and there's no
                // newly achieved threshold, then there's no further
                // information to propagate backwards to past leader blocks
                newly_voted_pubkeys.is_empty()
                    && cluster_slot_pubkeys.is_empty()
                    && !did_newly_reach_threshold
            } {
                break;
            }

            // We only iterate through the list of leader slots by traversing
            // the linked list of 'prev_leader_slot`'s outlined in the
            // `progress` map
            assert!(leader_propagated_stats.is_leader_slot);
            let leader_bank = bank_forks
                .get(current_leader_slot.unwrap())
                .expect("Entry in progress map must exist in BankForks")
                .clone();

            did_newly_reach_threshold = Self::update_slot_propagated_threshold_from_votes(
                &mut newly_voted_pubkeys,
                &mut cluster_slot_pubkeys,
                &leader_bank,
                leader_propagated_stats,
                did_newly_reach_threshold,
            ) || did_newly_reach_threshold;

            // Now jump to process the previous leader slot
            current_leader_slot = leader_propagated_stats.prev_leader_slot;
        }
    }

    fn update_slot_propagated_threshold_from_votes(
        newly_voted_pubkeys: &mut Vec<Pubkey>,
        cluster_slot_pubkeys: &mut Vec<Pubkey>,
        leader_bank: &Bank,
        leader_propagated_stats: &mut PropagatedStats,
        did_child_reach_threshold: bool,
    ) -> bool {
        // Track whether this slot newly confirm propagation
        // throughout the network (switched from is_propagated == false
        // to is_propagated == true)
        let mut did_newly_reach_threshold = false;

        // If a child of this slot confirmed propagation, then
        // we can return early as this implies this slot must also
        // be propagated
        if did_child_reach_threshold {
            if !leader_propagated_stats.is_propagated {
                leader_propagated_stats.is_propagated = true;
                return true;
            } else {
                return false;
            }
        }

        if leader_propagated_stats.is_propagated {
            return false;
        }

        // Remove the vote/node pubkeys that we already know voted for this
        // slot. These vote accounts/validator identities are safe to drop
        // because they don't to be ported back any further because earlier
        // parents must have:
        // 1) Also recorded these pubkeys already, or
        // 2) Already reached the propagation threshold, in which case
        //    they no longer need to track the set of propagated validators
        newly_voted_pubkeys.retain(|vote_pubkey| {
            let exists = leader_propagated_stats
                .propagated_validators
                .contains(vote_pubkey);
            leader_propagated_stats.add_vote_pubkey(
                *vote_pubkey,
                leader_bank.epoch_vote_account_stake(vote_pubkey),
            );
            !exists
        });

        cluster_slot_pubkeys.retain(|node_pubkey| {
            let exists = leader_propagated_stats
                .propagated_node_ids
                .contains(node_pubkey);
            leader_propagated_stats.add_node_pubkey(node_pubkey, leader_bank);
            !exists
        });

        if leader_propagated_stats.total_epoch_stake == 0
            || leader_propagated_stats.propagated_validators_stake as f64
                / leader_propagated_stats.total_epoch_stake as f64
                > SUPERMINORITY_THRESHOLD
        {
            leader_propagated_stats.is_propagated = true;
            did_newly_reach_threshold = true
        }

        did_newly_reach_threshold
    }

    #[allow(clippy::too_many_arguments)]
    fn mark_slots_confirmed(
        confirmed_forks: &[(Slot, Hash)],
        blockstore: &Blockstore,
        bank_forks: &RwLock<BankForks>,
        progress: &mut ProgressMap,
        duplicate_slots_tracker: &mut DuplicateSlotsTracker,
        fork_choice: &mut HeaviestSubtreeForkChoice,
        epoch_slots_frozen_slots: &mut EpochSlotsFrozenSlots,
        duplicate_slots_to_repair: &mut DuplicateSlotsToRepair,
        ancestor_hashes_replay_update_sender: &AncestorHashesReplayUpdateSender,
        purge_repair_slot_counter: &mut PurgeRepairSlotCounter,
    ) {
        let root_slot = bank_forks.read().unwrap().root();
        for (slot, frozen_hash) in confirmed_forks.iter() {
            // This case should be guaranteed as false by confirm_forks()
            if let Some(false) = progress.is_supermajority_confirmed(*slot) {
                // Because supermajority confirmation will iterate through and update the
                // subtree in fork choice, only incur this cost if the slot wasn't already
                // confirmed
                progress.set_supermajority_confirmed_slot(*slot);
                // If the slot was confirmed, then it must be frozen. Otherwise, we couldn't
                // have replayed any of its descendants and figured out it was confirmed.
                assert!(*frozen_hash != Hash::default());

                let duplicate_confirmed_state = DuplicateConfirmedState::new_from_state(
                    *frozen_hash,
                    || false,
                    || Some(*frozen_hash),
                );
                check_slot_agrees_with_cluster(
                    *slot,
                    root_slot,
                    blockstore,
                    duplicate_slots_tracker,
                    epoch_slots_frozen_slots,
                    fork_choice,
                    duplicate_slots_to_repair,
                    ancestor_hashes_replay_update_sender,
                    purge_repair_slot_counter,
                    SlotStateUpdate::DuplicateConfirmed(duplicate_confirmed_state),
                );
            }
        }
    }

    fn confirm_forks(
        tower: &Tower,
        voted_stakes: &VotedStakes,
        total_stake: Stake,
        progress: &ProgressMap,
        bank_forks: &RwLock<BankForks>,
    ) -> Vec<(Slot, Hash)> {
        let mut confirmed_forks = vec![];
        for (slot, prog) in progress.iter() {
            if !prog.fork_stats.is_supermajority_confirmed {
                let bank = bank_forks
                    .read()
                    .unwrap()
                    .get(*slot)
                    .expect("bank in progress must exist in BankForks")
                    .clone();
                let duration = prog
                    .replay_stats
                    .read()
                    .unwrap()
                    .started
                    .elapsed()
                    .as_millis();
                if bank.is_frozen() && tower.is_slot_confirmed(*slot, voted_stakes, total_stake) {
                    info!("validator fork confirmed {} {}ms", *slot, duration);
                    datapoint_info!("validator-confirmation", ("duration_ms", duration, i64));
                    confirmed_forks.push((*slot, bank.hash()));
                } else {
                    debug!(
                        "validator fork not confirmed {} {}ms {:?}",
                        *slot,
                        duration,
                        voted_stakes.get(slot)
                    );
                }
            }
        }
        confirmed_forks
    }

    #[allow(clippy::too_many_arguments)]
    pub fn handle_new_root(
        new_root: Slot,
        bank_forks: &RwLock<BankForks>,
        progress: &mut ProgressMap,
        accounts_background_request_sender: &AbsRequestSender,
        highest_super_majority_root: Option<Slot>,
        heaviest_subtree_fork_choice: &mut HeaviestSubtreeForkChoice,
        duplicate_slots_tracker: &mut DuplicateSlotsTracker,
        gossip_duplicate_confirmed_slots: &mut GossipDuplicateConfirmedSlots,
        unfrozen_gossip_verified_vote_hashes: &mut UnfrozenGossipVerifiedVoteHashes,
        has_new_vote_been_rooted: &mut bool,
        voted_signatures: &mut Vec<Signature>,
        epoch_slots_frozen_slots: &mut EpochSlotsFrozenSlots,
        drop_bank_sender: &Sender<Vec<Arc<Bank>>>,
    ) {
        let removed_banks = bank_forks.write().unwrap().set_root(
            new_root,
            accounts_background_request_sender,
            highest_super_majority_root,
        );

        drop_bank_sender
            .send(removed_banks)
            .unwrap_or_else(|err| warn!("bank drop failed: {:?}", err));

        // Dropping the bank_forks write lock and reacquiring as a read lock is
        // safe because updates to bank_forks are only made by a single thread.
        let r_bank_forks = bank_forks.read().unwrap();
        let new_root_bank = &r_bank_forks[new_root];
        if !*has_new_vote_been_rooted {
            for signature in voted_signatures.iter() {
                if new_root_bank.get_signature_status(signature).is_some() {
                    *has_new_vote_been_rooted = true;
                    break;
                }
            }
            if *has_new_vote_been_rooted {
                std::mem::take(voted_signatures);
            }
        }
        progress.handle_new_root(&r_bank_forks);
        heaviest_subtree_fork_choice.set_tree_root((new_root, r_bank_forks.root_bank().hash()));
        *duplicate_slots_tracker = duplicate_slots_tracker.split_off(&new_root);
        // duplicate_slots_tracker now only contains entries >= `new_root`

        *gossip_duplicate_confirmed_slots = gossip_duplicate_confirmed_slots.split_off(&new_root);
        // gossip_confirmed_slots now only contains entries >= `new_root`

        unfrozen_gossip_verified_vote_hashes.set_root(new_root);
        *epoch_slots_frozen_slots = epoch_slots_frozen_slots.split_off(&new_root);
        // epoch_slots_frozen_slots now only contains entries >= `new_root`
    }

    fn generate_new_bank_forks(
        blockstore: &Blockstore,
        bank_forks: &RwLock<BankForks>,
        leader_schedule_cache: &Arc<LeaderScheduleCache>,
        rpc_subscriptions: &Arc<RpcSubscriptions>,
        progress: &mut ProgressMap,
        replay_timing: &mut ReplayTiming,
    ) {
        // Find the next slot that chains to the old slot
        let mut generate_new_bank_forks_read_lock =
            Measure::start("generate_new_bank_forks_read_lock");
        let forks = bank_forks.read().unwrap();
        generate_new_bank_forks_read_lock.stop();

        let frozen_banks = forks.frozen_banks();
        let frozen_bank_slots: Vec<u64> = frozen_banks
            .keys()
            .cloned()
            .filter(|s| *s >= forks.root())
            .collect();
        let mut generate_new_bank_forks_get_slots_since =
            Measure::start("generate_new_bank_forks_get_slots_since");
        let next_slots = blockstore
            .get_slots_since(&frozen_bank_slots)
            .expect("Db error");
        generate_new_bank_forks_get_slots_since.stop();

        // Filter out what we've already seen
        trace!("generate new forks {:?}", {
            let mut next_slots = next_slots.iter().collect::<Vec<_>>();
            next_slots.sort();
            next_slots
        });
        let mut generate_new_bank_forks_loop = Measure::start("generate_new_bank_forks_loop");
        let mut new_banks = HashMap::new();
        for (parent_slot, children) in next_slots {
            let parent_bank = frozen_banks
                .get(&parent_slot)
                .expect("missing parent in bank forks")
                .clone();
            for child_slot in children {
                if forks.get(child_slot).is_some() || new_banks.get(&child_slot).is_some() {
                    trace!("child already active or frozen {}", child_slot);
                    continue;
                }
                let leader = leader_schedule_cache
                    .slot_leader_at(child_slot, Some(&parent_bank))
                    .unwrap();
                info!(
                    "new fork:{} parent:{} root:{}",
                    child_slot,
                    parent_slot,
                    forks.root()
                );
                let child_bank = Self::new_bank_from_parent_with_notify(
                    &parent_bank,
                    child_slot,
                    forks.root(),
                    &leader,
                    rpc_subscriptions,
                    NewBankOptions::default(),
                );
                let empty: Vec<Pubkey> = vec![];
                Self::update_fork_propagated_threshold_from_votes(
                    progress,
                    empty,
                    vec![leader],
                    parent_bank.slot(),
                    &forks,
                );
                new_banks.insert(child_slot, child_bank);
            }
        }
        drop(forks);
        generate_new_bank_forks_loop.stop();

        let mut generate_new_bank_forks_write_lock =
            Measure::start("generate_new_bank_forks_write_lock");
        let mut forks = bank_forks.write().unwrap();
        for (_, bank) in new_banks {
            forks.insert(bank);
        }
        generate_new_bank_forks_write_lock.stop();
        saturating_add_assign!(
            replay_timing.generate_new_bank_forks_read_lock_us,
            generate_new_bank_forks_read_lock.as_us()
        );
        saturating_add_assign!(
            replay_timing.generate_new_bank_forks_get_slots_since_us,
            generate_new_bank_forks_get_slots_since.as_us()
        );
        saturating_add_assign!(
            replay_timing.generate_new_bank_forks_loop_us,
            generate_new_bank_forks_loop.as_us()
        );
        saturating_add_assign!(
            replay_timing.generate_new_bank_forks_write_lock_us,
            generate_new_bank_forks_write_lock.as_us()
        );
    }

    fn new_bank_from_parent_with_notify(
        parent: &Arc<Bank>,
        slot: u64,
        root_slot: u64,
        leader: &Pubkey,
        rpc_subscriptions: &Arc<RpcSubscriptions>,
        new_bank_options: NewBankOptions,
    ) -> Bank {
        rpc_subscriptions.notify_slot(slot, parent.slot(), root_slot);
        Bank::new_from_parent_with_options(parent, leader, slot, new_bank_options)
    }

    fn record_rewards(bank: &Bank, rewards_recorder_sender: &Option<RewardsRecorderSender>) {
        if let Some(rewards_recorder_sender) = rewards_recorder_sender {
            let rewards = bank.rewards.read().unwrap();
            if !rewards.is_empty() {
                rewards_recorder_sender
                    .send(RewardsMessage::Batch((bank.slot(), rewards.clone())))
                    .unwrap_or_else(|err| warn!("rewards_recorder_sender failed: {:?}", err));
            }
            rewards_recorder_sender
                .send(RewardsMessage::Complete(bank.slot()))
                .unwrap_or_else(|err| warn!("rewards_recorder_sender failed: {:?}", err));
        }
    }

    pub fn get_unlock_switch_vote_slot(cluster_type: ClusterType) -> Slot {
        match cluster_type {
            ClusterType::Development => 0,
            ClusterType::Devnet => 0,
            // Epoch 63
            ClusterType::Testnet => 21_692_256,
            // 400_000 slots into epoch 61
            ClusterType::MainnetBeta => 26_752_000,
        }
    }

    pub fn join(self) -> thread::Result<()> {
        self.commitment_service.join()?;
        self.t_replay.join().map(|_| ())
    }
}

#[cfg(test)]
pub(crate) mod tests {
    use {
        super::*,
        crate::{
            broadcast_stage::RetransmitSlotsReceiver,
            consensus::Tower,
            progress_map::{ValidatorStakeInfo, RETRANSMIT_BASE_DELAY_MS},
            replay_stage::ReplayStage,
            tree_diff::TreeDiff,
            vote_simulator::{self, VoteSimulator},
        },
        crossbeam_channel::unbounded,
        itertools::Itertools,
        solana_entry::entry::{self, Entry},
        solana_gossip::{cluster_info::Node, crds::Cursor},
        solana_ledger::{
            blockstore::{entries_to_test_shreds, make_slot_entries, BlockstoreError},
            create_new_tmp_ledger,
            genesis_utils::{create_genesis_config, create_genesis_config_with_leader},
            get_tmp_ledger_path,
            shred::{Shred, ShredFlags, LEGACY_SHRED_DATA_CAPACITY},
        },
        solana_rpc::{
            optimistically_confirmed_bank_tracker::OptimisticallyConfirmedBank,
            rpc::{create_test_transaction_entries, populate_blockstore_for_tests},
        },
        solana_runtime::{
            accounts_background_service::AbsRequestSender,
            commitment::BlockCommitment,
            genesis_utils::{GenesisConfigInfo, ValidatorVoteKeypairs},
        },
        solana_sdk::{
            clock::NUM_CONSECUTIVE_LEADER_SLOTS,
            genesis_config,
            hash::{hash, Hash},
            instruction::InstructionError,
            poh_config::PohConfig,
            signature::{Keypair, Signer},
            system_transaction,
            transaction::TransactionError,
        },
        solana_streamer::socket::SocketAddrSpace,
        solana_transaction_status::VersionedTransactionWithStatusMeta,
        solana_vote_program::{
            vote_state::{self, VoteStateVersions},
            vote_transaction,
        },
        std::{
            fs::remove_dir_all,
            iter,
            sync::{atomic::AtomicU64, Arc, RwLock},
        },
        trees::{tr, Tree},
    };

    #[test]
    fn test_is_partition_detected() {
        let (VoteSimulator { bank_forks, .. }, _) = setup_default_forks(1, None::<GenerateVotes>);
        let ancestors = bank_forks.read().unwrap().ancestors();
        // Last vote 1 is an ancestor of the heaviest slot 3, no partition
        assert!(!ReplayStage::is_partition_detected(&ancestors, 1, 3));
        // Last vote 1 is an ancestor of the from heaviest slot 1, no partition
        assert!(!ReplayStage::is_partition_detected(&ancestors, 3, 3));
        // Last vote 2 is not an ancestor of the heaviest slot 3,
        // partition detected!
        assert!(ReplayStage::is_partition_detected(&ancestors, 2, 3));
        // Last vote 4 is not an ancestor of the heaviest slot 3,
        // partition detected!
        assert!(ReplayStage::is_partition_detected(&ancestors, 4, 3));
    }

    pub struct ReplayBlockstoreComponents {
        pub blockstore: Arc<Blockstore>,
        validator_node_to_vote_keys: HashMap<Pubkey, Pubkey>,
        pub(crate) my_pubkey: Pubkey,
        cluster_info: ClusterInfo,
        pub(crate) leader_schedule_cache: Arc<LeaderScheduleCache>,
        poh_recorder: RwLock<PohRecorder>,
        tower: Tower,
        rpc_subscriptions: Arc<RpcSubscriptions>,
        pub vote_simulator: VoteSimulator,
    }

    pub fn replay_blockstore_components(
        forks: Option<Tree<Slot>>,
        num_validators: usize,
        generate_votes: Option<GenerateVotes>,
    ) -> ReplayBlockstoreComponents {
        // Setup blockstore
        let (vote_simulator, blockstore) = setup_forks_from_tree(
            forks.unwrap_or_else(|| tr(0)),
            num_validators,
            generate_votes,
        );

        let VoteSimulator {
            ref validator_keypairs,
            ref bank_forks,
            ..
        } = vote_simulator;

        let blockstore = Arc::new(blockstore);
        let validator_node_to_vote_keys: HashMap<Pubkey, Pubkey> = validator_keypairs
            .iter()
            .map(|(_, keypairs)| {
                (
                    keypairs.node_keypair.pubkey(),
                    keypairs.vote_keypair.pubkey(),
                )
            })
            .collect();

        // ClusterInfo
        let my_keypairs = validator_keypairs.values().next().unwrap();
        let my_pubkey = my_keypairs.node_keypair.pubkey();
        let cluster_info = ClusterInfo::new(
            Node::new_localhost_with_pubkey(&my_pubkey).info,
            Arc::new(my_keypairs.node_keypair.insecure_clone()),
            SocketAddrSpace::Unspecified,
        );
        assert_eq!(my_pubkey, cluster_info.id());

        // Leader schedule cache
        let root_bank = bank_forks.read().unwrap().root_bank();
        let leader_schedule_cache = Arc::new(LeaderScheduleCache::new_from_bank(&root_bank));

        // PohRecorder
        let working_bank = bank_forks.read().unwrap().working_bank();
        let poh_recorder = RwLock::new(
            PohRecorder::new(
                working_bank.tick_height(),
                working_bank.last_blockhash(),
                working_bank.clone(),
                None,
                working_bank.ticks_per_slot(),
                &Pubkey::default(),
                blockstore.clone(),
                &leader_schedule_cache,
                &PohConfig::default(),
                Arc::new(AtomicBool::new(false)),
            )
            .0,
        );

        // Tower
        let my_vote_pubkey = my_keypairs.vote_keypair.pubkey();
        let tower = Tower::new_from_bankforks(
            &bank_forks.read().unwrap(),
            &cluster_info.id(),
            &my_vote_pubkey,
        );

        // RpcSubscriptions
        let optimistically_confirmed_bank =
            OptimisticallyConfirmedBank::locked_from_bank_forks_root(bank_forks);
        let exit = Arc::new(AtomicBool::new(false));
        let max_complete_transaction_status_slot = Arc::new(AtomicU64::default());
        let max_complete_rewards_slot = Arc::new(AtomicU64::default());
        let rpc_subscriptions = Arc::new(RpcSubscriptions::new_for_tests(
            &exit,
            max_complete_transaction_status_slot,
            max_complete_rewards_slot,
            bank_forks.clone(),
            Arc::new(RwLock::new(BlockCommitmentCache::default())),
            optimistically_confirmed_bank,
        ));

        ReplayBlockstoreComponents {
            blockstore,
            validator_node_to_vote_keys,
            my_pubkey,
            cluster_info,
            leader_schedule_cache,
            poh_recorder,
            tower,
            rpc_subscriptions,
            vote_simulator,
        }
    }

    #[test]
    fn test_child_slots_of_same_parent() {
        let ReplayBlockstoreComponents {
            blockstore,
            validator_node_to_vote_keys,
            vote_simulator,
            leader_schedule_cache,
            rpc_subscriptions,
            ..
        } = replay_blockstore_components(None, 1, None::<GenerateVotes>);

        let VoteSimulator {
            mut progress,
            bank_forks,
            ..
        } = vote_simulator;

        // Insert a non-root bank so that the propagation logic will update this
        // bank
        let bank1 = Bank::new_from_parent(
            &bank_forks.read().unwrap().get(0).unwrap(),
            &leader_schedule_cache.slot_leader_at(1, None).unwrap(),
            1,
        );
        progress.insert(
            1,
            ForkProgress::new_from_bank(
                &bank1,
                bank1.collector_id(),
                validator_node_to_vote_keys
                    .get(bank1.collector_id())
                    .unwrap(),
                Some(0),
                0,
                0,
            ),
        );
        assert!(progress.get_propagated_stats(1).unwrap().is_leader_slot);
        bank1.freeze();
        bank_forks.write().unwrap().insert(bank1);

        // Insert shreds for slot NUM_CONSECUTIVE_LEADER_SLOTS,
        // chaining to slot 1
        let (shreds, _) = make_slot_entries(
            NUM_CONSECUTIVE_LEADER_SLOTS, // slot
            1,                            // parent_slot
            8,                            // num_entries
            true,                         // merkle_variant
        );
        blockstore.insert_shreds(shreds, None, false).unwrap();
        assert!(bank_forks
            .read()
            .unwrap()
            .get(NUM_CONSECUTIVE_LEADER_SLOTS)
            .is_none());
        let mut replay_timing = ReplayTiming::default();
        ReplayStage::generate_new_bank_forks(
            &blockstore,
            &bank_forks,
            &leader_schedule_cache,
            &rpc_subscriptions,
            &mut progress,
            &mut replay_timing,
        );
        assert!(bank_forks
            .read()
            .unwrap()
            .get(NUM_CONSECUTIVE_LEADER_SLOTS)
            .is_some());

        // Insert shreds for slot 2 * NUM_CONSECUTIVE_LEADER_SLOTS,
        // chaining to slot 1
        let (shreds, _) = make_slot_entries(
            2 * NUM_CONSECUTIVE_LEADER_SLOTS,
            1,
            8,
            true, // merkle_variant
        );
        blockstore.insert_shreds(shreds, None, false).unwrap();
        assert!(bank_forks
            .read()
            .unwrap()
            .get(2 * NUM_CONSECUTIVE_LEADER_SLOTS)
            .is_none());
        ReplayStage::generate_new_bank_forks(
            &blockstore,
            &bank_forks,
            &leader_schedule_cache,
            &rpc_subscriptions,
            &mut progress,
            &mut replay_timing,
        );
        assert!(bank_forks
            .read()
            .unwrap()
            .get(NUM_CONSECUTIVE_LEADER_SLOTS)
            .is_some());
        assert!(bank_forks
            .read()
            .unwrap()
            .get(2 * NUM_CONSECUTIVE_LEADER_SLOTS)
            .is_some());

        // // There are 20 equally staked accounts, of which 3 have built
        // banks above or at bank 1. Because 3/20 < SUPERMINORITY_THRESHOLD,
        // we should see 3 validators in bank 1's propagated_validator set.
        let expected_leader_slots = vec![
            1,
            NUM_CONSECUTIVE_LEADER_SLOTS,
            2 * NUM_CONSECUTIVE_LEADER_SLOTS,
        ];
        for slot in expected_leader_slots {
            let leader = leader_schedule_cache.slot_leader_at(slot, None).unwrap();
            let vote_key = validator_node_to_vote_keys.get(&leader).unwrap();
            assert!(progress
                .get_propagated_stats(1)
                .unwrap()
                .propagated_validators
                .contains(vote_key));
        }
    }

    #[test]
    fn test_handle_new_root() {
        let genesis_config = create_genesis_config(10_000).genesis_config;
        let bank0 = Bank::new_for_tests(&genesis_config);
        let bank_forks = Arc::new(RwLock::new(BankForks::new(bank0)));

        let root = 3;
        let root_bank = Bank::new_from_parent(
            &bank_forks.read().unwrap().get(0).unwrap(),
            &Pubkey::default(),
            root,
        );
        root_bank.freeze();
        let root_hash = root_bank.hash();
        bank_forks.write().unwrap().insert(root_bank);

        let mut heaviest_subtree_fork_choice = HeaviestSubtreeForkChoice::new((root, root_hash));

        let mut progress = ProgressMap::default();
        for i in 0..=root {
            progress.insert(i, ForkProgress::new(Hash::default(), None, None, 0, 0));
        }

        let mut duplicate_slots_tracker: DuplicateSlotsTracker =
            vec![root - 1, root, root + 1].into_iter().collect();
        let mut gossip_duplicate_confirmed_slots: GossipDuplicateConfirmedSlots =
            vec![root - 1, root, root + 1]
                .into_iter()
                .map(|s| (s, Hash::default()))
                .collect();
        let mut unfrozen_gossip_verified_vote_hashes: UnfrozenGossipVerifiedVoteHashes =
            UnfrozenGossipVerifiedVoteHashes {
                votes_per_slot: vec![root - 1, root, root + 1]
                    .into_iter()
                    .map(|s| (s, HashMap::new()))
                    .collect(),
            };
        let mut epoch_slots_frozen_slots: EpochSlotsFrozenSlots = vec![root - 1, root, root + 1]
            .into_iter()
            .map(|slot| (slot, Hash::default()))
            .collect();
        let (drop_bank_sender, _drop_bank_receiver) = unbounded();
        ReplayStage::handle_new_root(
            root,
            &bank_forks,
            &mut progress,
            &AbsRequestSender::default(),
            None,
            &mut heaviest_subtree_fork_choice,
            &mut duplicate_slots_tracker,
            &mut gossip_duplicate_confirmed_slots,
            &mut unfrozen_gossip_verified_vote_hashes,
            &mut true,
            &mut Vec::new(),
            &mut epoch_slots_frozen_slots,
            &drop_bank_sender,
        );
        assert_eq!(bank_forks.read().unwrap().root(), root);
        assert_eq!(progress.len(), 1);
        assert!(progress.get(&root).is_some());
        // root - 1 is filtered out
        assert_eq!(
            duplicate_slots_tracker.into_iter().collect::<Vec<Slot>>(),
            vec![root, root + 1]
        );
        assert_eq!(
            gossip_duplicate_confirmed_slots
                .keys()
                .cloned()
                .collect::<Vec<Slot>>(),
            vec![root, root + 1]
        );
        assert_eq!(
            unfrozen_gossip_verified_vote_hashes
                .votes_per_slot
                .keys()
                .cloned()
                .collect::<Vec<Slot>>(),
            vec![root, root + 1]
        );
        assert_eq!(
            epoch_slots_frozen_slots.into_keys().collect::<Vec<Slot>>(),
            vec![root, root + 1]
        );
    }

    #[test]
    fn test_handle_new_root_ahead_of_highest_super_majority_root() {
        let genesis_config = create_genesis_config(10_000).genesis_config;
        let bank0 = Bank::new_for_tests(&genesis_config);
        let bank_forks = Arc::new(RwLock::new(BankForks::new(bank0)));
        let confirmed_root = 1;
        let fork = 2;
        let bank1 = Bank::new_from_parent(
            &bank_forks.read().unwrap().get(0).unwrap(),
            &Pubkey::default(),
            confirmed_root,
        );
        bank_forks.write().unwrap().insert(bank1);
        let bank2 = Bank::new_from_parent(
            &bank_forks.read().unwrap().get(confirmed_root).unwrap(),
            &Pubkey::default(),
            fork,
        );
        bank_forks.write().unwrap().insert(bank2);
        let root = 3;
        let root_bank = Bank::new_from_parent(
            &bank_forks.read().unwrap().get(confirmed_root).unwrap(),
            &Pubkey::default(),
            root,
        );
        root_bank.freeze();
        let root_hash = root_bank.hash();
        bank_forks.write().unwrap().insert(root_bank);
        let mut heaviest_subtree_fork_choice = HeaviestSubtreeForkChoice::new((root, root_hash));
        let mut progress = ProgressMap::default();
        for i in 0..=root {
            progress.insert(i, ForkProgress::new(Hash::default(), None, None, 0, 0));
        }
        let (drop_bank_sender, _drop_bank_receiver) = unbounded();
        ReplayStage::handle_new_root(
            root,
            &bank_forks,
            &mut progress,
            &AbsRequestSender::default(),
            Some(confirmed_root),
            &mut heaviest_subtree_fork_choice,
            &mut DuplicateSlotsTracker::default(),
            &mut GossipDuplicateConfirmedSlots::default(),
            &mut UnfrozenGossipVerifiedVoteHashes::default(),
            &mut true,
            &mut Vec::new(),
            &mut EpochSlotsFrozenSlots::default(),
            &drop_bank_sender,
        );
        assert_eq!(bank_forks.read().unwrap().root(), root);
        assert!(bank_forks.read().unwrap().get(confirmed_root).is_some());
        assert!(bank_forks.read().unwrap().get(fork).is_none());
        assert_eq!(progress.len(), 2);
        assert!(progress.get(&root).is_some());
        assert!(progress.get(&confirmed_root).is_some());
        assert!(progress.get(&fork).is_none());
    }

    #[test]
    fn test_dead_fork_transaction_error() {
        let keypair1 = Keypair::new();
        let keypair2 = Keypair::new();
        let missing_keypair = Keypair::new();
        let missing_keypair2 = Keypair::new();

        let res = check_dead_fork(|_keypair, bank| {
            let blockhash = bank.last_blockhash();
            let slot = bank.slot();
            let hashes_per_tick = bank.hashes_per_tick().unwrap_or(0);
            let entry = entry::next_entry(
                &blockhash,
                hashes_per_tick.saturating_sub(1),
                vec![
                    system_transaction::transfer(&keypair1, &keypair2.pubkey(), 2, blockhash), // should be fine,
                    system_transaction::transfer(
                        &missing_keypair,
                        &missing_keypair2.pubkey(),
                        2,
                        blockhash,
                    ), // should cause AccountNotFound error
                ],
            );
            entries_to_test_shreds(
                &[entry],
                slot,
                slot.saturating_sub(1), // parent_slot
                false,                  // is_full_slot
                0,                      // version
                true,                   // merkle_variant
            )
        });

        assert_matches!(
            res,
            Err(BlockstoreProcessorError::InvalidTransaction(
                TransactionError::AccountNotFound
            ))
        );
    }

    #[test]
    fn test_dead_fork_entry_verification_failure() {
        let keypair2 = Keypair::new();
        let res = check_dead_fork(|genesis_keypair, bank| {
            let blockhash = bank.last_blockhash();
            let slot = bank.slot();
            let bad_hash = hash(&[2; 30]);
            let hashes_per_tick = bank.hashes_per_tick().unwrap_or(0);
            let entry = entry::next_entry(
                // Use wrong blockhash so that the entry causes an entry verification failure
                &bad_hash,
                hashes_per_tick.saturating_sub(1),
                vec![system_transaction::transfer(
                    genesis_keypair,
                    &keypair2.pubkey(),
                    2,
                    blockhash,
                )],
            );
            entries_to_test_shreds(
                &[entry],
                slot,
                slot.saturating_sub(1), // parent_slot
                false,                  // is_full_slot
                0,                      // version
                true,                   // merkle_variant
            )
        });

        if let Err(BlockstoreProcessorError::InvalidBlock(block_error)) = res {
            assert_eq!(block_error, BlockError::InvalidEntryHash);
        } else {
            panic!();
        }
    }

    #[test]
    fn test_dead_fork_invalid_tick_hash_count() {
        let res = check_dead_fork(|_keypair, bank| {
            let blockhash = bank.last_blockhash();
            let slot = bank.slot();
            let hashes_per_tick = bank.hashes_per_tick().unwrap_or(0);
            assert!(hashes_per_tick > 0);

            let too_few_hashes_tick = Entry::new(&blockhash, hashes_per_tick - 1, vec![]);
            entries_to_test_shreds(
                &[too_few_hashes_tick],
                slot,
                slot.saturating_sub(1),
                false,
                0,
                true, // merkle_variant
            )
        });

        if let Err(BlockstoreProcessorError::InvalidBlock(block_error)) = res {
            assert_eq!(block_error, BlockError::InvalidTickHashCount);
        } else {
            panic!();
        }
    }

    #[test]
    fn test_dead_fork_invalid_slot_tick_count() {
        solana_logger::setup();
        // Too many ticks per slot
        let res = check_dead_fork(|_keypair, bank| {
            let blockhash = bank.last_blockhash();
            let slot = bank.slot();
            let hashes_per_tick = bank.hashes_per_tick().unwrap_or(0);
            entries_to_test_shreds(
                &entry::create_ticks(bank.ticks_per_slot() + 1, hashes_per_tick, blockhash),
                slot,
                slot.saturating_sub(1),
                false,
                0,
                true, // merkle_variant
            )
        });

        if let Err(BlockstoreProcessorError::InvalidBlock(block_error)) = res {
            assert_eq!(block_error, BlockError::TooManyTicks);
        } else {
            panic!();
        }

        // Too few ticks per slot
        let res = check_dead_fork(|_keypair, bank| {
            let blockhash = bank.last_blockhash();
            let slot = bank.slot();
            let hashes_per_tick = bank.hashes_per_tick().unwrap_or(0);
            entries_to_test_shreds(
                &entry::create_ticks(bank.ticks_per_slot() - 1, hashes_per_tick, blockhash),
                slot,
                slot.saturating_sub(1),
                true,
                0,
                true, // merkle_variant
            )
        });

        if let Err(BlockstoreProcessorError::InvalidBlock(block_error)) = res {
            assert_eq!(block_error, BlockError::TooFewTicks);
        } else {
            panic!();
        }
    }

    #[test]
    fn test_dead_fork_invalid_last_tick() {
        let res = check_dead_fork(|_keypair, bank| {
            let blockhash = bank.last_blockhash();
            let slot = bank.slot();
            let hashes_per_tick = bank.hashes_per_tick().unwrap_or(0);
            entries_to_test_shreds(
                &entry::create_ticks(bank.ticks_per_slot(), hashes_per_tick, blockhash),
                slot,
                slot.saturating_sub(1),
                false,
                0,
                true, // merkle_variant
            )
        });

        if let Err(BlockstoreProcessorError::InvalidBlock(block_error)) = res {
            assert_eq!(block_error, BlockError::InvalidLastTick);
        } else {
            panic!();
        }
    }

    #[test]
    fn test_dead_fork_trailing_entry() {
        let keypair = Keypair::new();
        let res = check_dead_fork(|funded_keypair, bank| {
            let blockhash = bank.last_blockhash();
            let slot = bank.slot();
            let hashes_per_tick = bank.hashes_per_tick().unwrap_or(0);
            let mut entries =
                entry::create_ticks(bank.ticks_per_slot(), hashes_per_tick, blockhash);
            let last_entry_hash = entries.last().unwrap().hash;
            let tx = system_transaction::transfer(funded_keypair, &keypair.pubkey(), 2, blockhash);
            let trailing_entry = entry::next_entry(&last_entry_hash, 1, vec![tx]);
            entries.push(trailing_entry);
            entries_to_test_shreds(
                &entries,
                slot,
                slot.saturating_sub(1), // parent_slot
                true,                   // is_full_slot
                0,                      // version
                true,                   // merkle_variant
            )
        });

        if let Err(BlockstoreProcessorError::InvalidBlock(block_error)) = res {
            assert_eq!(block_error, BlockError::TrailingEntry);
        } else {
            panic!();
        }
    }

    #[test]
    fn test_dead_fork_entry_deserialize_failure() {
        // Insert entry that causes deserialization failure
        let res = check_dead_fork(|_, bank| {
            let gibberish = [0xa5u8; LEGACY_SHRED_DATA_CAPACITY];
            let parent_offset = bank.slot() - bank.parent_slot();
            let shred = Shred::new_from_data(
                bank.slot(),
                0, // index,
                parent_offset as u16,
                &gibberish,
                ShredFlags::DATA_COMPLETE_SHRED,
                0, // reference_tick
                0, // version
                0, // fec_set_index
            );
            vec![shred]
        });

        assert_matches!(
            res,
            Err(BlockstoreProcessorError::FailedToLoadEntries(
                BlockstoreError::InvalidShredData(_)
            ),)
        );
    }

    // Given a shred and a fatal expected error, check that replaying that shred causes causes the fork to be
    // marked as dead. Returns the error for caller to verify.
    fn check_dead_fork<F>(shred_to_insert: F) -> result::Result<(), BlockstoreProcessorError>
    where
        F: Fn(&Keypair, Arc<Bank>) -> Vec<Shred>,
    {
        let ledger_path = get_tmp_ledger_path!();
        let (replay_vote_sender, _replay_vote_receiver) = unbounded();
        let res = {
            let ReplayBlockstoreComponents {
                blockstore,
                vote_simulator,
                ..
            } = replay_blockstore_components(Some(tr(0)), 1, None);
            let VoteSimulator {
                mut progress,
                bank_forks,
                mut heaviest_subtree_fork_choice,
                validator_keypairs,
                ..
            } = vote_simulator;

            let bank0 = bank_forks.read().unwrap().get(0).unwrap();
            assert!(bank0.is_frozen());
            assert_eq!(bank0.tick_height(), bank0.max_tick_height());
            let bank1 = Bank::new_from_parent(&bank0, &Pubkey::default(), 1);
            bank_forks.write().unwrap().insert(bank1);
            let bank1 = bank_forks.read().unwrap().get(1).unwrap();
            let bank1_progress = progress
                .entry(bank1.slot())
                .or_insert_with(|| ForkProgress::new(bank1.last_blockhash(), None, None, 0, 0));
            let shreds = shred_to_insert(
                &validator_keypairs.values().next().unwrap().node_keypair,
                bank1.clone(),
            );
            blockstore.insert_shreds(shreds, None, false).unwrap();
            let block_commitment_cache = Arc::new(RwLock::new(BlockCommitmentCache::default()));
            let exit = Arc::new(AtomicBool::new(false));
            let res = ReplayStage::replay_blockstore_into_bank(
                &bank1,
                &blockstore,
                &bank1_progress.replay_stats,
                &bank1_progress.replay_progress,
                None,
                None,
                &replay_vote_sender,
                &VerifyRecyclers::default(),
                None,
                &PrioritizationFeeCache::new(0u64),
            );
            let max_complete_transaction_status_slot = Arc::new(AtomicU64::default());
            let max_complete_rewards_slot = Arc::new(AtomicU64::default());
            let rpc_subscriptions = Arc::new(RpcSubscriptions::new_for_tests(
                &exit,
                max_complete_transaction_status_slot,
                max_complete_rewards_slot,
                bank_forks.clone(),
                block_commitment_cache,
                OptimisticallyConfirmedBank::locked_from_bank_forks_root(&bank_forks),
            ));
            let (ancestor_hashes_replay_update_sender, _ancestor_hashes_replay_update_receiver) =
                unbounded();
            if let Err(err) = &res {
                ReplayStage::mark_dead_slot(
                    &blockstore,
                    &bank1,
                    0,
                    err,
                    &rpc_subscriptions,
                    &mut DuplicateSlotsTracker::default(),
                    &GossipDuplicateConfirmedSlots::new(),
                    &mut EpochSlotsFrozenSlots::default(),
                    &mut progress,
                    &mut heaviest_subtree_fork_choice,
                    &mut DuplicateSlotsToRepair::default(),
                    &ancestor_hashes_replay_update_sender,
                    &mut PurgeRepairSlotCounter::default(),
                );
            }

            // Check that the erroring bank was marked as dead in the progress map
            assert!(progress
                .get(&bank1.slot())
                .map(|b| b.is_dead)
                .unwrap_or(false));

            // Check that the erroring bank was marked as dead in blockstore
            assert!(blockstore.is_dead(bank1.slot()));
            res.map(|_| ())
        };
        let _ignored = remove_dir_all(ledger_path);
        res
    }

    #[test]
    fn test_replay_commitment_cache() {
        fn leader_vote(vote_slot: Slot, bank: &Arc<Bank>, pubkey: &Pubkey) {
            let mut leader_vote_account = bank.get_account(pubkey).unwrap();
            let mut vote_state = vote_state::from(&leader_vote_account).unwrap();
            vote_state::process_slot_vote_unchecked(&mut vote_state, vote_slot);
            let versioned = VoteStateVersions::new_current(vote_state);
            vote_state::to(&versioned, &mut leader_vote_account).unwrap();
            bank.store_account(pubkey, &leader_vote_account);
        }

        let leader_pubkey = solana_sdk::pubkey::new_rand();
        let leader_lamports = 3;
        let genesis_config_info =
            create_genesis_config_with_leader(50, &leader_pubkey, leader_lamports);
        let mut genesis_config = genesis_config_info.genesis_config;
        let leader_voting_pubkey = genesis_config_info.voting_keypair.pubkey();
        genesis_config.epoch_schedule.warmup = false;
        genesis_config.ticks_per_slot = 4;
        let bank0 = Bank::new_for_tests(&genesis_config);
        for _ in 0..genesis_config.ticks_per_slot {
            bank0.register_tick(&Hash::default());
        }
        bank0.freeze();
        let arc_bank0 = Arc::new(bank0);
        let bank_forks = Arc::new(RwLock::new(BankForks::new_from_banks(&[arc_bank0], 0)));

        let exit = Arc::new(AtomicBool::new(false));
        let block_commitment_cache = Arc::new(RwLock::new(BlockCommitmentCache::default()));
        let max_complete_transaction_status_slot = Arc::new(AtomicU64::default());
        let max_complete_rewards_slot = Arc::new(AtomicU64::default());
        let rpc_subscriptions = Arc::new(RpcSubscriptions::new_for_tests(
            &exit,
            max_complete_transaction_status_slot,
            max_complete_rewards_slot,
            bank_forks.clone(),
            block_commitment_cache.clone(),
            OptimisticallyConfirmedBank::locked_from_bank_forks_root(&bank_forks),
        ));
        let (lockouts_sender, _) = AggregateCommitmentService::new(
            &exit,
            block_commitment_cache.clone(),
            rpc_subscriptions,
        );

        assert!(block_commitment_cache
            .read()
            .unwrap()
            .get_block_commitment(0)
            .is_none());
        assert!(block_commitment_cache
            .read()
            .unwrap()
            .get_block_commitment(1)
            .is_none());

        for i in 1..=3 {
            let prev_bank = bank_forks.read().unwrap().get(i - 1).unwrap();
            let bank = Bank::new_from_parent(&prev_bank, &Pubkey::default(), prev_bank.slot() + 1);
            let _res = bank.transfer(
                10,
                &genesis_config_info.mint_keypair,
                &solana_sdk::pubkey::new_rand(),
            );
            for _ in 0..genesis_config.ticks_per_slot {
                bank.register_tick(&Hash::default());
            }
            bank_forks.write().unwrap().insert(bank);
            let arc_bank = bank_forks.read().unwrap().get(i).unwrap();
            leader_vote(i - 1, &arc_bank, &leader_voting_pubkey);
            ReplayStage::update_commitment_cache(
                arc_bank.clone(),
                0,
                leader_lamports,
                &lockouts_sender,
            );
            arc_bank.freeze();
        }

        for _ in 0..10 {
            let done = {
                let bcc = block_commitment_cache.read().unwrap();
                bcc.get_block_commitment(0).is_some()
                    && bcc.get_block_commitment(1).is_some()
                    && bcc.get_block_commitment(2).is_some()
            };
            if done {
                break;
            } else {
                thread::sleep(Duration::from_millis(200));
            }
        }

        let mut expected0 = BlockCommitment::default();
        expected0.increase_confirmation_stake(3, leader_lamports);
        assert_eq!(
            block_commitment_cache
                .read()
                .unwrap()
                .get_block_commitment(0)
                .unwrap(),
            &expected0,
        );
        let mut expected1 = BlockCommitment::default();
        expected1.increase_confirmation_stake(2, leader_lamports);
        assert_eq!(
            block_commitment_cache
                .read()
                .unwrap()
                .get_block_commitment(1)
                .unwrap(),
            &expected1
        );
        let mut expected2 = BlockCommitment::default();
        expected2.increase_confirmation_stake(1, leader_lamports);
        assert_eq!(
            block_commitment_cache
                .read()
                .unwrap()
                .get_block_commitment(2)
                .unwrap(),
            &expected2
        );
    }

    #[test]
    fn test_write_persist_transaction_status() {
        let GenesisConfigInfo {
            mut genesis_config,
            mint_keypair,
            ..
        } = create_genesis_config(solana_sdk::native_token::sol_to_lamports(1000.0));
        genesis_config.rent.lamports_per_byte_year = 50;
        genesis_config.rent.exemption_threshold = 2.0;
        let (ledger_path, _) = create_new_tmp_ledger!(&genesis_config);
        {
            let blockstore = Blockstore::open(&ledger_path)
                .expect("Expected to successfully open database ledger");
            let blockstore = Arc::new(blockstore);

            let keypair1 = Keypair::new();
            let keypair2 = Keypair::new();
            let keypair3 = Keypair::new();

            let bank0 = Arc::new(Bank::new_for_tests(&genesis_config));
            bank0
                .transfer(
                    bank0.get_minimum_balance_for_rent_exemption(0),
                    &mint_keypair,
                    &keypair2.pubkey(),
                )
                .unwrap();

            let bank1 = Arc::new(Bank::new_from_parent(&bank0, &Pubkey::default(), 1));
            let slot = bank1.slot();

            let (entries, test_signatures) = create_test_transaction_entries(
                vec![&mint_keypair, &keypair1, &keypair2, &keypair3],
                bank1.clone(),
            );
            populate_blockstore_for_tests(
                entries,
                bank1,
                blockstore.clone(),
                Arc::new(AtomicU64::default()),
            );

            let mut test_signatures_iter = test_signatures.into_iter();
            let confirmed_block = blockstore.get_rooted_block(slot, false).unwrap();
            let actual_tx_results: Vec<_> = confirmed_block
                .transactions
                .into_iter()
                .map(|VersionedTransactionWithStatusMeta { transaction, meta }| {
                    (transaction.signatures[0], meta.status)
                })
                .collect();
            let expected_tx_results = vec![
                (test_signatures_iter.next().unwrap(), Ok(())),
                (
                    test_signatures_iter.next().unwrap(),
                    Err(TransactionError::InstructionError(
                        0,
                        InstructionError::Custom(1),
                    )),
                ),
            ];
            assert_eq!(actual_tx_results, expected_tx_results);
            assert!(test_signatures_iter.next().is_none());
        }
        Blockstore::destroy(&ledger_path).unwrap();
    }

    #[test]
    fn test_compute_bank_stats_confirmed() {
        let vote_keypairs = ValidatorVoteKeypairs::new_rand();
        let my_node_pubkey = vote_keypairs.node_keypair.pubkey();
        let my_vote_pubkey = vote_keypairs.vote_keypair.pubkey();
        let keypairs: HashMap<_, _> = vec![(my_node_pubkey, vote_keypairs)].into_iter().collect();

        let (bank_forks, mut progress, mut heaviest_subtree_fork_choice) =
            vote_simulator::initialize_state(&keypairs, 10_000);
        let mut latest_validator_votes_for_frozen_banks =
            LatestValidatorVotesForFrozenBanks::default();
        let bank0 = bank_forks.get(0).unwrap();
        let my_keypairs = keypairs.get(&my_node_pubkey).unwrap();
        let vote_tx = vote_transaction::new_vote_transaction(
            vec![0],
            bank0.hash(),
            bank0.last_blockhash(),
            &my_keypairs.node_keypair,
            &my_keypairs.vote_keypair,
            &my_keypairs.vote_keypair,
            None,
        );

        let bank_forks = RwLock::new(bank_forks);
        let bank1 = Bank::new_from_parent(&bank0, &my_node_pubkey, 1);
        bank1.process_transaction(&vote_tx).unwrap();
        bank1.freeze();

        // Test confirmations
        let ancestors = bank_forks.read().unwrap().ancestors();
        let mut frozen_banks: Vec<_> = bank_forks
            .read()
            .unwrap()
            .frozen_banks()
            .values()
            .cloned()
            .collect();
        let mut tower = Tower::new_for_tests(0, 0.67);
        let newly_computed = ReplayStage::compute_bank_stats(
            &my_vote_pubkey,
            &ancestors,
            &mut frozen_banks,
            &mut tower,
            &mut progress,
            &VoteTracker::default(),
            &ClusterSlots::default(),
            &bank_forks,
            &mut heaviest_subtree_fork_choice,
            &mut latest_validator_votes_for_frozen_banks,
        );

        // bank 0 has no votes, should not send any votes on the channel
        assert_eq!(newly_computed, vec![0]);
        // The only vote is in bank 1, and bank_forks does not currently contain
        // bank 1, so no slot should be confirmed.
        {
            let fork_progress = progress.get(&0).unwrap();
            let confirmed_forks = ReplayStage::confirm_forks(
                &tower,
                &fork_progress.fork_stats.voted_stakes,
                fork_progress.fork_stats.total_stake,
                &progress,
                &bank_forks,
            );

            assert!(confirmed_forks.is_empty());
        }

        // Insert the bank that contains a vote for slot 0, which confirms slot 0
        bank_forks.write().unwrap().insert(bank1);
        progress.insert(
            1,
            ForkProgress::new(bank0.last_blockhash(), None, None, 0, 0),
        );
        let ancestors = bank_forks.read().unwrap().ancestors();
        let mut frozen_banks: Vec<_> = bank_forks
            .read()
            .unwrap()
            .frozen_banks()
            .values()
            .cloned()
            .collect();
        let newly_computed = ReplayStage::compute_bank_stats(
            &my_vote_pubkey,
            &ancestors,
            &mut frozen_banks,
            &mut tower,
            &mut progress,
            &VoteTracker::default(),
            &ClusterSlots::default(),
            &bank_forks,
            &mut heaviest_subtree_fork_choice,
            &mut latest_validator_votes_for_frozen_banks,
        );

        // Bank 1 had one vote
        assert_eq!(newly_computed, vec![1]);
        {
            let fork_progress = progress.get(&1).unwrap();
            let confirmed_forks = ReplayStage::confirm_forks(
                &tower,
                &fork_progress.fork_stats.voted_stakes,
                fork_progress.fork_stats.total_stake,
                &progress,
                &bank_forks,
            );
            // No new stats should have been computed
            assert_eq!(confirmed_forks, vec![(0, bank0.hash())]);
        }

        let ancestors = bank_forks.read().unwrap().ancestors();
        let mut frozen_banks: Vec<_> = bank_forks
            .read()
            .unwrap()
            .frozen_banks()
            .values()
            .cloned()
            .collect();
        let newly_computed = ReplayStage::compute_bank_stats(
            &my_vote_pubkey,
            &ancestors,
            &mut frozen_banks,
            &mut tower,
            &mut progress,
            &VoteTracker::default(),
            &ClusterSlots::default(),
            &bank_forks,
            &mut heaviest_subtree_fork_choice,
            &mut latest_validator_votes_for_frozen_banks,
        );
        // No new stats should have been computed
        assert!(newly_computed.is_empty());
    }

    #[test]
    fn test_same_weight_select_lower_slot() {
        // Init state
        let mut vote_simulator = VoteSimulator::new(1);
        let mut tower = Tower::default();

        // Create the tree of banks in a BankForks object
        let forks = tr(0) / (tr(1)) / (tr(2));
        vote_simulator.fill_bank_forks(forks, &HashMap::new(), true);
        let mut frozen_banks: Vec<_> = vote_simulator
            .bank_forks
            .read()
            .unwrap()
            .frozen_banks()
            .values()
            .cloned()
            .collect();
        let heaviest_subtree_fork_choice = &mut vote_simulator.heaviest_subtree_fork_choice;
        let mut latest_validator_votes_for_frozen_banks =
            LatestValidatorVotesForFrozenBanks::default();
        let ancestors = vote_simulator.bank_forks.read().unwrap().ancestors();

        let my_vote_pubkey = vote_simulator.vote_pubkeys[0];
        ReplayStage::compute_bank_stats(
            &my_vote_pubkey,
            &ancestors,
            &mut frozen_banks,
            &mut tower,
            &mut vote_simulator.progress,
            &VoteTracker::default(),
            &ClusterSlots::default(),
            &vote_simulator.bank_forks,
            heaviest_subtree_fork_choice,
            &mut latest_validator_votes_for_frozen_banks,
        );

        let bank1 = vote_simulator.bank_forks.read().unwrap().get(1).unwrap();
        let bank2 = vote_simulator.bank_forks.read().unwrap().get(2).unwrap();
        assert_eq!(
            heaviest_subtree_fork_choice
                .stake_voted_subtree(&(1, bank1.hash()))
                .unwrap(),
            heaviest_subtree_fork_choice
                .stake_voted_subtree(&(2, bank2.hash()))
                .unwrap()
        );

        let (heaviest_bank, _) = heaviest_subtree_fork_choice.select_forks(
            &frozen_banks,
            &tower,
            &vote_simulator.progress,
            &ancestors,
            &vote_simulator.bank_forks,
        );

        // Should pick the lower of the two equally weighted banks
        assert_eq!(heaviest_bank.slot(), 1);
    }

    #[test]
    fn test_child_bank_heavier() {
        // Init state
        let mut vote_simulator = VoteSimulator::new(1);
        let my_node_pubkey = vote_simulator.node_pubkeys[0];
        let mut tower = Tower::default();

        // Create the tree of banks in a BankForks object
        let forks = tr(0) / (tr(1) / (tr(2) / (tr(3))));

        // Set the voting behavior
        let mut cluster_votes = HashMap::new();
        let votes = vec![2];
        cluster_votes.insert(my_node_pubkey, votes.clone());
        vote_simulator.fill_bank_forks(forks, &cluster_votes, true);

        // Fill banks with votes
        for vote in votes {
            assert!(vote_simulator
                .simulate_vote(vote, &my_node_pubkey, &mut tower,)
                .is_empty());
        }

        let mut frozen_banks: Vec<_> = vote_simulator
            .bank_forks
            .read()
            .unwrap()
            .frozen_banks()
            .values()
            .cloned()
            .collect();

        let my_vote_pubkey = vote_simulator.vote_pubkeys[0];
        ReplayStage::compute_bank_stats(
            &my_vote_pubkey,
            &vote_simulator.bank_forks.read().unwrap().ancestors(),
            &mut frozen_banks,
            &mut tower,
            &mut vote_simulator.progress,
            &VoteTracker::default(),
            &ClusterSlots::default(),
            &vote_simulator.bank_forks,
            &mut vote_simulator.heaviest_subtree_fork_choice,
            &mut vote_simulator.latest_validator_votes_for_frozen_banks,
        );

        frozen_banks.sort_by_key(|bank| bank.slot());
        for pair in frozen_banks.windows(2) {
            let first = vote_simulator
                .progress
                .get_fork_stats(pair[0].slot())
                .unwrap()
                .fork_weight;
            let second = vote_simulator
                .progress
                .get_fork_stats(pair[1].slot())
                .unwrap()
                .fork_weight;
            assert!(second >= first);
        }
        for bank in frozen_banks {
            // The only leaf should always be chosen over parents
            assert_eq!(
                vote_simulator
                    .heaviest_subtree_fork_choice
                    .best_slot(&(bank.slot(), bank.hash()))
                    .unwrap()
                    .0,
                3
            );
        }
    }

    #[test]
    fn test_should_retransmit() {
        let poh_slot = 4;
        let mut last_retransmit_slot = 4;
        // We retransmitted already at slot 4, shouldn't retransmit until
        // >= 4 + NUM_CONSECUTIVE_LEADER_SLOTS, or if we reset to < 4
        assert!(!ReplayStage::should_retransmit(
            poh_slot,
            &mut last_retransmit_slot
        ));
        assert_eq!(last_retransmit_slot, 4);

        for poh_slot in 4..4 + NUM_CONSECUTIVE_LEADER_SLOTS {
            assert!(!ReplayStage::should_retransmit(
                poh_slot,
                &mut last_retransmit_slot
            ));
            assert_eq!(last_retransmit_slot, 4);
        }

        let poh_slot = 4 + NUM_CONSECUTIVE_LEADER_SLOTS;
        last_retransmit_slot = 4;
        assert!(ReplayStage::should_retransmit(
            poh_slot,
            &mut last_retransmit_slot
        ));
        assert_eq!(last_retransmit_slot, poh_slot);

        let poh_slot = 3;
        last_retransmit_slot = 4;
        assert!(ReplayStage::should_retransmit(
            poh_slot,
            &mut last_retransmit_slot
        ));
        assert_eq!(last_retransmit_slot, poh_slot);
    }

    #[test]
    fn test_update_slot_propagated_threshold_from_votes() {
        let keypairs: HashMap<_, _> = iter::repeat_with(|| {
            let vote_keypairs = ValidatorVoteKeypairs::new_rand();
            (vote_keypairs.node_keypair.pubkey(), vote_keypairs)
        })
        .take(10)
        .collect();

        let new_vote_pubkeys: Vec<_> = keypairs
            .values()
            .map(|keys| keys.vote_keypair.pubkey())
            .collect();
        let new_node_pubkeys: Vec<_> = keypairs
            .values()
            .map(|keys| keys.node_keypair.pubkey())
            .collect();

        // Once 4/10 validators have voted, we have hit threshold
        run_test_update_slot_propagated_threshold_from_votes(&keypairs, &new_vote_pubkeys, &[], 4);
        // Adding the same node pubkey's instead of the corresponding
        // vote pubkeys should be equivalent
        run_test_update_slot_propagated_threshold_from_votes(&keypairs, &[], &new_node_pubkeys, 4);
        // Adding the same node pubkey's in the same order as their
        // corresponding vote accounts is redundant, so we don't
        // reach the threshold any sooner.
        run_test_update_slot_propagated_threshold_from_votes(
            &keypairs,
            &new_vote_pubkeys,
            &new_node_pubkeys,
            4,
        );
        // However, if we add different node pubkey's than the
        // vote accounts, we should hit threshold much faster
        // because now we are getting 2 new pubkeys on each
        // iteration instead of 1, so by the 2nd iteration
        // we should have 4/10 validators voting
        run_test_update_slot_propagated_threshold_from_votes(
            &keypairs,
            &new_vote_pubkeys[0..5],
            &new_node_pubkeys[5..],
            2,
        );
    }

    fn run_test_update_slot_propagated_threshold_from_votes(
        all_keypairs: &HashMap<Pubkey, ValidatorVoteKeypairs>,
        new_vote_pubkeys: &[Pubkey],
        new_node_pubkeys: &[Pubkey],
        success_index: usize,
    ) {
        let stake = 10_000;
        let (bank_forks, _, _) = vote_simulator::initialize_state(all_keypairs, stake);
        let root_bank = bank_forks.root_bank();
        let mut propagated_stats = PropagatedStats {
            total_epoch_stake: stake * all_keypairs.len() as u64,
            ..PropagatedStats::default()
        };

        let child_reached_threshold = false;
        for i in 0..std::cmp::max(new_vote_pubkeys.len(), new_node_pubkeys.len()) {
            propagated_stats.is_propagated = false;
            let len = std::cmp::min(i, new_vote_pubkeys.len());
            let mut voted_pubkeys = new_vote_pubkeys[..len].to_vec();
            let len = std::cmp::min(i, new_node_pubkeys.len());
            let mut node_pubkeys = new_node_pubkeys[..len].to_vec();
            let did_newly_reach_threshold =
                ReplayStage::update_slot_propagated_threshold_from_votes(
                    &mut voted_pubkeys,
                    &mut node_pubkeys,
                    &root_bank,
                    &mut propagated_stats,
                    child_reached_threshold,
                );

            // Only the i'th voted pubkey should be new (everything else was
            // inserted in previous iteration of the loop), so those redundant
            // pubkeys should have been filtered out
            let remaining_vote_pubkeys = {
                if i == 0 || i >= new_vote_pubkeys.len() {
                    vec![]
                } else {
                    vec![new_vote_pubkeys[i - 1]]
                }
            };
            let remaining_node_pubkeys = {
                if i == 0 || i >= new_node_pubkeys.len() {
                    vec![]
                } else {
                    vec![new_node_pubkeys[i - 1]]
                }
            };
            assert_eq!(voted_pubkeys, remaining_vote_pubkeys);
            assert_eq!(node_pubkeys, remaining_node_pubkeys);

            // If we crossed the superminority threshold, then
            // `did_newly_reach_threshold == true`, otherwise the
            // threshold has not been reached
            if i >= success_index {
                assert!(propagated_stats.is_propagated);
                assert!(did_newly_reach_threshold);
            } else {
                assert!(!propagated_stats.is_propagated);
                assert!(!did_newly_reach_threshold);
            }
        }
    }

    #[test]
    fn test_update_slot_propagated_threshold_from_votes2() {
        let mut empty: Vec<Pubkey> = vec![];
        let genesis_config = create_genesis_config(100_000_000).genesis_config;
        let root_bank = Bank::new_for_tests(&genesis_config);
        let stake = 10_000;
        // Simulate a child slot seeing threshold (`child_reached_threshold` = true),
        // then the parent should also be marked as having reached threshold,
        // even if there are no new pubkeys to add (`newly_voted_pubkeys.is_empty()`)
        let mut propagated_stats = PropagatedStats {
            total_epoch_stake: stake * 10,
            ..PropagatedStats::default()
        };
        propagated_stats.total_epoch_stake = stake * 10;
        let child_reached_threshold = true;
        let mut newly_voted_pubkeys: Vec<Pubkey> = vec![];

        assert!(ReplayStage::update_slot_propagated_threshold_from_votes(
            &mut newly_voted_pubkeys,
            &mut empty,
            &root_bank,
            &mut propagated_stats,
            child_reached_threshold,
        ));

        // If propagation already happened (propagated_stats.is_propagated = true),
        // always returns false
        propagated_stats = PropagatedStats {
            total_epoch_stake: stake * 10,
            ..PropagatedStats::default()
        };
        propagated_stats.is_propagated = true;
        newly_voted_pubkeys = vec![];
        assert!(!ReplayStage::update_slot_propagated_threshold_from_votes(
            &mut newly_voted_pubkeys,
            &mut empty,
            &root_bank,
            &mut propagated_stats,
            child_reached_threshold,
        ));

        let child_reached_threshold = false;
        assert!(!ReplayStage::update_slot_propagated_threshold_from_votes(
            &mut newly_voted_pubkeys,
            &mut empty,
            &root_bank,
            &mut propagated_stats,
            child_reached_threshold,
        ));
    }

    #[test]
    fn test_update_propagation_status() {
        // Create genesis stakers
        let vote_keypairs = ValidatorVoteKeypairs::new_rand();
        let node_pubkey = vote_keypairs.node_keypair.pubkey();
        let vote_pubkey = vote_keypairs.vote_keypair.pubkey();
        let keypairs: HashMap<_, _> = vec![(node_pubkey, vote_keypairs)].into_iter().collect();
        let stake = 10_000;
        let (mut bank_forks, mut progress_map, _) =
            vote_simulator::initialize_state(&keypairs, stake);

        let bank0 = bank_forks.get(0).unwrap();
        bank_forks.insert(Bank::new_from_parent(&bank0, &Pubkey::default(), 9));
        let bank9 = bank_forks.get(9).unwrap();
        bank_forks.insert(Bank::new_from_parent(&bank9, &Pubkey::default(), 10));
        bank_forks.set_root(9, &AbsRequestSender::default(), None);
        let total_epoch_stake = bank0.total_epoch_stake();

        // Insert new ForkProgress for slot 10 and its
        // previous leader slot 9
        progress_map.insert(
            10,
            ForkProgress::new(
                Hash::default(),
                Some(9),
                Some(ValidatorStakeInfo {
                    total_epoch_stake,
                    ..ValidatorStakeInfo::default()
                }),
                0,
                0,
            ),
        );
        progress_map.insert(
            9,
            ForkProgress::new(
                Hash::default(),
                Some(8),
                Some(ValidatorStakeInfo {
                    total_epoch_stake,
                    ..ValidatorStakeInfo::default()
                }),
                0,
                0,
            ),
        );

        // Make sure is_propagated == false so that the propagation logic
        // runs in `update_propagation_status`
        assert!(!progress_map.get_leader_propagation_slot_must_exist(10).0);

        let vote_tracker = VoteTracker::default();
        vote_tracker.insert_vote(10, vote_pubkey);
        ReplayStage::update_propagation_status(
            &mut progress_map,
            10,
            &RwLock::new(bank_forks),
            &vote_tracker,
            &ClusterSlots::default(),
        );

        let propagated_stats = &progress_map.get(&10).unwrap().propagated_stats;

        // There should now be a cached reference to the VoteTracker for
        // slot 10
        assert!(propagated_stats.slot_vote_tracker.is_some());

        // Updates should have been consumed
        assert!(propagated_stats
            .slot_vote_tracker
            .as_ref()
            .unwrap()
            .write()
            .unwrap()
            .get_voted_slot_updates()
            .is_none());

        // The voter should be recorded
        assert!(propagated_stats
            .propagated_validators
            .contains(&vote_pubkey));

        assert_eq!(propagated_stats.propagated_validators_stake, stake);
    }

    #[test]
    fn test_chain_update_propagation_status() {
        let keypairs: HashMap<_, _> = iter::repeat_with(|| {
            let vote_keypairs = ValidatorVoteKeypairs::new_rand();
            (vote_keypairs.node_keypair.pubkey(), vote_keypairs)
        })
        .take(10)
        .collect();

        let vote_pubkeys: Vec<_> = keypairs
            .values()
            .map(|keys| keys.vote_keypair.pubkey())
            .collect();

        let stake_per_validator = 10_000;
        let (mut bank_forks, mut progress_map, _) =
            vote_simulator::initialize_state(&keypairs, stake_per_validator);
        progress_map
            .get_propagated_stats_mut(0)
            .unwrap()
            .is_leader_slot = true;
        bank_forks.set_root(0, &AbsRequestSender::default(), None);
        let total_epoch_stake = bank_forks.root_bank().total_epoch_stake();

        // Insert new ForkProgress representing a slot for all slots 1..=num_banks. Only
        // make even numbered ones leader slots
        for i in 1..=10 {
            let parent_bank = bank_forks.get(i - 1).unwrap().clone();
            let prev_leader_slot = ((i - 1) / 2) * 2;
            bank_forks.insert(Bank::new_from_parent(&parent_bank, &Pubkey::default(), i));
            progress_map.insert(
                i,
                ForkProgress::new(
                    Hash::default(),
                    Some(prev_leader_slot),
                    {
                        if i % 2 == 0 {
                            Some(ValidatorStakeInfo {
                                total_epoch_stake,
                                ..ValidatorStakeInfo::default()
                            })
                        } else {
                            None
                        }
                    },
                    0,
                    0,
                ),
            );
        }

        let vote_tracker = VoteTracker::default();
        for vote_pubkey in &vote_pubkeys {
            // Insert a vote for the last bank for each voter
            vote_tracker.insert_vote(10, *vote_pubkey);
        }

        // The last bank should reach propagation threshold, and propagate it all
        // the way back through earlier leader banks
        ReplayStage::update_propagation_status(
            &mut progress_map,
            10,
            &RwLock::new(bank_forks),
            &vote_tracker,
            &ClusterSlots::default(),
        );

        for i in 1..=10 {
            let propagated_stats = &progress_map.get(&i).unwrap().propagated_stats;
            // Only the even numbered ones were leader banks, so only
            // those should have been updated
            if i % 2 == 0 {
                assert!(propagated_stats.is_propagated);
            } else {
                assert!(!propagated_stats.is_propagated);
            }
        }
    }

    #[test]
    fn test_chain_update_propagation_status2() {
        let num_validators = 6;
        let keypairs: HashMap<_, _> = iter::repeat_with(|| {
            let vote_keypairs = ValidatorVoteKeypairs::new_rand();
            (vote_keypairs.node_keypair.pubkey(), vote_keypairs)
        })
        .take(num_validators)
        .collect();

        let vote_pubkeys: Vec<_> = keypairs
            .values()
            .map(|keys| keys.vote_keypair.pubkey())
            .collect();

        let stake_per_validator = 10_000;
        let (mut bank_forks, mut progress_map, _) =
            vote_simulator::initialize_state(&keypairs, stake_per_validator);
        progress_map
            .get_propagated_stats_mut(0)
            .unwrap()
            .is_leader_slot = true;
        bank_forks.set_root(0, &AbsRequestSender::default(), None);

        let total_epoch_stake = num_validators as u64 * stake_per_validator;

        // Insert new ForkProgress representing a slot for all slots 1..=num_banks. Only
        // make even numbered ones leader slots
        for i in 1..=10 {
            let parent_bank = bank_forks.get(i - 1).unwrap().clone();
            let prev_leader_slot = i - 1;
            bank_forks.insert(Bank::new_from_parent(&parent_bank, &Pubkey::default(), i));
            let mut fork_progress = ForkProgress::new(
                Hash::default(),
                Some(prev_leader_slot),
                Some(ValidatorStakeInfo {
                    total_epoch_stake,
                    ..ValidatorStakeInfo::default()
                }),
                0,
                0,
            );

            let end_range = {
                // The earlier slots are one pubkey away from reaching confirmation
                if i < 5 {
                    2
                } else {
                    // The later slots are two pubkeys away from reaching confirmation
                    1
                }
            };
            fork_progress.propagated_stats.propagated_validators =
                vote_pubkeys[0..end_range].iter().copied().collect();
            fork_progress.propagated_stats.propagated_validators_stake =
                end_range as u64 * stake_per_validator;
            progress_map.insert(i, fork_progress);
        }

        let vote_tracker = VoteTracker::default();
        // Insert a new vote
        vote_tracker.insert_vote(10, vote_pubkeys[2]);

        // The last bank should reach propagation threshold, and propagate it all
        // the way back through earlier leader banks
        ReplayStage::update_propagation_status(
            &mut progress_map,
            10,
            &RwLock::new(bank_forks),
            &vote_tracker,
            &ClusterSlots::default(),
        );

        // Only the first 5 banks should have reached the threshold
        for i in 1..=10 {
            let propagated_stats = &progress_map.get(&i).unwrap().propagated_stats;
            if i < 5 {
                assert!(propagated_stats.is_propagated);
            } else {
                assert!(!propagated_stats.is_propagated);
            }
        }
    }

    #[test]
    fn test_check_propagation_for_start_leader() {
        let mut progress_map = ProgressMap::default();
        let poh_slot = 5;
        let parent_slot = poh_slot - NUM_CONSECUTIVE_LEADER_SLOTS;

        // If there is no previous leader slot (previous leader slot is None),
        // should succeed
        progress_map.insert(
            parent_slot,
            ForkProgress::new(Hash::default(), None, None, 0, 0),
        );
        assert!(ReplayStage::check_propagation_for_start_leader(
            poh_slot,
            parent_slot,
            &progress_map,
        ));

        // Now if we make the parent was itself the leader, then requires propagation
        // confirmation check because the parent is at least NUM_CONSECUTIVE_LEADER_SLOTS
        // slots from the `poh_slot`
        progress_map.insert(
            parent_slot,
            ForkProgress::new(
                Hash::default(),
                None,
                Some(ValidatorStakeInfo::default()),
                0,
                0,
            ),
        );
        assert!(!ReplayStage::check_propagation_for_start_leader(
            poh_slot,
            parent_slot,
            &progress_map,
        ));
        progress_map
            .get_mut(&parent_slot)
            .unwrap()
            .propagated_stats
            .is_propagated = true;
        assert!(ReplayStage::check_propagation_for_start_leader(
            poh_slot,
            parent_slot,
            &progress_map,
        ));
        // Now, set up the progress map to show that the `previous_leader_slot` of 5 is
        // `parent_slot - 1` (not equal to the actual parent!), so `parent_slot - 1` needs
        // to see propagation confirmation before we can start a leader for block 5
        let previous_leader_slot = parent_slot - 1;
        progress_map.insert(
            parent_slot,
            ForkProgress::new(Hash::default(), Some(previous_leader_slot), None, 0, 0),
        );
        progress_map.insert(
            previous_leader_slot,
            ForkProgress::new(
                Hash::default(),
                None,
                Some(ValidatorStakeInfo::default()),
                0,
                0,
            ),
        );

        // `previous_leader_slot` has not seen propagation threshold, so should fail
        assert!(!ReplayStage::check_propagation_for_start_leader(
            poh_slot,
            parent_slot,
            &progress_map,
        ));

        // If we set the is_propagated = true for the `previous_leader_slot`, should
        // allow the block to be generated
        progress_map
            .get_mut(&previous_leader_slot)
            .unwrap()
            .propagated_stats
            .is_propagated = true;
        assert!(ReplayStage::check_propagation_for_start_leader(
            poh_slot,
            parent_slot,
            &progress_map,
        ));

        // If the root is now set to `parent_slot`, this filters out `previous_leader_slot` from the progress map,
        // which implies confirmation
        let bank0 = Bank::new_for_tests(&genesis_config::create_genesis_config(10000).0);
        let parent_slot_bank =
            Bank::new_from_parent(&Arc::new(bank0), &Pubkey::default(), parent_slot);
        let mut bank_forks = BankForks::new(parent_slot_bank);
        let bank5 =
            Bank::new_from_parent(&bank_forks.get(parent_slot).unwrap(), &Pubkey::default(), 5);
        bank_forks.insert(bank5);

        // Should purge only `previous_leader_slot` from the progress map
        progress_map.handle_new_root(&bank_forks);

        // Should succeed
        assert!(ReplayStage::check_propagation_for_start_leader(
            poh_slot,
            parent_slot,
            &progress_map,
        ));
    }

    #[test]
    fn test_check_propagation_skip_propagation_check() {
        let mut progress_map = ProgressMap::default();
        let poh_slot = 4;
        let mut parent_slot = poh_slot - 1;

        // Set up the progress map to show that the last leader slot of 4 is 3,
        // which means 3 and 4 are consecutive leader slots
        progress_map.insert(
            3,
            ForkProgress::new(
                Hash::default(),
                None,
                Some(ValidatorStakeInfo::default()),
                0,
                0,
            ),
        );

        // If the previous leader slot has not seen propagation threshold, but
        // was the direct parent (implying consecutive leader slots), create
        // the block regardless
        assert!(ReplayStage::check_propagation_for_start_leader(
            poh_slot,
            parent_slot,
            &progress_map,
        ));

        // If propagation threshold was achieved on parent, block should
        // also be created
        progress_map
            .get_mut(&3)
            .unwrap()
            .propagated_stats
            .is_propagated = true;
        assert!(ReplayStage::check_propagation_for_start_leader(
            poh_slot,
            parent_slot,
            &progress_map,
        ));

        // Now insert another parent slot 2 for which this validator is also the leader
        parent_slot = poh_slot - NUM_CONSECUTIVE_LEADER_SLOTS + 1;
        progress_map.insert(
            parent_slot,
            ForkProgress::new(
                Hash::default(),
                None,
                Some(ValidatorStakeInfo::default()),
                0,
                0,
            ),
        );

        // Even though `parent_slot` and `poh_slot` are separated by another block,
        // because they're within `NUM_CONSECUTIVE` blocks of each other, the propagation
        // check is still skipped
        assert!(ReplayStage::check_propagation_for_start_leader(
            poh_slot,
            parent_slot,
            &progress_map,
        ));

        // Once the distance becomes >= NUM_CONSECUTIVE_LEADER_SLOTS, then we need to
        // enforce the propagation check
        parent_slot = poh_slot - NUM_CONSECUTIVE_LEADER_SLOTS;
        progress_map.insert(
            parent_slot,
            ForkProgress::new(
                Hash::default(),
                None,
                Some(ValidatorStakeInfo::default()),
                0,
                0,
            ),
        );
        assert!(!ReplayStage::check_propagation_for_start_leader(
            poh_slot,
            parent_slot,
            &progress_map,
        ));
    }

    #[test]
    fn test_purge_unconfirmed_duplicate_slot() {
        let (vote_simulator, blockstore) = setup_default_forks(2, None::<GenerateVotes>);
        let VoteSimulator {
            bank_forks,
            node_pubkeys,
            mut progress,
            validator_keypairs,
            ..
        } = vote_simulator;

        // Create bank 7
        let root_bank = bank_forks.read().unwrap().root_bank();
        let bank7 = Bank::new_from_parent(
            &bank_forks.read().unwrap().get(6).unwrap(),
            &Pubkey::default(),
            7,
        );
        bank_forks.write().unwrap().insert(bank7);
        blockstore.add_tree(tr(6) / tr(7), false, false, 3, Hash::default());
        let bank7 = bank_forks.read().unwrap().get(7).unwrap();
        let mut descendants = bank_forks.read().unwrap().descendants();
        let mut ancestors = bank_forks.read().unwrap().ancestors();

        // Process a transfer on bank 7
        let sender = node_pubkeys[0];
        let receiver = node_pubkeys[1];
        let old_balance = bank7.get_balance(&sender);
        let transfer_amount = old_balance / 2;
        let transfer_sig = bank7
            .transfer(
                transfer_amount,
                &validator_keypairs.get(&sender).unwrap().node_keypair,
                &receiver,
            )
            .unwrap();

        // Process a vote for slot 0 in bank 5
        let validator0_keypairs = &validator_keypairs.get(&sender).unwrap();
        let bank0 = bank_forks.read().unwrap().get(0).unwrap();
        let vote_tx = vote_transaction::new_vote_transaction(
            vec![0],
            bank0.hash(),
            bank0.last_blockhash(),
            &validator0_keypairs.node_keypair,
            &validator0_keypairs.vote_keypair,
            &validator0_keypairs.vote_keypair,
            None,
        );
        bank7.process_transaction(&vote_tx).unwrap();
        assert!(bank7.get_signature_status(&vote_tx.signatures[0]).is_some());

        // Both signatures should exist in status cache
        assert!(bank7.get_signature_status(&vote_tx.signatures[0]).is_some());
        assert!(bank7.get_signature_status(&transfer_sig).is_some());

        // Mark slot 7 dead
        blockstore
            .set_dead_slot(7)
            .expect("Failed to mark slot as dead in blockstore");

        // Purging slot 5 should purge only slots 5 and its descendants 6,7
        ReplayStage::purge_unconfirmed_duplicate_slot(
            5,
            &mut ancestors,
            &mut descendants,
            &mut progress,
            &root_bank,
            &bank_forks,
            &blockstore,
        );
        for i in 5..=7 {
            assert!(bank_forks.read().unwrap().get(i).is_none());
            assert!(progress.get(&i).is_none());
        }
        for i in 0..=4 {
            assert!(bank_forks.read().unwrap().get(i).is_some());
            assert!(progress.get(&i).is_some());
        }

        // Blockstore should have been cleared
        for slot in &[5, 6, 7] {
            assert!(!blockstore.is_full(*slot));
            // Slot 7 was marked dead before, should no longer be marked
            assert!(!blockstore.is_dead(*slot));
            assert!(blockstore.get_slot_entries(*slot, 0).unwrap().is_empty());
        }

        // Should not be able to find signature in slot 5 for previously
        // processed transactions
        assert!(bank7.get_signature_status(&vote_tx.signatures[0]).is_none());
        assert!(bank7.get_signature_status(&transfer_sig).is_none());

        // Getting balance should return the old balance (accounts were cleared)
        assert_eq!(bank7.get_balance(&sender), old_balance);

        // Purging slot 4 should purge only slot 4
        let mut descendants = bank_forks.read().unwrap().descendants();
        let mut ancestors = bank_forks.read().unwrap().ancestors();
        ReplayStage::purge_unconfirmed_duplicate_slot(
            4,
            &mut ancestors,
            &mut descendants,
            &mut progress,
            &root_bank,
            &bank_forks,
            &blockstore,
        );
        for i in 4..=7 {
            assert!(bank_forks.read().unwrap().get(i).is_none());
            assert!(progress.get(&i).is_none());
            assert!(blockstore.get_slot_entries(i, 0).unwrap().is_empty());
        }
        for i in 0..=3 {
            assert!(bank_forks.read().unwrap().get(i).is_some());
            assert!(progress.get(&i).is_some());
            assert!(!blockstore.get_slot_entries(i, 0).unwrap().is_empty());
        }

        // Purging slot 1 should purge both forks 2 and 3
        let mut descendants = bank_forks.read().unwrap().descendants();
        let mut ancestors = bank_forks.read().unwrap().ancestors();
        ReplayStage::purge_unconfirmed_duplicate_slot(
            1,
            &mut ancestors,
            &mut descendants,
            &mut progress,
            &root_bank,
            &bank_forks,
            &blockstore,
        );
        for i in 1..=7 {
            assert!(bank_forks.read().unwrap().get(i).is_none());
            assert!(progress.get(&i).is_none());
            assert!(blockstore.get_slot_entries(i, 0).unwrap().is_empty());
        }
        assert!(bank_forks.read().unwrap().get(0).is_some());
        assert!(progress.get(&0).is_some());
    }

    #[test]
    fn test_purge_ancestors_descendants() {
        let (VoteSimulator { bank_forks, .. }, _) = setup_default_forks(1, None::<GenerateVotes>);

        // Purge branch rooted at slot 2
        let mut descendants = bank_forks.read().unwrap().descendants();
        let mut ancestors = bank_forks.read().unwrap().ancestors();
        let slot_2_descendants = descendants.get(&2).unwrap().clone();
        ReplayStage::purge_ancestors_descendants(
            2,
            &slot_2_descendants,
            &mut ancestors,
            &mut descendants,
        );

        // Result should be equivalent to removing slot from BankForks
        // and regenerating the `ancestor` `descendant` maps
        for d in slot_2_descendants {
            bank_forks.write().unwrap().remove(d);
        }
        bank_forks.write().unwrap().remove(2);
        assert!(check_map_eq(
            &ancestors,
            &bank_forks.read().unwrap().ancestors()
        ));
        assert!(check_map_eq(
            &descendants,
            &bank_forks.read().unwrap().descendants()
        ));

        // Try to purge the root
        bank_forks
            .write()
            .unwrap()
            .set_root(3, &AbsRequestSender::default(), None);
        let mut descendants = bank_forks.read().unwrap().descendants();
        let mut ancestors = bank_forks.read().unwrap().ancestors();
        let slot_3_descendants = descendants.get(&3).unwrap().clone();
        ReplayStage::purge_ancestors_descendants(
            3,
            &slot_3_descendants,
            &mut ancestors,
            &mut descendants,
        );

        assert!(ancestors.is_empty());
        // Only remaining keys should be ones < root
        for k in descendants.keys() {
            assert!(*k < 3);
        }
    }

    #[test]
    fn test_leader_snapshot_restart_propagation() {
        let ReplayBlockstoreComponents {
            validator_node_to_vote_keys,
            leader_schedule_cache,
            vote_simulator,
            ..
        } = replay_blockstore_components(None, 1, None::<GenerateVotes>);

        let VoteSimulator {
            mut progress,
            bank_forks,
            ..
        } = vote_simulator;

        let root_bank = bank_forks.read().unwrap().root_bank();
        let my_pubkey = leader_schedule_cache
            .slot_leader_at(root_bank.slot(), Some(&root_bank))
            .unwrap();

        // Check that we are the leader of the root bank
        assert!(
            progress
                .get_propagated_stats(root_bank.slot())
                .unwrap()
                .is_leader_slot
        );
        let ancestors = bank_forks.read().unwrap().ancestors();

        // Freeze bank so it shows up in frozen banks
        root_bank.freeze();
        let mut frozen_banks: Vec<_> = bank_forks
            .read()
            .unwrap()
            .frozen_banks()
            .values()
            .cloned()
            .collect();

        // Compute bank stats, make sure vote is propagated back to starting root bank
        let vote_tracker = VoteTracker::default();

        // Add votes
        for vote_key in validator_node_to_vote_keys.values() {
            vote_tracker.insert_vote(root_bank.slot(), *vote_key);
        }

        assert!(
            !progress
                .get_leader_propagation_slot_must_exist(root_bank.slot())
                .0
        );

        // Update propagation status
        let mut tower = Tower::new_for_tests(0, 0.67);
        ReplayStage::compute_bank_stats(
            &validator_node_to_vote_keys[&my_pubkey],
            &ancestors,
            &mut frozen_banks,
            &mut tower,
            &mut progress,
            &vote_tracker,
            &ClusterSlots::default(),
            &bank_forks,
            &mut HeaviestSubtreeForkChoice::new_from_bank_forks(&bank_forks.read().unwrap()),
            &mut LatestValidatorVotesForFrozenBanks::default(),
        );

        // Check status is true
        assert!(
            progress
                .get_leader_propagation_slot_must_exist(root_bank.slot())
                .0
        );
    }

    #[test]
    fn test_unconfirmed_duplicate_slots_and_lockouts_for_non_heaviest_fork() {
        /*
            Build fork structure:

                 slot 0
                   |
                 slot 1
                 /    \
            slot 2    |
               |      |
            slot 3    |
               |      |
            slot 4    |
                    slot 5
        */
        let forks = tr(0) / (tr(1) / (tr(2) / (tr(3) / (tr(4)))) / tr(5));

        let mut vote_simulator = VoteSimulator::new(1);
        vote_simulator.fill_bank_forks(forks, &HashMap::<Pubkey, Vec<u64>>::new(), true);
        let (bank_forks, mut progress) = (vote_simulator.bank_forks, vote_simulator.progress);
        let ledger_path = get_tmp_ledger_path!();
        let blockstore = Arc::new(
            Blockstore::open(&ledger_path).expect("Expected to be able to open database ledger"),
        );
        let mut tower = Tower::new_for_tests(8, 2.0 / 3.0);

        // All forks have same weight so heaviest bank to vote/reset on should be the tip of
        // the fork with the lower slot
        let (vote_fork, reset_fork) = run_compute_and_select_forks(
            &bank_forks,
            &mut progress,
            &mut tower,
            &mut vote_simulator.heaviest_subtree_fork_choice,
            &mut vote_simulator.latest_validator_votes_for_frozen_banks,
        );
        assert_eq!(vote_fork.unwrap(), 4);
        assert_eq!(reset_fork.unwrap(), 4);

        // Record the vote for 5 which is not on the heaviest fork.
        tower.record_bank_vote(
            &bank_forks.read().unwrap().get(5).unwrap(),
            &Pubkey::default(),
        );

        // 4 should be the heaviest slot, but should not be votable
        // because of lockout. 5 is the heaviest slot on the same fork as the last vote.
        let (vote_fork, reset_fork) = run_compute_and_select_forks(
            &bank_forks,
            &mut progress,
            &mut tower,
            &mut vote_simulator.heaviest_subtree_fork_choice,
            &mut vote_simulator.latest_validator_votes_for_frozen_banks,
        );
        assert!(vote_fork.is_none());
        assert_eq!(reset_fork, Some(5));

        // Mark 5 as duplicate
        blockstore.store_duplicate_slot(5, vec![], vec![]).unwrap();
        let mut duplicate_slots_tracker = DuplicateSlotsTracker::default();
        let mut purge_repair_slot_counter = PurgeRepairSlotCounter::default();
        let mut gossip_duplicate_confirmed_slots = GossipDuplicateConfirmedSlots::default();
        let mut epoch_slots_frozen_slots = EpochSlotsFrozenSlots::default();
        let bank5_hash = bank_forks.read().unwrap().bank_hash(5).unwrap();
        assert_ne!(bank5_hash, Hash::default());
        let duplicate_state = DuplicateState::new_from_state(
            5,
            &gossip_duplicate_confirmed_slots,
            &mut vote_simulator.heaviest_subtree_fork_choice,
            || progress.is_dead(5).unwrap_or(false),
            || Some(bank5_hash),
        );
        let (ancestor_hashes_replay_update_sender, _ancestor_hashes_replay_update_receiver) =
            unbounded();
        check_slot_agrees_with_cluster(
            5,
            bank_forks.read().unwrap().root(),
            &blockstore,
            &mut duplicate_slots_tracker,
            &mut epoch_slots_frozen_slots,
            &mut vote_simulator.heaviest_subtree_fork_choice,
            &mut DuplicateSlotsToRepair::default(),
            &ancestor_hashes_replay_update_sender,
            &mut purge_repair_slot_counter,
            SlotStateUpdate::Duplicate(duplicate_state),
        );

        // 4 should be the heaviest slot, but should not be votable
        // because of lockout. 5 is no longer valid due to it being a duplicate.
        let (vote_fork, reset_fork) = run_compute_and_select_forks(
            &bank_forks,
            &mut progress,
            &mut tower,
            &mut vote_simulator.heaviest_subtree_fork_choice,
            &mut vote_simulator.latest_validator_votes_for_frozen_banks,
        );
        assert!(vote_fork.is_none());
        assert!(reset_fork.is_none());

        // If slot 5 is marked as confirmed, it becomes the heaviest bank on same slot again
        let mut duplicate_slots_to_repair = DuplicateSlotsToRepair::default();
        gossip_duplicate_confirmed_slots.insert(5, bank5_hash);
        let duplicate_confirmed_state = DuplicateConfirmedState::new_from_state(
            bank5_hash,
            || progress.is_dead(5).unwrap_or(false),
            || Some(bank5_hash),
        );
        check_slot_agrees_with_cluster(
            5,
            bank_forks.read().unwrap().root(),
            &blockstore,
            &mut duplicate_slots_tracker,
            &mut epoch_slots_frozen_slots,
            &mut vote_simulator.heaviest_subtree_fork_choice,
            &mut duplicate_slots_to_repair,
            &ancestor_hashes_replay_update_sender,
            &mut purge_repair_slot_counter,
            SlotStateUpdate::DuplicateConfirmed(duplicate_confirmed_state),
        );
        // The confirmed hash is detected in `progress`, which means
        // it's confirmation on the replayed block. This means we have
        // the right version of the block, so `duplicate_slots_to_repair`
        // should be empty
        assert!(duplicate_slots_to_repair.is_empty());
        let (vote_fork, reset_fork) = run_compute_and_select_forks(
            &bank_forks,
            &mut progress,
            &mut tower,
            &mut vote_simulator.heaviest_subtree_fork_choice,
            &mut vote_simulator.latest_validator_votes_for_frozen_banks,
        );
        // Should now pick 5 as the heaviest fork from last vote again.
        assert!(vote_fork.is_none());
        assert_eq!(reset_fork.unwrap(), 5);
    }

    #[test]
    fn test_unconfirmed_duplicate_slots_and_lockouts() {
        /*
            Build fork structure:

                 slot 0
                   |
                 slot 1
                 /    \
            slot 2    |
               |      |
            slot 3    |
               |      |
            slot 4    |
                    slot 5
                      |
                    slot 6
        */
        let forks = tr(0) / (tr(1) / (tr(2) / (tr(3) / (tr(4)))) / (tr(5) / (tr(6))));

        // Make enough validators for vote switch threshold later
        let mut vote_simulator = VoteSimulator::new(2);
        let validator_votes: HashMap<Pubkey, Vec<u64>> = vec![
            (vote_simulator.node_pubkeys[0], vec![5]),
            (vote_simulator.node_pubkeys[1], vec![2]),
        ]
        .into_iter()
        .collect();
        vote_simulator.fill_bank_forks(forks, &validator_votes, true);

        let (bank_forks, mut progress) = (vote_simulator.bank_forks, vote_simulator.progress);
        let ledger_path = get_tmp_ledger_path!();
        let blockstore = Arc::new(
            Blockstore::open(&ledger_path).expect("Expected to be able to open database ledger"),
        );
        let mut tower = Tower::new_for_tests(8, 0.67);

        // All forks have same weight so heaviest bank to vote/reset on should be the tip of
        // the fork with the lower slot
        let (vote_fork, reset_fork) = run_compute_and_select_forks(
            &bank_forks,
            &mut progress,
            &mut tower,
            &mut vote_simulator.heaviest_subtree_fork_choice,
            &mut vote_simulator.latest_validator_votes_for_frozen_banks,
        );
        assert_eq!(vote_fork.unwrap(), 4);
        assert_eq!(reset_fork.unwrap(), 4);

        // Record the vote for 4
        tower.record_bank_vote(
            &bank_forks.read().unwrap().get(4).unwrap(),
            &Pubkey::default(),
        );

        // Mark 4 as duplicate, 3 should be the heaviest slot, but should not be votable
        // because of lockout
        blockstore.store_duplicate_slot(4, vec![], vec![]).unwrap();
        let mut duplicate_slots_tracker = DuplicateSlotsTracker::default();
        let mut gossip_duplicate_confirmed_slots = GossipDuplicateConfirmedSlots::default();
        let mut epoch_slots_frozen_slots = EpochSlotsFrozenSlots::default();
        let bank4_hash = bank_forks.read().unwrap().bank_hash(4).unwrap();
        assert_ne!(bank4_hash, Hash::default());
        let duplicate_state = DuplicateState::new_from_state(
            4,
            &gossip_duplicate_confirmed_slots,
            &mut vote_simulator.heaviest_subtree_fork_choice,
            || progress.is_dead(4).unwrap_or(false),
            || Some(bank4_hash),
        );
        let (ancestor_hashes_replay_update_sender, _ancestor_hashes_replay_update_receiver) =
            unbounded();
        check_slot_agrees_with_cluster(
            4,
            bank_forks.read().unwrap().root(),
            &blockstore,
            &mut duplicate_slots_tracker,
            &mut epoch_slots_frozen_slots,
            &mut vote_simulator.heaviest_subtree_fork_choice,
            &mut DuplicateSlotsToRepair::default(),
            &ancestor_hashes_replay_update_sender,
            &mut PurgeRepairSlotCounter::default(),
            SlotStateUpdate::Duplicate(duplicate_state),
        );

        let (vote_fork, reset_fork) = run_compute_and_select_forks(
            &bank_forks,
            &mut progress,
            &mut tower,
            &mut vote_simulator.heaviest_subtree_fork_choice,
            &mut vote_simulator.latest_validator_votes_for_frozen_banks,
        );
        assert!(vote_fork.is_none());
        assert_eq!(reset_fork, Some(3));

        // Now mark 2, an ancestor of 4, as duplicate
        blockstore.store_duplicate_slot(2, vec![], vec![]).unwrap();
        let bank2_hash = bank_forks.read().unwrap().bank_hash(2).unwrap();
        assert_ne!(bank2_hash, Hash::default());
        let duplicate_state = DuplicateState::new_from_state(
            2,
            &gossip_duplicate_confirmed_slots,
            &mut vote_simulator.heaviest_subtree_fork_choice,
            || progress.is_dead(2).unwrap_or(false),
            || Some(bank2_hash),
        );
        check_slot_agrees_with_cluster(
            2,
            bank_forks.read().unwrap().root(),
            &blockstore,
            &mut duplicate_slots_tracker,
            &mut epoch_slots_frozen_slots,
            &mut vote_simulator.heaviest_subtree_fork_choice,
            &mut DuplicateSlotsToRepair::default(),
            &ancestor_hashes_replay_update_sender,
            &mut PurgeRepairSlotCounter::default(),
            SlotStateUpdate::Duplicate(duplicate_state),
        );

        let (vote_fork, reset_fork) = run_compute_and_select_forks(
            &bank_forks,
            &mut progress,
            &mut tower,
            &mut vote_simulator.heaviest_subtree_fork_choice,
            &mut vote_simulator.latest_validator_votes_for_frozen_banks,
        );

        // Should now pick the next heaviest fork that is not a descendant of 2, which is 6.
        // However the lockout from vote 4 should still apply, so 6 should not be votable
        assert!(vote_fork.is_none());
        assert_eq!(reset_fork.unwrap(), 6);

        // If slot 4 is marked as confirmed, then this confirms slot 2 and 4, and
        // then slot 4 is now the heaviest bank again
        let mut duplicate_slots_to_repair = DuplicateSlotsToRepair::default();
        gossip_duplicate_confirmed_slots.insert(4, bank4_hash);
        let duplicate_confirmed_state = DuplicateConfirmedState::new_from_state(
            bank4_hash,
            || progress.is_dead(4).unwrap_or(false),
            || Some(bank4_hash),
        );
        check_slot_agrees_with_cluster(
            4,
            bank_forks.read().unwrap().root(),
            &blockstore,
            &mut duplicate_slots_tracker,
            &mut epoch_slots_frozen_slots,
            &mut vote_simulator.heaviest_subtree_fork_choice,
            &mut duplicate_slots_to_repair,
            &ancestor_hashes_replay_update_sender,
            &mut PurgeRepairSlotCounter::default(),
            SlotStateUpdate::DuplicateConfirmed(duplicate_confirmed_state),
        );
        // The confirmed hash is detected in `progress`, which means
        // it's confirmation on the replayed block. This means we have
        // the right version of the block, so `duplicate_slots_to_repair`
        // should be empty
        assert!(duplicate_slots_to_repair.is_empty());
        let (vote_fork, reset_fork) = run_compute_and_select_forks(
            &bank_forks,
            &mut progress,
            &mut tower,
            &mut vote_simulator.heaviest_subtree_fork_choice,
            &mut vote_simulator.latest_validator_votes_for_frozen_banks,
        );
        // Should now pick the heaviest fork 4 again, but lockouts apply so fork 4
        // is not votable, which avoids voting for 4 again.
        assert!(vote_fork.is_none());
        assert_eq!(reset_fork.unwrap(), 4);
    }

    #[test]
    fn test_dump_then_repair_correct_slots() {
        // Create the tree of banks in a BankForks object
        let forks = tr(0) / (tr(1)) / (tr(2));

        let ReplayBlockstoreComponents {
            ref mut vote_simulator,
            ref blockstore,
            ref leader_schedule_cache,
            ..
        } = replay_blockstore_components(Some(forks), 1, None);

        let VoteSimulator {
            ref mut progress,
            ref bank_forks,
            ..
        } = vote_simulator;

        let (mut ancestors, mut descendants) = {
            let r_bank_forks = bank_forks.read().unwrap();
            (r_bank_forks.ancestors(), r_bank_forks.descendants())
        };

        // Insert different versions of both 1 and 2. Both slots 1 and 2 should
        // then be purged
        let mut duplicate_slots_to_repair = DuplicateSlotsToRepair::default();
        duplicate_slots_to_repair.insert(1, Hash::new_unique());
        duplicate_slots_to_repair.insert(2, Hash::new_unique());
        let mut purge_repair_slot_counter = PurgeRepairSlotCounter::default();
        let (dumped_slots_sender, dumped_slots_receiver) = unbounded();
        let should_be_dumped = duplicate_slots_to_repair
            .iter()
            .map(|(&s, &h)| (s, h))
            .collect_vec();

        ReplayStage::dump_then_repair_correct_slots(
            &mut duplicate_slots_to_repair,
            &mut ancestors,
            &mut descendants,
            progress,
            bank_forks,
            blockstore,
            None,
            &mut purge_repair_slot_counter,
            &dumped_slots_sender,
            &Pubkey::new_unique(),
            leader_schedule_cache,
        );
        assert_eq!(should_be_dumped, dumped_slots_receiver.recv().ok().unwrap());

        let r_bank_forks = bank_forks.read().unwrap();
        for slot in 0..=2 {
            let bank = r_bank_forks.get(slot);
            let ancestor_result = ancestors.get(&slot);
            let descendants_result = descendants.get(&slot);
            if slot == 0 {
                assert!(bank.is_some());
                assert!(ancestor_result.is_some());
                assert!(descendants_result.is_some());
            } else {
                assert!(bank.is_none());
                assert!(ancestor_result.is_none());
                assert!(descendants_result.is_none());
            }
        }
        assert_eq!(2, purge_repair_slot_counter.len());
        assert_eq!(1, *purge_repair_slot_counter.get(&1).unwrap());
        assert_eq!(1, *purge_repair_slot_counter.get(&2).unwrap());
    }

    fn setup_vote_then_rollback(
        first_vote: Slot,
        num_validators: usize,
        generate_votes: Option<GenerateVotes>,
    ) -> ReplayBlockstoreComponents {
        /*
            Build fork structure:

                 slot 0
                   |
                 slot 1
                 /    \
            slot 2    |
               |      |
            slot 3    |
               |      |
            slot 4    |
               |      |
            slot 5    |
                    slot 6
                      |
                    slot 7
        */
        let forks = tr(0) / (tr(1) / (tr(2) / (tr(3) / (tr(4) / (tr(5))))) / (tr(6) / (tr(7))));

        let mut replay_components =
            replay_blockstore_components(Some(forks), num_validators, generate_votes);

        let ReplayBlockstoreComponents {
            ref mut tower,
            ref blockstore,
            ref mut vote_simulator,
            ref leader_schedule_cache,
            ..
        } = replay_components;

        let VoteSimulator {
            ref mut progress,
            ref bank_forks,
            ref mut heaviest_subtree_fork_choice,
            ..
        } = vote_simulator;

        tower.record_bank_vote(
            &bank_forks.read().unwrap().get(first_vote).unwrap(),
            &Pubkey::default(),
        );

        // Simulate another version of slot 2 was duplicate confirmed
        let our_bank2_hash = bank_forks.read().unwrap().bank_hash(2).unwrap();
        let duplicate_confirmed_bank2_hash = Hash::new_unique();
        let mut gossip_duplicate_confirmed_slots = GossipDuplicateConfirmedSlots::default();
        gossip_duplicate_confirmed_slots.insert(2, duplicate_confirmed_bank2_hash);
        let mut duplicate_slots_tracker = DuplicateSlotsTracker::default();
        let mut duplicate_slots_to_repair = DuplicateSlotsToRepair::default();
        let mut epoch_slots_frozen_slots = EpochSlotsFrozenSlots::default();

        // Mark fork choice branch as invalid so select forks below doesn't panic
        // on a nonexistent `heaviest_bank_on_same_fork` after we dump the duplciate fork.
        let duplicate_confirmed_state = DuplicateConfirmedState::new_from_state(
            duplicate_confirmed_bank2_hash,
            || progress.is_dead(2).unwrap_or(false),
            || Some(our_bank2_hash),
        );
        let (ancestor_hashes_replay_update_sender, _ancestor_hashes_replay_update_receiver) =
            unbounded();
        check_slot_agrees_with_cluster(
            2,
            bank_forks.read().unwrap().root(),
            blockstore,
            &mut duplicate_slots_tracker,
            &mut epoch_slots_frozen_slots,
            heaviest_subtree_fork_choice,
            &mut duplicate_slots_to_repair,
            &ancestor_hashes_replay_update_sender,
            &mut PurgeRepairSlotCounter::default(),
            SlotStateUpdate::DuplicateConfirmed(duplicate_confirmed_state),
        );
        assert_eq!(
            *duplicate_slots_to_repair.get(&2).unwrap(),
            duplicate_confirmed_bank2_hash
        );
        let mut ancestors = bank_forks.read().unwrap().ancestors();
        let mut descendants = bank_forks.read().unwrap().descendants();
        let old_descendants_of_2 = descendants.get(&2).unwrap().clone();
        let (dumped_slots_sender, _dumped_slots_receiver) = unbounded();

        ReplayStage::dump_then_repair_correct_slots(
            &mut duplicate_slots_to_repair,
            &mut ancestors,
            &mut descendants,
            progress,
            bank_forks,
            blockstore,
            None,
            &mut PurgeRepairSlotCounter::default(),
            &dumped_slots_sender,
            &Pubkey::new_unique(),
            leader_schedule_cache,
        );

        // Check everything was purged properly
        for purged_slot in std::iter::once(&2).chain(old_descendants_of_2.iter()) {
            assert!(!ancestors.contains_key(purged_slot));
            assert!(!descendants.contains_key(purged_slot));
        }

        replay_components
    }

    fn run_test_duplicate_rollback_then_vote(first_vote: Slot) -> SelectVoteAndResetForkResult {
        let replay_components = setup_vote_then_rollback(
            first_vote,
            2,
            Some(Box::new(|node_keys| {
                // Simulate everyone else voting on 6, so we have enough to
                // make a switch to the other fork
                node_keys.into_iter().map(|k| (k, vec![6])).collect()
            })),
        );

        let ReplayBlockstoreComponents {
            mut tower,
            vote_simulator,
            ..
        } = replay_components;

        let VoteSimulator {
            mut progress,
            bank_forks,
            mut heaviest_subtree_fork_choice,
            mut latest_validator_votes_for_frozen_banks,
            ..
        } = vote_simulator;

        let mut frozen_banks: Vec<_> = bank_forks
            .read()
            .unwrap()
            .frozen_banks()
            .values()
            .cloned()
            .collect();

        let ancestors = bank_forks.read().unwrap().ancestors();
        let descendants = bank_forks.read().unwrap().descendants();

        ReplayStage::compute_bank_stats(
            &Pubkey::new_unique(),
            &ancestors,
            &mut frozen_banks,
            &mut tower,
            &mut progress,
            &VoteTracker::default(),
            &ClusterSlots::default(),
            &bank_forks,
            &mut heaviest_subtree_fork_choice,
            &mut latest_validator_votes_for_frozen_banks,
        );

        // Try to switch to vote to the heaviest slot 6, then return the vote results
        let (heaviest_bank, heaviest_bank_on_same_fork) = heaviest_subtree_fork_choice
            .select_forks(&frozen_banks, &tower, &progress, &ancestors, &bank_forks);
        assert_eq!(heaviest_bank.slot(), 7);
        assert!(heaviest_bank_on_same_fork.is_none());
        ReplayStage::select_vote_and_reset_forks(
            &heaviest_bank,
            heaviest_bank_on_same_fork.as_ref(),
            &ancestors,
            &descendants,
            &progress,
            &mut tower,
            &latest_validator_votes_for_frozen_banks,
            &heaviest_subtree_fork_choice,
        )
    }

    #[test]
    fn test_duplicate_rollback_then_vote_locked_out() {
        let SelectVoteAndResetForkResult {
            vote_bank,
            reset_bank,
            heaviest_fork_failures,
        } = run_test_duplicate_rollback_then_vote(5);

        // If we vote on 5 first then try to vote on 7, we should be locked out,
        // despite the rollback
        assert!(vote_bank.is_none());
        assert_eq!(reset_bank.unwrap().slot(), 7);
        assert_eq!(
            heaviest_fork_failures,
            vec![HeaviestForkFailures::LockedOut(7)]
        );
    }

    #[test]
    fn test_duplicate_rollback_then_vote_success() {
        let SelectVoteAndResetForkResult {
            vote_bank,
            reset_bank,
            heaviest_fork_failures,
        } = run_test_duplicate_rollback_then_vote(4);

        // If we vote on 4 first then try to vote on 7, we should succeed
        assert_matches!(
            vote_bank
                .map(|(bank, switch_decision)| (bank.slot(), switch_decision))
                .unwrap(),
            (7, SwitchForkDecision::SwitchProof(_))
        );
        assert_eq!(reset_bank.unwrap().slot(), 7);
        assert!(heaviest_fork_failures.is_empty());
    }

    fn run_test_duplicate_rollback_then_vote_on_other_duplicate(
        first_vote: Slot,
    ) -> SelectVoteAndResetForkResult {
        let replay_components = setup_vote_then_rollback(first_vote, 10, None::<GenerateVotes>);

        let ReplayBlockstoreComponents {
            mut tower,
            mut vote_simulator,
            ..
        } = replay_components;

        // Simulate repairing an alternate version of slot 2, 3 and 4 that we just dumped. Because
        // we're including votes this time for slot 1, it should generate a different
        // version of 2.
        let cluster_votes: HashMap<Pubkey, Vec<Slot>> = vote_simulator
            .node_pubkeys
            .iter()
            .map(|k| (*k, vec![1, 2]))
            .collect();

        // Create new versions of slots 2, 3, 4, 5, with parent slot 1
        vote_simulator.create_and_vote_new_branch(
            1,
            5,
            &cluster_votes,
            &HashSet::new(),
            &Pubkey::new_unique(),
            &mut tower,
        );

        let VoteSimulator {
            mut progress,
            bank_forks,
            mut heaviest_subtree_fork_choice,
            mut latest_validator_votes_for_frozen_banks,
            ..
        } = vote_simulator;

        // Check that the new branch with slot 2 is different than the original version.
        let bank_1_hash = bank_forks.read().unwrap().bank_hash(1).unwrap();
        let children_of_1 = (&heaviest_subtree_fork_choice)
            .children(&(1, bank_1_hash))
            .unwrap();
        let duplicate_versions_of_2 = children_of_1.filter(|(slot, _hash)| *slot == 2).count();
        assert_eq!(duplicate_versions_of_2, 2);

        let mut frozen_banks: Vec<_> = bank_forks
            .read()
            .unwrap()
            .frozen_banks()
            .values()
            .cloned()
            .collect();

        let ancestors = bank_forks.read().unwrap().ancestors();
        let descendants = bank_forks.read().unwrap().descendants();

        ReplayStage::compute_bank_stats(
            &Pubkey::new_unique(),
            &ancestors,
            &mut frozen_banks,
            &mut tower,
            &mut progress,
            &VoteTracker::default(),
            &ClusterSlots::default(),
            &bank_forks,
            &mut heaviest_subtree_fork_choice,
            &mut latest_validator_votes_for_frozen_banks,
        );
        // Try to switch to vote to the heaviest slot 5, then return the vote results
        let (heaviest_bank, heaviest_bank_on_same_fork) = heaviest_subtree_fork_choice
            .select_forks(&frozen_banks, &tower, &progress, &ancestors, &bank_forks);
        assert_eq!(heaviest_bank.slot(), 5);
        assert!(heaviest_bank_on_same_fork.is_none());
        ReplayStage::select_vote_and_reset_forks(
            &heaviest_bank,
            heaviest_bank_on_same_fork.as_ref(),
            &ancestors,
            &descendants,
            &progress,
            &mut tower,
            &latest_validator_votes_for_frozen_banks,
            &heaviest_subtree_fork_choice,
        )
    }

    #[test]
    fn test_duplicate_rollback_then_vote_on_other_duplicate_success() {
        let SelectVoteAndResetForkResult {
            vote_bank,
            reset_bank,
            heaviest_fork_failures,
        } = run_test_duplicate_rollback_then_vote_on_other_duplicate(3);

        // If we vote on 2 first then try to vote on 5, we should succeed
        assert_matches!(
            vote_bank
                .map(|(bank, switch_decision)| (bank.slot(), switch_decision))
                .unwrap(),
            (5, SwitchForkDecision::SwitchProof(_))
        );
        assert_eq!(reset_bank.unwrap().slot(), 5);
        assert!(heaviest_fork_failures.is_empty());
    }

    #[test]
    fn test_duplicate_rollback_then_vote_on_other_duplicate_same_slot_locked_out() {
        let SelectVoteAndResetForkResult {
            vote_bank,
            reset_bank,
            heaviest_fork_failures,
        } = run_test_duplicate_rollback_then_vote_on_other_duplicate(5);

        // If we vote on 5 first then try to vote on another version of 5,
        // lockout should fail
        assert!(vote_bank.is_none());
        assert_eq!(reset_bank.unwrap().slot(), 5);
        assert_eq!(
            heaviest_fork_failures,
            vec![HeaviestForkFailures::LockedOut(5)]
        );
    }

    #[test]
    #[ignore]
    fn test_duplicate_rollback_then_vote_on_other_duplicate_different_slot_locked_out() {
        let SelectVoteAndResetForkResult {
            vote_bank,
            reset_bank,
            heaviest_fork_failures,
        } = run_test_duplicate_rollback_then_vote_on_other_duplicate(4);

        // If we vote on 4 first then try to vote on 5 descended from another version
        // of 4, lockout should fail
        assert!(vote_bank.is_none());
        assert_eq!(reset_bank.unwrap().slot(), 5);
        assert_eq!(
            heaviest_fork_failures,
            vec![HeaviestForkFailures::LockedOut(5)]
        );
    }

    #[test]
    fn test_gossip_vote_doesnt_affect_fork_choice() {
        let (
            VoteSimulator {
                bank_forks,
                mut heaviest_subtree_fork_choice,
                mut latest_validator_votes_for_frozen_banks,
                vote_pubkeys,
                ..
            },
            _,
        ) = setup_default_forks(1, None::<GenerateVotes>);

        let vote_pubkey = vote_pubkeys[0];
        let mut unfrozen_gossip_verified_vote_hashes = UnfrozenGossipVerifiedVoteHashes::default();
        let (gossip_verified_vote_hash_sender, gossip_verified_vote_hash_receiver) = unbounded();

        // Best slot is 4
        assert_eq!(heaviest_subtree_fork_choice.best_overall_slot().0, 4);

        // Cast a vote for slot 3 on one fork
        let vote_slot = 3;
        let vote_bank = bank_forks.read().unwrap().get(vote_slot).unwrap();
        gossip_verified_vote_hash_sender
            .send((vote_pubkey, vote_slot, vote_bank.hash()))
            .expect("Send should succeed");
        ReplayStage::process_gossip_verified_vote_hashes(
            &gossip_verified_vote_hash_receiver,
            &mut unfrozen_gossip_verified_vote_hashes,
            &heaviest_subtree_fork_choice,
            &mut latest_validator_votes_for_frozen_banks,
        );

        // Pick the best fork. Gossip votes shouldn't affect fork choice
        heaviest_subtree_fork_choice.compute_bank_stats(
            &vote_bank,
            &Tower::default(),
            &mut latest_validator_votes_for_frozen_banks,
        );

        // Best slot is still 4
        assert_eq!(heaviest_subtree_fork_choice.best_overall_slot().0, 4);
    }

    #[test]
    fn test_replay_stage_refresh_last_vote() {
        let ReplayBlockstoreComponents {
            cluster_info,
            poh_recorder,
            mut tower,
            my_pubkey,
            vote_simulator,
            ..
        } = replay_blockstore_components(None, 10, None::<GenerateVotes>);
        let tower_storage = crate::tower_storage::NullTowerStorage::default();

        let VoteSimulator {
            mut validator_keypairs,
            bank_forks,
            ..
        } = vote_simulator;

        let mut last_vote_refresh_time = LastVoteRefreshTime {
            last_refresh_time: Instant::now(),
            last_print_time: Instant::now(),
        };
        let has_new_vote_been_rooted = false;
        let mut voted_signatures = vec![];

        let identity_keypair = cluster_info.keypair().clone();
        let my_vote_keypair = vec![Arc::new(
            validator_keypairs.remove(&my_pubkey).unwrap().vote_keypair,
        )];
        let my_vote_pubkey = my_vote_keypair[0].pubkey();
        let bank0 = bank_forks.read().unwrap().get(0).unwrap();

        bank0.set_initial_accounts_hash_verification_completed();

        let (voting_sender, voting_receiver) = unbounded();

        // Simulate landing a vote for slot 0 landing in slot 1
        let bank1 = Arc::new(Bank::new_from_parent(&bank0, &Pubkey::default(), 1));
        bank1.fill_bank_with_ticks_for_tests();
        tower.record_bank_vote(&bank0, &my_vote_pubkey);
        ReplayStage::push_vote(
            &bank0,
            &my_vote_pubkey,
            &identity_keypair,
            &my_vote_keypair,
            &mut tower,
            &SwitchForkDecision::SameFork,
            &mut voted_signatures,
            has_new_vote_been_rooted,
            &mut ReplayTiming::default(),
            &voting_sender,
            None,
        );
        let vote_info = voting_receiver
            .recv_timeout(Duration::from_secs(1))
            .unwrap();
        crate::voting_service::VotingService::handle_vote(
            &cluster_info,
            &poh_recorder,
            &tower_storage,
            vote_info,
        );

        let mut cursor = Cursor::default();
        let votes = cluster_info.get_votes(&mut cursor);
        assert_eq!(votes.len(), 1);
        let vote_tx = &votes[0];
        assert_eq!(vote_tx.message.recent_blockhash, bank0.last_blockhash());
        assert_eq!(tower.last_vote_tx_blockhash(), bank0.last_blockhash());
        assert_eq!(tower.last_voted_slot().unwrap(), 0);
        bank1.process_transaction(vote_tx).unwrap();
        bank1.freeze();

        // Trying to refresh the vote for bank 0 in bank 1 or bank 2 won't succeed because
        // the last vote has landed already
        let bank2 = Arc::new(Bank::new_from_parent(&bank1, &Pubkey::default(), 2));
        bank2.fill_bank_with_ticks_for_tests();
        bank2.freeze();
        for refresh_bank in &[&bank1, &bank2] {
            ReplayStage::refresh_last_vote(
                &mut tower,
                refresh_bank,
                Tower::last_voted_slot_in_bank(refresh_bank, &my_vote_pubkey).unwrap(),
                &my_vote_pubkey,
                &identity_keypair,
                &my_vote_keypair,
                &mut voted_signatures,
                has_new_vote_been_rooted,
                &mut last_vote_refresh_time,
                &voting_sender,
                None,
            );

            // No new votes have been submitted to gossip
            let votes = cluster_info.get_votes(&mut cursor);
            assert!(votes.is_empty());
            // Tower's latest vote tx blockhash hasn't changed either
            assert_eq!(tower.last_vote_tx_blockhash(), bank0.last_blockhash());
            assert_eq!(tower.last_voted_slot().unwrap(), 0);
        }

        // Simulate submitting a new vote for bank 1 to the network, but the vote
        // not landing
        tower.record_bank_vote(&bank1, &my_vote_pubkey);
        ReplayStage::push_vote(
            &bank1,
            &my_vote_pubkey,
            &identity_keypair,
            &my_vote_keypair,
            &mut tower,
            &SwitchForkDecision::SameFork,
            &mut voted_signatures,
            has_new_vote_been_rooted,
            &mut ReplayTiming::default(),
            &voting_sender,
            None,
        );
        let vote_info = voting_receiver
            .recv_timeout(Duration::from_secs(1))
            .unwrap();
        crate::voting_service::VotingService::handle_vote(
            &cluster_info,
            &poh_recorder,
            &tower_storage,
            vote_info,
        );
        let votes = cluster_info.get_votes(&mut cursor);
        assert_eq!(votes.len(), 1);
        let vote_tx = &votes[0];
        assert_eq!(vote_tx.message.recent_blockhash, bank1.last_blockhash());
        assert_eq!(tower.last_vote_tx_blockhash(), bank1.last_blockhash());
        assert_eq!(tower.last_voted_slot().unwrap(), 1);

        // Trying to refresh the vote for bank 1 in bank 2 won't succeed because
        // the last vote has not expired yet
        ReplayStage::refresh_last_vote(
            &mut tower,
            &bank2,
            Tower::last_voted_slot_in_bank(&bank2, &my_vote_pubkey).unwrap(),
            &my_vote_pubkey,
            &identity_keypair,
            &my_vote_keypair,
            &mut voted_signatures,
            has_new_vote_been_rooted,
            &mut last_vote_refresh_time,
            &voting_sender,
            None,
        );

        // No new votes have been submitted to gossip
        let votes = cluster_info.get_votes(&mut cursor);
        assert!(votes.is_empty());
        assert_eq!(tower.last_vote_tx_blockhash(), bank1.last_blockhash());
        assert_eq!(tower.last_voted_slot().unwrap(), 1);

        // Create a bank where the last vote transaction will have expired
        let expired_bank = {
            let mut parent_bank = bank2.clone();
            for _ in 0..MAX_PROCESSING_AGE {
                parent_bank = Arc::new(Bank::new_from_parent(
                    &parent_bank,
                    &Pubkey::default(),
                    parent_bank.slot() + 1,
                ));
                parent_bank.fill_bank_with_ticks_for_tests();
                parent_bank.freeze();
            }
            parent_bank
        };

        // Now trying to refresh the vote for slot 1 will succeed because the recent blockhash
        // of the last vote transaction has expired
        last_vote_refresh_time.last_refresh_time = last_vote_refresh_time
            .last_refresh_time
            .checked_sub(Duration::from_millis(
                MAX_VOTE_REFRESH_INTERVAL_MILLIS as u64 + 1,
            ))
            .unwrap();
        let clone_refresh_time = last_vote_refresh_time.last_refresh_time;
        ReplayStage::refresh_last_vote(
            &mut tower,
            &expired_bank,
            Tower::last_voted_slot_in_bank(&expired_bank, &my_vote_pubkey).unwrap(),
            &my_vote_pubkey,
            &identity_keypair,
            &my_vote_keypair,
            &mut voted_signatures,
            has_new_vote_been_rooted,
            &mut last_vote_refresh_time,
            &voting_sender,
            None,
        );
        let vote_info = voting_receiver
            .recv_timeout(Duration::from_secs(1))
            .unwrap();
        crate::voting_service::VotingService::handle_vote(
            &cluster_info,
            &poh_recorder,
            &tower_storage,
            vote_info,
        );

        assert!(last_vote_refresh_time.last_refresh_time > clone_refresh_time);
        let votes = cluster_info.get_votes(&mut cursor);
        assert_eq!(votes.len(), 1);
        let vote_tx = &votes[0];
        assert_eq!(
            vote_tx.message.recent_blockhash,
            expired_bank.last_blockhash()
        );
        assert_eq!(
            tower.last_vote_tx_blockhash(),
            expired_bank.last_blockhash()
        );
        assert_eq!(tower.last_voted_slot().unwrap(), 1);

        // Processing the vote transaction should be valid
        let expired_bank_child = Arc::new(Bank::new_from_parent(
            &expired_bank,
            &Pubkey::default(),
            expired_bank.slot() + 1,
        ));
        expired_bank_child.process_transaction(vote_tx).unwrap();
        let vote_account = expired_bank_child
            .get_vote_account(&my_vote_pubkey)
            .unwrap();
        assert_eq!(
            vote_account.vote_state().as_ref().unwrap().tower(),
            vec![0, 1]
        );
        expired_bank_child.fill_bank_with_ticks_for_tests();
        expired_bank_child.freeze();

        // Trying to refresh the vote on a sibling bank where:
        // 1) The vote for slot 1 hasn't landed
        // 2) The latest refresh vote transaction's recent blockhash (the sibling's hash) doesn't exist
        // This will still not refresh because `MAX_VOTE_REFRESH_INTERVAL_MILLIS` has not expired yet
        let expired_bank_sibling = Arc::new(Bank::new_from_parent(
            &bank2,
            &Pubkey::default(),
            expired_bank_child.slot() + 1,
        ));
        expired_bank_sibling.fill_bank_with_ticks_for_tests();
        expired_bank_sibling.freeze();
        // Set the last refresh to now, shouldn't refresh because the last refresh just happened.
        last_vote_refresh_time.last_refresh_time = Instant::now();
        ReplayStage::refresh_last_vote(
            &mut tower,
            &expired_bank_sibling,
            Tower::last_voted_slot_in_bank(&expired_bank_sibling, &my_vote_pubkey).unwrap(),
            &my_vote_pubkey,
            &identity_keypair,
            &my_vote_keypair,
            &mut voted_signatures,
            has_new_vote_been_rooted,
            &mut last_vote_refresh_time,
            &voting_sender,
            None,
        );

        let votes = cluster_info.get_votes(&mut cursor);
        assert!(votes.is_empty());
        assert_eq!(
            vote_tx.message.recent_blockhash,
            expired_bank.last_blockhash()
        );
        assert_eq!(
            tower.last_vote_tx_blockhash(),
            expired_bank.last_blockhash()
        );
        assert_eq!(tower.last_voted_slot().unwrap(), 1);
    }

    #[allow(clippy::too_many_arguments)]
    fn send_vote_in_new_bank(
        parent_bank: &Arc<Bank>,
        my_slot: Slot,
        my_vote_keypair: &[Arc<Keypair>],
        tower: &mut Tower,
        identity_keypair: &Keypair,
        voted_signatures: &mut Vec<Signature>,
        has_new_vote_been_rooted: bool,
        voting_sender: &Sender<VoteOp>,
        voting_receiver: &Receiver<VoteOp>,
        cluster_info: &ClusterInfo,
        poh_recorder: &RwLock<PohRecorder>,
        tower_storage: &dyn TowerStorage,
        make_it_landing: bool,
        cursor: &mut Cursor,
        bank_forks: &RwLock<BankForks>,
        progress: &mut ProgressMap,
    ) -> Arc<Bank> {
        let my_vote_pubkey = &my_vote_keypair[0].pubkey();
        tower.record_bank_vote(parent_bank, my_vote_pubkey);
        ReplayStage::push_vote(
            parent_bank,
            my_vote_pubkey,
            identity_keypair,
            my_vote_keypair,
            tower,
            &SwitchForkDecision::SameFork,
            voted_signatures,
            has_new_vote_been_rooted,
            &mut ReplayTiming::default(),
            voting_sender,
            None,
        );
        let vote_info = voting_receiver
            .recv_timeout(Duration::from_secs(1))
            .unwrap();
        crate::voting_service::VotingService::handle_vote(
            cluster_info,
            poh_recorder,
            tower_storage,
            vote_info,
            false,
        );

        let votes = cluster_info.get_votes(cursor);
        assert_eq!(votes.len(), 1);
        let vote_tx = &votes[0];
        assert_eq!(
            vote_tx.message.recent_blockhash,
            parent_bank.last_blockhash()
        );
        assert_eq!(tower.last_vote_tx_blockhash(), parent_bank.last_blockhash());
        assert_eq!(tower.last_voted_slot().unwrap(), parent_bank.slot());
        let bank = Bank::new_from_parent(parent_bank, &Pubkey::default(), my_slot);
        bank.fill_bank_with_ticks_for_tests();
        if make_it_landing {
            bank.process_transaction(vote_tx).unwrap();
        }
        bank.freeze();
        progress.entry(my_slot).or_insert_with(|| {
            ForkProgress::new_from_bank(
                &bank,
                &identity_keypair.pubkey(),
                my_vote_pubkey,
                None,
                0,
                0,
            )
        });
        bank_forks.write().unwrap().insert(bank);
        bank_forks.read().unwrap().get(my_slot).unwrap()
    }

    #[test]
    fn test_replay_stage_last_vote_outside_slot_hashes() {
        solana_logger::setup();
        let ReplayBlockstoreComponents {
            cluster_info,
            poh_recorder,
            mut tower,
            my_pubkey,
            vote_simulator,
            ..
        } = replay_blockstore_components(None, 10, None::<GenerateVotes>);
        let tower_storage = crate::tower_storage::NullTowerStorage::default();

        let VoteSimulator {
            mut validator_keypairs,
            bank_forks,
            mut heaviest_subtree_fork_choice,
            mut latest_validator_votes_for_frozen_banks,
            mut progress,
            ..
        } = vote_simulator;

        let has_new_vote_been_rooted = false;
        let mut voted_signatures = vec![];

        let identity_keypair = cluster_info.keypair().clone();
        let my_vote_keypair = vec![Arc::new(
            validator_keypairs.remove(&my_pubkey).unwrap().vote_keypair,
        )];
        let my_vote_pubkey = my_vote_keypair[0].pubkey();
        let bank0 = bank_forks.read().unwrap().get(0).unwrap();

        bank0.set_initial_accounts_hash_verification_completed();

        // Add a new fork starting from 0 with bigger slot number, we assume it has a bigger
        // weight, but we cannot switch because of lockout.
        let other_fork_slot = 1;
        let other_fork_bank = Bank::new_from_parent(&bank0, &Pubkey::default(), other_fork_slot);
        other_fork_bank.fill_bank_with_ticks_for_tests();
        other_fork_bank.freeze();
        progress.entry(other_fork_slot).or_insert_with(|| {
            ForkProgress::new_from_bank(
                &other_fork_bank,
                &identity_keypair.pubkey(),
                &my_vote_keypair[0].pubkey(),
                None,
                0,
                0,
            )
        });
        bank_forks.write().unwrap().insert(other_fork_bank);

        let (voting_sender, voting_receiver) = unbounded();
        let mut cursor = Cursor::default();

        let mut new_bank = send_vote_in_new_bank(
            &bank0,
            2,
            &my_vote_keypair,
            &mut tower,
            &identity_keypair,
            &mut voted_signatures,
            has_new_vote_been_rooted,
            &voting_sender,
            &voting_receiver,
            &cluster_info,
            &poh_recorder,
            &tower_storage,
            true,
            &mut cursor,
            &bank_forks,
            &mut progress,
        );
        new_bank = send_vote_in_new_bank(
            &new_bank,
            new_bank.slot() + 1,
            &my_vote_keypair,
            &mut tower,
            &identity_keypair,
            &mut voted_signatures,
            has_new_vote_been_rooted,
            &voting_sender,
            &voting_receiver,
            &cluster_info,
            &poh_recorder,
            &tower_storage,
            false,
            &mut cursor,
            &bank_forks,
            &mut progress,
        );
        // Create enough banks on the fork so last vote is outside SlotHash, make sure
        // we now vote at the tip of the fork.
        let last_voted_slot = tower.last_voted_slot().unwrap();
        while new_bank.is_in_slot_hashes_history(&last_voted_slot) {
            let new_slot = new_bank.slot() + 1;
            let bank = Bank::new_from_parent(&new_bank, &Pubkey::default(), new_slot);
            bank.fill_bank_with_ticks_for_tests();
            bank.freeze();
            progress.entry(new_slot).or_insert_with(|| {
                ForkProgress::new_from_bank(
                    &bank,
                    &identity_keypair.pubkey(),
                    &my_vote_keypair[0].pubkey(),
                    None,
                    0,
                    0,
                )
            });
            bank_forks.write().unwrap().insert(bank);
            new_bank = bank_forks.read().unwrap().get(new_slot).unwrap();
        }
        let tip_of_voted_fork = new_bank.slot();

        let mut frozen_banks: Vec<_> = bank_forks
            .read()
            .unwrap()
            .frozen_banks()
            .values()
            .cloned()
            .collect();
        ReplayStage::compute_bank_stats(
            &my_vote_pubkey,
            &bank_forks.read().unwrap().ancestors(),
            &mut frozen_banks,
            &mut tower,
            &mut progress,
            &VoteTracker::default(),
            &ClusterSlots::default(),
            &bank_forks,
            &mut heaviest_subtree_fork_choice,
            &mut latest_validator_votes_for_frozen_banks,
        );
        assert_eq!(tower.last_voted_slot(), Some(last_voted_slot));
        assert_eq!(progress.my_latest_landed_vote(tip_of_voted_fork), Some(0));
        let other_fork_bank = &bank_forks.read().unwrap().get(other_fork_slot).unwrap();
        let SelectVoteAndResetForkResult { vote_bank, .. } =
            ReplayStage::select_vote_and_reset_forks(
                other_fork_bank,
                Some(&new_bank),
                &bank_forks.read().unwrap().ancestors(),
                &bank_forks.read().unwrap().descendants(),
                &progress,
                &mut tower,
                &latest_validator_votes_for_frozen_banks,
                &heaviest_subtree_fork_choice,
            );
        assert!(vote_bank.is_some());
        assert_eq!(vote_bank.unwrap().0.slot(), tip_of_voted_fork);

        // If last vote is already equal to heaviest_bank_on_same_voted_fork,
        // we should not vote.
        let last_voted_bank = &bank_forks.read().unwrap().get(last_voted_slot).unwrap();
        let SelectVoteAndResetForkResult { vote_bank, .. } =
            ReplayStage::select_vote_and_reset_forks(
                other_fork_bank,
                Some(last_voted_bank),
                &bank_forks.read().unwrap().ancestors(),
                &bank_forks.read().unwrap().descendants(),
                &progress,
                &mut tower,
                &latest_validator_votes_for_frozen_banks,
                &heaviest_subtree_fork_choice,
            );
        assert!(vote_bank.is_none());

        // If last vote is still inside slot hashes history of heaviest_bank_on_same_voted_fork,
        // we should not vote.
        let last_voted_bank_plus_1 = &bank_forks.read().unwrap().get(last_voted_slot + 1).unwrap();
        let SelectVoteAndResetForkResult { vote_bank, .. } =
            ReplayStage::select_vote_and_reset_forks(
                other_fork_bank,
                Some(last_voted_bank_plus_1),
                &bank_forks.read().unwrap().ancestors(),
                &bank_forks.read().unwrap().descendants(),
                &progress,
                &mut tower,
                &latest_validator_votes_for_frozen_banks,
                &heaviest_subtree_fork_choice,
            );
        assert!(vote_bank.is_none());

        // create a new bank and make last_voted_slot land, we should not vote.
        progress
            .entry(new_bank.slot())
            .and_modify(|s| s.fork_stats.my_latest_landed_vote = Some(last_voted_slot));
        assert!(!new_bank.is_in_slot_hashes_history(&last_voted_slot));
        let SelectVoteAndResetForkResult { vote_bank, .. } =
            ReplayStage::select_vote_and_reset_forks(
                other_fork_bank,
                Some(&new_bank),
                &bank_forks.read().unwrap().ancestors(),
                &bank_forks.read().unwrap().descendants(),
                &progress,
                &mut tower,
                &latest_validator_votes_for_frozen_banks,
                &heaviest_subtree_fork_choice,
            );
        assert!(vote_bank.is_none());
    }

    #[test]
    fn test_retransmit_latest_unpropagated_leader_slot() {
        let ReplayBlockstoreComponents {
            validator_node_to_vote_keys,
            leader_schedule_cache,
            poh_recorder,
            vote_simulator,
            ..
        } = replay_blockstore_components(None, 10, None::<GenerateVotes>);

        let VoteSimulator {
            mut progress,
            ref bank_forks,
            ..
        } = vote_simulator;

        let poh_recorder = Arc::new(poh_recorder);
        let (retransmit_slots_sender, retransmit_slots_receiver) = unbounded();

        let bank1 = Bank::new_from_parent(
            &bank_forks.read().unwrap().get(0).unwrap(),
            &leader_schedule_cache.slot_leader_at(1, None).unwrap(),
            1,
        );
        progress.insert(
            1,
            ForkProgress::new_from_bank(
                &bank1,
                bank1.collector_id(),
                validator_node_to_vote_keys
                    .get(bank1.collector_id())
                    .unwrap(),
                Some(0),
                0,
                0,
            ),
        );
        assert!(progress.get_propagated_stats(1).unwrap().is_leader_slot);
        bank1.freeze();
        bank_forks.write().unwrap().insert(bank1);

        progress.get_retransmit_info_mut(0).unwrap().retry_time = Instant::now();
        ReplayStage::retransmit_latest_unpropagated_leader_slot(
            &poh_recorder,
            &retransmit_slots_sender,
            &mut progress,
        );
        let res = retransmit_slots_receiver.recv_timeout(Duration::from_millis(10));
        assert_matches!(res, Err(_));
        assert_eq!(
            progress.get_retransmit_info(0).unwrap().retry_iteration,
            0,
            "retransmit should not advance retry_iteration before time has been set"
        );

        ReplayStage::retransmit_latest_unpropagated_leader_slot(
            &poh_recorder,
            &retransmit_slots_sender,
            &mut progress,
        );
        let res = retransmit_slots_receiver.recv_timeout(Duration::from_millis(10));
        assert!(
            res.is_err(),
            "retry_iteration=0, elapsed < 2^0 * RETRANSMIT_BASE_DELAY_MS"
        );

        progress.get_retransmit_info_mut(0).unwrap().retry_time = Instant::now()
            .checked_sub(Duration::from_millis(RETRANSMIT_BASE_DELAY_MS + 1))
            .unwrap();
        ReplayStage::retransmit_latest_unpropagated_leader_slot(
            &poh_recorder,
            &retransmit_slots_sender,
            &mut progress,
        );
        let res = retransmit_slots_receiver.recv_timeout(Duration::from_millis(10));
        assert!(
            res.is_ok(),
            "retry_iteration=0, elapsed > RETRANSMIT_BASE_DELAY_MS"
        );
        assert_eq!(
            progress.get_retransmit_info(0).unwrap().retry_iteration,
            1,
            "retransmit should advance retry_iteration"
        );

        ReplayStage::retransmit_latest_unpropagated_leader_slot(
            &poh_recorder,
            &retransmit_slots_sender,
            &mut progress,
        );
        let res = retransmit_slots_receiver.recv_timeout(Duration::from_millis(10));
        assert!(
            res.is_err(),
            "retry_iteration=1, elapsed < 2^1 * RETRY_BASE_DELAY_MS"
        );

        progress.get_retransmit_info_mut(0).unwrap().retry_time = Instant::now()
            .checked_sub(Duration::from_millis(RETRANSMIT_BASE_DELAY_MS + 1))
            .unwrap();
        ReplayStage::retransmit_latest_unpropagated_leader_slot(
            &poh_recorder,
            &retransmit_slots_sender,
            &mut progress,
        );
        let res = retransmit_slots_receiver.recv_timeout(Duration::from_millis(10));
        assert!(
            res.is_err(),
            "retry_iteration=1, elapsed < 2^1 * RETRANSMIT_BASE_DELAY_MS"
        );

        progress.get_retransmit_info_mut(0).unwrap().retry_time = Instant::now()
            .checked_sub(Duration::from_millis(2 * RETRANSMIT_BASE_DELAY_MS + 1))
            .unwrap();
        ReplayStage::retransmit_latest_unpropagated_leader_slot(
            &poh_recorder,
            &retransmit_slots_sender,
            &mut progress,
        );
        let res = retransmit_slots_receiver.recv_timeout(Duration::from_millis(10));
        assert!(
            res.is_ok(),
            "retry_iteration=1, elapsed > 2^1 * RETRANSMIT_BASE_DELAY_MS"
        );
        assert_eq!(
            progress.get_retransmit_info(0).unwrap().retry_iteration,
            2,
            "retransmit should advance retry_iteration"
        );

        // increment to retry iteration 3
        progress
            .get_retransmit_info_mut(0)
            .unwrap()
            .increment_retry_iteration();

        progress.get_retransmit_info_mut(0).unwrap().retry_time = Instant::now()
            .checked_sub(Duration::from_millis(2 * RETRANSMIT_BASE_DELAY_MS + 1))
            .unwrap();
        ReplayStage::retransmit_latest_unpropagated_leader_slot(
            &poh_recorder,
            &retransmit_slots_sender,
            &mut progress,
        );
        let res = retransmit_slots_receiver.recv_timeout(Duration::from_millis(10));
        assert!(
            res.is_err(),
            "retry_iteration=3, elapsed < 2^3 * RETRANSMIT_BASE_DELAY_MS"
        );

        progress.get_retransmit_info_mut(0).unwrap().retry_time = Instant::now()
            .checked_sub(Duration::from_millis(8 * RETRANSMIT_BASE_DELAY_MS + 1))
            .unwrap();
        ReplayStage::retransmit_latest_unpropagated_leader_slot(
            &poh_recorder,
            &retransmit_slots_sender,
            &mut progress,
        );
        let res = retransmit_slots_receiver.recv_timeout(Duration::from_millis(10));
        assert!(
            res.is_ok(),
            "retry_iteration=3, elapsed > 2^3 * RETRANSMIT_BASE_DELAY"
        );
        assert_eq!(
            progress.get_retransmit_info(0).unwrap().retry_iteration,
            4,
            "retransmit should advance retry_iteration"
        );
    }

    fn receive_slots(retransmit_slots_receiver: &RetransmitSlotsReceiver) -> Vec<Slot> {
        let mut slots = Vec::default();
        while let Ok(slot) = retransmit_slots_receiver.recv_timeout(Duration::from_millis(10)) {
            slots.push(slot);
        }
        slots
    }

    #[test]
    fn test_maybe_retransmit_unpropagated_slots() {
        let ReplayBlockstoreComponents {
            validator_node_to_vote_keys,
            leader_schedule_cache,
            vote_simulator,
            ..
        } = replay_blockstore_components(None, 10, None::<GenerateVotes>);

        let VoteSimulator {
            mut progress,
            ref bank_forks,
            ..
        } = vote_simulator;

        let (retransmit_slots_sender, retransmit_slots_receiver) = unbounded();
        let retry_time = Instant::now()
            .checked_sub(Duration::from_millis(RETRANSMIT_BASE_DELAY_MS + 1))
            .unwrap();
        progress.get_retransmit_info_mut(0).unwrap().retry_time = retry_time;

        let mut prev_index = 0;
        for i in (1..10).chain(11..15) {
            let bank = Bank::new_from_parent(
                &bank_forks.read().unwrap().get(prev_index).unwrap(),
                &leader_schedule_cache.slot_leader_at(i, None).unwrap(),
                i,
            );
            progress.insert(
                i,
                ForkProgress::new_from_bank(
                    &bank,
                    bank.collector_id(),
                    validator_node_to_vote_keys
                        .get(bank.collector_id())
                        .unwrap(),
                    Some(0),
                    0,
                    0,
                ),
            );
            assert!(progress.get_propagated_stats(i).unwrap().is_leader_slot);
            bank.freeze();
            bank_forks.write().unwrap().insert(bank);
            prev_index = i;
            progress.get_retransmit_info_mut(i).unwrap().retry_time = retry_time;
        }

        // expect single slot when latest_leader_slot is the start of a consecutive range
        let latest_leader_slot = 0;
        ReplayStage::maybe_retransmit_unpropagated_slots(
            "test",
            &retransmit_slots_sender,
            &mut progress,
            latest_leader_slot,
        );
        let received_slots = receive_slots(&retransmit_slots_receiver);
        assert_eq!(received_slots, vec![0]);

        // expect range of slots from start of consecutive slots
        let latest_leader_slot = 6;
        ReplayStage::maybe_retransmit_unpropagated_slots(
            "test",
            &retransmit_slots_sender,
            &mut progress,
            latest_leader_slot,
        );
        let received_slots = receive_slots(&retransmit_slots_receiver);
        assert_eq!(received_slots, vec![4, 5, 6]);

        // expect range of slots skipping a discontinuity in the range
        let latest_leader_slot = 11;
        ReplayStage::maybe_retransmit_unpropagated_slots(
            "test",
            &retransmit_slots_sender,
            &mut progress,
            latest_leader_slot,
        );
        let received_slots = receive_slots(&retransmit_slots_receiver);
        assert_eq!(received_slots, vec![8, 9, 11]);
    }

    #[test]
    #[should_panic(expected = "We are attempting to dump a block that we produced")]
    fn test_dump_own_slots_fails() {
        // Create the tree of banks in a BankForks object
        let forks = tr(0) / (tr(1)) / (tr(2));

        let ReplayBlockstoreComponents {
            ref mut vote_simulator,
            ref blockstore,
            ref my_pubkey,
            ref leader_schedule_cache,
            ..
        } = replay_blockstore_components(Some(forks), 1, None);

        let VoteSimulator {
            ref mut progress,
            ref bank_forks,
            ..
        } = vote_simulator;

        let (mut ancestors, mut descendants) = {
            let r_bank_forks = bank_forks.read().unwrap();
            (r_bank_forks.ancestors(), r_bank_forks.descendants())
        };

        // Insert different versions of both 1 and 2. Although normally these slots would be dumped,
        // because we were the leader for these slots we should panic
        let mut duplicate_slots_to_repair = DuplicateSlotsToRepair::default();
        duplicate_slots_to_repair.insert(1, Hash::new_unique());
        duplicate_slots_to_repair.insert(2, Hash::new_unique());
        let mut purge_repair_slot_counter = PurgeRepairSlotCounter::default();
        let (dumped_slots_sender, _) = unbounded();

        ReplayStage::dump_then_repair_correct_slots(
            &mut duplicate_slots_to_repair,
            &mut ancestors,
            &mut descendants,
            progress,
            bank_forks,
            blockstore,
            None,
            &mut purge_repair_slot_counter,
            &dumped_slots_sender,
            my_pubkey,
            leader_schedule_cache,
        );
    }

    fn run_compute_and_select_forks(
        bank_forks: &RwLock<BankForks>,
        progress: &mut ProgressMap,
        tower: &mut Tower,
        heaviest_subtree_fork_choice: &mut HeaviestSubtreeForkChoice,
        latest_validator_votes_for_frozen_banks: &mut LatestValidatorVotesForFrozenBanks,
    ) -> (Option<Slot>, Option<Slot>) {
        let mut frozen_banks: Vec<_> = bank_forks
            .read()
            .unwrap()
            .frozen_banks()
            .values()
            .cloned()
            .collect();
        let ancestors = &bank_forks.read().unwrap().ancestors();
        let descendants = &bank_forks.read().unwrap().descendants();
        ReplayStage::compute_bank_stats(
            &Pubkey::default(),
            &bank_forks.read().unwrap().ancestors(),
            &mut frozen_banks,
            tower,
            progress,
            &VoteTracker::default(),
            &ClusterSlots::default(),
            bank_forks,
            heaviest_subtree_fork_choice,
            latest_validator_votes_for_frozen_banks,
        );
        let (heaviest_bank, heaviest_bank_on_same_fork) = heaviest_subtree_fork_choice
            .select_forks(&frozen_banks, tower, progress, ancestors, bank_forks);
        let SelectVoteAndResetForkResult {
            vote_bank,
            reset_bank,
            ..
        } = ReplayStage::select_vote_and_reset_forks(
            &heaviest_bank,
            heaviest_bank_on_same_fork.as_ref(),
            ancestors,
            descendants,
            progress,
            tower,
            latest_validator_votes_for_frozen_banks,
            heaviest_subtree_fork_choice,
        );
        (
            vote_bank.map(|(b, _)| b.slot()),
            reset_bank.map(|b| b.slot()),
        )
    }

    type GenerateVotes = Box<dyn Fn(Vec<Pubkey>) -> HashMap<Pubkey, Vec<Slot>>>;

    pub fn setup_forks_from_tree(
        tree: Tree<Slot>,
        num_keys: usize,
        generate_votes: Option<GenerateVotes>,
    ) -> (VoteSimulator, Blockstore) {
        let mut vote_simulator = VoteSimulator::new(num_keys);
        let pubkeys: Vec<Pubkey> = vote_simulator
            .validator_keypairs
            .values()
            .map(|k| k.node_keypair.pubkey())
            .collect();
        let cluster_votes = generate_votes
            .map(|generate_votes| generate_votes(pubkeys))
            .unwrap_or_default();
        vote_simulator.fill_bank_forks(tree.clone(), &cluster_votes, true);
        let ledger_path = get_tmp_ledger_path!();
        let blockstore = Blockstore::open(&ledger_path).unwrap();
        blockstore.add_tree(tree, false, true, 2, Hash::default());
        (vote_simulator, blockstore)
    }

    fn setup_default_forks(
        num_keys: usize,
        generate_votes: Option<GenerateVotes>,
    ) -> (VoteSimulator, Blockstore) {
        /*
            Build fork structure:

                 slot 0
                   |
                 slot 1
                 /    \
            slot 2    |
               |    slot 3
            slot 4    |
                    slot 5
                      |
                    slot 6
        */

        let tree = tr(0) / (tr(1) / (tr(2) / (tr(4))) / (tr(3) / (tr(5) / (tr(6)))));
        setup_forks_from_tree(tree, num_keys, generate_votes)
    }

    fn check_map_eq<K: Eq + std::hash::Hash + std::fmt::Debug, T: PartialEq + std::fmt::Debug>(
        map1: &HashMap<K, T>,
        map2: &HashMap<K, T>,
    ) -> bool {
        map1.len() == map2.len() && map1.iter().all(|(k, v)| map2.get(k).unwrap() == v)
    }

    #[test]
    fn test_check_for_vote_only_mode() {
        let in_vote_only_mode = AtomicBool::new(false);
        let genesis_config = create_genesis_config(10_000).genesis_config;
        let bank0 = Bank::new_for_tests(&genesis_config);
        let bank_forks = RwLock::new(BankForks::new(bank0));
        ReplayStage::check_for_vote_only_mode(1000, 0, &in_vote_only_mode, &bank_forks);
        assert!(in_vote_only_mode.load(Ordering::Relaxed));
        ReplayStage::check_for_vote_only_mode(10, 0, &in_vote_only_mode, &bank_forks);
        assert!(!in_vote_only_mode.load(Ordering::Relaxed));
    }
}<|MERGE_RESOLUTION|>--- conflicted
+++ resolved
@@ -3238,7 +3238,6 @@
             match switch_fork_decision {
                 SwitchForkDecision::FailedSwitchThreshold(switch_proof_stake, total_stake) => {
                     let reset_bank = heaviest_bank_on_same_voted_fork;
-<<<<<<< HEAD
                     let last_vote_unable_to_land = match heaviest_bank_on_same_voted_fork {
                         Some(heaviest_bank_on_same_voted_fork) => {
                             match tower.last_voted_slot() {
@@ -3312,50 +3311,11 @@
                         );
                         failure_reasons.push(HeaviestForkFailures::FailedSwitchThreshold(
                             heaviest_bank.slot(),
+                            switch_proof_stake,
+                            total_stake,
                         ));
                         reset_bank.map(|b| (b, switch_fork_decision))
                     }
-=======
-                    // If we can't switch and our last vote was on a non-duplicate/confirmed slot, then
-                    // reset to the the next votable bank on the same fork as our last vote,
-                    // but don't vote.
-
-                    // We don't just reset to the heaviest fork when switch threshold fails because
-                    // a situation like this can occur:
-
-                    /* Figure 1:
-                                  slot 0
-                                    |
-                                  slot 1
-                                /        \
-                    slot 2 (last vote)     |
-                                |      slot 8 (10%)
-                        slot 4 (9%)
-                    */
-
-                    // Imagine 90% of validators voted on slot 4, but only 9% landed. If everybody that fails
-                    // the switch threshold abandons slot 4 to build on slot 8 (because it's *currently* heavier),
-                    // then there will be no blocks to include the votes for slot 4, and the network halts
-                    // because 90% of validators can't vote
-                    info!(
-                        "Waiting to switch vote to {},
-                        resetting to slot {:?} for now,
-                        switch proof stake: {},
-                        threshold stake: {},
-                        total stake: {}",
-                        heaviest_bank.slot(),
-                        reset_bank.as_ref().map(|b| b.slot()),
-                        switch_proof_stake,
-                        total_stake as f64 * SWITCH_FORK_THRESHOLD,
-                        total_stake
-                    );
-                    failure_reasons.push(HeaviestForkFailures::FailedSwitchThreshold(
-                        heaviest_bank.slot(),
-                        switch_proof_stake,
-                        total_stake,
-                    ));
-                    reset_bank.map(|b| (b, switch_fork_decision))
->>>>>>> 66558fb5
                 }
                 SwitchForkDecision::FailedSwitchDuplicateRollback(latest_duplicate_ancestor) => {
                     // If we can't switch and our last vote was on an unconfirmed, duplicate slot,
