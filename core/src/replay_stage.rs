//! The `replay_stage` replays transactions broadcast by the leader.
use {
    crate::{
        ancestor_hashes_service::AncestorHashesReplayUpdateSender,
        broadcast_stage::RetransmitSlotsSender,
        cache_block_meta_service::CacheBlockMetaSender,
        cluster_info_vote_listener::{
            GossipDuplicateConfirmedSlotsReceiver, GossipVerifiedVoteHashReceiver, VoteTracker,
        },
        cluster_slot_state_verifier::*,
        cluster_slots::ClusterSlots,
        cluster_slots_service::ClusterSlotsUpdateSender,
        commitment_service::{AggregateCommitmentService, CommitmentAggregationData},
        consensus::{
            ComputedBankState, Stake, SwitchForkDecision, Tower, VotedStakes, SWITCH_FORK_THRESHOLD,
        },
        cost_update_service::CostUpdate,
        fork_choice::{ForkChoice, SelectVoteAndResetForkResult},
        heaviest_subtree_fork_choice::HeaviestSubtreeForkChoice,
        latest_validator_votes_for_frozen_banks::LatestValidatorVotesForFrozenBanks,
        progress_map::{ForkProgress, ProgressMap, PropagatedStats},
        repair_service::DuplicateSlotsResetReceiver,
        rewards_recorder_service::RewardsRecorderSender,
        tower_storage::{SavedTower, SavedTowerVersions, TowerStorage},
        unfrozen_gossip_verified_vote_hashes::UnfrozenGossipVerifiedVoteHashes,
        voting_service::VoteOp,
        window_service::DuplicateSlotReceiver,
    },
    crossbeam_channel::{Receiver, RecvTimeoutError, Sender},
    solana_client::rpc_response::SlotUpdate,
    solana_entry::entry::VerifyRecyclers,
    solana_geyser_plugin_manager::block_metadata_notifier_interface::BlockMetadataNotifierLock,
    solana_gossip::cluster_info::ClusterInfo,
    solana_ledger::{
        block_error::BlockError,
        blockstore::Blockstore,
        blockstore_processor::{self, BlockstoreProcessorError, TransactionStatusSender},
        leader_schedule_cache::LeaderScheduleCache,
        leader_schedule_utils::first_of_consecutive_leader_slots,
    },
    solana_measure::measure::Measure,
    solana_metrics::inc_new_counter_info,
    solana_poh::poh_recorder::{PohLeaderStatus, PohRecorder, GRACE_TICKS_FACTOR, MAX_GRACE_SLOTS},
    solana_program_runtime::timings::ExecuteTimings,
    solana_rpc::{
        optimistically_confirmed_bank_tracker::{BankNotification, BankNotificationSender},
        rpc_subscriptions::RpcSubscriptions,
    },
    solana_runtime::{
        accounts_background_service::AbsRequestSender,
        bank::{Bank, NewBankOptions},
        bank_forks::{BankForks, MAX_ROOT_DISTANCE_FOR_VOTE_ONLY},
        commitment::BlockCommitmentCache,
        transaction_cost_metrics_sender::TransactionCostMetricsSender,
        vote_sender_types::ReplayVoteSender,
    },
    solana_sdk::{
        clock::{BankId, Slot, MAX_PROCESSING_AGE, NUM_CONSECUTIVE_LEADER_SLOTS},
        genesis_config::ClusterType,
        hash::Hash,
        pubkey::Pubkey,
        saturating_add_assign,
        signature::{Keypair, Signature, Signer},
        timing::timestamp,
        transaction::Transaction,
    },
    solana_vote_program::vote_state::VoteTransaction,
    std::{
        collections::{HashMap, HashSet},
        result,
        sync::{
            atomic::{AtomicBool, Ordering},
            Arc, Mutex, RwLock,
        },
        thread::{self, Builder, JoinHandle},
        time::{Duration, Instant},
    },
};

pub const MAX_ENTRY_RECV_PER_ITER: usize = 512;
pub const SUPERMINORITY_THRESHOLD: f64 = 1f64 / 3f64;
pub const MAX_UNCONFIRMED_SLOTS: usize = 5;
pub const DUPLICATE_LIVENESS_THRESHOLD: f64 = 0.1;
pub const DUPLICATE_THRESHOLD: f64 = 1.0 - SWITCH_FORK_THRESHOLD - DUPLICATE_LIVENESS_THRESHOLD;
const MAX_VOTE_SIGNATURES: usize = 200;
const MAX_VOTE_REFRESH_INTERVAL_MILLIS: usize = 5000;

#[derive(PartialEq, Debug)]
pub enum HeaviestForkFailures {
    LockedOut(u64),
    FailedThreshold(u64),
    FailedSwitchThreshold(u64),
    NoPropagatedConfirmation(u64),
}

// Implement a destructor for the ReplayStage thread to signal it exited
// even on panics
struct Finalizer {
    exit_sender: Arc<AtomicBool>,
}

impl Finalizer {
    fn new(exit_sender: Arc<AtomicBool>) -> Self {
        Finalizer { exit_sender }
    }
}

// Implement a destructor for Finalizer.
impl Drop for Finalizer {
    fn drop(&mut self) {
        self.exit_sender.clone().store(true, Ordering::Relaxed);
    }
}

struct LastVoteRefreshTime {
    last_refresh_time: Instant,
    last_print_time: Instant,
}

#[derive(Default)]
struct SkippedSlotsInfo {
    last_retransmit_slot: u64,
    last_skipped_slot: u64,
}

pub struct ReplayStageConfig {
    pub vote_account: Pubkey,
    pub authorized_voter_keypairs: Arc<RwLock<Vec<Arc<Keypair>>>>,
    pub exit: Arc<AtomicBool>,
    pub rpc_subscriptions: Arc<RpcSubscriptions>,
    pub leader_schedule_cache: Arc<LeaderScheduleCache>,
    pub latest_root_senders: Vec<Sender<Slot>>,
    pub accounts_background_request_sender: AbsRequestSender,
    pub block_commitment_cache: Arc<RwLock<BlockCommitmentCache>>,
    pub transaction_status_sender: Option<TransactionStatusSender>,
    pub rewards_recorder_sender: Option<RewardsRecorderSender>,
    pub cache_block_meta_sender: Option<CacheBlockMetaSender>,
    pub bank_notification_sender: Option<BankNotificationSender>,
    pub wait_for_vote_to_start_leader: bool,
    pub ancestor_hashes_replay_update_sender: AncestorHashesReplayUpdateSender,
    pub tower_storage: Arc<dyn TowerStorage>,
    // Stops voting until this slot has been reached. Should be used to avoid
    // duplicate voting which can lead to slashing.
    pub wait_to_vote_slot: Option<Slot>,
}

#[derive(Default)]
pub struct ReplayTiming {
    last_print: u64,
    collect_frozen_banks_elapsed: u64,
    compute_bank_stats_elapsed: u64,
    select_vote_and_reset_forks_elapsed: u64,
    start_leader_elapsed: u64,
    reset_bank_elapsed: u64,
    voting_elapsed: u64,
    vote_push_us: u64,
    vote_send_us: u64,
    generate_vote_us: u64,
    update_commitment_cache_us: u64,
    select_forks_elapsed: u64,
    compute_slot_stats_elapsed: u64,
    generate_new_bank_forks_elapsed: u64,
    replay_active_banks_elapsed: u64,
    wait_receive_elapsed: u64,
    heaviest_fork_failures_elapsed: u64,
    bank_count: u64,
    process_gossip_duplicate_confirmed_slots_elapsed: u64,
    process_duplicate_slots_elapsed: u64,
    process_unfrozen_gossip_verified_vote_hashes_elapsed: u64,
    repair_correct_slots_elapsed: u64,
    retransmit_not_propagated_elapsed: u64,
    generate_new_bank_forks_read_lock_us: u64,
    generate_new_bank_forks_get_slots_since_us: u64,
    generate_new_bank_forks_loop_us: u64,
    generate_new_bank_forks_write_lock_us: u64,
}
impl ReplayTiming {
    #[allow(clippy::too_many_arguments)]
    fn update(
        &mut self,
        collect_frozen_banks_elapsed: u64,
        compute_bank_stats_elapsed: u64,
        select_vote_and_reset_forks_elapsed: u64,
        start_leader_elapsed: u64,
        reset_bank_elapsed: u64,
        voting_elapsed: u64,
        select_forks_elapsed: u64,
        compute_slot_stats_elapsed: u64,
        generate_new_bank_forks_elapsed: u64,
        replay_active_banks_elapsed: u64,
        wait_receive_elapsed: u64,
        heaviest_fork_failures_elapsed: u64,
        bank_count: u64,
        process_gossip_duplicate_confirmed_slots_elapsed: u64,
        process_unfrozen_gossip_verified_vote_hashes_elapsed: u64,
        process_duplicate_slots_elapsed: u64,
        repair_correct_slots_elapsed: u64,
        retransmit_not_propagated_elapsed: u64,
    ) {
        self.collect_frozen_banks_elapsed += collect_frozen_banks_elapsed;
        self.compute_bank_stats_elapsed += compute_bank_stats_elapsed;
        self.select_vote_and_reset_forks_elapsed += select_vote_and_reset_forks_elapsed;
        self.start_leader_elapsed += start_leader_elapsed;
        self.reset_bank_elapsed += reset_bank_elapsed;
        self.voting_elapsed += voting_elapsed;
        self.select_forks_elapsed += select_forks_elapsed;
        self.compute_slot_stats_elapsed += compute_slot_stats_elapsed;
        self.generate_new_bank_forks_elapsed += generate_new_bank_forks_elapsed;
        self.replay_active_banks_elapsed += replay_active_banks_elapsed;
        self.wait_receive_elapsed += wait_receive_elapsed;
        self.heaviest_fork_failures_elapsed += heaviest_fork_failures_elapsed;
        self.bank_count += bank_count;
        self.process_gossip_duplicate_confirmed_slots_elapsed +=
            process_gossip_duplicate_confirmed_slots_elapsed;
        self.process_unfrozen_gossip_verified_vote_hashes_elapsed +=
            process_unfrozen_gossip_verified_vote_hashes_elapsed;
        self.process_duplicate_slots_elapsed += process_duplicate_slots_elapsed;
        self.repair_correct_slots_elapsed += repair_correct_slots_elapsed;
        self.retransmit_not_propagated_elapsed += retransmit_not_propagated_elapsed;
        let now = timestamp();
        let elapsed_ms = now - self.last_print;
        if elapsed_ms > 1000 {
            datapoint_info!(
                "replay-loop-voting-stats",
                ("vote_push_us", self.vote_push_us, i64),
                ("vote_send_us", self.vote_send_us, i64),
                ("generate_vote_us", self.generate_vote_us, i64),
                (
                    "update_commitment_cache_us",
                    self.update_commitment_cache_us,
                    i64
                ),
            );
            datapoint_info!(
                "replay-loop-timing-stats",
                ("total_elapsed_us", elapsed_ms * 1000, i64),
                (
                    "collect_frozen_banks_elapsed",
                    self.collect_frozen_banks_elapsed as i64,
                    i64
                ),
                (
                    "compute_bank_stats_elapsed",
                    self.compute_bank_stats_elapsed as i64,
                    i64
                ),
                (
                    "select_vote_and_reset_forks_elapsed",
                    self.select_vote_and_reset_forks_elapsed as i64,
                    i64
                ),
                (
                    "start_leader_elapsed",
                    self.start_leader_elapsed as i64,
                    i64
                ),
                ("reset_bank_elapsed", self.reset_bank_elapsed as i64, i64),
                ("voting_elapsed", self.voting_elapsed as i64, i64),
                (
                    "select_forks_elapsed",
                    self.select_forks_elapsed as i64,
                    i64
                ),
                (
                    "compute_slot_stats_elapsed",
                    self.compute_slot_stats_elapsed as i64,
                    i64
                ),
                (
                    "generate_new_bank_forks_elapsed",
                    self.generate_new_bank_forks_elapsed as i64,
                    i64
                ),
                (
                    "replay_active_banks_elapsed",
                    self.replay_active_banks_elapsed as i64,
                    i64
                ),
                (
                    "process_gossip_duplicate_confirmed_slots_elapsed",
                    self.process_gossip_duplicate_confirmed_slots_elapsed as i64,
                    i64
                ),
                (
                    "process_unfrozen_gossip_verified_vote_hashes_elapsed",
                    self.process_unfrozen_gossip_verified_vote_hashes_elapsed as i64,
                    i64
                ),
                (
                    "wait_receive_elapsed",
                    self.wait_receive_elapsed as i64,
                    i64
                ),
                (
                    "heaviest_fork_failures_elapsed",
                    self.heaviest_fork_failures_elapsed as i64,
                    i64
                ),
                ("bank_count", self.bank_count as i64, i64),
                (
                    "process_duplicate_slots_elapsed",
                    self.process_duplicate_slots_elapsed as i64,
                    i64
                ),
                (
                    "repair_correct_slots_elapsed",
                    self.repair_correct_slots_elapsed as i64,
                    i64
                ),
                (
                    "retransmit_not_propagated_elapsed",
                    self.retransmit_not_propagated_elapsed as i64,
                    i64
                ),
                (
                    "generate_new_bank_forks_read_lock_us",
                    self.generate_new_bank_forks_read_lock_us as i64,
                    i64
                ),
                (
                    "generate_new_bank_forks_get_slots_since_us",
                    self.generate_new_bank_forks_get_slots_since_us as i64,
                    i64
                ),
                (
                    "generate_new_bank_forks_loop_us",
                    self.generate_new_bank_forks_loop_us as i64,
                    i64
                ),
                (
                    "generate_new_bank_forks_write_lock_us",
                    self.generate_new_bank_forks_write_lock_us as i64,
                    i64
                ),
            );
            *self = ReplayTiming::default();
            self.last_print = now;
        }
    }
}

pub struct ReplayStage {
    t_replay: JoinHandle<()>,
    commitment_service: AggregateCommitmentService,
}

impl ReplayStage {
    #[allow(clippy::new_ret_no_self, clippy::too_many_arguments)]
    pub fn new<T: Into<Tower> + Sized>(
        config: ReplayStageConfig,
        blockstore: Arc<Blockstore>,
        bank_forks: Arc<RwLock<BankForks>>,
        cluster_info: Arc<ClusterInfo>,
        ledger_signal_receiver: Receiver<bool>,
        duplicate_slots_receiver: DuplicateSlotReceiver,
        poh_recorder: Arc<Mutex<PohRecorder>>,
        tower: T,
        vote_tracker: Arc<VoteTracker>,
        cluster_slots: Arc<ClusterSlots>,
        retransmit_slots_sender: RetransmitSlotsSender,
        epoch_slots_frozen_receiver: DuplicateSlotsResetReceiver,
        replay_vote_sender: ReplayVoteSender,
        gossip_duplicate_confirmed_slots_receiver: GossipDuplicateConfirmedSlotsReceiver,
        gossip_verified_vote_hash_receiver: GossipVerifiedVoteHashReceiver,
        cluster_slots_update_sender: ClusterSlotsUpdateSender,
        cost_update_sender: Sender<CostUpdate>,
        voting_sender: Sender<VoteOp>,
        drop_bank_sender: Sender<Vec<Arc<Bank>>>,
        block_metadata_notifier: Option<BlockMetadataNotifierLock>,
        transaction_cost_metrics_sender: Option<TransactionCostMetricsSender>,
    ) -> Self {
        let mut tower = tower.into();
        info!("Tower state: {:?}", tower);

        let ReplayStageConfig {
            vote_account,
            authorized_voter_keypairs,
            exit,
            rpc_subscriptions,
            leader_schedule_cache,
            latest_root_senders,
            accounts_background_request_sender,
            block_commitment_cache,
            transaction_status_sender,
            rewards_recorder_sender,
            cache_block_meta_sender,
            bank_notification_sender,
            wait_for_vote_to_start_leader,
            ancestor_hashes_replay_update_sender,
            tower_storage,
            wait_to_vote_slot,
        } = config;

        trace!("replay stage");
        // Start the replay stage loop
        let (lockouts_sender, commitment_service) = AggregateCommitmentService::new(
            &exit,
            block_commitment_cache.clone(),
            rpc_subscriptions.clone(),
        );

        #[allow(clippy::cognitive_complexity)]
        let t_replay = Builder::new()
            .name("solana-replay-stage".to_string())
            .spawn(move || {
                let verify_recyclers = VerifyRecyclers::default();
                let _exit = Finalizer::new(exit.clone());
                let mut identity_keypair = cluster_info.keypair().clone();
                let mut my_pubkey = identity_keypair.pubkey();
                let (
                    mut progress,
                    mut heaviest_subtree_fork_choice,
                ) = Self::initialize_progress_and_fork_choice_with_locked_bank_forks(
                    &bank_forks,
                    &my_pubkey,
                    &vote_account,
                );
                let mut current_leader = None;
                let mut last_reset = Hash::default();
                let mut partition_exists = false;
                let mut skipped_slots_info = SkippedSlotsInfo::default();
                let mut replay_timing = ReplayTiming::default();
                let mut duplicate_slots_tracker = DuplicateSlotsTracker::default();
                let mut gossip_duplicate_confirmed_slots: GossipDuplicateConfirmedSlots = GossipDuplicateConfirmedSlots::default();
                let mut epoch_slots_frozen_slots: EpochSlotsFrozenSlots = EpochSlotsFrozenSlots::default();
                let mut duplicate_slots_to_repair = DuplicateSlotsToRepair::default();
                let mut unfrozen_gossip_verified_vote_hashes: UnfrozenGossipVerifiedVoteHashes = UnfrozenGossipVerifiedVoteHashes::default();
                let mut latest_validator_votes_for_frozen_banks: LatestValidatorVotesForFrozenBanks = LatestValidatorVotesForFrozenBanks::default();
                let mut voted_signatures = Vec::new();
                let mut has_new_vote_been_rooted = !wait_for_vote_to_start_leader;
                let mut last_vote_refresh_time = LastVoteRefreshTime {
                    last_refresh_time: Instant::now(),
                    last_print_time: Instant::now(),
                };
<<<<<<< HEAD
                let in_vote_only_mode = bank_forks.read().unwrap().get_vote_only_mode_signal();
=======
                let (working_bank, in_vote_only_mode) = {
                    let r_bank_forks = bank_forks.read().unwrap();
                    (r_bank_forks.working_bank(), r_bank_forks.get_vote_only_mode_signal())
                };

                Self::reset_poh_recorder(
                    &my_pubkey,
                    &blockstore,
                    &working_bank,
                    &poh_recorder,
                    &leader_schedule_cache,
                );
>>>>>>> 3d01c5a8

                loop {
                    // Stop getting entries if we get exit signal
                    if exit.load(Ordering::Relaxed) {
                        break;
                    }

                    let mut generate_new_bank_forks_time =
                        Measure::start("generate_new_bank_forks_time");
                    Self::generate_new_bank_forks(
                        &blockstore,
                        &bank_forks,
                        &leader_schedule_cache,
                        &rpc_subscriptions,
                        &mut progress,
                        &mut replay_timing,
                    );
                    generate_new_bank_forks_time.stop();

                    let mut tpu_has_bank = poh_recorder.lock().unwrap().has_bank();

                    let mut replay_active_banks_time = Measure::start("replay_active_banks_time");
                    let mut ancestors = bank_forks.read().unwrap().ancestors();
                    let mut descendants = bank_forks.read().unwrap().descendants();
                    let did_complete_bank = Self::replay_active_banks(
                        &blockstore,
                        &bank_forks,
                        &my_pubkey,
                        &vote_account,
                        &mut progress,
                        transaction_status_sender.as_ref(),
                        cache_block_meta_sender.as_ref(),
                        &verify_recyclers,
                        &mut heaviest_subtree_fork_choice,
                        &replay_vote_sender,
                        &bank_notification_sender,
                        &rewards_recorder_sender,
                        &rpc_subscriptions,
                        &mut duplicate_slots_tracker,
                        &gossip_duplicate_confirmed_slots,
                        &mut epoch_slots_frozen_slots,
                        &mut unfrozen_gossip_verified_vote_hashes,
                        &mut latest_validator_votes_for_frozen_banks,
                        &cluster_slots_update_sender,
                        &cost_update_sender,
                        &mut duplicate_slots_to_repair,
                        &ancestor_hashes_replay_update_sender,
                        block_metadata_notifier.clone(),
                        transaction_cost_metrics_sender.as_ref(),
                    );
                    replay_active_banks_time.stop();

                    let forks_root = bank_forks.read().unwrap().root();

                    // Reset any dead slots that have been frozen by a sufficient portion of
                    // the network. Signalled by repair_service.
                    let mut purge_dead_slots_time = Measure::start("purge_dead_slots");
                    Self::process_epoch_slots_frozen_dead_slots(
                        &my_pubkey,
                        &blockstore,
                        &epoch_slots_frozen_receiver,
                        &mut duplicate_slots_tracker,
                        &gossip_duplicate_confirmed_slots,
                        &mut epoch_slots_frozen_slots,
                        &mut progress,
                        &mut heaviest_subtree_fork_choice,
                        &bank_forks,
                        &mut duplicate_slots_to_repair,
                        &ancestor_hashes_replay_update_sender
                    );
                    purge_dead_slots_time.stop();

                    // Check for any newly confirmed slots detected from gossip.
                    let mut process_gossip_duplicate_confirmed_slots_time = Measure::start("process_gossip_duplicate_confirmed_slots");
                    Self::process_gossip_duplicate_confirmed_slots(
                        &gossip_duplicate_confirmed_slots_receiver,
                        &blockstore,
                        &mut duplicate_slots_tracker,
                        &mut gossip_duplicate_confirmed_slots,
                        &mut epoch_slots_frozen_slots,
                        &bank_forks,
                        &mut progress,
                        &mut heaviest_subtree_fork_choice,
                        &mut duplicate_slots_to_repair,
                        &ancestor_hashes_replay_update_sender,
                    );
                    process_gossip_duplicate_confirmed_slots_time.stop();


                    // Ingest any new verified votes from gossip. Important for fork choice
                    // and switching proofs because these may be votes that haven't yet been
                    // included in a block, so we may not have yet observed these votes just
                    // by replaying blocks.
                    let mut process_unfrozen_gossip_verified_vote_hashes_time = Measure::start("process_gossip_verified_vote_hashes");
                    Self::process_gossip_verified_vote_hashes(
                        &gossip_verified_vote_hash_receiver,
                        &mut unfrozen_gossip_verified_vote_hashes,
                        &heaviest_subtree_fork_choice,
                        &mut latest_validator_votes_for_frozen_banks,
                    );
                    for _ in gossip_verified_vote_hash_receiver.try_iter() {}
                    process_unfrozen_gossip_verified_vote_hashes_time.stop();

                    // Check to remove any duplicated slots from fork choice
                    let mut process_duplicate_slots_time = Measure::start("process_duplicate_slots");
                    if !tpu_has_bank {
                        Self::process_duplicate_slots(
                            &blockstore,
                            &duplicate_slots_receiver,
                            &mut duplicate_slots_tracker,
                            &gossip_duplicate_confirmed_slots,
                            &mut epoch_slots_frozen_slots,
                            &bank_forks,
                            &mut progress,
                            &mut heaviest_subtree_fork_choice,
                            &mut duplicate_slots_to_repair,
                            &ancestor_hashes_replay_update_sender,
                        );
                    }
                    process_duplicate_slots_time.stop();

                    let mut collect_frozen_banks_time = Measure::start("frozen_banks");
                    let mut frozen_banks: Vec<_> = bank_forks
                        .read()
                        .unwrap()
                        .frozen_banks()
                        .into_iter()
                        .filter(|(slot, _)| *slot >= forks_root)
                        .map(|(_, bank)| bank)
                        .collect();
                    collect_frozen_banks_time.stop();

                    let mut compute_bank_stats_time = Measure::start("compute_bank_stats");
                    let newly_computed_slot_stats = Self::compute_bank_stats(
                        &vote_account,
                        &ancestors,
                        &mut frozen_banks,
                        &mut tower,
                        &mut progress,
                        &vote_tracker,
                        &cluster_slots,
                        &bank_forks,
                        &mut heaviest_subtree_fork_choice,
                        &mut latest_validator_votes_for_frozen_banks,
                    );
                    compute_bank_stats_time.stop();

                    let mut compute_slot_stats_time = Measure::start("compute_slot_stats_time");
                    for slot in newly_computed_slot_stats {
                        let fork_stats = progress.get_fork_stats(slot).unwrap();
                        let confirmed_forks = Self::confirm_forks(
                            &tower,
                            &fork_stats.voted_stakes,
                            fork_stats.total_stake,
                            &progress,
                            &bank_forks,
                        );

                        Self::mark_slots_confirmed(&confirmed_forks, &blockstore, &bank_forks, &mut progress, &mut duplicate_slots_tracker, &mut heaviest_subtree_fork_choice,  &mut epoch_slots_frozen_slots, &mut duplicate_slots_to_repair, &ancestor_hashes_replay_update_sender);
                    }
                    compute_slot_stats_time.stop();

                    let mut select_forks_time = Measure::start("select_forks_time");
                    let (heaviest_bank, heaviest_bank_on_same_voted_fork) = heaviest_subtree_fork_choice
                        .select_forks(&frozen_banks, &tower, &progress, &ancestors, &bank_forks);
                    select_forks_time.stop();

                    Self::check_for_vote_only_mode(heaviest_bank.slot(), forks_root, &in_vote_only_mode, &bank_forks);

                    if let Some(heaviest_bank_on_same_voted_fork) = heaviest_bank_on_same_voted_fork.as_ref() {
                        if let Some(my_latest_landed_vote) = progress.my_latest_landed_vote(heaviest_bank_on_same_voted_fork.slot()) {
                            Self::refresh_last_vote(&mut tower,
                                                    heaviest_bank_on_same_voted_fork,
                                                    my_latest_landed_vote,
                                                    &vote_account,
                                                    &identity_keypair,
                                                    &authorized_voter_keypairs.read().unwrap(),
                                                    &mut voted_signatures,
                                                    has_new_vote_been_rooted, &mut
                                                    last_vote_refresh_time,
                                                    &voting_sender,
                                                    wait_to_vote_slot,
                                                    );
                        }
                    }

                    let mut select_vote_and_reset_forks_time =
                        Measure::start("select_vote_and_reset_forks");
                    let SelectVoteAndResetForkResult {
                        vote_bank,
                        reset_bank,
                        heaviest_fork_failures,
                    } = Self::select_vote_and_reset_forks(
                        &heaviest_bank,
                        heaviest_bank_on_same_voted_fork.as_ref(),
                        &ancestors,
                        &descendants,
                        &progress,
                        &mut tower,
                        &latest_validator_votes_for_frozen_banks,
                        &heaviest_subtree_fork_choice,
                    );
                    select_vote_and_reset_forks_time.stop();

                    let mut heaviest_fork_failures_time = Measure::start("heaviest_fork_failures_time");
                    if tower.is_recent(heaviest_bank.slot()) && !heaviest_fork_failures.is_empty() {
                        info!(
                            "Couldn't vote on heaviest fork: {:?}, heaviest_fork_failures: {:?}",
                            heaviest_bank.slot(),
                            heaviest_fork_failures
                        );

                        for r in heaviest_fork_failures {
                            if let HeaviestForkFailures::NoPropagatedConfirmation(slot) = r {
                                if let Some(latest_leader_slot) =
                                    progress.get_latest_leader_slot_must_exist(slot)
                                {
                                    progress.log_propagated_stats(latest_leader_slot, &bank_forks);
                                }
                            }
                        }
                    }
                    heaviest_fork_failures_time.stop();

                    let mut voting_time = Measure::start("voting_time");
                    // Vote on a fork
                    if let Some((ref vote_bank, ref switch_fork_decision)) = vote_bank {
                        if let Some(votable_leader) =
                            leader_schedule_cache.slot_leader_at(vote_bank.slot(), Some(vote_bank))
                        {
                            Self::log_leader_change(
                                &my_pubkey,
                                vote_bank.slot(),
                                &mut current_leader,
                                &votable_leader,
                            );
                        }

                        Self::handle_votable_bank(
                            vote_bank,
                            switch_fork_decision,
                            &bank_forks,
                            &mut tower,
                            &mut progress,
                            &vote_account,
                            &identity_keypair,
                            &authorized_voter_keypairs.read().unwrap(),
                            &blockstore,
                            &leader_schedule_cache,
                            &lockouts_sender,
                            &accounts_background_request_sender,
                            &latest_root_senders,
                            &rpc_subscriptions,
                            &block_commitment_cache,
                            &mut heaviest_subtree_fork_choice,
                            &bank_notification_sender,
                            &mut duplicate_slots_tracker,
                            &mut gossip_duplicate_confirmed_slots,
                            &mut unfrozen_gossip_verified_vote_hashes,
                            &mut voted_signatures,
                            &mut has_new_vote_been_rooted,
                            &mut replay_timing,
                            &voting_sender,
                            &mut epoch_slots_frozen_slots,
                            &drop_bank_sender,
                            wait_to_vote_slot,
                        );
                    };
                    voting_time.stop();

                    let mut reset_bank_time = Measure::start("reset_bank");
                    // Reset onto a fork
                    if let Some(reset_bank) = reset_bank {
                        if last_reset != reset_bank.last_blockhash() {
                            info!(
                                "vote bank: {:?} reset bank: {:?}",
                                vote_bank.as_ref().map(|(b, switch_fork_decision)| (
                                    b.slot(),
                                    switch_fork_decision
                                )),
                                reset_bank.slot(),
                            );
                            let fork_progress = progress
                                .get(&reset_bank.slot())
                                .expect("bank to reset to must exist in progress map");
                            datapoint_info!(
                                "blocks_produced",
                                ("num_blocks_on_fork", fork_progress.num_blocks_on_fork, i64),
                                (
                                    "num_dropped_blocks_on_fork",
                                    fork_progress.num_dropped_blocks_on_fork,
                                    i64
                                ),
                            );

                            if my_pubkey != cluster_info.id() {
                                identity_keypair = cluster_info.keypair().clone();
                                let my_old_pubkey = my_pubkey;
                                my_pubkey = identity_keypair.pubkey();

                                // Load the new identity's tower
                                tower = Tower::restore(tower_storage.as_ref(), &my_pubkey)
                                    .and_then(|restored_tower| {
                                        let root_bank = bank_forks.read().unwrap().root_bank();
                                        let slot_history = root_bank.get_slot_history();
                                        restored_tower.adjust_lockouts_after_replay(root_bank.slot(), &slot_history)
                                    }).
                                    unwrap_or_else(|err| {
                                        if err.is_file_missing() {
                                            Tower::new_from_bankforks(
                                                &bank_forks.read().unwrap(),
                                                &my_pubkey,
                                                &vote_account,
                                            )
                                        } else {
                                            error!("Failed to load tower for {}: {}", my_pubkey, err);
                                            std::process::exit(1);
                                        }
                                    });

                                // Ensure the validator can land votes with the new identity before
                                // becoming leader
                                has_new_vote_been_rooted = !wait_for_vote_to_start_leader;
                                warn!("Identity changed from {} to {}", my_old_pubkey, my_pubkey);
                            }

                            Self::reset_poh_recorder(
                                &my_pubkey,
                                &blockstore,
                                &reset_bank,
                                &poh_recorder,
                                &leader_schedule_cache,
                            );
                            last_reset = reset_bank.last_blockhash();
                            tpu_has_bank = false;

                            if let Some(last_voted_slot) = tower.last_voted_slot() {
                                // If the current heaviest bank is not a descendant of the last voted slot,
                                // there must be a partition
                                let partition_detected = Self::is_partition_detected(&ancestors, last_voted_slot, heaviest_bank.slot());

                                if !partition_exists && partition_detected
                                {
                                    warn!(
                                        "PARTITION DETECTED waiting to join heaviest fork: {} last vote: {:?}, reset slot: {}",
                                        heaviest_bank.slot(),
                                        last_voted_slot,
                                        reset_bank.slot(),
                                    );
                                    inc_new_counter_info!("replay_stage-partition_detected", 1);
                                    datapoint_info!(
                                        "replay_stage-partition",
                                        ("slot", reset_bank.slot() as i64, i64)
                                    );
                                    partition_exists = true;
                                } else if partition_exists
                                    && !partition_detected
                                {
                                    warn!(
                                        "PARTITION resolved heaviest fork: {} last vote: {:?}, reset slot: {}",
                                        heaviest_bank.slot(),
                                        last_voted_slot,
                                        reset_bank.slot()
                                    );
                                    partition_exists = false;
                                    inc_new_counter_info!("replay_stage-partition_resolved", 1);
                                }
                            }
                        }
                    }
                    reset_bank_time.stop();

                    let mut start_leader_time = Measure::start("start_leader_time");
                    let mut dump_then_repair_correct_slots_time = Measure::start("dump_then_repair_correct_slots_time");
                    // Used for correctness check
                    let poh_bank = poh_recorder.lock().unwrap().bank();
                    // Dump any duplicate slots that have been confirmed by the network in
                    // anticipation of repairing the confirmed version of the slot.
                    //
                    // Has to be before `maybe_start_leader()`. Otherwise, `ancestors` and `descendants`
                    // will be outdated, and we cannot assume `poh_bank` will be in either of these maps.
                    Self::dump_then_repair_correct_slots(&mut duplicate_slots_to_repair, &mut ancestors, &mut descendants, &mut progress, &bank_forks, &blockstore, poh_bank.map(|bank| bank.slot()));
                    dump_then_repair_correct_slots_time.stop();

                    let mut retransmit_not_propagated_time = Measure::start("retransmit_not_propagated_time");
                    Self::retransmit_latest_unpropagated_leader_slot(
                        &poh_recorder,
                        &retransmit_slots_sender,
                        &mut progress,
                    );
                    retransmit_not_propagated_time.stop();

                    // From this point on, its not safe to use ancestors/descendants since maybe_start_leader
                    // may add a bank that will not included in either of these maps.
                    drop(ancestors);
                    drop(descendants);
                    if !tpu_has_bank {
                        Self::maybe_start_leader(
                            &my_pubkey,
                            &bank_forks,
                            &poh_recorder,
                            &leader_schedule_cache,
                            &rpc_subscriptions,
                            &mut progress,
                            &retransmit_slots_sender,
                            &mut skipped_slots_info,
                            has_new_vote_been_rooted,
                        );

                        let poh_bank = poh_recorder.lock().unwrap().bank();
                        if let Some(bank) = poh_bank {
                            Self::log_leader_change(
                                &my_pubkey,
                                bank.slot(),
                                &mut current_leader,
                                &my_pubkey,
                            );
                        }
                    }
                    start_leader_time.stop();

                    let mut wait_receive_time = Measure::start("wait_receive_time");
                    if !did_complete_bank {
                        // only wait for the signal if we did not just process a bank; maybe there are more slots available

                        let timer = Duration::from_millis(100);
                        let result = ledger_signal_receiver.recv_timeout(timer);
                        match result {
                            Err(RecvTimeoutError::Timeout) => (),
                            Err(_) => break,
                            Ok(_) => trace!("blockstore signal"),
                        };
                    }
                    wait_receive_time.stop();

                    replay_timing.update(
                        collect_frozen_banks_time.as_us(),
                        compute_bank_stats_time.as_us(),
                        select_vote_and_reset_forks_time.as_us(),
                        start_leader_time.as_us(),
                        reset_bank_time.as_us(),
                        voting_time.as_us(),
                        select_forks_time.as_us(),
                        compute_slot_stats_time.as_us(),
                        generate_new_bank_forks_time.as_us(),
                        replay_active_banks_time.as_us(),
                        wait_receive_time.as_us(),
                        heaviest_fork_failures_time.as_us(),
                        if did_complete_bank {1} else {0},
                        process_gossip_duplicate_confirmed_slots_time.as_us(),
                        process_unfrozen_gossip_verified_vote_hashes_time.as_us(),
                        process_duplicate_slots_time.as_us(),
                        dump_then_repair_correct_slots_time.as_us(),
                        retransmit_not_propagated_time.as_us(),
                    );
                }
            })
            .unwrap();

        Self {
            t_replay,
            commitment_service,
        }
    }

    fn check_for_vote_only_mode(
        heaviest_bank_slot: Slot,
        forks_root: Slot,
        in_vote_only_mode: &AtomicBool,
        bank_forks: &RwLock<BankForks>,
    ) {
        if heaviest_bank_slot.saturating_sub(forks_root) > MAX_ROOT_DISTANCE_FOR_VOTE_ONLY {
            if !in_vote_only_mode.load(Ordering::Relaxed)
                && in_vote_only_mode
                    .compare_exchange(false, true, Ordering::Relaxed, Ordering::Relaxed)
                    .is_ok()
            {
                let bank_forks = bank_forks.read().unwrap();
                datapoint_warn!(
                    "bank_forks-entering-vote-only-mode",
                    ("banks_len", bank_forks.len(), i64),
                    ("heaviest_bank", heaviest_bank_slot, i64),
                    ("root", bank_forks.root(), i64),
                );
            }
        } else if in_vote_only_mode.load(Ordering::Relaxed)
            && in_vote_only_mode
                .compare_exchange(true, false, Ordering::Relaxed, Ordering::Relaxed)
                .is_ok()
        {
            let bank_forks = bank_forks.read().unwrap();
            datapoint_warn!(
                "bank_forks-exiting-vote-only-mode",
                ("banks_len", bank_forks.len(), i64),
                ("heaviest_bank", heaviest_bank_slot, i64),
                ("root", bank_forks.root(), i64),
            );
        }
    }

    fn maybe_retransmit_unpropagated_slots(
        metric_name: &'static str,
        retransmit_slots_sender: &RetransmitSlotsSender,
        progress: &mut ProgressMap,
        latest_leader_slot: Slot,
    ) {
        let first_leader_group_slot = first_of_consecutive_leader_slots(latest_leader_slot);

        for slot in first_leader_group_slot..=latest_leader_slot {
            let is_propagated = progress.is_propagated(slot);
            if let Some(retransmit_info) = progress.get_retransmit_info_mut(slot) {
                if !is_propagated.expect(
                    "presence of retransmit_info ensures that propagation status is present",
                ) {
                    if retransmit_info.reached_retransmit_threshold() {
                        info!(
                            "Retrying retransmit: latest_leader_slot={} slot={} retransmit_info={:?}",
                            latest_leader_slot,
                            slot,
                            &retransmit_info,
                        );
                        datapoint_info!(
                            metric_name,
                            ("latest_leader_slot", latest_leader_slot, i64),
                            ("slot", slot, i64),
                            ("retry_iteration", retransmit_info.retry_iteration, i64),
                        );
                        let _ = retransmit_slots_sender.send(slot);
                        retransmit_info.increment_retry_iteration();
                    } else {
                        debug!(
                            "Bypass retransmit of slot={} retransmit_info={:?}",
                            slot, &retransmit_info
                        );
                    }
                }
            }
        }
    }

    fn retransmit_latest_unpropagated_leader_slot(
        poh_recorder: &Arc<Mutex<PohRecorder>>,
        retransmit_slots_sender: &RetransmitSlotsSender,
        progress: &mut ProgressMap,
    ) {
        let start_slot = poh_recorder.lock().unwrap().start_slot();

        if let (false, Some(latest_leader_slot)) =
            progress.get_leader_propagation_slot_must_exist(start_slot)
        {
            debug!(
                "Slot not propagated: start_slot={} latest_leader_slot={}",
                start_slot, latest_leader_slot
            );
            Self::maybe_retransmit_unpropagated_slots(
                "replay_stage-retransmit-timing-based",
                retransmit_slots_sender,
                progress,
                latest_leader_slot,
            );
        }
    }

    fn is_partition_detected(
        ancestors: &HashMap<Slot, HashSet<Slot>>,
        last_voted_slot: Slot,
        heaviest_slot: Slot,
    ) -> bool {
        last_voted_slot != heaviest_slot
            && !ancestors
                .get(&heaviest_slot)
                .map(|ancestors| ancestors.contains(&last_voted_slot))
                .unwrap_or(true)
    }

    fn initialize_progress_and_fork_choice_with_locked_bank_forks(
        bank_forks: &RwLock<BankForks>,
        my_pubkey: &Pubkey,
        vote_account: &Pubkey,
    ) -> (ProgressMap, HeaviestSubtreeForkChoice) {
        let (root_bank, frozen_banks) = {
            let bank_forks = bank_forks.read().unwrap();
            (
                bank_forks.root_bank(),
                bank_forks.frozen_banks().values().cloned().collect(),
            )
        };

        Self::initialize_progress_and_fork_choice(&root_bank, frozen_banks, my_pubkey, vote_account)
    }

    pub fn initialize_progress_and_fork_choice(
        root_bank: &Bank,
        mut frozen_banks: Vec<Arc<Bank>>,
        my_pubkey: &Pubkey,
        vote_account: &Pubkey,
    ) -> (ProgressMap, HeaviestSubtreeForkChoice) {
        let mut progress = ProgressMap::default();

        frozen_banks.sort_by_key(|bank| bank.slot());

        // Initialize progress map with any root banks
        for bank in &frozen_banks {
            let prev_leader_slot = progress.get_bank_prev_leader_slot(bank);
            progress.insert(
                bank.slot(),
                ForkProgress::new_from_bank(bank, my_pubkey, vote_account, prev_leader_slot, 0, 0),
            );
        }
        let root = root_bank.slot();
        let heaviest_subtree_fork_choice = HeaviestSubtreeForkChoice::new_from_frozen_banks(
            (root, root_bank.hash()),
            &frozen_banks,
        );

        (progress, heaviest_subtree_fork_choice)
    }

    pub fn dump_then_repair_correct_slots(
        duplicate_slots_to_repair: &mut DuplicateSlotsToRepair,
        ancestors: &mut HashMap<Slot, HashSet<Slot>>,
        descendants: &mut HashMap<Slot, HashSet<Slot>>,
        progress: &mut ProgressMap,
        bank_forks: &RwLock<BankForks>,
        blockstore: &Blockstore,
        poh_bank_slot: Option<Slot>,
    ) {
        if duplicate_slots_to_repair.is_empty() {
            return;
        }

        let root_bank = bank_forks.read().unwrap().root_bank();
        // TODO: handle if alternate version of descendant also got confirmed after ancestor was
        // confirmed, what happens then? Should probably keep track of purged list and skip things
        // in `duplicate_slots_to_repair` that have already been purged. Add test.
        duplicate_slots_to_repair.retain(|duplicate_slot, correct_hash| {
            // Should not purge duplicate slots if there is currently a poh bank building
            // on top of that slot, as BankingStage might still be referencing/touching that state
            // concurrently.
            // Luckily for us, because the fork choice rule removes duplicate slots from fork
            // choice, and this function is called after:
            // 1) We have picked a bank to reset to in `select_vote_and_reset_forks()`
            // 2) And also called `reset_poh_recorder()`
            // Then we should have reset to a fork that doesn't include the duplicate block,
            // which means any working bank in PohRecorder that was built on that duplicate fork
            // should have been cleared as well. However, if there is some violation of this guarantee,
            // then log here
            let is_poh_building_on_duplicate_fork = poh_bank_slot
                .map(|poh_bank_slot| {
                    ancestors
                        .get(&poh_bank_slot)
                        .expect("Poh bank should exist in BankForks and thus in ancestors map")
                        .contains(duplicate_slot)
                })
                .unwrap_or(false);

            let did_purge_repair = {
                if !is_poh_building_on_duplicate_fork {
                    let frozen_hash = bank_forks.read().unwrap().bank_hash(*duplicate_slot);
                    if let Some(frozen_hash) = frozen_hash {
                        if frozen_hash == *correct_hash {
                            warn!(
                                "Trying to purge slot {} with correct_hash {}",
                                *duplicate_slot, *correct_hash
                            );
                            return false;
                        } else if frozen_hash == Hash::default()
                            && !progress.is_dead(*duplicate_slot).expect(
                                "If slot exists in BankForks must exist in the progress map",
                            )
                        {
                            warn!(
                                "Trying to purge unfrozen slot {} that is not dead",
                                *duplicate_slot
                            );
                            return false;
                        }
                    } else {
                        warn!(
                            "Trying to purge slot {} which does not exist in bank forks",
                            *duplicate_slot
                        );
                        return false;
                    }

                    Self::purge_unconfirmed_duplicate_slot(
                        *duplicate_slot,
                        ancestors,
                        descendants,
                        progress,
                        &root_bank,
                        bank_forks,
                        blockstore,
                    );
                    warn!(
                        "Notifying repair service to repair duplicate slot: {}",
                        *duplicate_slot,
                    );
                    true
                // TODO: Send signal to repair to repair the correct version of
                // `duplicate_slot` with hash == `correct_hash`
                } else {
                    warn!(
                        "PoH bank for slot {} is building on duplicate slot {}",
                        poh_bank_slot.unwrap(),
                        duplicate_slot
                    );
                    false
                }
            };

            // If we purged/repaired, then no need to keep the slot in the set of pending work
            !did_purge_repair
        });
    }

    #[allow(clippy::too_many_arguments)]
    fn process_epoch_slots_frozen_dead_slots(
        pubkey: &Pubkey,
        blockstore: &Blockstore,
        epoch_slots_frozen_receiver: &DuplicateSlotsResetReceiver,
        duplicate_slots_tracker: &mut DuplicateSlotsTracker,
        gossip_duplicate_confirmed_slots: &GossipDuplicateConfirmedSlots,
        epoch_slots_frozen_slots: &mut EpochSlotsFrozenSlots,
        progress: &mut ProgressMap,
        fork_choice: &mut HeaviestSubtreeForkChoice,
        bank_forks: &RwLock<BankForks>,
        duplicate_slots_to_repair: &mut DuplicateSlotsToRepair,
        ancestor_hashes_replay_update_sender: &AncestorHashesReplayUpdateSender,
    ) {
        let root = bank_forks.read().unwrap().root();
        for maybe_purgeable_duplicate_slots in epoch_slots_frozen_receiver.try_iter() {
            warn!(
                "{} ReplayStage notified of epoch slots duplicate frozen dead slots: {:?}",
                pubkey, maybe_purgeable_duplicate_slots
            );
            for (epoch_slots_frozen_slot, epoch_slots_frozen_hash) in
                maybe_purgeable_duplicate_slots.into_iter()
            {
                let epoch_slots_frozen_state = EpochSlotsFrozenState::new_from_state(
                    epoch_slots_frozen_slot,
                    epoch_slots_frozen_hash,
                    gossip_duplicate_confirmed_slots,
                    fork_choice,
                    || progress.is_dead(epoch_slots_frozen_slot).unwrap_or(false),
                    || {
                        bank_forks
                            .read()
                            .unwrap()
                            .get(epoch_slots_frozen_slot)
                            .map(|b| b.hash())
                    },
                );
                check_slot_agrees_with_cluster(
                    epoch_slots_frozen_slot,
                    root,
                    blockstore,
                    duplicate_slots_tracker,
                    epoch_slots_frozen_slots,
                    fork_choice,
                    duplicate_slots_to_repair,
                    ancestor_hashes_replay_update_sender,
                    SlotStateUpdate::EpochSlotsFrozen(epoch_slots_frozen_state),
                );
            }
        }
    }

    fn purge_unconfirmed_duplicate_slot(
        duplicate_slot: Slot,
        ancestors: &mut HashMap<Slot, HashSet<Slot>>,
        descendants: &mut HashMap<Slot, HashSet<Slot>>,
        progress: &mut ProgressMap,
        root_bank: &Bank,
        bank_forks: &RwLock<BankForks>,
        blockstore: &Blockstore,
    ) {
        warn!("purging slot {}", duplicate_slot);

        // Doesn't need to be root bank, just needs a common bank to
        // access the status cache and accounts
        let slot_descendants = descendants.get(&duplicate_slot).cloned();
        if slot_descendants.is_none() {
            // Root has already moved past this slot, no need to purge it
            if root_bank.slot() <= duplicate_slot {
                blockstore.clear_unconfirmed_slot(duplicate_slot);
            }

            return;
        }

        // Clear the ancestors/descendants map to keep them
        // consistent
        let slot_descendants = slot_descendants.unwrap();
        Self::purge_ancestors_descendants(
            duplicate_slot,
            &slot_descendants,
            ancestors,
            descendants,
        );

        // Grab the Slot and BankId's of the banks we need to purge, then clear the banks
        // from BankForks
        let (slots_to_purge, removed_banks): (Vec<(Slot, BankId)>, Vec<Arc<Bank>>) = {
            let mut w_bank_forks = bank_forks.write().unwrap();
            slot_descendants
                .iter()
                .chain(std::iter::once(&duplicate_slot))
                .map(|slot| {
                    // Clear the duplicate banks from BankForks
                    let bank = w_bank_forks
                        .remove(*slot)
                        .expect("BankForks should not have been purged yet");
                    ((*slot, bank.bank_id()), bank)
                })
                .unzip()
        };

        // Clear the accounts for these slots so that any ongoing RPC scans fail.
        // These have to be atomically cleared together in the same batch, in order
        // to prevent RPC from seeing inconsistent results in scans.
        root_bank.remove_unrooted_slots(&slots_to_purge);

        // Once the slots above have been purged, now it's safe to remove the banks from
        // BankForks, allowing the Bank::drop() purging to run and not race with the
        // `remove_unrooted_slots()` call.
        drop(removed_banks);

        for (slot, slot_id) in slots_to_purge {
            warn!(
                "purging descendant: {} with slot_id {}, of slot {}",
                slot, slot_id, duplicate_slot
            );
            // Clear the slot signatures from status cache for this slot.
            // TODO: What about RPC queries that had already cloned the Bank for this slot
            // and are looking up the signature for this slot?
            root_bank.clear_slot_signatures(slot);

            // Clear the slot-related data in blockstore. This will:
            // 1) Clear old shreds allowing new ones to be inserted
            // 2) Clear the "dead" flag allowing ReplayStage to start replaying
            // this slot
            blockstore.clear_unconfirmed_slot(slot);

            // Clear the progress map of these forks
            let _ = progress.remove(&slot);
        }
    }

    // Purge given slot and all its descendants from the `ancestors` and
    // `descendants` structures so that they're consistent with `BankForks`
    // and the `progress` map.
    fn purge_ancestors_descendants(
        slot: Slot,
        slot_descendants: &HashSet<Slot>,
        ancestors: &mut HashMap<Slot, HashSet<Slot>>,
        descendants: &mut HashMap<Slot, HashSet<Slot>>,
    ) {
        if !ancestors.contains_key(&slot) {
            // Slot has already been purged
            return;
        }

        // Purge this slot from each of its ancestors' `descendants` maps
        for a in ancestors
            .get(&slot)
            .expect("must exist based on earlier check")
        {
            descendants
                .get_mut(a)
                .expect("If exists in ancestor map must exist in descendants map")
                .retain(|d| *d != slot && !slot_descendants.contains(d));
        }
        ancestors
            .remove(&slot)
            .expect("must exist based on earlier check");

        // Purge all the descendants of this slot from both maps
        for descendant in slot_descendants {
            ancestors.remove(descendant).expect("must exist");
            descendants
                .remove(descendant)
                .expect("must exist based on earlier check");
        }
        descendants
            .remove(&slot)
            .expect("must exist based on earlier check");
    }

    // Check for any newly confirmed slots by the cluster. This is only detects
    // optimistic and in the future, duplicate slot confirmations on the exact
    // single slots and does not account for votes on their descendants. Used solely
    // for duplicate slot recovery.
    #[allow(clippy::too_many_arguments)]
    fn process_gossip_duplicate_confirmed_slots(
        gossip_duplicate_confirmed_slots_receiver: &GossipDuplicateConfirmedSlotsReceiver,
        blockstore: &Blockstore,
        duplicate_slots_tracker: &mut DuplicateSlotsTracker,
        gossip_duplicate_confirmed_slots: &mut GossipDuplicateConfirmedSlots,
        epoch_slots_frozen_slots: &mut EpochSlotsFrozenSlots,
        bank_forks: &RwLock<BankForks>,
        progress: &mut ProgressMap,
        fork_choice: &mut HeaviestSubtreeForkChoice,
        duplicate_slots_to_repair: &mut DuplicateSlotsToRepair,
        ancestor_hashes_replay_update_sender: &AncestorHashesReplayUpdateSender,
    ) {
        let root = bank_forks.read().unwrap().root();
        for new_confirmed_slots in gossip_duplicate_confirmed_slots_receiver.try_iter() {
            for (confirmed_slot, duplicate_confirmed_hash) in new_confirmed_slots {
                if confirmed_slot <= root {
                    continue;
                } else if let Some(prev_hash) = gossip_duplicate_confirmed_slots
                    .insert(confirmed_slot, duplicate_confirmed_hash)
                {
                    assert_eq!(prev_hash, duplicate_confirmed_hash);
                    // Already processed this signal
                    return;
                }

                let duplicate_confirmed_state = DuplicateConfirmedState::new_from_state(
                    duplicate_confirmed_hash,
                    || progress.is_dead(confirmed_slot).unwrap_or(false),
                    || bank_forks.read().unwrap().bank_hash(confirmed_slot),
                );
                check_slot_agrees_with_cluster(
                    confirmed_slot,
                    root,
                    blockstore,
                    duplicate_slots_tracker,
                    epoch_slots_frozen_slots,
                    fork_choice,
                    duplicate_slots_to_repair,
                    ancestor_hashes_replay_update_sender,
                    SlotStateUpdate::DuplicateConfirmed(duplicate_confirmed_state),
                );
            }
        }
    }

    fn process_gossip_verified_vote_hashes(
        gossip_verified_vote_hash_receiver: &GossipVerifiedVoteHashReceiver,
        unfrozen_gossip_verified_vote_hashes: &mut UnfrozenGossipVerifiedVoteHashes,
        heaviest_subtree_fork_choice: &HeaviestSubtreeForkChoice,
        latest_validator_votes_for_frozen_banks: &mut LatestValidatorVotesForFrozenBanks,
    ) {
        for (pubkey, slot, hash) in gossip_verified_vote_hash_receiver.try_iter() {
            let is_frozen = heaviest_subtree_fork_choice.contains_block(&(slot, hash));
            // cluster_info_vote_listener will ensure it doesn't push duplicates
            unfrozen_gossip_verified_vote_hashes.add_vote(
                pubkey,
                slot,
                hash,
                is_frozen,
                latest_validator_votes_for_frozen_banks,
            )
        }
    }

    // Checks for and handle forks with duplicate slots.
    #[allow(clippy::too_many_arguments)]
    fn process_duplicate_slots(
        blockstore: &Blockstore,
        duplicate_slots_receiver: &DuplicateSlotReceiver,
        duplicate_slots_tracker: &mut DuplicateSlotsTracker,
        gossip_duplicate_confirmed_slots: &GossipDuplicateConfirmedSlots,
        epoch_slots_frozen_slots: &mut EpochSlotsFrozenSlots,
        bank_forks: &RwLock<BankForks>,
        progress: &mut ProgressMap,
        fork_choice: &mut HeaviestSubtreeForkChoice,
        duplicate_slots_to_repair: &mut DuplicateSlotsToRepair,
        ancestor_hashes_replay_update_sender: &AncestorHashesReplayUpdateSender,
    ) {
        let new_duplicate_slots: Vec<Slot> = duplicate_slots_receiver.try_iter().collect();
        let (root_slot, bank_hashes) = {
            let r_bank_forks = bank_forks.read().unwrap();
            let bank_hashes: Vec<Option<Hash>> = new_duplicate_slots
                .iter()
                .map(|duplicate_slot| r_bank_forks.bank_hash(*duplicate_slot))
                .collect();

            (r_bank_forks.root(), bank_hashes)
        };
        for (duplicate_slot, bank_hash) in
            new_duplicate_slots.into_iter().zip(bank_hashes.into_iter())
        {
            // WindowService should only send the signal once per slot
            let duplicate_state = DuplicateState::new_from_state(
                duplicate_slot,
                gossip_duplicate_confirmed_slots,
                fork_choice,
                || progress.is_dead(duplicate_slot).unwrap_or(false),
                || bank_hash,
            );
            check_slot_agrees_with_cluster(
                duplicate_slot,
                root_slot,
                blockstore,
                duplicate_slots_tracker,
                epoch_slots_frozen_slots,
                fork_choice,
                duplicate_slots_to_repair,
                ancestor_hashes_replay_update_sender,
                SlotStateUpdate::Duplicate(duplicate_state),
            );
        }
    }

    fn log_leader_change(
        my_pubkey: &Pubkey,
        bank_slot: Slot,
        current_leader: &mut Option<Pubkey>,
        new_leader: &Pubkey,
    ) {
        if let Some(ref current_leader) = current_leader {
            if current_leader != new_leader {
                let msg = if current_leader == my_pubkey {
                    ". I am no longer the leader"
                } else if new_leader == my_pubkey {
                    ". I am now the leader"
                } else {
                    ""
                };
                info!(
                    "LEADER CHANGE at slot: {} leader: {}{}",
                    bank_slot, new_leader, msg
                );
            }
        }
        current_leader.replace(new_leader.to_owned());
    }

    fn check_propagation_for_start_leader(
        poh_slot: Slot,
        parent_slot: Slot,
        progress_map: &ProgressMap,
    ) -> bool {
        // Assume `NUM_CONSECUTIVE_LEADER_SLOTS` = 4. Then `skip_propagated_check`
        // below is true if `poh_slot` is within the same `NUM_CONSECUTIVE_LEADER_SLOTS`
        // set of blocks as `latest_leader_slot`.
        //
        // Example 1 (`poh_slot` directly descended from `latest_leader_slot`):
        //
        // [B B B B] [B B B latest_leader_slot] poh_slot
        //
        // Example 2:
        //
        // [B latest_leader_slot B poh_slot]
        //
        // In this example, even if there's a block `B` on another fork between
        // `poh_slot` and `parent_slot`, because they're in the same
        // `NUM_CONSECUTIVE_LEADER_SLOTS` block, we still skip the propagated
        // check because it's still within the propagation grace period.
        if let Some(latest_leader_slot) =
            progress_map.get_latest_leader_slot_must_exist(parent_slot)
        {
            let skip_propagated_check =
                poh_slot - latest_leader_slot < NUM_CONSECUTIVE_LEADER_SLOTS;
            if skip_propagated_check {
                return true;
            }
        }

        // Note that `is_propagated(parent_slot)` doesn't necessarily check
        // propagation of `parent_slot`, it checks propagation of the latest ancestor
        // of `parent_slot` (hence the call to `get_latest_leader_slot()` in the
        // check above)
        progress_map
            .get_leader_propagation_slot_must_exist(parent_slot)
            .0
    }

    fn should_retransmit(poh_slot: Slot, last_retransmit_slot: &mut Slot) -> bool {
        if poh_slot < *last_retransmit_slot
            || poh_slot >= *last_retransmit_slot + NUM_CONSECUTIVE_LEADER_SLOTS
        {
            *last_retransmit_slot = poh_slot;
            true
        } else {
            false
        }
    }

    #[allow(clippy::too_many_arguments)]
    fn maybe_start_leader(
        my_pubkey: &Pubkey,
        bank_forks: &Arc<RwLock<BankForks>>,
        poh_recorder: &Arc<Mutex<PohRecorder>>,
        leader_schedule_cache: &Arc<LeaderScheduleCache>,
        rpc_subscriptions: &Arc<RpcSubscriptions>,
        progress_map: &mut ProgressMap,
        retransmit_slots_sender: &RetransmitSlotsSender,
        skipped_slots_info: &mut SkippedSlotsInfo,
        has_new_vote_been_rooted: bool,
    ) {
        // all the individual calls to poh_recorder.lock() are designed to
        // increase granularity, decrease contention

        assert!(!poh_recorder.lock().unwrap().has_bank());

        let (poh_slot, parent_slot) = match poh_recorder.lock().unwrap().reached_leader_slot() {
            PohLeaderStatus::Reached {
                poh_slot,
                parent_slot,
            } => (poh_slot, parent_slot),
            PohLeaderStatus::NotReached => {
                trace!("{} poh_recorder hasn't reached_leader_slot", my_pubkey);
                return;
            }
        };

        trace!("{} reached_leader_slot", my_pubkey);

        let parent = bank_forks
            .read()
            .unwrap()
            .get(parent_slot)
            .expect("parent_slot doesn't exist in bank forks");

        assert!(parent.is_frozen());

        if bank_forks.read().unwrap().get(poh_slot).is_some() {
            warn!("{} already have bank in forks at {}?", my_pubkey, poh_slot);
            return;
        }
        trace!(
            "{} poh_slot {} parent_slot {}",
            my_pubkey,
            poh_slot,
            parent_slot
        );

        if let Some(next_leader) = leader_schedule_cache.slot_leader_at(poh_slot, Some(&parent)) {
            if !has_new_vote_been_rooted {
                info!("Haven't landed a vote, so skipping my leader slot");
                return;
            }

            trace!(
                "{} leader {} at poh slot: {}",
                my_pubkey,
                next_leader,
                poh_slot
            );

            // I guess I missed my slot
            if next_leader != *my_pubkey {
                return;
            }

            datapoint_info!(
                "replay_stage-new_leader",
                ("slot", poh_slot, i64),
                ("leader", next_leader.to_string(), String),
            );

            if !Self::check_propagation_for_start_leader(poh_slot, parent_slot, progress_map) {
                let latest_unconfirmed_leader_slot = progress_map.get_latest_leader_slot_must_exist(parent_slot)
                    .expect("In order for propagated check to fail, latest leader must exist in progress map");
                if poh_slot != skipped_slots_info.last_skipped_slot {
                    datapoint_info!(
                        "replay_stage-skip_leader_slot",
                        ("slot", poh_slot, i64),
                        ("parent_slot", parent_slot, i64),
                        (
                            "latest_unconfirmed_leader_slot",
                            latest_unconfirmed_leader_slot,
                            i64
                        )
                    );
                    progress_map.log_propagated_stats(latest_unconfirmed_leader_slot, bank_forks);
                    skipped_slots_info.last_skipped_slot = poh_slot;
                }
                if Self::should_retransmit(poh_slot, &mut skipped_slots_info.last_retransmit_slot) {
                    Self::maybe_retransmit_unpropagated_slots(
                        "replay_stage-retransmit",
                        retransmit_slots_sender,
                        progress_map,
                        latest_unconfirmed_leader_slot,
                    );
                }
                return;
            }

            let root_slot = bank_forks.read().unwrap().root();
            datapoint_info!("replay_stage-my_leader_slot", ("slot", poh_slot, i64),);
            info!(
                "new fork:{} parent:{} (leader) root:{}",
                poh_slot, parent_slot, root_slot
            );

            let root_distance = poh_slot - root_slot;
            let vote_only_bank = if root_distance > MAX_ROOT_DISTANCE_FOR_VOTE_ONLY {
                datapoint_info!("vote-only-bank", ("slot", poh_slot, i64));
                true
            } else {
                false
            };

            let tpu_bank = Self::new_bank_from_parent_with_notify(
                &parent,
                poh_slot,
                root_slot,
                my_pubkey,
                rpc_subscriptions,
                NewBankOptions { vote_only_bank },
            );

            let tpu_bank = bank_forks.write().unwrap().insert(tpu_bank);
            poh_recorder.lock().unwrap().set_bank(&tpu_bank);
        } else {
            error!("{} No next leader found", my_pubkey);
        }
    }

    fn replay_blockstore_into_bank(
        bank: &Arc<Bank>,
        blockstore: &Blockstore,
        bank_progress: &mut ForkProgress,
        transaction_status_sender: Option<&TransactionStatusSender>,
        replay_vote_sender: &ReplayVoteSender,
        transaction_cost_metrics_sender: Option<&TransactionCostMetricsSender>,
        verify_recyclers: &VerifyRecyclers,
    ) -> result::Result<usize, BlockstoreProcessorError> {
        let tx_count_before = bank_progress.replay_progress.num_txs;
        // All errors must lead to marking the slot as dead, otherwise,
        // the `check_slot_agrees_with_cluster()` called by `replay_active_banks()`
        // will break!
        blockstore_processor::confirm_slot(
            blockstore,
            bank,
            &mut bank_progress.replay_stats,
            &mut bank_progress.replay_progress,
            false,
            transaction_status_sender,
            Some(replay_vote_sender),
            transaction_cost_metrics_sender,
            None,
            verify_recyclers,
            false,
        )?;
        let tx_count_after = bank_progress.replay_progress.num_txs;
        let tx_count = tx_count_after - tx_count_before;
        Ok(tx_count)
    }

    #[allow(clippy::too_many_arguments)]
    fn mark_dead_slot(
        blockstore: &Blockstore,
        bank: &Bank,
        root: Slot,
        err: &BlockstoreProcessorError,
        rpc_subscriptions: &Arc<RpcSubscriptions>,
        duplicate_slots_tracker: &mut DuplicateSlotsTracker,
        gossip_duplicate_confirmed_slots: &GossipDuplicateConfirmedSlots,
        epoch_slots_frozen_slots: &mut EpochSlotsFrozenSlots,
        progress: &mut ProgressMap,
        heaviest_subtree_fork_choice: &mut HeaviestSubtreeForkChoice,
        duplicate_slots_to_repair: &mut DuplicateSlotsToRepair,
        ancestor_hashes_replay_update_sender: &AncestorHashesReplayUpdateSender,
    ) {
        // Do not remove from progress map when marking dead! Needed by
        // `process_gossip_duplicate_confirmed_slots()`

        // Block producer can abandon the block if it detects a better one
        // while producing. Somewhat common and expected in a
        // network with variable network/machine configuration.
        let is_serious = !matches!(
            err,
            BlockstoreProcessorError::InvalidBlock(BlockError::TooFewTicks)
        );
        let slot = bank.slot();
        if is_serious {
            datapoint_error!(
                "replay-stage-mark_dead_slot",
                ("error", format!("error: {:?}", err), String),
                ("slot", slot, i64)
            );
        } else {
            datapoint_info!(
                "replay-stage-mark_dead_slot",
                ("error", format!("error: {:?}", err), String),
                ("slot", slot, i64)
            );
        }
        progress.get_mut(&slot).unwrap().is_dead = true;
        blockstore
            .set_dead_slot(slot)
            .expect("Failed to mark slot as dead in blockstore");

        blockstore.slots_stats.mark_dead(slot);

        rpc_subscriptions.notify_slot_update(SlotUpdate::Dead {
            slot,
            err: format!("error: {:?}", err),
            timestamp: timestamp(),
        });
        let dead_state = DeadState::new_from_state(
            slot,
            duplicate_slots_tracker,
            gossip_duplicate_confirmed_slots,
            heaviest_subtree_fork_choice,
            epoch_slots_frozen_slots,
        );
        check_slot_agrees_with_cluster(
            slot,
            root,
            blockstore,
            duplicate_slots_tracker,
            epoch_slots_frozen_slots,
            heaviest_subtree_fork_choice,
            duplicate_slots_to_repair,
            ancestor_hashes_replay_update_sender,
            SlotStateUpdate::Dead(dead_state),
        );
    }

    #[allow(clippy::too_many_arguments)]
    fn handle_votable_bank(
        bank: &Arc<Bank>,
        switch_fork_decision: &SwitchForkDecision,
        bank_forks: &Arc<RwLock<BankForks>>,
        tower: &mut Tower,
        progress: &mut ProgressMap,
        vote_account_pubkey: &Pubkey,
        identity_keypair: &Keypair,
        authorized_voter_keypairs: &[Arc<Keypair>],
        blockstore: &Arc<Blockstore>,
        leader_schedule_cache: &Arc<LeaderScheduleCache>,
        lockouts_sender: &Sender<CommitmentAggregationData>,
        accounts_background_request_sender: &AbsRequestSender,
        latest_root_senders: &[Sender<Slot>],
        rpc_subscriptions: &Arc<RpcSubscriptions>,
        block_commitment_cache: &Arc<RwLock<BlockCommitmentCache>>,
        heaviest_subtree_fork_choice: &mut HeaviestSubtreeForkChoice,
        bank_notification_sender: &Option<BankNotificationSender>,
        duplicate_slots_tracker: &mut DuplicateSlotsTracker,
        gossip_duplicate_confirmed_slots: &mut GossipDuplicateConfirmedSlots,
        unfrozen_gossip_verified_vote_hashes: &mut UnfrozenGossipVerifiedVoteHashes,
        vote_signatures: &mut Vec<Signature>,
        has_new_vote_been_rooted: &mut bool,
        replay_timing: &mut ReplayTiming,
        voting_sender: &Sender<VoteOp>,
        epoch_slots_frozen_slots: &mut EpochSlotsFrozenSlots,
        drop_bank_sender: &Sender<Vec<Arc<Bank>>>,
        wait_to_vote_slot: Option<Slot>,
    ) {
        if bank.is_empty() {
            inc_new_counter_info!("replay_stage-voted_empty_bank", 1);
        }
        trace!("handle votable bank {}", bank.slot());
        let new_root = tower.record_bank_vote(bank, vote_account_pubkey);

        let saved_tower = SavedTower::new(tower, identity_keypair).unwrap_or_else(|err| {
            error!("Unable to create saved tower: {:?}", err);
            std::process::exit(1);
        });

        if let Some(new_root) = new_root {
            // get the root bank before squash
            let root_bank = bank_forks
                .read()
                .unwrap()
                .get(new_root)
                .expect("Root bank doesn't exist");
            let mut rooted_banks = root_bank.parents();
            rooted_banks.push(root_bank.clone());
            let rooted_slots: Vec<_> = rooted_banks.iter().map(|bank| bank.slot()).collect();
            // Call leader schedule_cache.set_root() before blockstore.set_root() because
            // bank_forks.root is consumed by repair_service to update gossip, so we don't want to
            // get shreds for repair on gossip before we update leader schedule, otherwise they may
            // get dropped.
            leader_schedule_cache.set_root(rooted_banks.last().unwrap());
            blockstore
                .set_roots(rooted_slots.iter())
                .expect("Ledger set roots failed");
            let highest_confirmed_root = Some(
                block_commitment_cache
                    .read()
                    .unwrap()
                    .highest_confirmed_root(),
            );
            Self::handle_new_root(
                new_root,
                bank_forks,
                progress,
                accounts_background_request_sender,
                highest_confirmed_root,
                heaviest_subtree_fork_choice,
                duplicate_slots_tracker,
                gossip_duplicate_confirmed_slots,
                unfrozen_gossip_verified_vote_hashes,
                has_new_vote_been_rooted,
                vote_signatures,
                epoch_slots_frozen_slots,
                drop_bank_sender,
            );

            blockstore.slots_stats.mark_rooted(new_root);

            rpc_subscriptions.notify_roots(rooted_slots);
            if let Some(sender) = bank_notification_sender {
                sender
                    .send(BankNotification::Root(root_bank))
                    .unwrap_or_else(|err| warn!("bank_notification_sender failed: {:?}", err));
            }
            latest_root_senders.iter().for_each(|s| {
                if let Err(e) = s.send(new_root) {
                    trace!("latest root send failed: {:?}", e);
                }
            });
            info!("new root {}", new_root);
        }

        let mut update_commitment_cache_time = Measure::start("update_commitment_cache");
        Self::update_commitment_cache(
            bank.clone(),
            bank_forks.read().unwrap().root(),
            progress.get_fork_stats(bank.slot()).unwrap().total_stake,
            lockouts_sender,
        );
        update_commitment_cache_time.stop();
        replay_timing.update_commitment_cache_us += update_commitment_cache_time.as_us();

        Self::push_vote(
            bank,
            vote_account_pubkey,
            identity_keypair,
            authorized_voter_keypairs,
            tower,
            saved_tower,
            switch_fork_decision,
            vote_signatures,
            *has_new_vote_been_rooted,
            replay_timing,
            voting_sender,
            wait_to_vote_slot,
        );
    }

    fn generate_vote_tx(
        node_keypair: &Keypair,
        bank: &Bank,
        vote_account_pubkey: &Pubkey,
        authorized_voter_keypairs: &[Arc<Keypair>],
        vote: VoteTransaction,
        switch_fork_decision: &SwitchForkDecision,
        vote_signatures: &mut Vec<Signature>,
        has_new_vote_been_rooted: bool,
        wait_to_vote_slot: Option<Slot>,
    ) -> Option<Transaction> {
        if authorized_voter_keypairs.is_empty() {
            return None;
        }
        if let Some(slot) = wait_to_vote_slot {
            if bank.slot() < slot {
                return None;
            }
        }
        let vote_account = match bank.get_vote_account(vote_account_pubkey) {
            None => {
                warn!(
                    "Vote account {} does not exist.  Unable to vote",
                    vote_account_pubkey,
                );
                return None;
            }
            Some((_stake, vote_account)) => vote_account,
        };
        let vote_state = vote_account.vote_state();
        let vote_state = match vote_state.as_ref() {
            Err(_) => {
                warn!(
                    "Vote account {} is unreadable.  Unable to vote",
                    vote_account_pubkey,
                );
                return None;
            }
            Ok(vote_state) => vote_state,
        };

        if vote_state.node_pubkey != node_keypair.pubkey() {
            info!(
                "Vote account node_pubkey mismatch: {} (expected: {}).  Unable to vote",
                vote_state.node_pubkey,
                node_keypair.pubkey()
            );
            return None;
        }

        let authorized_voter_pubkey =
            if let Some(authorized_voter_pubkey) = vote_state.get_authorized_voter(bank.epoch()) {
                authorized_voter_pubkey
            } else {
                warn!(
                    "Vote account {} has no authorized voter for epoch {}.  Unable to vote",
                    vote_account_pubkey,
                    bank.epoch()
                );
                return None;
            };

        let authorized_voter_keypair = match authorized_voter_keypairs
            .iter()
            .find(|keypair| keypair.pubkey() == authorized_voter_pubkey)
        {
            None => {
                warn!("The authorized keypair {} for vote account {} is not available.  Unable to vote",
                      authorized_voter_pubkey, vote_account_pubkey);
                return None;
            }
            Some(authorized_voter_keypair) => authorized_voter_keypair,
        };

        // Send our last few votes along with the new one
        let vote_ix = switch_fork_decision
            .to_vote_instruction(
                vote,
                vote_account_pubkey,
                &authorized_voter_keypair.pubkey(),
            )
            .expect("Switch threshold failure should not lead to voting");

        let mut vote_tx = Transaction::new_with_payer(&[vote_ix], Some(&node_keypair.pubkey()));

        let blockhash = bank.last_blockhash();
        vote_tx.partial_sign(&[node_keypair], blockhash);
        vote_tx.partial_sign(&[authorized_voter_keypair.as_ref()], blockhash);

        if !has_new_vote_been_rooted {
            vote_signatures.push(vote_tx.signatures[0]);
            if vote_signatures.len() > MAX_VOTE_SIGNATURES {
                vote_signatures.remove(0);
            }
        } else {
            vote_signatures.clear();
        }

        Some(vote_tx)
    }

    #[allow(clippy::too_many_arguments)]
    fn refresh_last_vote(
        tower: &mut Tower,
        heaviest_bank_on_same_fork: &Bank,
        my_latest_landed_vote: Slot,
        vote_account_pubkey: &Pubkey,
        identity_keypair: &Keypair,
        authorized_voter_keypairs: &[Arc<Keypair>],
        vote_signatures: &mut Vec<Signature>,
        has_new_vote_been_rooted: bool,
        last_vote_refresh_time: &mut LastVoteRefreshTime,
        voting_sender: &Sender<VoteOp>,
        wait_to_vote_slot: Option<Slot>,
    ) {
        let last_voted_slot = tower.last_voted_slot();
        if last_voted_slot.is_none() {
            return;
        }

        // Refresh the vote if our latest vote hasn't landed, and the recent blockhash of the
        // last attempt at a vote transaction has expired
        let last_voted_slot = last_voted_slot.unwrap();
        if my_latest_landed_vote > last_voted_slot
            && last_vote_refresh_time.last_print_time.elapsed().as_secs() >= 1
        {
            last_vote_refresh_time.last_print_time = Instant::now();
            info!(
                "Last landed vote for slot {} in bank {} is greater than the current last vote for slot: {} tracked by Tower",
                my_latest_landed_vote,
                heaviest_bank_on_same_fork.slot(),
                last_voted_slot
            );
        }
        if my_latest_landed_vote >= last_voted_slot
            || heaviest_bank_on_same_fork
                .is_hash_valid_for_age(&tower.last_vote_tx_blockhash(), MAX_PROCESSING_AGE)
            // In order to avoid voting on multiple forks all past MAX_PROCESSING_AGE that don't
            // include the last voted blockhash
            || last_vote_refresh_time.last_refresh_time.elapsed().as_millis() < MAX_VOTE_REFRESH_INTERVAL_MILLIS as u128
        {
            return;
        }

        // TODO: check the timestamp in this vote is correct, i.e. it shouldn't
        // have changed from the original timestamp of the vote.
        let vote_tx = Self::generate_vote_tx(
            identity_keypair,
            heaviest_bank_on_same_fork,
            vote_account_pubkey,
            authorized_voter_keypairs,
            tower.last_vote(),
            &SwitchForkDecision::SameFork,
            vote_signatures,
            has_new_vote_been_rooted,
            wait_to_vote_slot,
        );

        if let Some(vote_tx) = vote_tx {
            let recent_blockhash = vote_tx.message.recent_blockhash;
            tower.refresh_last_vote_tx_blockhash(recent_blockhash);

            // Send the votes to the TPU and gossip for network propagation
            let hash_string = format!("{}", recent_blockhash);
            datapoint_info!(
                "refresh_vote",
                ("last_voted_slot", last_voted_slot, i64),
                ("target_bank_slot", heaviest_bank_on_same_fork.slot(), i64),
                ("target_bank_hash", hash_string, String),
            );
            voting_sender
                .send(VoteOp::RefreshVote {
                    tx: vote_tx,
                    last_voted_slot,
                })
                .unwrap_or_else(|err| warn!("Error: {:?}", err));
            last_vote_refresh_time.last_refresh_time = Instant::now();
        }
    }

    #[allow(clippy::too_many_arguments)]
    fn push_vote(
        bank: &Bank,
        vote_account_pubkey: &Pubkey,
        identity_keypair: &Keypair,
        authorized_voter_keypairs: &[Arc<Keypair>],
        tower: &mut Tower,
        saved_tower: SavedTower,
        switch_fork_decision: &SwitchForkDecision,
        vote_signatures: &mut Vec<Signature>,
        has_new_vote_been_rooted: bool,
        replay_timing: &mut ReplayTiming,
        voting_sender: &Sender<VoteOp>,
        wait_to_vote_slot: Option<Slot>,
    ) {
        let mut generate_time = Measure::start("generate_vote");
        let vote_tx = Self::generate_vote_tx(
            identity_keypair,
            bank,
            vote_account_pubkey,
            authorized_voter_keypairs,
            tower.last_vote(),
            switch_fork_decision,
            vote_signatures,
            has_new_vote_been_rooted,
            wait_to_vote_slot,
        );
        generate_time.stop();
        replay_timing.generate_vote_us += generate_time.as_us();
        if let Some(vote_tx) = vote_tx {
            tower.refresh_last_vote_tx_blockhash(vote_tx.message.recent_blockhash);

            let tower_slots = tower.tower_slots();
            voting_sender
                .send(VoteOp::PushVote {
                    tx: vote_tx,
                    tower_slots,
                    saved_tower: SavedTowerVersions::from(saved_tower),
                })
                .unwrap_or_else(|err| warn!("Error: {:?}", err));
        }
    }

    fn update_commitment_cache(
        bank: Arc<Bank>,
        root: Slot,
        total_stake: Stake,
        lockouts_sender: &Sender<CommitmentAggregationData>,
    ) {
        if let Err(e) =
            lockouts_sender.send(CommitmentAggregationData::new(bank, root, total_stake))
        {
            trace!("lockouts_sender failed: {:?}", e);
        }
    }

    fn reset_poh_recorder(
        my_pubkey: &Pubkey,
        blockstore: &Blockstore,
        bank: &Arc<Bank>,
        poh_recorder: &Mutex<PohRecorder>,
        leader_schedule_cache: &LeaderScheduleCache,
    ) {
        let next_leader_slot = leader_schedule_cache.next_leader_slot(
            my_pubkey,
            bank.slot(),
            bank,
            Some(blockstore),
            GRACE_TICKS_FACTOR * MAX_GRACE_SLOTS,
        );
        poh_recorder
            .lock()
            .unwrap()
            .reset(bank.clone(), next_leader_slot);

        let next_leader_msg = if let Some(next_leader_slot) = next_leader_slot {
            format!("My next leader slot is {}", next_leader_slot.0)
        } else {
            "I am not in the leader schedule yet".to_owned()
        };

        info!(
            "{} reset PoH to tick {} (within slot {}). {}",
            my_pubkey,
            bank.tick_height(),
            bank.slot(),
            next_leader_msg,
        );
    }

    #[allow(clippy::too_many_arguments)]
    fn replay_active_banks(
        blockstore: &Blockstore,
        bank_forks: &RwLock<BankForks>,
        my_pubkey: &Pubkey,
        vote_account: &Pubkey,
        progress: &mut ProgressMap,
        transaction_status_sender: Option<&TransactionStatusSender>,
        cache_block_meta_sender: Option<&CacheBlockMetaSender>,
        verify_recyclers: &VerifyRecyclers,
        heaviest_subtree_fork_choice: &mut HeaviestSubtreeForkChoice,
        replay_vote_sender: &ReplayVoteSender,
        bank_notification_sender: &Option<BankNotificationSender>,
        rewards_recorder_sender: &Option<RewardsRecorderSender>,
        rpc_subscriptions: &Arc<RpcSubscriptions>,
        duplicate_slots_tracker: &mut DuplicateSlotsTracker,
        gossip_duplicate_confirmed_slots: &GossipDuplicateConfirmedSlots,
        epoch_slots_frozen_slots: &mut EpochSlotsFrozenSlots,
        unfrozen_gossip_verified_vote_hashes: &mut UnfrozenGossipVerifiedVoteHashes,
        latest_validator_votes_for_frozen_banks: &mut LatestValidatorVotesForFrozenBanks,
        cluster_slots_update_sender: &ClusterSlotsUpdateSender,
        cost_update_sender: &Sender<CostUpdate>,
        duplicate_slots_to_repair: &mut DuplicateSlotsToRepair,
        ancestor_hashes_replay_update_sender: &AncestorHashesReplayUpdateSender,
        block_metadata_notifier: Option<BlockMetadataNotifierLock>,
        transaction_cost_metrics_sender: Option<&TransactionCostMetricsSender>,
    ) -> bool {
        let mut did_complete_bank = false;
        let mut tx_count = 0;
        let mut execute_timings = ExecuteTimings::default();
        let active_banks = bank_forks.read().unwrap().active_banks();
        trace!("active banks {:?}", active_banks);

        for bank_slot in &active_banks {
            // If the fork was marked as dead, don't replay it
            if progress.get(bank_slot).map(|p| p.is_dead).unwrap_or(false) {
                debug!("bank_slot {:?} is marked dead", *bank_slot);
                continue;
            }

            let bank = bank_forks.read().unwrap().get(*bank_slot).unwrap();
            let parent_slot = bank.parent_slot();
            let prev_leader_slot = progress.get_bank_prev_leader_slot(&bank);
            let (num_blocks_on_fork, num_dropped_blocks_on_fork) = {
                let stats = progress
                    .get(&parent_slot)
                    .expect("parent of active bank must exist in progress map");
                let num_blocks_on_fork = stats.num_blocks_on_fork + 1;
                let new_dropped_blocks = bank.slot() - parent_slot - 1;
                let num_dropped_blocks_on_fork =
                    stats.num_dropped_blocks_on_fork + new_dropped_blocks;
                (num_blocks_on_fork, num_dropped_blocks_on_fork)
            };

            // Insert a progress entry even for slots this node is the leader for, so that
            // 1) confirm_forks can report confirmation, 2) we can cache computations about
            // this bank in `select_forks()`
            let bank_progress = &mut progress.entry(bank.slot()).or_insert_with(|| {
                ForkProgress::new_from_bank(
                    &bank,
                    my_pubkey,
                    vote_account,
                    prev_leader_slot,
                    num_blocks_on_fork,
                    num_dropped_blocks_on_fork,
                )
            });
            if bank.collector_id() != my_pubkey {
                let root_slot = bank_forks.read().unwrap().root();
                let replay_result = Self::replay_blockstore_into_bank(
                    &bank,
                    blockstore,
                    bank_progress,
                    transaction_status_sender,
                    replay_vote_sender,
                    transaction_cost_metrics_sender,
                    verify_recyclers,
                );
                match replay_result {
                    Ok(replay_tx_count) => tx_count += replay_tx_count,
                    Err(err) => {
                        // Error means the slot needs to be marked as dead
                        Self::mark_dead_slot(
                            blockstore,
                            &bank,
                            root_slot,
                            &err,
                            rpc_subscriptions,
                            duplicate_slots_tracker,
                            gossip_duplicate_confirmed_slots,
                            epoch_slots_frozen_slots,
                            progress,
                            heaviest_subtree_fork_choice,
                            duplicate_slots_to_repair,
                            ancestor_hashes_replay_update_sender,
                        );
                        // If the bank was corrupted, don't try to run the below logic to check if the
                        // bank is completed
                        continue;
                    }
                }
            }
            assert_eq!(*bank_slot, bank.slot());
            if bank.is_complete() {
                execute_timings.accumulate(&bank_progress.replay_stats.execute_timings);
                debug!("bank {} is completed replay from blockstore, contribute to update cost with {:?}",
                       bank.slot(),
                       bank_progress.replay_stats.execute_timings
                       );

                bank_progress.replay_stats.report_stats(
                    bank.slot(),
                    bank_progress.replay_progress.num_entries,
                    bank_progress.replay_progress.num_shreds,
                );
                did_complete_bank = true;
                info!("bank frozen: {}", bank.slot());
                let _ = cluster_slots_update_sender.send(vec![*bank_slot]);
                if let Some(transaction_status_sender) = transaction_status_sender {
                    transaction_status_sender.send_transaction_status_freeze_message(&bank);
                }
                bank.freeze();
                // report cost tracker stats
                cost_update_sender
                    .send(CostUpdate::FrozenBank { bank: bank.clone() })
                    .unwrap_or_else(|err| {
                        warn!("cost_update_sender failed sending bank stats: {:?}", err)
                    });

                let bank_hash = bank.hash();
                assert_ne!(bank_hash, Hash::default());
                // Needs to be updated before `check_slot_agrees_with_cluster()` so that
                // any updates in `check_slot_agrees_with_cluster()` on fork choice take
                // effect
                heaviest_subtree_fork_choice.add_new_leaf_slot(
                    (bank.slot(), bank.hash()),
                    Some((bank.parent_slot(), bank.parent_hash())),
                );
                progress
                    .get_fork_stats_mut(bank.slot())
                    .expect("All frozen banks must exist in the Progress map")
                    .bank_hash = Some(bank.hash());
                let bank_frozen_state = BankFrozenState::new_from_state(
                    bank.slot(),
                    bank.hash(),
                    duplicate_slots_tracker,
                    gossip_duplicate_confirmed_slots,
                    heaviest_subtree_fork_choice,
                    epoch_slots_frozen_slots,
                );
                check_slot_agrees_with_cluster(
                    bank.slot(),
                    bank_forks.read().unwrap().root(),
                    blockstore,
                    duplicate_slots_tracker,
                    epoch_slots_frozen_slots,
                    heaviest_subtree_fork_choice,
                    duplicate_slots_to_repair,
                    ancestor_hashes_replay_update_sender,
                    SlotStateUpdate::BankFrozen(bank_frozen_state),
                );
                if let Some(sender) = bank_notification_sender {
                    sender
                        .send(BankNotification::Frozen(bank.clone()))
                        .unwrap_or_else(|err| warn!("bank_notification_sender failed: {:?}", err));
                }
                blockstore_processor::cache_block_meta(&bank, cache_block_meta_sender);

                let bank_hash = bank.hash();
                if let Some(new_frozen_voters) =
                    unfrozen_gossip_verified_vote_hashes.remove_slot_hash(bank.slot(), &bank_hash)
                {
                    for pubkey in new_frozen_voters {
                        latest_validator_votes_for_frozen_banks.check_add_vote(
                            pubkey,
                            bank.slot(),
                            Some(bank_hash),
                            false,
                        );
                    }
                }
                Self::record_rewards(&bank, rewards_recorder_sender);
                if let Some(ref block_metadata_notifier) = block_metadata_notifier {
                    let block_metadata_notifier = block_metadata_notifier.read().unwrap();
                    block_metadata_notifier.notify_block_metadata(
                        bank.slot(),
                        &bank.last_blockhash().to_string(),
                        &bank.rewards,
                        Some(bank.clock().unix_timestamp),
                        Some(bank.block_height()),
                    )
                }
            } else {
                trace!(
                    "bank {} not completed tick_height: {}, max_tick_height: {}",
                    bank.slot(),
                    bank.tick_height(),
                    bank.max_tick_height()
                );
            }
        }

        // send accumulated execute-timings to cost_update_service
        if !execute_timings.details.per_program_timings.is_empty() {
            cost_update_sender
                .send(CostUpdate::ExecuteTiming {
                    execute_timings: Box::new(execute_timings),
                })
                .unwrap_or_else(|err| warn!("cost_update_sender failed: {:?}", err));
        }

        inc_new_counter_info!("replay_stage-replay_transactions", tx_count);
        did_complete_bank
    }

    #[allow(clippy::too_many_arguments)]
    pub fn compute_bank_stats(
        my_vote_pubkey: &Pubkey,
        ancestors: &HashMap<u64, HashSet<u64>>,
        frozen_banks: &mut Vec<Arc<Bank>>,
        tower: &mut Tower,
        progress: &mut ProgressMap,
        vote_tracker: &VoteTracker,
        cluster_slots: &ClusterSlots,
        bank_forks: &RwLock<BankForks>,
        heaviest_subtree_fork_choice: &mut HeaviestSubtreeForkChoice,
        latest_validator_votes_for_frozen_banks: &mut LatestValidatorVotesForFrozenBanks,
    ) -> Vec<Slot> {
        frozen_banks.sort_by_key(|bank| bank.slot());
        let mut new_stats = vec![];
        for bank in frozen_banks {
            let bank_slot = bank.slot();
            // Only time progress map should be missing a bank slot
            // is if this node was the leader for this slot as those banks
            // are not replayed in replay_active_banks()
            {
                let is_computed = progress
                    .get_fork_stats_mut(bank_slot)
                    .expect("All frozen banks must exist in the Progress map")
                    .computed;
                if !is_computed {
                    // Check if our tower is behind, if so (and the feature migration flag is in use)
                    // overwrite with the newer bank.
                    if let (true, Some((_, vote_account))) = (
                        Tower::is_direct_vote_state_update_enabled(bank),
                        bank.get_vote_account(my_vote_pubkey),
                    ) {
                        if let Some(mut bank_vote_state) =
                            vote_account.vote_state().as_ref().ok().cloned()
                        {
                            if bank_vote_state.last_voted_slot()
                                > tower.vote_state.last_voted_slot()
                            {
                                info!(
                                    "Frozen bank vote state slot {:?}
                                    is newer than our local vote state slot {:?},
                                    adopting the bank vote state as our own.
                                    Bank votes: {:?}, root: {:?},
                                    Local votes: {:?}, root: {:?}",
                                    bank_vote_state.last_voted_slot(),
                                    tower.vote_state.last_voted_slot(),
                                    bank_vote_state.votes,
                                    bank_vote_state.root_slot,
                                    tower.vote_state.votes,
                                    tower.vote_state.root_slot
                                );

                                if let Some(local_root) = tower.vote_state.root_slot {
                                    if bank_vote_state
                                        .root_slot
                                        .map(|bank_root| local_root > bank_root)
                                        .unwrap_or(true)
                                    {
                                        // If the local root is larger than this on chain vote state
                                        // root (possible due to supermajority roots being set on
                                        // startup), then we need to adjust the tower
                                        bank_vote_state.root_slot = Some(local_root);
                                        bank_vote_state
                                            .votes
                                            .retain(|lockout| lockout.slot > local_root);
                                        info!(
                                            "Local root is larger than on chain root,
                                            overwrote bank root {:?} and updated votes {:?}",
                                            bank_vote_state.root_slot, bank_vote_state.votes
                                        );

                                        if let Some(first_vote) = bank_vote_state.votes.front() {
                                            assert!(ancestors
                                                .get(&first_vote.slot)
                                                .expect(
                                                    "Ancestors map must contain an
                                                        entry for all slots on this fork
                                                        greater than `local_root` and less
                                                        than `bank_slot`"
                                                )
                                                .contains(&local_root));
                                        }
                                    }
                                }

                                tower.vote_state.root_slot = bank_vote_state.root_slot;
                                tower.vote_state.votes = bank_vote_state.votes;
                            }
                        }
                    }
                    let computed_bank_state = Tower::collect_vote_lockouts(
                        my_vote_pubkey,
                        bank_slot,
                        &bank.vote_accounts(),
                        ancestors,
                        |slot| progress.get_hash(slot),
                        latest_validator_votes_for_frozen_banks,
                    );
                    // Notify any listeners of the votes found in this newly computed
                    // bank
                    heaviest_subtree_fork_choice.compute_bank_stats(
                        bank,
                        tower,
                        latest_validator_votes_for_frozen_banks,
                    );
                    let ComputedBankState {
                        voted_stakes,
                        total_stake,
                        lockout_intervals,
                        my_latest_landed_vote,
                        ..
                    } = computed_bank_state;
                    let stats = progress
                        .get_fork_stats_mut(bank_slot)
                        .expect("All frozen banks must exist in the Progress map");
                    stats.total_stake = total_stake;
                    stats.voted_stakes = voted_stakes;
                    stats.lockout_intervals = lockout_intervals;
                    stats.block_height = bank.block_height();
                    stats.my_latest_landed_vote = my_latest_landed_vote;
                    stats.computed = true;
                    new_stats.push(bank_slot);
                    datapoint_info!(
                        "bank_weight",
                        ("slot", bank_slot, i64),
                        // u128 too large for influx, convert to hex
                        ("weight", format!("{:X}", stats.weight), String),
                    );
                    info!(
                        "{} slot_weight: {} {} {} {}",
                        my_vote_pubkey,
                        bank_slot,
                        stats.weight,
                        stats.fork_weight,
                        bank.parent().map(|b| b.slot()).unwrap_or(0)
                    );
                }
            }

            Self::update_propagation_status(
                progress,
                bank_slot,
                bank_forks,
                vote_tracker,
                cluster_slots,
            );

            let stats = progress
                .get_fork_stats_mut(bank_slot)
                .expect("All frozen banks must exist in the Progress map");

            stats.vote_threshold =
                tower.check_vote_stake_threshold(bank_slot, &stats.voted_stakes, stats.total_stake);
            stats.is_locked_out = tower.is_locked_out(
                bank_slot,
                ancestors
                    .get(&bank_slot)
                    .expect("Ancestors map should contain slot for is_locked_out() check"),
            );
            stats.has_voted = tower.has_voted(bank_slot);
            stats.is_recent = tower.is_recent(bank_slot);
        }
        new_stats
    }

    fn update_propagation_status(
        progress: &mut ProgressMap,
        slot: Slot,
        bank_forks: &RwLock<BankForks>,
        vote_tracker: &VoteTracker,
        cluster_slots: &ClusterSlots,
    ) {
        // If propagation has already been confirmed, return
        if progress.get_leader_propagation_slot_must_exist(slot).0 {
            return;
        }

        // Otherwise we have to check the votes for confirmation
        let mut propagated_stats = progress
            .get_propagated_stats_mut(slot)
            .unwrap_or_else(|| panic!("slot={} must exist in ProgressMap", slot));

        if propagated_stats.slot_vote_tracker.is_none() {
            propagated_stats.slot_vote_tracker = vote_tracker.get_slot_vote_tracker(slot);
        }
        let slot_vote_tracker = propagated_stats.slot_vote_tracker.clone();

        if propagated_stats.cluster_slot_pubkeys.is_none() {
            propagated_stats.cluster_slot_pubkeys = cluster_slots.lookup(slot);
        }
        let cluster_slot_pubkeys = propagated_stats.cluster_slot_pubkeys.clone();

        let newly_voted_pubkeys = slot_vote_tracker
            .as_ref()
            .and_then(|slot_vote_tracker| {
                slot_vote_tracker.write().unwrap().get_voted_slot_updates()
            })
            .unwrap_or_default();

        let cluster_slot_pubkeys = cluster_slot_pubkeys
            .map(|v| v.read().unwrap().keys().cloned().collect())
            .unwrap_or_default();

        Self::update_fork_propagated_threshold_from_votes(
            progress,
            newly_voted_pubkeys,
            cluster_slot_pubkeys,
            slot,
            bank_forks,
        );
    }

    // Given a heaviest bank, `heaviest_bank` and the next votable bank
    // `heaviest_bank_on_same_voted_fork` as the validator's last vote, return
    // a bank to vote on, a bank to reset to,
    pub fn select_vote_and_reset_forks(
        heaviest_bank: &Arc<Bank>,
        // Should only be None if there was no previous vote
        heaviest_bank_on_same_voted_fork: Option<&Arc<Bank>>,
        ancestors: &HashMap<u64, HashSet<u64>>,
        descendants: &HashMap<u64, HashSet<u64>>,
        progress: &ProgressMap,
        tower: &mut Tower,
        latest_validator_votes_for_frozen_banks: &LatestValidatorVotesForFrozenBanks,
        fork_choice: &HeaviestSubtreeForkChoice,
    ) -> SelectVoteAndResetForkResult {
        // Try to vote on the actual heaviest fork. If the heaviest bank is
        // locked out or fails the threshold check, the validator will:
        // 1) Not continue to vote on current fork, waiting for lockouts to expire/
        //    threshold check to pass
        // 2) Will reset PoH to heaviest fork in order to make sure the heaviest
        //    fork is propagated
        // This above behavior should ensure correct voting and resetting PoH
        // behavior under all cases:
        // 1) The best "selected" bank is on same fork
        // 2) The best "selected" bank is on a different fork,
        //    switch_threshold fails
        // 3) The best "selected" bank is on a different fork,
        //    switch_threshold succeeds
        let mut failure_reasons = vec![];
        let selected_fork = {
            let switch_fork_decision = tower.check_switch_threshold(
                heaviest_bank.slot(),
                ancestors,
                descendants,
                progress,
                heaviest_bank.total_epoch_stake(),
                heaviest_bank
                    .epoch_vote_accounts(heaviest_bank.epoch())
                    .expect("Bank epoch vote accounts must contain entry for the bank's own epoch"),
                latest_validator_votes_for_frozen_banks,
                fork_choice,
            );

            match switch_fork_decision {
                SwitchForkDecision::FailedSwitchThreshold(_, _) => {
                    let reset_bank = heaviest_bank_on_same_voted_fork;
                    // If we can't switch and our last vote was on a non-duplicate/confirmed slot, then
                    // reset to the the next votable bank on the same fork as our last vote,
                    // but don't vote.

                    // We don't just reset to the heaviest fork when switch threshold fails because
                    // a situation like this can occur:

                    /* Figure 1:
                                  slot 0
                                    |
                                  slot 1
                                /        \
                    slot 2 (last vote)     |
                                |      slot 8 (10%)
                        slot 4 (9%)
                    */

                    // Imagine 90% of validators voted on slot 4, but only 9% landed. If everybody that fails
                    // the switch threshold abandons slot 4 to build on slot 8 (because it's *currently* heavier),
                    // then there will be no blocks to include the votes for slot 4, and the network halts
                    // because 90% of validators can't vote
                    info!(
                        "Waiting to switch vote to {}, resetting to slot {:?} for now",
                        heaviest_bank.slot(),
                        reset_bank.as_ref().map(|b| b.slot()),
                    );
                    failure_reasons.push(HeaviestForkFailures::FailedSwitchThreshold(
                        heaviest_bank.slot(),
                    ));
                    reset_bank.map(|b| (b, switch_fork_decision))
                }
                SwitchForkDecision::FailedSwitchDuplicateRollback(latest_duplicate_ancestor) => {
                    // If we can't switch and our last vote was on an unconfirmed, duplicate slot,
                    // then we need to reset to the heaviest bank, even if the heaviest bank is not
                    // a descendant of the last vote (usually for switch threshold failures we reset
                    // to the heaviest descendant of the last vote, but in this case, the last vote
                    // was on a duplicate branch). This is because in the case of *unconfirmed* duplicate
                    // slots, somebody needs to generate an alternative branch to escape a situation
                    // like a 50-50 split  where both partitions have voted on different versions of the
                    // same duplicate slot.

                    // Unlike the situation described in `Figure 1` above, this is safe. To see why,
                    // imagine the same situation described in Figure 1 above occurs, but slot 2 is
                    // a duplicate block. There are now a few cases:
                    //
                    // Note first that DUPLICATE_THRESHOLD + SWITCH_FORK_THRESHOLD + DUPLICATE_LIVENESS_THRESHOLD = 1;
                    //
                    // 1) > DUPLICATE_THRESHOLD of the network voted on some version of slot 2. Because duplicate slots can be confirmed
                    // by gossip, unlike the situation described in `Figure 1`, we don't need those
                    // votes to land in a descendant to confirm slot 2. Once slot 2 is confirmed by
                    // gossip votes, that fork is added back to the fork choice set and falls back into
                    // normal fork choice, which is covered by the `FailedSwitchThreshold` case above
                    // (everyone will resume building on their last voted fork, slot 4, since slot 8
                    // doesn't have for switch threshold)
                    //
                    // 2) <= DUPLICATE_THRESHOLD of the network voted on some version of slot 2, > SWITCH_FORK_THRESHOLD of the network voted
                    // on slot 8. Then everybody abandons the duplicate fork from fork choice and both builds
                    // on slot 8's fork. They can also vote on slot 8's fork because it has sufficient weight
                    // to pass the switching threshold
                    //
                    // 3) <= DUPLICATE_THRESHOLD of the network voted on some version of slot 2, <= SWITCH_FORK_THRESHOLD of the network voted
                    // on slot 8. This means more than DUPLICATE_LIVENESS_THRESHOLD of the network is gone, so we cannot
                    // guarantee progress anyways

                    // Note the heaviest fork is never descended from a known unconfirmed duplicate slot
                    // because the fork choice rule ensures that (marks it as an invalid candidate),
                    // thus it's safe to use as the reset bank.
                    let reset_bank = Some(heaviest_bank);
                    info!(
                        "Waiting to switch vote to {}, resetting to slot {:?} for now, latest duplicate ancestor: {:?}",
                        heaviest_bank.slot(),
                        reset_bank.as_ref().map(|b| b.slot()),
                        latest_duplicate_ancestor,
                    );
                    failure_reasons.push(HeaviestForkFailures::FailedSwitchThreshold(
                        heaviest_bank.slot(),
                    ));
                    reset_bank.map(|b| (b, switch_fork_decision))
                }
                _ => Some((heaviest_bank, switch_fork_decision)),
            }
        };

        if let Some((bank, switch_fork_decision)) = selected_fork {
            let (is_locked_out, vote_threshold, is_leader_slot, fork_weight) = {
                let fork_stats = progress.get_fork_stats(bank.slot()).unwrap();
                let propagated_stats = &progress.get_propagated_stats(bank.slot()).unwrap();
                (
                    fork_stats.is_locked_out,
                    fork_stats.vote_threshold,
                    propagated_stats.is_leader_slot,
                    fork_stats.weight,
                )
            };

            let propagation_confirmed = is_leader_slot
                || progress
                    .get_leader_propagation_slot_must_exist(bank.slot())
                    .0;

            if is_locked_out {
                failure_reasons.push(HeaviestForkFailures::LockedOut(bank.slot()));
            }
            if !vote_threshold {
                failure_reasons.push(HeaviestForkFailures::FailedThreshold(bank.slot()));
            }
            if !propagation_confirmed {
                failure_reasons.push(HeaviestForkFailures::NoPropagatedConfirmation(bank.slot()));
            }

            if !is_locked_out
                && vote_threshold
                && propagation_confirmed
                && switch_fork_decision.can_vote()
            {
                info!("voting: {} {}", bank.slot(), fork_weight);
                SelectVoteAndResetForkResult {
                    vote_bank: Some((bank.clone(), switch_fork_decision)),
                    reset_bank: Some(bank.clone()),
                    heaviest_fork_failures: failure_reasons,
                }
            } else {
                SelectVoteAndResetForkResult {
                    vote_bank: None,
                    reset_bank: Some(bank.clone()),
                    heaviest_fork_failures: failure_reasons,
                }
            }
        } else {
            SelectVoteAndResetForkResult {
                vote_bank: None,
                reset_bank: None,
                heaviest_fork_failures: failure_reasons,
            }
        }
    }

    fn update_fork_propagated_threshold_from_votes(
        progress: &mut ProgressMap,
        mut newly_voted_pubkeys: Vec<Pubkey>,
        mut cluster_slot_pubkeys: Vec<Pubkey>,
        fork_tip: Slot,
        bank_forks: &RwLock<BankForks>,
    ) {
        let mut current_leader_slot = progress.get_latest_leader_slot_must_exist(fork_tip);
        let mut did_newly_reach_threshold = false;
        let root = bank_forks.read().unwrap().root();
        loop {
            // These cases mean confirmation of propagation on any earlier
            // leader blocks must have been reached
            if current_leader_slot == None || current_leader_slot.unwrap() < root {
                break;
            }

            let leader_propagated_stats = progress
                .get_propagated_stats_mut(current_leader_slot.unwrap())
                .expect("current_leader_slot >= root, so must exist in the progress map");

            // If a descendant has reached propagation threshold, then
            // all its ancestor banks have also reached propagation
            // threshold as well (Validators can't have voted for a
            // descendant without also getting the ancestor block)
            if leader_propagated_stats.is_propagated ||
                // If there's no new validators to record, and there's no
                // newly achieved threshold, then there's no further
                // information to propagate backwards to past leader blocks
                (newly_voted_pubkeys.is_empty() && cluster_slot_pubkeys.is_empty() &&
                !did_newly_reach_threshold)
            {
                break;
            }

            // We only iterate through the list of leader slots by traversing
            // the linked list of 'prev_leader_slot`'s outlined in the
            // `progress` map
            assert!(leader_propagated_stats.is_leader_slot);
            let leader_bank = bank_forks
                .read()
                .unwrap()
                .get(current_leader_slot.unwrap())
                .expect("Entry in progress map must exist in BankForks")
                .clone();

            did_newly_reach_threshold = Self::update_slot_propagated_threshold_from_votes(
                &mut newly_voted_pubkeys,
                &mut cluster_slot_pubkeys,
                &leader_bank,
                leader_propagated_stats,
                did_newly_reach_threshold,
            ) || did_newly_reach_threshold;

            // Now jump to process the previous leader slot
            current_leader_slot = leader_propagated_stats.prev_leader_slot;
        }
    }

    fn update_slot_propagated_threshold_from_votes(
        newly_voted_pubkeys: &mut Vec<Pubkey>,
        cluster_slot_pubkeys: &mut Vec<Pubkey>,
        leader_bank: &Bank,
        leader_propagated_stats: &mut PropagatedStats,
        did_child_reach_threshold: bool,
    ) -> bool {
        // Track whether this slot newly confirm propagation
        // throughout the network (switched from is_propagated == false
        // to is_propagated == true)
        let mut did_newly_reach_threshold = false;

        // If a child of this slot confirmed propagation, then
        // we can return early as this implies this slot must also
        // be propagated
        if did_child_reach_threshold {
            if !leader_propagated_stats.is_propagated {
                leader_propagated_stats.is_propagated = true;
                return true;
            } else {
                return false;
            }
        }

        if leader_propagated_stats.is_propagated {
            return false;
        }

        // Remove the vote/node pubkeys that we already know voted for this
        // slot. These vote accounts/validator identities are safe to drop
        // because they don't to be ported back any further because earlier
        // parents must have:
        // 1) Also recorded these pubkeys already, or
        // 2) Already reached the propagation threshold, in which case
        //    they no longer need to track the set of propagated validators
        newly_voted_pubkeys.retain(|vote_pubkey| {
            let exists = leader_propagated_stats
                .propagated_validators
                .contains(vote_pubkey);
            leader_propagated_stats.add_vote_pubkey(
                *vote_pubkey,
                leader_bank.epoch_vote_account_stake(vote_pubkey),
            );
            !exists
        });

        cluster_slot_pubkeys.retain(|node_pubkey| {
            let exists = leader_propagated_stats
                .propagated_node_ids
                .contains(node_pubkey);
            leader_propagated_stats.add_node_pubkey(&*node_pubkey, leader_bank);
            !exists
        });

        if leader_propagated_stats.total_epoch_stake == 0
            || leader_propagated_stats.propagated_validators_stake as f64
                / leader_propagated_stats.total_epoch_stake as f64
                > SUPERMINORITY_THRESHOLD
        {
            leader_propagated_stats.is_propagated = true;
            did_newly_reach_threshold = true
        }

        did_newly_reach_threshold
    }

    fn mark_slots_confirmed(
        confirmed_forks: &[(Slot, Hash)],
        blockstore: &Blockstore,
        bank_forks: &RwLock<BankForks>,
        progress: &mut ProgressMap,
        duplicate_slots_tracker: &mut DuplicateSlotsTracker,
        fork_choice: &mut HeaviestSubtreeForkChoice,
        epoch_slots_frozen_slots: &mut EpochSlotsFrozenSlots,
        duplicate_slots_to_repair: &mut DuplicateSlotsToRepair,
        ancestor_hashes_replay_update_sender: &AncestorHashesReplayUpdateSender,
    ) {
        let root_slot = bank_forks.read().unwrap().root();
        for (slot, frozen_hash) in confirmed_forks.iter() {
            // This case should be guaranteed as false by confirm_forks()
            if let Some(false) = progress.is_supermajority_confirmed(*slot) {
                // Because supermajority confirmation will iterate through and update the
                // subtree in fork choice, only incur this cost if the slot wasn't already
                // confirmed
                progress.set_supermajority_confirmed_slot(*slot);
                // If the slot was confirmed, then it must be frozen. Otherwise, we couldn't
                // have replayed any of its descendants and figured out it was confirmed.
                assert!(*frozen_hash != Hash::default());

                let duplicate_confirmed_state = DuplicateConfirmedState::new_from_state(
                    *frozen_hash,
                    || false,
                    || Some(*frozen_hash),
                );
                check_slot_agrees_with_cluster(
                    *slot,
                    root_slot,
                    blockstore,
                    duplicate_slots_tracker,
                    epoch_slots_frozen_slots,
                    fork_choice,
                    duplicate_slots_to_repair,
                    ancestor_hashes_replay_update_sender,
                    SlotStateUpdate::DuplicateConfirmed(duplicate_confirmed_state),
                );
            }
        }
    }

    fn confirm_forks(
        tower: &Tower,
        voted_stakes: &VotedStakes,
        total_stake: Stake,
        progress: &ProgressMap,
        bank_forks: &RwLock<BankForks>,
    ) -> Vec<(Slot, Hash)> {
        let mut confirmed_forks = vec![];
        for (slot, prog) in progress.iter() {
            if !prog.fork_stats.is_supermajority_confirmed {
                let bank = bank_forks
                    .read()
                    .unwrap()
                    .get(*slot)
                    .expect("bank in progress must exist in BankForks")
                    .clone();
                let duration = prog.replay_stats.started.elapsed().as_millis();
                if bank.is_frozen() && tower.is_slot_confirmed(*slot, voted_stakes, total_stake) {
                    info!("validator fork confirmed {} {}ms", *slot, duration);
                    datapoint_info!("validator-confirmation", ("duration_ms", duration, i64));
                    confirmed_forks.push((*slot, bank.hash()));
                } else {
                    debug!(
                        "validator fork not confirmed {} {}ms {:?}",
                        *slot,
                        duration,
                        voted_stakes.get(slot)
                    );
                }
            }
        }
        confirmed_forks
    }

    #[allow(clippy::too_many_arguments)]
    pub fn handle_new_root(
        new_root: Slot,
        bank_forks: &RwLock<BankForks>,
        progress: &mut ProgressMap,
        accounts_background_request_sender: &AbsRequestSender,
        highest_confirmed_root: Option<Slot>,
        heaviest_subtree_fork_choice: &mut HeaviestSubtreeForkChoice,
        duplicate_slots_tracker: &mut DuplicateSlotsTracker,
        gossip_duplicate_confirmed_slots: &mut GossipDuplicateConfirmedSlots,
        unfrozen_gossip_verified_vote_hashes: &mut UnfrozenGossipVerifiedVoteHashes,
        has_new_vote_been_rooted: &mut bool,
        voted_signatures: &mut Vec<Signature>,
        epoch_slots_frozen_slots: &mut EpochSlotsFrozenSlots,
        drop_bank_sender: &Sender<Vec<Arc<Bank>>>,
    ) {
        let removed_banks = bank_forks.write().unwrap().set_root(
            new_root,
            accounts_background_request_sender,
            highest_confirmed_root,
        );

        drop_bank_sender
            .send(removed_banks)
            .unwrap_or_else(|err| warn!("bank drop failed: {:?}", err));

        // Dropping the bank_forks write lock and reacquiring as a read lock is
        // safe because updates to bank_forks are only made by a single thread.
        let r_bank_forks = bank_forks.read().unwrap();
        let new_root_bank = &r_bank_forks[new_root];
        if !*has_new_vote_been_rooted {
            for signature in voted_signatures.iter() {
                if new_root_bank.get_signature_status(signature).is_some() {
                    *has_new_vote_been_rooted = true;
                    break;
                }
            }
            if *has_new_vote_been_rooted {
                std::mem::take(voted_signatures);
            }
        }
        progress.handle_new_root(&r_bank_forks);
        heaviest_subtree_fork_choice.set_root((new_root, r_bank_forks.root_bank().hash()));
        let mut slots_ge_root = duplicate_slots_tracker.split_off(&new_root);
        // duplicate_slots_tracker now only contains entries >= `new_root`
        std::mem::swap(duplicate_slots_tracker, &mut slots_ge_root);

        let mut slots_ge_root = gossip_duplicate_confirmed_slots.split_off(&new_root);
        // gossip_confirmed_slots now only contains entries >= `new_root`
        std::mem::swap(gossip_duplicate_confirmed_slots, &mut slots_ge_root);

        unfrozen_gossip_verified_vote_hashes.set_root(new_root);
        let mut slots_ge_root = epoch_slots_frozen_slots.split_off(&new_root);
        // epoch_slots_frozen_slots now only contains entries >= `new_root`
        std::mem::swap(epoch_slots_frozen_slots, &mut slots_ge_root);
    }

    fn generate_new_bank_forks(
        blockstore: &Blockstore,
        bank_forks: &RwLock<BankForks>,
        leader_schedule_cache: &Arc<LeaderScheduleCache>,
        rpc_subscriptions: &Arc<RpcSubscriptions>,
        progress: &mut ProgressMap,
        replay_timing: &mut ReplayTiming,
    ) {
        // Find the next slot that chains to the old slot
        let mut generate_new_bank_forks_read_lock =
            Measure::start("generate_new_bank_forks_read_lock");
        let forks = bank_forks.read().unwrap();
        generate_new_bank_forks_read_lock.stop();

        let frozen_banks = forks.frozen_banks();
        let frozen_bank_slots: Vec<u64> = frozen_banks
            .keys()
            .cloned()
            .filter(|s| *s >= forks.root())
            .collect();
        let mut generate_new_bank_forks_get_slots_since =
            Measure::start("generate_new_bank_forks_get_slots_since");
        let next_slots = blockstore
            .get_slots_since(&frozen_bank_slots)
            .expect("Db error");
        generate_new_bank_forks_get_slots_since.stop();

        // Filter out what we've already seen
        trace!("generate new forks {:?}", {
            let mut next_slots = next_slots.iter().collect::<Vec<_>>();
            next_slots.sort();
            next_slots
        });
        let mut generate_new_bank_forks_loop = Measure::start("generate_new_bank_forks_loop");
        let mut new_banks = HashMap::new();
        for (parent_slot, children) in next_slots {
            let parent_bank = frozen_banks
                .get(&parent_slot)
                .expect("missing parent in bank forks")
                .clone();
            for child_slot in children {
                if forks.get(child_slot).is_some() || new_banks.get(&child_slot).is_some() {
                    trace!("child already active or frozen {}", child_slot);
                    continue;
                }
                let leader = leader_schedule_cache
                    .slot_leader_at(child_slot, Some(&parent_bank))
                    .unwrap();
                info!(
                    "new fork:{} parent:{} root:{}",
                    child_slot,
                    parent_slot,
                    forks.root()
                );
                let child_bank = Self::new_bank_from_parent_with_notify(
                    &parent_bank,
                    child_slot,
                    forks.root(),
                    &leader,
                    rpc_subscriptions,
                    NewBankOptions::default(),
                );
                let empty: Vec<Pubkey> = vec![];
                Self::update_fork_propagated_threshold_from_votes(
                    progress,
                    empty,
                    vec![leader],
                    parent_bank.slot(),
                    bank_forks,
                );
                new_banks.insert(child_slot, child_bank);
            }
        }
        drop(forks);
        generate_new_bank_forks_loop.stop();

        let mut generate_new_bank_forks_write_lock =
            Measure::start("generate_new_bank_forks_write_lock");
        let mut forks = bank_forks.write().unwrap();
        for (_, bank) in new_banks {
            forks.insert(bank);
        }
        generate_new_bank_forks_write_lock.stop();
        saturating_add_assign!(
            replay_timing.generate_new_bank_forks_read_lock_us,
            generate_new_bank_forks_read_lock.as_us()
        );
        saturating_add_assign!(
            replay_timing.generate_new_bank_forks_get_slots_since_us,
            generate_new_bank_forks_get_slots_since.as_us()
        );
        saturating_add_assign!(
            replay_timing.generate_new_bank_forks_loop_us,
            generate_new_bank_forks_loop.as_us()
        );
        saturating_add_assign!(
            replay_timing.generate_new_bank_forks_write_lock_us,
            generate_new_bank_forks_write_lock.as_us()
        );
    }

    fn new_bank_from_parent_with_notify(
        parent: &Arc<Bank>,
        slot: u64,
        root_slot: u64,
        leader: &Pubkey,
        rpc_subscriptions: &Arc<RpcSubscriptions>,
        new_bank_options: NewBankOptions,
    ) -> Bank {
        rpc_subscriptions.notify_slot(slot, parent.slot(), root_slot);
        Bank::new_from_parent_with_options(parent, leader, slot, new_bank_options)
    }

    fn record_rewards(bank: &Bank, rewards_recorder_sender: &Option<RewardsRecorderSender>) {
        if let Some(rewards_recorder_sender) = rewards_recorder_sender {
            let rewards = bank.rewards.read().unwrap();
            if !rewards.is_empty() {
                rewards_recorder_sender
                    .send((bank.slot(), rewards.clone()))
                    .unwrap_or_else(|err| warn!("rewards_recorder_sender failed: {:?}", err));
            }
        }
    }

    pub fn get_unlock_switch_vote_slot(cluster_type: ClusterType) -> Slot {
        match cluster_type {
            ClusterType::Development => 0,
            ClusterType::Devnet => 0,
            // Epoch 63
            ClusterType::Testnet => 21_692_256,
            // 400_000 slots into epoch 61
            ClusterType::MainnetBeta => 26_752_000,
        }
    }

    pub fn join(self) -> thread::Result<()> {
        self.commitment_service.join()?;
        self.t_replay.join().map(|_| ())
    }
}

#[cfg(test)]
pub(crate) mod tests {
    use {
        super::*,
        crate::{
            broadcast_stage::RetransmitSlotsReceiver,
            consensus::Tower,
            progress_map::{ValidatorStakeInfo, RETRANSMIT_BASE_DELAY_MS},
            replay_stage::ReplayStage,
            tree_diff::TreeDiff,
            vote_simulator::{self, VoteSimulator},
        },
        crossbeam_channel::unbounded,
        solana_entry::entry::{self, Entry},
        solana_gossip::{cluster_info::Node, crds::Cursor},
        solana_ledger::{
            blockstore::{entries_to_test_shreds, make_slot_entries, BlockstoreError},
            create_new_tmp_ledger,
            genesis_utils::{create_genesis_config, create_genesis_config_with_leader},
            get_tmp_ledger_path,
            shred::{Shred, ShredFlags, SIZE_OF_DATA_SHRED_PAYLOAD},
        },
        solana_rpc::{
            optimistically_confirmed_bank_tracker::OptimisticallyConfirmedBank,
            rpc::{create_test_transaction_entries, populate_blockstore_for_tests},
        },
        solana_runtime::{
            accounts_background_service::AbsRequestSender,
            commitment::BlockCommitment,
            genesis_utils::{GenesisConfigInfo, ValidatorVoteKeypairs},
        },
        solana_sdk::{
            clock::NUM_CONSECUTIVE_LEADER_SLOTS,
            genesis_config,
            hash::{hash, Hash},
            instruction::InstructionError,
            poh_config::PohConfig,
            signature::{Keypair, Signer},
            system_transaction,
            transaction::TransactionError,
        },
        solana_streamer::socket::SocketAddrSpace,
        solana_transaction_status::VersionedTransactionWithStatusMeta,
        solana_vote_program::{
            vote_state::{VoteState, VoteStateVersions},
            vote_transaction,
        },
        std::{
            fs::remove_dir_all,
            iter,
            sync::{atomic::AtomicU64, Arc, RwLock},
        },
        trees::{tr, Tree},
    };

    #[test]
    fn test_is_partition_detected() {
        let (VoteSimulator { bank_forks, .. }, _) = setup_default_forks(1, None::<GenerateVotes>);
        let ancestors = bank_forks.read().unwrap().ancestors();
        // Last vote 1 is an ancestor of the heaviest slot 3, no partition
        assert!(!ReplayStage::is_partition_detected(&ancestors, 1, 3));
        // Last vote 1 is an ancestor of the from heaviest slot 1, no partition
        assert!(!ReplayStage::is_partition_detected(&ancestors, 3, 3));
        // Last vote 2 is not an ancestor of the heaviest slot 3,
        // partition detected!
        assert!(ReplayStage::is_partition_detected(&ancestors, 2, 3));
        // Last vote 4 is not an ancestor of the heaviest slot 3,
        // partition detected!
        assert!(ReplayStage::is_partition_detected(&ancestors, 4, 3));
    }

    pub struct ReplayBlockstoreComponents {
        pub blockstore: Arc<Blockstore>,
        validator_node_to_vote_keys: HashMap<Pubkey, Pubkey>,
        my_pubkey: Pubkey,
        cluster_info: ClusterInfo,
        leader_schedule_cache: Arc<LeaderScheduleCache>,
        poh_recorder: Mutex<PohRecorder>,
        tower: Tower,
        rpc_subscriptions: Arc<RpcSubscriptions>,
        pub vote_simulator: VoteSimulator,
    }

    pub fn replay_blockstore_components(
        forks: Option<Tree<Slot>>,
        num_validators: usize,
        generate_votes: Option<GenerateVotes>,
    ) -> ReplayBlockstoreComponents {
        // Setup blockstore
        let (vote_simulator, blockstore) = setup_forks_from_tree(
            forks.unwrap_or_else(|| tr(0)),
            num_validators,
            generate_votes,
        );

        let VoteSimulator {
            ref validator_keypairs,
            ref bank_forks,
            ..
        } = vote_simulator;

        let blockstore = Arc::new(blockstore);
        let validator_node_to_vote_keys: HashMap<Pubkey, Pubkey> = validator_keypairs
            .iter()
            .map(|(_, keypairs)| {
                (
                    keypairs.node_keypair.pubkey(),
                    keypairs.vote_keypair.pubkey(),
                )
            })
            .collect();

        // ClusterInfo
        let my_keypairs = validator_keypairs.values().next().unwrap();
        let my_pubkey = my_keypairs.node_keypair.pubkey();
        let cluster_info = ClusterInfo::new(
            Node::new_localhost_with_pubkey(&my_pubkey).info,
            Arc::new(Keypair::from_bytes(&my_keypairs.node_keypair.to_bytes()).unwrap()),
            SocketAddrSpace::Unspecified,
        );
        assert_eq!(my_pubkey, cluster_info.id());

        // Leader schedule cache
        let root_bank = bank_forks.read().unwrap().root_bank();
        let leader_schedule_cache = Arc::new(LeaderScheduleCache::new_from_bank(&root_bank));

        // PohRecorder
        let working_bank = bank_forks.read().unwrap().working_bank();
        let poh_recorder = Mutex::new(
            PohRecorder::new(
                working_bank.tick_height(),
                working_bank.last_blockhash(),
                working_bank.clone(),
                None,
                working_bank.ticks_per_slot(),
                &Pubkey::default(),
                &blockstore,
                &leader_schedule_cache,
                &Arc::new(PohConfig::default()),
                Arc::new(AtomicBool::new(false)),
            )
            .0,
        );

        // Tower
        let my_vote_pubkey = my_keypairs.vote_keypair.pubkey();
        let tower = Tower::new_from_bankforks(
            &bank_forks.read().unwrap(),
            &cluster_info.id(),
            &my_vote_pubkey,
        );

        // RpcSubscriptions
        let optimistically_confirmed_bank =
            OptimisticallyConfirmedBank::locked_from_bank_forks_root(bank_forks);
        let exit = Arc::new(AtomicBool::new(false));
        let max_complete_transaction_status_slot = Arc::new(AtomicU64::default());
        let rpc_subscriptions = Arc::new(RpcSubscriptions::new_for_tests(
            &exit,
            max_complete_transaction_status_slot,
            bank_forks.clone(),
            Arc::new(RwLock::new(BlockCommitmentCache::default())),
            optimistically_confirmed_bank,
        ));

        ReplayBlockstoreComponents {
            blockstore,
            validator_node_to_vote_keys,
            my_pubkey,
            cluster_info,
            leader_schedule_cache,
            poh_recorder,
            tower,
            rpc_subscriptions,
            vote_simulator,
        }
    }

    #[test]
    fn test_child_slots_of_same_parent() {
        let ReplayBlockstoreComponents {
            blockstore,
            validator_node_to_vote_keys,
            vote_simulator,
            leader_schedule_cache,
            rpc_subscriptions,
            ..
        } = replay_blockstore_components(None, 1, None::<GenerateVotes>);

        let VoteSimulator {
            mut progress,
            bank_forks,
            ..
        } = vote_simulator;

        // Insert a non-root bank so that the propagation logic will update this
        // bank
        let bank1 = Bank::new_from_parent(
            &bank_forks.read().unwrap().get(0).unwrap(),
            &leader_schedule_cache.slot_leader_at(1, None).unwrap(),
            1,
        );
        progress.insert(
            1,
            ForkProgress::new_from_bank(
                &bank1,
                bank1.collector_id(),
                validator_node_to_vote_keys
                    .get(bank1.collector_id())
                    .unwrap(),
                Some(0),
                0,
                0,
            ),
        );
        assert!(progress.get_propagated_stats(1).unwrap().is_leader_slot);
        bank1.freeze();
        bank_forks.write().unwrap().insert(bank1);

        // Insert shreds for slot NUM_CONSECUTIVE_LEADER_SLOTS,
        // chaining to slot 1
        let (shreds, _) = make_slot_entries(NUM_CONSECUTIVE_LEADER_SLOTS, 1, 8);
        blockstore.insert_shreds(shreds, None, false).unwrap();
        assert!(bank_forks
            .read()
            .unwrap()
            .get(NUM_CONSECUTIVE_LEADER_SLOTS)
            .is_none());
        let mut replay_timing = ReplayTiming::default();
        ReplayStage::generate_new_bank_forks(
            &blockstore,
            &bank_forks,
            &leader_schedule_cache,
            &rpc_subscriptions,
            &mut progress,
            &mut replay_timing,
        );
        assert!(bank_forks
            .read()
            .unwrap()
            .get(NUM_CONSECUTIVE_LEADER_SLOTS)
            .is_some());

        // Insert shreds for slot 2 * NUM_CONSECUTIVE_LEADER_SLOTS,
        // chaining to slot 1
        let (shreds, _) = make_slot_entries(2 * NUM_CONSECUTIVE_LEADER_SLOTS, 1, 8);
        blockstore.insert_shreds(shreds, None, false).unwrap();
        assert!(bank_forks
            .read()
            .unwrap()
            .get(2 * NUM_CONSECUTIVE_LEADER_SLOTS)
            .is_none());
        ReplayStage::generate_new_bank_forks(
            &blockstore,
            &bank_forks,
            &leader_schedule_cache,
            &rpc_subscriptions,
            &mut progress,
            &mut replay_timing,
        );
        assert!(bank_forks
            .read()
            .unwrap()
            .get(NUM_CONSECUTIVE_LEADER_SLOTS)
            .is_some());
        assert!(bank_forks
            .read()
            .unwrap()
            .get(2 * NUM_CONSECUTIVE_LEADER_SLOTS)
            .is_some());

        // // There are 20 equally staked accounts, of which 3 have built
        // banks above or at bank 1. Because 3/20 < SUPERMINORITY_THRESHOLD,
        // we should see 3 validators in bank 1's propagated_validator set.
        let expected_leader_slots = vec![
            1,
            NUM_CONSECUTIVE_LEADER_SLOTS,
            2 * NUM_CONSECUTIVE_LEADER_SLOTS,
        ];
        for slot in expected_leader_slots {
            let leader = leader_schedule_cache.slot_leader_at(slot, None).unwrap();
            let vote_key = validator_node_to_vote_keys.get(&leader).unwrap();
            assert!(progress
                .get_propagated_stats(1)
                .unwrap()
                .propagated_validators
                .contains(vote_key));
        }
    }

    #[test]
    fn test_handle_new_root() {
        let genesis_config = create_genesis_config(10_000).genesis_config;
        let bank0 = Bank::new_for_tests(&genesis_config);
        let bank_forks = Arc::new(RwLock::new(BankForks::new(bank0)));

        let root = 3;
        let root_bank = Bank::new_from_parent(
            &bank_forks.read().unwrap().get(0).unwrap(),
            &Pubkey::default(),
            root,
        );
        root_bank.freeze();
        let root_hash = root_bank.hash();
        bank_forks.write().unwrap().insert(root_bank);

        let mut heaviest_subtree_fork_choice = HeaviestSubtreeForkChoice::new((root, root_hash));

        let mut progress = ProgressMap::default();
        for i in 0..=root {
            progress.insert(i, ForkProgress::new(Hash::default(), None, None, 0, 0));
        }

        let mut duplicate_slots_tracker: DuplicateSlotsTracker =
            vec![root - 1, root, root + 1].into_iter().collect();
        let mut gossip_duplicate_confirmed_slots: GossipDuplicateConfirmedSlots =
            vec![root - 1, root, root + 1]
                .into_iter()
                .map(|s| (s, Hash::default()))
                .collect();
        let mut unfrozen_gossip_verified_vote_hashes: UnfrozenGossipVerifiedVoteHashes =
            UnfrozenGossipVerifiedVoteHashes {
                votes_per_slot: vec![root - 1, root, root + 1]
                    .into_iter()
                    .map(|s| (s, HashMap::new()))
                    .collect(),
            };
        let mut epoch_slots_frozen_slots: EpochSlotsFrozenSlots = vec![root - 1, root, root + 1]
            .into_iter()
            .map(|slot| (slot, Hash::default()))
            .collect();
        let (drop_bank_sender, _drop_bank_receiver) = unbounded();
        ReplayStage::handle_new_root(
            root,
            &bank_forks,
            &mut progress,
            &AbsRequestSender::default(),
            None,
            &mut heaviest_subtree_fork_choice,
            &mut duplicate_slots_tracker,
            &mut gossip_duplicate_confirmed_slots,
            &mut unfrozen_gossip_verified_vote_hashes,
            &mut true,
            &mut Vec::new(),
            &mut epoch_slots_frozen_slots,
            &drop_bank_sender,
        );
        assert_eq!(bank_forks.read().unwrap().root(), root);
        assert_eq!(progress.len(), 1);
        assert!(progress.get(&root).is_some());
        // root - 1 is filtered out
        assert_eq!(
            duplicate_slots_tracker.into_iter().collect::<Vec<Slot>>(),
            vec![root, root + 1]
        );
        assert_eq!(
            gossip_duplicate_confirmed_slots
                .keys()
                .cloned()
                .collect::<Vec<Slot>>(),
            vec![root, root + 1]
        );
        assert_eq!(
            unfrozen_gossip_verified_vote_hashes
                .votes_per_slot
                .keys()
                .cloned()
                .collect::<Vec<Slot>>(),
            vec![root, root + 1]
        );
        assert_eq!(
            epoch_slots_frozen_slots
                .into_iter()
                .map(|(slot, _hash)| slot)
                .collect::<Vec<Slot>>(),
            vec![root, root + 1]
        );
    }

    #[test]
    fn test_handle_new_root_ahead_of_highest_confirmed_root() {
        let genesis_config = create_genesis_config(10_000).genesis_config;
        let bank0 = Bank::new_for_tests(&genesis_config);
        let bank_forks = Arc::new(RwLock::new(BankForks::new(bank0)));
        let confirmed_root = 1;
        let fork = 2;
        let bank1 = Bank::new_from_parent(
            &bank_forks.read().unwrap().get(0).unwrap(),
            &Pubkey::default(),
            confirmed_root,
        );
        bank_forks.write().unwrap().insert(bank1);
        let bank2 = Bank::new_from_parent(
            &bank_forks.read().unwrap().get(confirmed_root).unwrap(),
            &Pubkey::default(),
            fork,
        );
        bank_forks.write().unwrap().insert(bank2);
        let root = 3;
        let root_bank = Bank::new_from_parent(
            &bank_forks.read().unwrap().get(confirmed_root).unwrap(),
            &Pubkey::default(),
            root,
        );
        root_bank.freeze();
        let root_hash = root_bank.hash();
        bank_forks.write().unwrap().insert(root_bank);
        let mut heaviest_subtree_fork_choice = HeaviestSubtreeForkChoice::new((root, root_hash));
        let mut progress = ProgressMap::default();
        for i in 0..=root {
            progress.insert(i, ForkProgress::new(Hash::default(), None, None, 0, 0));
        }
        let (drop_bank_sender, _drop_bank_receiver) = unbounded();
        ReplayStage::handle_new_root(
            root,
            &bank_forks,
            &mut progress,
            &AbsRequestSender::default(),
            Some(confirmed_root),
            &mut heaviest_subtree_fork_choice,
            &mut DuplicateSlotsTracker::default(),
            &mut GossipDuplicateConfirmedSlots::default(),
            &mut UnfrozenGossipVerifiedVoteHashes::default(),
            &mut true,
            &mut Vec::new(),
            &mut EpochSlotsFrozenSlots::default(),
            &drop_bank_sender,
        );
        assert_eq!(bank_forks.read().unwrap().root(), root);
        assert!(bank_forks.read().unwrap().get(confirmed_root).is_some());
        assert!(bank_forks.read().unwrap().get(fork).is_none());
        assert_eq!(progress.len(), 2);
        assert!(progress.get(&root).is_some());
        assert!(progress.get(&confirmed_root).is_some());
        assert!(progress.get(&fork).is_none());
    }

    #[test]
    fn test_dead_fork_transaction_error() {
        let keypair1 = Keypair::new();
        let keypair2 = Keypair::new();
        let missing_keypair = Keypair::new();
        let missing_keypair2 = Keypair::new();

        let res = check_dead_fork(|_keypair, bank| {
            let blockhash = bank.last_blockhash();
            let slot = bank.slot();
            let hashes_per_tick = bank.hashes_per_tick().unwrap_or(0);
            let entry = entry::next_entry(
                &blockhash,
                hashes_per_tick.saturating_sub(1),
                vec![
                    system_transaction::transfer(&keypair1, &keypair2.pubkey(), 2, blockhash), // should be fine,
                    system_transaction::transfer(
                        &missing_keypair,
                        &missing_keypair2.pubkey(),
                        2,
                        blockhash,
                    ), // should cause AccountNotFound error
                ],
            );
            entries_to_test_shreds(&[entry], slot, slot.saturating_sub(1), false, 0)
        });

        assert_matches!(
            res,
            Err(BlockstoreProcessorError::InvalidTransaction(
                TransactionError::AccountNotFound
            ))
        );
    }

    #[test]
    fn test_dead_fork_entry_verification_failure() {
        let keypair2 = Keypair::new();
        let res = check_dead_fork(|genesis_keypair, bank| {
            let blockhash = bank.last_blockhash();
            let slot = bank.slot();
            let bad_hash = hash(&[2; 30]);
            let hashes_per_tick = bank.hashes_per_tick().unwrap_or(0);
            let entry = entry::next_entry(
                // Use wrong blockhash so that the entry causes an entry verification failure
                &bad_hash,
                hashes_per_tick.saturating_sub(1),
                vec![system_transaction::transfer(
                    genesis_keypair,
                    &keypair2.pubkey(),
                    2,
                    blockhash,
                )],
            );
            entries_to_test_shreds(&[entry], slot, slot.saturating_sub(1), false, 0)
        });

        if let Err(BlockstoreProcessorError::InvalidBlock(block_error)) = res {
            assert_eq!(block_error, BlockError::InvalidEntryHash);
        } else {
            panic!();
        }
    }

    #[test]
    fn test_dead_fork_invalid_tick_hash_count() {
        let res = check_dead_fork(|_keypair, bank| {
            let blockhash = bank.last_blockhash();
            let slot = bank.slot();
            let hashes_per_tick = bank.hashes_per_tick().unwrap_or(0);
            assert!(hashes_per_tick > 0);

            let too_few_hashes_tick = Entry::new(&blockhash, hashes_per_tick - 1, vec![]);
            entries_to_test_shreds(
                &[too_few_hashes_tick],
                slot,
                slot.saturating_sub(1),
                false,
                0,
            )
        });

        if let Err(BlockstoreProcessorError::InvalidBlock(block_error)) = res {
            assert_eq!(block_error, BlockError::InvalidTickHashCount);
        } else {
            panic!();
        }
    }

    #[test]
    fn test_dead_fork_invalid_slot_tick_count() {
        solana_logger::setup();
        // Too many ticks per slot
        let res = check_dead_fork(|_keypair, bank| {
            let blockhash = bank.last_blockhash();
            let slot = bank.slot();
            let hashes_per_tick = bank.hashes_per_tick().unwrap_or(0);
            entries_to_test_shreds(
                &entry::create_ticks(bank.ticks_per_slot() + 1, hashes_per_tick, blockhash),
                slot,
                slot.saturating_sub(1),
                false,
                0,
            )
        });

        if let Err(BlockstoreProcessorError::InvalidBlock(block_error)) = res {
            assert_eq!(block_error, BlockError::TooManyTicks);
        } else {
            panic!();
        }

        // Too few ticks per slot
        let res = check_dead_fork(|_keypair, bank| {
            let blockhash = bank.last_blockhash();
            let slot = bank.slot();
            let hashes_per_tick = bank.hashes_per_tick().unwrap_or(0);
            entries_to_test_shreds(
                &entry::create_ticks(bank.ticks_per_slot() - 1, hashes_per_tick, blockhash),
                slot,
                slot.saturating_sub(1),
                true,
                0,
            )
        });

        if let Err(BlockstoreProcessorError::InvalidBlock(block_error)) = res {
            assert_eq!(block_error, BlockError::TooFewTicks);
        } else {
            panic!();
        }
    }

    #[test]
    fn test_dead_fork_invalid_last_tick() {
        let res = check_dead_fork(|_keypair, bank| {
            let blockhash = bank.last_blockhash();
            let slot = bank.slot();
            let hashes_per_tick = bank.hashes_per_tick().unwrap_or(0);
            entries_to_test_shreds(
                &entry::create_ticks(bank.ticks_per_slot(), hashes_per_tick, blockhash),
                slot,
                slot.saturating_sub(1),
                false,
                0,
            )
        });

        if let Err(BlockstoreProcessorError::InvalidBlock(block_error)) = res {
            assert_eq!(block_error, BlockError::InvalidLastTick);
        } else {
            panic!();
        }
    }

    #[test]
    fn test_dead_fork_trailing_entry() {
        let keypair = Keypair::new();
        let res = check_dead_fork(|funded_keypair, bank| {
            let blockhash = bank.last_blockhash();
            let slot = bank.slot();
            let hashes_per_tick = bank.hashes_per_tick().unwrap_or(0);
            let mut entries =
                entry::create_ticks(bank.ticks_per_slot(), hashes_per_tick, blockhash);
            let last_entry_hash = entries.last().unwrap().hash;
            let tx = system_transaction::transfer(funded_keypair, &keypair.pubkey(), 2, blockhash);
            let trailing_entry = entry::next_entry(&last_entry_hash, 1, vec![tx]);
            entries.push(trailing_entry);
            entries_to_test_shreds(&entries, slot, slot.saturating_sub(1), true, 0)
        });

        if let Err(BlockstoreProcessorError::InvalidBlock(block_error)) = res {
            assert_eq!(block_error, BlockError::TrailingEntry);
        } else {
            panic!();
        }
    }

    #[test]
    fn test_dead_fork_entry_deserialize_failure() {
        // Insert entry that causes deserialization failure
        let res = check_dead_fork(|_, bank| {
            let gibberish = [0xa5u8; SIZE_OF_DATA_SHRED_PAYLOAD];
            let parent_offset = bank.slot() - bank.parent_slot();
            let shred = Shred::new_from_data(
                bank.slot(),
                0, // index,
                parent_offset as u16,
                &gibberish,
                ShredFlags::DATA_COMPLETE_SHRED,
                0, // reference_tick
                0, // version
                0, // fec_set_index
            );
            vec![shred]
        });

        assert_matches!(
            res,
            Err(BlockstoreProcessorError::FailedToLoadEntries(
                BlockstoreError::InvalidShredData(_)
            ),)
        );
    }

    // Given a shred and a fatal expected error, check that replaying that shred causes causes the fork to be
    // marked as dead. Returns the error for caller to verify.
    fn check_dead_fork<F>(shred_to_insert: F) -> result::Result<(), BlockstoreProcessorError>
    where
        F: Fn(&Keypair, Arc<Bank>) -> Vec<Shred>,
    {
        let ledger_path = get_tmp_ledger_path!();
        let (replay_vote_sender, _replay_vote_receiver) = unbounded();
        let res = {
            let ReplayBlockstoreComponents {
                blockstore,
                vote_simulator,
                ..
            } = replay_blockstore_components(Some(tr(0)), 1, None);
            let VoteSimulator {
                mut progress,
                bank_forks,
                mut heaviest_subtree_fork_choice,
                validator_keypairs,
                ..
            } = vote_simulator;

            let bank0 = bank_forks.read().unwrap().get(0).unwrap();
            assert!(bank0.is_frozen());
            assert_eq!(bank0.tick_height(), bank0.max_tick_height());
            let bank1 = Bank::new_from_parent(&bank0, &Pubkey::default(), 1);
            bank_forks.write().unwrap().insert(bank1);
            let bank1 = bank_forks.read().unwrap().get(1).unwrap();
            let bank1_progress = progress
                .entry(bank1.slot())
                .or_insert_with(|| ForkProgress::new(bank1.last_blockhash(), None, None, 0, 0));
            let shreds = shred_to_insert(
                &validator_keypairs.values().next().unwrap().node_keypair,
                bank1.clone(),
            );
            blockstore.insert_shreds(shreds, None, false).unwrap();
            let block_commitment_cache = Arc::new(RwLock::new(BlockCommitmentCache::default()));
            let exit = Arc::new(AtomicBool::new(false));
            let res = ReplayStage::replay_blockstore_into_bank(
                &bank1,
                &blockstore,
                bank1_progress,
                None,
                &replay_vote_sender,
                None,
                &VerifyRecyclers::default(),
            );
            let max_complete_transaction_status_slot = Arc::new(AtomicU64::default());
            let rpc_subscriptions = Arc::new(RpcSubscriptions::new_for_tests(
                &exit,
                max_complete_transaction_status_slot,
                bank_forks.clone(),
                block_commitment_cache,
                OptimisticallyConfirmedBank::locked_from_bank_forks_root(&bank_forks),
            ));
            let (ancestor_hashes_replay_update_sender, _ancestor_hashes_replay_update_receiver) =
                unbounded();
            if let Err(err) = &res {
                ReplayStage::mark_dead_slot(
                    &blockstore,
                    &bank1,
                    0,
                    err,
                    &rpc_subscriptions,
                    &mut DuplicateSlotsTracker::default(),
                    &GossipDuplicateConfirmedSlots::new(),
                    &mut EpochSlotsFrozenSlots::default(),
                    &mut progress,
                    &mut heaviest_subtree_fork_choice,
                    &mut DuplicateSlotsToRepair::default(),
                    &ancestor_hashes_replay_update_sender,
                );
            }

            // Check that the erroring bank was marked as dead in the progress map
            assert!(progress
                .get(&bank1.slot())
                .map(|b| b.is_dead)
                .unwrap_or(false));

            // Check that the erroring bank was marked as dead in blockstore
            assert!(blockstore.is_dead(bank1.slot()));
            res.map(|_| ())
        };
        let _ignored = remove_dir_all(&ledger_path);
        res
    }

    #[test]
    fn test_replay_commitment_cache() {
        fn leader_vote(vote_slot: Slot, bank: &Arc<Bank>, pubkey: &Pubkey) {
            let mut leader_vote_account = bank.get_account(pubkey).unwrap();
            let mut vote_state = VoteState::from(&leader_vote_account).unwrap();
            vote_state.process_slot_vote_unchecked(vote_slot);
            let versioned = VoteStateVersions::new_current(vote_state);
            VoteState::to(&versioned, &mut leader_vote_account).unwrap();
            bank.store_account(pubkey, &leader_vote_account);
        }

        let leader_pubkey = solana_sdk::pubkey::new_rand();
        let leader_lamports = 3;
        let genesis_config_info =
            create_genesis_config_with_leader(50, &leader_pubkey, leader_lamports);
        let mut genesis_config = genesis_config_info.genesis_config;
        let leader_voting_pubkey = genesis_config_info.voting_keypair.pubkey();
        genesis_config.epoch_schedule.warmup = false;
        genesis_config.ticks_per_slot = 4;
        let bank0 = Bank::new_for_tests(&genesis_config);
        for _ in 0..genesis_config.ticks_per_slot {
            bank0.register_tick(&Hash::default());
        }
        bank0.freeze();
        let arc_bank0 = Arc::new(bank0);
        let bank_forks = Arc::new(RwLock::new(BankForks::new_from_banks(&[arc_bank0], 0)));

        let exit = Arc::new(AtomicBool::new(false));
        let block_commitment_cache = Arc::new(RwLock::new(BlockCommitmentCache::default()));
        let max_complete_transaction_status_slot = Arc::new(AtomicU64::default());
        let rpc_subscriptions = Arc::new(RpcSubscriptions::new_for_tests(
            &exit,
            max_complete_transaction_status_slot,
            bank_forks.clone(),
            block_commitment_cache.clone(),
            OptimisticallyConfirmedBank::locked_from_bank_forks_root(&bank_forks),
        ));
        let (lockouts_sender, _) = AggregateCommitmentService::new(
            &exit,
            block_commitment_cache.clone(),
            rpc_subscriptions,
        );

        assert!(block_commitment_cache
            .read()
            .unwrap()
            .get_block_commitment(0)
            .is_none());
        assert!(block_commitment_cache
            .read()
            .unwrap()
            .get_block_commitment(1)
            .is_none());

        for i in 1..=3 {
            let prev_bank = bank_forks.read().unwrap().get(i - 1).unwrap();
            let bank = Bank::new_from_parent(&prev_bank, &Pubkey::default(), prev_bank.slot() + 1);
            let _res = bank.transfer(
                10,
                &genesis_config_info.mint_keypair,
                &solana_sdk::pubkey::new_rand(),
            );
            for _ in 0..genesis_config.ticks_per_slot {
                bank.register_tick(&Hash::default());
            }
            bank_forks.write().unwrap().insert(bank);
            let arc_bank = bank_forks.read().unwrap().get(i).unwrap();
            leader_vote(i - 1, &arc_bank, &leader_voting_pubkey);
            ReplayStage::update_commitment_cache(
                arc_bank.clone(),
                0,
                leader_lamports,
                &lockouts_sender,
            );
            arc_bank.freeze();
        }

        for _ in 0..10 {
            let done = {
                let bcc = block_commitment_cache.read().unwrap();
                bcc.get_block_commitment(0).is_some()
                    && bcc.get_block_commitment(1).is_some()
                    && bcc.get_block_commitment(2).is_some()
            };
            if done {
                break;
            } else {
                thread::sleep(Duration::from_millis(200));
            }
        }

        let mut expected0 = BlockCommitment::default();
        expected0.increase_confirmation_stake(3, leader_lamports);
        assert_eq!(
            block_commitment_cache
                .read()
                .unwrap()
                .get_block_commitment(0)
                .unwrap(),
            &expected0,
        );
        let mut expected1 = BlockCommitment::default();
        expected1.increase_confirmation_stake(2, leader_lamports);
        assert_eq!(
            block_commitment_cache
                .read()
                .unwrap()
                .get_block_commitment(1)
                .unwrap(),
            &expected1
        );
        let mut expected2 = BlockCommitment::default();
        expected2.increase_confirmation_stake(1, leader_lamports);
        assert_eq!(
            block_commitment_cache
                .read()
                .unwrap()
                .get_block_commitment(2)
                .unwrap(),
            &expected2
        );
    }

    #[test]
    fn test_write_persist_transaction_status() {
        let GenesisConfigInfo {
            mut genesis_config,
            mint_keypair,
            ..
        } = create_genesis_config(solana_sdk::native_token::sol_to_lamports(1000.0));
        genesis_config.rent.lamports_per_byte_year = 50;
        genesis_config.rent.exemption_threshold = 2.0;
        let (ledger_path, _) = create_new_tmp_ledger!(&genesis_config);
        {
            let blockstore = Blockstore::open(&ledger_path)
                .expect("Expected to successfully open database ledger");
            let blockstore = Arc::new(blockstore);

            let keypair1 = Keypair::new();
            let keypair2 = Keypair::new();
            let keypair3 = Keypair::new();

            let bank0 = Arc::new(Bank::new_for_tests(&genesis_config));
            bank0
                .transfer(
                    bank0.get_minimum_balance_for_rent_exemption(0),
                    &mint_keypair,
                    &keypair2.pubkey(),
                )
                .unwrap();

            let bank1 = Arc::new(Bank::new_from_parent(&bank0, &Pubkey::default(), 1));
            let slot = bank1.slot();

            let (entries, test_signatures) = create_test_transaction_entries(
                vec![&mint_keypair, &keypair1, &keypair2, &keypair3],
                bank1.clone(),
            );
            populate_blockstore_for_tests(
                entries,
                bank1,
                blockstore.clone(),
                Arc::new(AtomicU64::default()),
            );

            let mut test_signatures_iter = test_signatures.into_iter();
            let confirmed_block = blockstore.get_rooted_block(slot, false).unwrap();
            let actual_tx_results: Vec<_> = confirmed_block
                .transactions
                .into_iter()
                .map(|VersionedTransactionWithStatusMeta { transaction, meta }| {
                    (transaction.signatures[0], meta.status)
                })
                .collect();
            let expected_tx_results = vec![
                (test_signatures_iter.next().unwrap(), Ok(())),
                (
                    test_signatures_iter.next().unwrap(),
                    Err(TransactionError::InstructionError(
                        0,
                        InstructionError::Custom(1),
                    )),
                ),
            ];
            assert_eq!(actual_tx_results, expected_tx_results);
            assert!(test_signatures_iter.next().is_none());
        }
        Blockstore::destroy(&ledger_path).unwrap();
    }

    #[test]
    fn test_compute_bank_stats_confirmed() {
        let vote_keypairs = ValidatorVoteKeypairs::new_rand();
        let my_node_pubkey = vote_keypairs.node_keypair.pubkey();
        let my_vote_pubkey = vote_keypairs.vote_keypair.pubkey();
        let keypairs: HashMap<_, _> = vec![(my_node_pubkey, vote_keypairs)].into_iter().collect();

        let (bank_forks, mut progress, mut heaviest_subtree_fork_choice) =
            vote_simulator::initialize_state(&keypairs, 10_000);
        let mut latest_validator_votes_for_frozen_banks =
            LatestValidatorVotesForFrozenBanks::default();
        let bank0 = bank_forks.get(0).unwrap();
        let my_keypairs = keypairs.get(&my_node_pubkey).unwrap();
        let vote_tx = vote_transaction::new_vote_transaction(
            vec![0],
            bank0.hash(),
            bank0.last_blockhash(),
            &my_keypairs.node_keypair,
            &my_keypairs.vote_keypair,
            &my_keypairs.vote_keypair,
            None,
        );

        let bank_forks = RwLock::new(bank_forks);
        let bank1 = Bank::new_from_parent(&bank0, &my_node_pubkey, 1);
        bank1.process_transaction(&vote_tx).unwrap();
        bank1.freeze();

        // Test confirmations
        let ancestors = bank_forks.read().unwrap().ancestors();
        let mut frozen_banks: Vec<_> = bank_forks
            .read()
            .unwrap()
            .frozen_banks()
            .values()
            .cloned()
            .collect();
        let mut tower = Tower::new_for_tests(0, 0.67);
        let newly_computed = ReplayStage::compute_bank_stats(
            &my_vote_pubkey,
            &ancestors,
            &mut frozen_banks,
            &mut tower,
            &mut progress,
            &VoteTracker::default(),
            &ClusterSlots::default(),
            &bank_forks,
            &mut heaviest_subtree_fork_choice,
            &mut latest_validator_votes_for_frozen_banks,
        );

        // bank 0 has no votes, should not send any votes on the channel
        assert_eq!(newly_computed, vec![0]);
        // The only vote is in bank 1, and bank_forks does not currently contain
        // bank 1, so no slot should be confirmed.
        {
            let fork_progress = progress.get(&0).unwrap();
            let confirmed_forks = ReplayStage::confirm_forks(
                &tower,
                &fork_progress.fork_stats.voted_stakes,
                fork_progress.fork_stats.total_stake,
                &progress,
                &bank_forks,
            );

            assert!(confirmed_forks.is_empty());
        }

        // Insert the bank that contains a vote for slot 0, which confirms slot 0
        bank_forks.write().unwrap().insert(bank1);
        progress.insert(
            1,
            ForkProgress::new(bank0.last_blockhash(), None, None, 0, 0),
        );
        let ancestors = bank_forks.read().unwrap().ancestors();
        let mut frozen_banks: Vec<_> = bank_forks
            .read()
            .unwrap()
            .frozen_banks()
            .values()
            .cloned()
            .collect();
        let newly_computed = ReplayStage::compute_bank_stats(
            &my_vote_pubkey,
            &ancestors,
            &mut frozen_banks,
            &mut tower,
            &mut progress,
            &VoteTracker::default(),
            &ClusterSlots::default(),
            &bank_forks,
            &mut heaviest_subtree_fork_choice,
            &mut latest_validator_votes_for_frozen_banks,
        );

        // Bank 1 had one vote
        assert_eq!(newly_computed, vec![1]);
        {
            let fork_progress = progress.get(&1).unwrap();
            let confirmed_forks = ReplayStage::confirm_forks(
                &tower,
                &fork_progress.fork_stats.voted_stakes,
                fork_progress.fork_stats.total_stake,
                &progress,
                &bank_forks,
            );
            // No new stats should have been computed
            assert_eq!(confirmed_forks, vec![(0, bank0.hash())]);
        }

        let ancestors = bank_forks.read().unwrap().ancestors();
        let mut frozen_banks: Vec<_> = bank_forks
            .read()
            .unwrap()
            .frozen_banks()
            .values()
            .cloned()
            .collect();
        let newly_computed = ReplayStage::compute_bank_stats(
            &my_vote_pubkey,
            &ancestors,
            &mut frozen_banks,
            &mut tower,
            &mut progress,
            &VoteTracker::default(),
            &ClusterSlots::default(),
            &bank_forks,
            &mut heaviest_subtree_fork_choice,
            &mut latest_validator_votes_for_frozen_banks,
        );
        // No new stats should have been computed
        assert!(newly_computed.is_empty());
    }

    #[test]
    fn test_same_weight_select_lower_slot() {
        // Init state
        let mut vote_simulator = VoteSimulator::new(1);
        let mut tower = Tower::default();

        // Create the tree of banks in a BankForks object
        let forks = tr(0) / (tr(1)) / (tr(2));
        vote_simulator.fill_bank_forks(forks, &HashMap::new(), true);
        let mut frozen_banks: Vec<_> = vote_simulator
            .bank_forks
            .read()
            .unwrap()
            .frozen_banks()
            .values()
            .cloned()
            .collect();
        let heaviest_subtree_fork_choice = &mut vote_simulator.heaviest_subtree_fork_choice;
        let mut latest_validator_votes_for_frozen_banks =
            LatestValidatorVotesForFrozenBanks::default();
        let ancestors = vote_simulator.bank_forks.read().unwrap().ancestors();

        let my_vote_pubkey = vote_simulator.vote_pubkeys[0];
        ReplayStage::compute_bank_stats(
            &my_vote_pubkey,
            &ancestors,
            &mut frozen_banks,
            &mut tower,
            &mut vote_simulator.progress,
            &VoteTracker::default(),
            &ClusterSlots::default(),
            &vote_simulator.bank_forks,
            heaviest_subtree_fork_choice,
            &mut latest_validator_votes_for_frozen_banks,
        );

        let bank1 = vote_simulator.bank_forks.read().unwrap().get(1).unwrap();
        let bank2 = vote_simulator.bank_forks.read().unwrap().get(2).unwrap();
        assert_eq!(
            heaviest_subtree_fork_choice
                .stake_voted_subtree(&(1, bank1.hash()))
                .unwrap(),
            heaviest_subtree_fork_choice
                .stake_voted_subtree(&(2, bank2.hash()))
                .unwrap()
        );

        let (heaviest_bank, _) = heaviest_subtree_fork_choice.select_forks(
            &frozen_banks,
            &tower,
            &vote_simulator.progress,
            &ancestors,
            &vote_simulator.bank_forks,
        );

        // Should pick the lower of the two equally weighted banks
        assert_eq!(heaviest_bank.slot(), 1);
    }

    #[test]
    fn test_child_bank_heavier() {
        // Init state
        let mut vote_simulator = VoteSimulator::new(1);
        let my_node_pubkey = vote_simulator.node_pubkeys[0];
        let mut tower = Tower::default();

        // Create the tree of banks in a BankForks object
        let forks = tr(0) / (tr(1) / (tr(2) / (tr(3))));

        // Set the voting behavior
        let mut cluster_votes = HashMap::new();
        let votes = vec![2];
        cluster_votes.insert(my_node_pubkey, votes.clone());
        vote_simulator.fill_bank_forks(forks, &cluster_votes, true);

        // Fill banks with votes
        for vote in votes {
            assert!(vote_simulator
                .simulate_vote(vote, &my_node_pubkey, &mut tower,)
                .is_empty());
        }

        let mut frozen_banks: Vec<_> = vote_simulator
            .bank_forks
            .read()
            .unwrap()
            .frozen_banks()
            .values()
            .cloned()
            .collect();

        let my_vote_pubkey = vote_simulator.vote_pubkeys[0];
        ReplayStage::compute_bank_stats(
            &my_vote_pubkey,
            &vote_simulator.bank_forks.read().unwrap().ancestors(),
            &mut frozen_banks,
            &mut tower,
            &mut vote_simulator.progress,
            &VoteTracker::default(),
            &ClusterSlots::default(),
            &vote_simulator.bank_forks,
            &mut vote_simulator.heaviest_subtree_fork_choice,
            &mut vote_simulator.latest_validator_votes_for_frozen_banks,
        );

        frozen_banks.sort_by_key(|bank| bank.slot());
        for pair in frozen_banks.windows(2) {
            let first = vote_simulator
                .progress
                .get_fork_stats(pair[0].slot())
                .unwrap()
                .fork_weight;
            let second = vote_simulator
                .progress
                .get_fork_stats(pair[1].slot())
                .unwrap()
                .fork_weight;
            assert!(second >= first);
        }
        for bank in frozen_banks {
            // The only leaf should always be chosen over parents
            assert_eq!(
                vote_simulator
                    .heaviest_subtree_fork_choice
                    .best_slot(&(bank.slot(), bank.hash()))
                    .unwrap()
                    .0,
                3
            );
        }
    }

    #[test]
    fn test_should_retransmit() {
        let poh_slot = 4;
        let mut last_retransmit_slot = 4;
        // We retransmitted already at slot 4, shouldn't retransmit until
        // >= 4 + NUM_CONSECUTIVE_LEADER_SLOTS, or if we reset to < 4
        assert!(!ReplayStage::should_retransmit(
            poh_slot,
            &mut last_retransmit_slot
        ));
        assert_eq!(last_retransmit_slot, 4);

        for poh_slot in 4..4 + NUM_CONSECUTIVE_LEADER_SLOTS {
            assert!(!ReplayStage::should_retransmit(
                poh_slot,
                &mut last_retransmit_slot
            ));
            assert_eq!(last_retransmit_slot, 4);
        }

        let poh_slot = 4 + NUM_CONSECUTIVE_LEADER_SLOTS;
        last_retransmit_slot = 4;
        assert!(ReplayStage::should_retransmit(
            poh_slot,
            &mut last_retransmit_slot
        ));
        assert_eq!(last_retransmit_slot, poh_slot);

        let poh_slot = 3;
        last_retransmit_slot = 4;
        assert!(ReplayStage::should_retransmit(
            poh_slot,
            &mut last_retransmit_slot
        ));
        assert_eq!(last_retransmit_slot, poh_slot);
    }

    #[test]
    fn test_update_slot_propagated_threshold_from_votes() {
        let keypairs: HashMap<_, _> = iter::repeat_with(|| {
            let vote_keypairs = ValidatorVoteKeypairs::new_rand();
            (vote_keypairs.node_keypair.pubkey(), vote_keypairs)
        })
        .take(10)
        .collect();

        let new_vote_pubkeys: Vec<_> = keypairs
            .values()
            .map(|keys| keys.vote_keypair.pubkey())
            .collect();
        let new_node_pubkeys: Vec<_> = keypairs
            .values()
            .map(|keys| keys.node_keypair.pubkey())
            .collect();

        // Once 4/10 validators have voted, we have hit threshold
        run_test_update_slot_propagated_threshold_from_votes(&keypairs, &new_vote_pubkeys, &[], 4);
        // Adding the same node pubkey's instead of the corresponding
        // vote pubkeys should be equivalent
        run_test_update_slot_propagated_threshold_from_votes(&keypairs, &[], &new_node_pubkeys, 4);
        // Adding the same node pubkey's in the same order as their
        // corresponding vote accounts is redundant, so we don't
        // reach the threshold any sooner.
        run_test_update_slot_propagated_threshold_from_votes(
            &keypairs,
            &new_vote_pubkeys,
            &new_node_pubkeys,
            4,
        );
        // However, if we add different node pubkey's than the
        // vote accounts, we should hit threshold much faster
        // because now we are getting 2 new pubkeys on each
        // iteration instead of 1, so by the 2nd iteration
        // we should have 4/10 validators voting
        run_test_update_slot_propagated_threshold_from_votes(
            &keypairs,
            &new_vote_pubkeys[0..5],
            &new_node_pubkeys[5..],
            2,
        );
    }

    fn run_test_update_slot_propagated_threshold_from_votes(
        all_keypairs: &HashMap<Pubkey, ValidatorVoteKeypairs>,
        new_vote_pubkeys: &[Pubkey],
        new_node_pubkeys: &[Pubkey],
        success_index: usize,
    ) {
        let stake = 10_000;
        let (bank_forks, _, _) = vote_simulator::initialize_state(all_keypairs, stake);
        let root_bank = bank_forks.root_bank();
        let mut propagated_stats = PropagatedStats {
            total_epoch_stake: stake * all_keypairs.len() as u64,
            ..PropagatedStats::default()
        };

        let child_reached_threshold = false;
        for i in 0..std::cmp::max(new_vote_pubkeys.len(), new_node_pubkeys.len()) {
            propagated_stats.is_propagated = false;
            let len = std::cmp::min(i, new_vote_pubkeys.len());
            let mut voted_pubkeys = new_vote_pubkeys[..len].to_vec();
            let len = std::cmp::min(i, new_node_pubkeys.len());
            let mut node_pubkeys = new_node_pubkeys[..len].to_vec();
            let did_newly_reach_threshold =
                ReplayStage::update_slot_propagated_threshold_from_votes(
                    &mut voted_pubkeys,
                    &mut node_pubkeys,
                    &root_bank,
                    &mut propagated_stats,
                    child_reached_threshold,
                );

            // Only the i'th voted pubkey should be new (everything else was
            // inserted in previous iteration of the loop), so those redundant
            // pubkeys should have been filtered out
            let remaining_vote_pubkeys = {
                if i == 0 || i >= new_vote_pubkeys.len() {
                    vec![]
                } else {
                    vec![new_vote_pubkeys[i - 1]]
                }
            };
            let remaining_node_pubkeys = {
                if i == 0 || i >= new_node_pubkeys.len() {
                    vec![]
                } else {
                    vec![new_node_pubkeys[i - 1]]
                }
            };
            assert_eq!(voted_pubkeys, remaining_vote_pubkeys);
            assert_eq!(node_pubkeys, remaining_node_pubkeys);

            // If we crossed the superminority threshold, then
            // `did_newly_reach_threshold == true`, otherwise the
            // threshold has not been reached
            if i >= success_index {
                assert!(propagated_stats.is_propagated);
                assert!(did_newly_reach_threshold);
            } else {
                assert!(!propagated_stats.is_propagated);
                assert!(!did_newly_reach_threshold);
            }
        }
    }

    #[test]
    fn test_update_slot_propagated_threshold_from_votes2() {
        let mut empty: Vec<Pubkey> = vec![];
        let genesis_config = create_genesis_config(100_000_000).genesis_config;
        let root_bank = Bank::new_for_tests(&genesis_config);
        let stake = 10_000;
        // Simulate a child slot seeing threshold (`child_reached_threshold` = true),
        // then the parent should also be marked as having reached threshold,
        // even if there are no new pubkeys to add (`newly_voted_pubkeys.is_empty()`)
        let mut propagated_stats = PropagatedStats {
            total_epoch_stake: stake * 10,
            ..PropagatedStats::default()
        };
        propagated_stats.total_epoch_stake = stake * 10;
        let child_reached_threshold = true;
        let mut newly_voted_pubkeys: Vec<Pubkey> = vec![];

        assert!(ReplayStage::update_slot_propagated_threshold_from_votes(
            &mut newly_voted_pubkeys,
            &mut empty,
            &root_bank,
            &mut propagated_stats,
            child_reached_threshold,
        ));

        // If propagation already happened (propagated_stats.is_propagated = true),
        // always returns false
        propagated_stats = PropagatedStats {
            total_epoch_stake: stake * 10,
            ..PropagatedStats::default()
        };
        propagated_stats.is_propagated = true;
        newly_voted_pubkeys = vec![];
        assert!(!ReplayStage::update_slot_propagated_threshold_from_votes(
            &mut newly_voted_pubkeys,
            &mut empty,
            &root_bank,
            &mut propagated_stats,
            child_reached_threshold,
        ));

        let child_reached_threshold = false;
        assert!(!ReplayStage::update_slot_propagated_threshold_from_votes(
            &mut newly_voted_pubkeys,
            &mut empty,
            &root_bank,
            &mut propagated_stats,
            child_reached_threshold,
        ));
    }

    #[test]
    fn test_update_propagation_status() {
        // Create genesis stakers
        let vote_keypairs = ValidatorVoteKeypairs::new_rand();
        let node_pubkey = vote_keypairs.node_keypair.pubkey();
        let vote_pubkey = vote_keypairs.vote_keypair.pubkey();
        let keypairs: HashMap<_, _> = vec![(node_pubkey, vote_keypairs)].into_iter().collect();
        let stake = 10_000;
        let (mut bank_forks, mut progress_map, _) =
            vote_simulator::initialize_state(&keypairs, stake);

        let bank0 = bank_forks.get(0).unwrap();
        bank_forks.insert(Bank::new_from_parent(&bank0, &Pubkey::default(), 9));
        let bank9 = bank_forks.get(9).unwrap();
        bank_forks.insert(Bank::new_from_parent(&bank9, &Pubkey::default(), 10));
        bank_forks.set_root(9, &AbsRequestSender::default(), None);
        let total_epoch_stake = bank0.total_epoch_stake();

        // Insert new ForkProgress for slot 10 and its
        // previous leader slot 9
        progress_map.insert(
            10,
            ForkProgress::new(
                Hash::default(),
                Some(9),
                Some(ValidatorStakeInfo {
                    total_epoch_stake,
                    ..ValidatorStakeInfo::default()
                }),
                0,
                0,
            ),
        );
        progress_map.insert(
            9,
            ForkProgress::new(
                Hash::default(),
                Some(8),
                Some(ValidatorStakeInfo {
                    total_epoch_stake,
                    ..ValidatorStakeInfo::default()
                }),
                0,
                0,
            ),
        );

        // Make sure is_propagated == false so that the propagation logic
        // runs in `update_propagation_status`
        assert!(!progress_map.get_leader_propagation_slot_must_exist(10).0);

        let vote_tracker = VoteTracker::default();
        vote_tracker.insert_vote(10, vote_pubkey);
        ReplayStage::update_propagation_status(
            &mut progress_map,
            10,
            &RwLock::new(bank_forks),
            &vote_tracker,
            &ClusterSlots::default(),
        );

        let propagated_stats = &progress_map.get(&10).unwrap().propagated_stats;

        // There should now be a cached reference to the VoteTracker for
        // slot 10
        assert!(propagated_stats.slot_vote_tracker.is_some());

        // Updates should have been consumed
        assert!(propagated_stats
            .slot_vote_tracker
            .as_ref()
            .unwrap()
            .write()
            .unwrap()
            .get_voted_slot_updates()
            .is_none());

        // The voter should be recorded
        assert!(propagated_stats
            .propagated_validators
            .contains(&vote_pubkey));

        assert_eq!(propagated_stats.propagated_validators_stake, stake);
    }

    #[test]
    fn test_chain_update_propagation_status() {
        let keypairs: HashMap<_, _> = iter::repeat_with(|| {
            let vote_keypairs = ValidatorVoteKeypairs::new_rand();
            (vote_keypairs.node_keypair.pubkey(), vote_keypairs)
        })
        .take(10)
        .collect();

        let vote_pubkeys: Vec<_> = keypairs
            .values()
            .map(|keys| keys.vote_keypair.pubkey())
            .collect();

        let stake_per_validator = 10_000;
        let (mut bank_forks, mut progress_map, _) =
            vote_simulator::initialize_state(&keypairs, stake_per_validator);
        progress_map
            .get_propagated_stats_mut(0)
            .unwrap()
            .is_leader_slot = true;
        bank_forks.set_root(0, &AbsRequestSender::default(), None);
        let total_epoch_stake = bank_forks.root_bank().total_epoch_stake();

        // Insert new ForkProgress representing a slot for all slots 1..=num_banks. Only
        // make even numbered ones leader slots
        for i in 1..=10 {
            let parent_bank = bank_forks.get(i - 1).unwrap().clone();
            let prev_leader_slot = ((i - 1) / 2) * 2;
            bank_forks.insert(Bank::new_from_parent(&parent_bank, &Pubkey::default(), i));
            progress_map.insert(
                i,
                ForkProgress::new(
                    Hash::default(),
                    Some(prev_leader_slot),
                    {
                        if i % 2 == 0 {
                            Some(ValidatorStakeInfo {
                                total_epoch_stake,
                                ..ValidatorStakeInfo::default()
                            })
                        } else {
                            None
                        }
                    },
                    0,
                    0,
                ),
            );
        }

        let vote_tracker = VoteTracker::default();
        for vote_pubkey in &vote_pubkeys {
            // Insert a vote for the last bank for each voter
            vote_tracker.insert_vote(10, *vote_pubkey);
        }

        // The last bank should reach propagation threshold, and propagate it all
        // the way back through earlier leader banks
        ReplayStage::update_propagation_status(
            &mut progress_map,
            10,
            &RwLock::new(bank_forks),
            &vote_tracker,
            &ClusterSlots::default(),
        );

        for i in 1..=10 {
            let propagated_stats = &progress_map.get(&i).unwrap().propagated_stats;
            // Only the even numbered ones were leader banks, so only
            // those should have been updated
            if i % 2 == 0 {
                assert!(propagated_stats.is_propagated);
            } else {
                assert!(!propagated_stats.is_propagated);
            }
        }
    }

    #[test]
    fn test_chain_update_propagation_status2() {
        let num_validators = 6;
        let keypairs: HashMap<_, _> = iter::repeat_with(|| {
            let vote_keypairs = ValidatorVoteKeypairs::new_rand();
            (vote_keypairs.node_keypair.pubkey(), vote_keypairs)
        })
        .take(num_validators)
        .collect();

        let vote_pubkeys: Vec<_> = keypairs
            .values()
            .map(|keys| keys.vote_keypair.pubkey())
            .collect();

        let stake_per_validator = 10_000;
        let (mut bank_forks, mut progress_map, _) =
            vote_simulator::initialize_state(&keypairs, stake_per_validator);
        progress_map
            .get_propagated_stats_mut(0)
            .unwrap()
            .is_leader_slot = true;
        bank_forks.set_root(0, &AbsRequestSender::default(), None);

        let total_epoch_stake = num_validators as u64 * stake_per_validator;

        // Insert new ForkProgress representing a slot for all slots 1..=num_banks. Only
        // make even numbered ones leader slots
        for i in 1..=10 {
            let parent_bank = bank_forks.get(i - 1).unwrap().clone();
            let prev_leader_slot = i - 1;
            bank_forks.insert(Bank::new_from_parent(&parent_bank, &Pubkey::default(), i));
            let mut fork_progress = ForkProgress::new(
                Hash::default(),
                Some(prev_leader_slot),
                Some(ValidatorStakeInfo {
                    total_epoch_stake,
                    ..ValidatorStakeInfo::default()
                }),
                0,
                0,
            );

            let end_range = {
                // The earlier slots are one pubkey away from reaching confirmation
                if i < 5 {
                    2
                } else {
                    // The later slots are two pubkeys away from reaching confirmation
                    1
                }
            };
            fork_progress.propagated_stats.propagated_validators =
                vote_pubkeys[0..end_range].iter().copied().collect();
            fork_progress.propagated_stats.propagated_validators_stake =
                end_range as u64 * stake_per_validator;
            progress_map.insert(i, fork_progress);
        }

        let vote_tracker = VoteTracker::default();
        // Insert a new vote
        vote_tracker.insert_vote(10, vote_pubkeys[2]);

        // The last bank should reach propagation threshold, and propagate it all
        // the way back through earlier leader banks
        ReplayStage::update_propagation_status(
            &mut progress_map,
            10,
            &RwLock::new(bank_forks),
            &vote_tracker,
            &ClusterSlots::default(),
        );

        // Only the first 5 banks should have reached the threshold
        for i in 1..=10 {
            let propagated_stats = &progress_map.get(&i).unwrap().propagated_stats;
            if i < 5 {
                assert!(propagated_stats.is_propagated);
            } else {
                assert!(!propagated_stats.is_propagated);
            }
        }
    }

    #[test]
    fn test_check_propagation_for_start_leader() {
        let mut progress_map = ProgressMap::default();
        let poh_slot = 5;
        let parent_slot = poh_slot - NUM_CONSECUTIVE_LEADER_SLOTS;

        // If there is no previous leader slot (previous leader slot is None),
        // should succeed
        progress_map.insert(
            parent_slot,
            ForkProgress::new(Hash::default(), None, None, 0, 0),
        );
        assert!(ReplayStage::check_propagation_for_start_leader(
            poh_slot,
            parent_slot,
            &progress_map,
        ));

        // Now if we make the parent was itself the leader, then requires propagation
        // confirmation check because the parent is at least NUM_CONSECUTIVE_LEADER_SLOTS
        // slots from the `poh_slot`
        progress_map.insert(
            parent_slot,
            ForkProgress::new(
                Hash::default(),
                None,
                Some(ValidatorStakeInfo::default()),
                0,
                0,
            ),
        );
        assert!(!ReplayStage::check_propagation_for_start_leader(
            poh_slot,
            parent_slot,
            &progress_map,
        ));
        progress_map
            .get_mut(&parent_slot)
            .unwrap()
            .propagated_stats
            .is_propagated = true;
        assert!(ReplayStage::check_propagation_for_start_leader(
            poh_slot,
            parent_slot,
            &progress_map,
        ));
        // Now, set up the progress map to show that the `previous_leader_slot` of 5 is
        // `parent_slot - 1` (not equal to the actual parent!), so `parent_slot - 1` needs
        // to see propagation confirmation before we can start a leader for block 5
        let previous_leader_slot = parent_slot - 1;
        progress_map.insert(
            parent_slot,
            ForkProgress::new(Hash::default(), Some(previous_leader_slot), None, 0, 0),
        );
        progress_map.insert(
            previous_leader_slot,
            ForkProgress::new(
                Hash::default(),
                None,
                Some(ValidatorStakeInfo::default()),
                0,
                0,
            ),
        );

        // `previous_leader_slot` has not seen propagation threshold, so should fail
        assert!(!ReplayStage::check_propagation_for_start_leader(
            poh_slot,
            parent_slot,
            &progress_map,
        ));

        // If we set the is_propagated = true for the `previous_leader_slot`, should
        // allow the block to be generated
        progress_map
            .get_mut(&previous_leader_slot)
            .unwrap()
            .propagated_stats
            .is_propagated = true;
        assert!(ReplayStage::check_propagation_for_start_leader(
            poh_slot,
            parent_slot,
            &progress_map,
        ));

        // If the root is now set to `parent_slot`, this filters out `previous_leader_slot` from the progress map,
        // which implies confirmation
        let bank0 = Bank::new_for_tests(&genesis_config::create_genesis_config(10000).0);
        let parent_slot_bank =
            Bank::new_from_parent(&Arc::new(bank0), &Pubkey::default(), parent_slot);
        let mut bank_forks = BankForks::new(parent_slot_bank);
        let bank5 =
            Bank::new_from_parent(&bank_forks.get(parent_slot).unwrap(), &Pubkey::default(), 5);
        bank_forks.insert(bank5);

        // Should purge only `previous_leader_slot` from the progress map
        progress_map.handle_new_root(&bank_forks);

        // Should succeed
        assert!(ReplayStage::check_propagation_for_start_leader(
            poh_slot,
            parent_slot,
            &progress_map,
        ));
    }

    #[test]
    fn test_check_propagation_skip_propagation_check() {
        let mut progress_map = ProgressMap::default();
        let poh_slot = 4;
        let mut parent_slot = poh_slot - 1;

        // Set up the progress map to show that the last leader slot of 4 is 3,
        // which means 3 and 4 are consecutive leader slots
        progress_map.insert(
            3,
            ForkProgress::new(
                Hash::default(),
                None,
                Some(ValidatorStakeInfo::default()),
                0,
                0,
            ),
        );

        // If the previous leader slot has not seen propagation threshold, but
        // was the direct parent (implying consecutive leader slots), create
        // the block regardless
        assert!(ReplayStage::check_propagation_for_start_leader(
            poh_slot,
            parent_slot,
            &progress_map,
        ));

        // If propagation threshold was achieved on parent, block should
        // also be created
        progress_map
            .get_mut(&3)
            .unwrap()
            .propagated_stats
            .is_propagated = true;
        assert!(ReplayStage::check_propagation_for_start_leader(
            poh_slot,
            parent_slot,
            &progress_map,
        ));

        // Now insert another parent slot 2 for which this validator is also the leader
        parent_slot = poh_slot - NUM_CONSECUTIVE_LEADER_SLOTS + 1;
        progress_map.insert(
            parent_slot,
            ForkProgress::new(
                Hash::default(),
                None,
                Some(ValidatorStakeInfo::default()),
                0,
                0,
            ),
        );

        // Even though `parent_slot` and `poh_slot` are separated by another block,
        // because they're within `NUM_CONSECUTIVE` blocks of each other, the propagation
        // check is still skipped
        assert!(ReplayStage::check_propagation_for_start_leader(
            poh_slot,
            parent_slot,
            &progress_map,
        ));

        // Once the distance becomes >= NUM_CONSECUTIVE_LEADER_SLOTS, then we need to
        // enforce the propagation check
        parent_slot = poh_slot - NUM_CONSECUTIVE_LEADER_SLOTS;
        progress_map.insert(
            parent_slot,
            ForkProgress::new(
                Hash::default(),
                None,
                Some(ValidatorStakeInfo::default()),
                0,
                0,
            ),
        );
        assert!(!ReplayStage::check_propagation_for_start_leader(
            poh_slot,
            parent_slot,
            &progress_map,
        ));
    }

    #[test]
    fn test_purge_unconfirmed_duplicate_slot() {
        let (vote_simulator, blockstore) = setup_default_forks(2, None::<GenerateVotes>);
        let VoteSimulator {
            bank_forks,
            node_pubkeys,
            mut progress,
            validator_keypairs,
            ..
        } = vote_simulator;

        // Create bank 7
        let root_bank = bank_forks.read().unwrap().root_bank();
        let bank7 = Bank::new_from_parent(
            &bank_forks.read().unwrap().get(6).unwrap(),
            &Pubkey::default(),
            7,
        );
        bank_forks.write().unwrap().insert(bank7);
        blockstore.add_tree(tr(6) / tr(7), false, false, 3, Hash::default());
        let bank7 = bank_forks.read().unwrap().get(7).unwrap();
        let mut descendants = bank_forks.read().unwrap().descendants();
        let mut ancestors = bank_forks.read().unwrap().ancestors();

        // Process a transfer on bank 7
        let sender = node_pubkeys[0];
        let receiver = node_pubkeys[1];
        let old_balance = bank7.get_balance(&sender);
        let transfer_amount = old_balance / 2;
        let transfer_sig = bank7
            .transfer(
                transfer_amount,
                &validator_keypairs.get(&sender).unwrap().node_keypair,
                &receiver,
            )
            .unwrap();

        // Process a vote for slot 0 in bank 5
        let validator0_keypairs = &validator_keypairs.get(&sender).unwrap();
        let bank0 = bank_forks.read().unwrap().get(0).unwrap();
        let vote_tx = vote_transaction::new_vote_transaction(
            vec![0],
            bank0.hash(),
            bank0.last_blockhash(),
            &validator0_keypairs.node_keypair,
            &validator0_keypairs.vote_keypair,
            &validator0_keypairs.vote_keypair,
            None,
        );
        bank7.process_transaction(&vote_tx).unwrap();
        assert!(bank7.get_signature_status(&vote_tx.signatures[0]).is_some());

        // Both signatures should exist in status cache
        assert!(bank7.get_signature_status(&vote_tx.signatures[0]).is_some());
        assert!(bank7.get_signature_status(&transfer_sig).is_some());

        // Mark slot 7 dead
        blockstore
            .set_dead_slot(7)
            .expect("Failed to mark slot as dead in blockstore");

        // Purging slot 5 should purge only slots 5 and its descendants 6,7
        ReplayStage::purge_unconfirmed_duplicate_slot(
            5,
            &mut ancestors,
            &mut descendants,
            &mut progress,
            &root_bank,
            &bank_forks,
            &blockstore,
        );
        for i in 5..=7 {
            assert!(bank_forks.read().unwrap().get(i).is_none());
            assert!(progress.get(&i).is_none());
        }
        for i in 0..=4 {
            assert!(bank_forks.read().unwrap().get(i).is_some());
            assert!(progress.get(&i).is_some());
        }

        // Blockstore should have been cleared
        for slot in &[5, 6, 7] {
            assert!(!blockstore.is_full(*slot));
            // Slot 7 was marked dead before, should no longer be marked
            assert!(!blockstore.is_dead(*slot));
            assert!(blockstore.get_slot_entries(*slot, 0).unwrap().is_empty());
        }

        // Should not be able to find signature in slot 5 for previously
        // processed transactions
        assert!(bank7.get_signature_status(&vote_tx.signatures[0]).is_none());
        assert!(bank7.get_signature_status(&transfer_sig).is_none());

        // Getting balance should return the old balance (accounts were cleared)
        assert_eq!(bank7.get_balance(&sender), old_balance);

        // Purging slot 4 should purge only slot 4
        let mut descendants = bank_forks.read().unwrap().descendants();
        let mut ancestors = bank_forks.read().unwrap().ancestors();
        ReplayStage::purge_unconfirmed_duplicate_slot(
            4,
            &mut ancestors,
            &mut descendants,
            &mut progress,
            &root_bank,
            &bank_forks,
            &blockstore,
        );
        for i in 4..=7 {
            assert!(bank_forks.read().unwrap().get(i).is_none());
            assert!(progress.get(&i).is_none());
            assert!(blockstore.get_slot_entries(i, 0).unwrap().is_empty());
        }
        for i in 0..=3 {
            assert!(bank_forks.read().unwrap().get(i).is_some());
            assert!(progress.get(&i).is_some());
            assert!(!blockstore.get_slot_entries(i, 0).unwrap().is_empty());
        }

        // Purging slot 1 should purge both forks 2 and 3
        let mut descendants = bank_forks.read().unwrap().descendants();
        let mut ancestors = bank_forks.read().unwrap().ancestors();
        ReplayStage::purge_unconfirmed_duplicate_slot(
            1,
            &mut ancestors,
            &mut descendants,
            &mut progress,
            &root_bank,
            &bank_forks,
            &blockstore,
        );
        for i in 1..=7 {
            assert!(bank_forks.read().unwrap().get(i).is_none());
            assert!(progress.get(&i).is_none());
            assert!(blockstore.get_slot_entries(i, 0).unwrap().is_empty());
        }
        assert!(bank_forks.read().unwrap().get(0).is_some());
        assert!(progress.get(&0).is_some());
    }

    #[test]
    fn test_purge_ancestors_descendants() {
        let (VoteSimulator { bank_forks, .. }, _) = setup_default_forks(1, None::<GenerateVotes>);

        // Purge branch rooted at slot 2
        let mut descendants = bank_forks.read().unwrap().descendants();
        let mut ancestors = bank_forks.read().unwrap().ancestors();
        let slot_2_descendants = descendants.get(&2).unwrap().clone();
        ReplayStage::purge_ancestors_descendants(
            2,
            &slot_2_descendants,
            &mut ancestors,
            &mut descendants,
        );

        // Result should be equivalent to removing slot from BankForks
        // and regenerating the `ancestor` `descendant` maps
        for d in slot_2_descendants {
            bank_forks.write().unwrap().remove(d);
        }
        bank_forks.write().unwrap().remove(2);
        assert!(check_map_eq(
            &ancestors,
            &bank_forks.read().unwrap().ancestors()
        ));
        assert!(check_map_eq(
            &descendants,
            &bank_forks.read().unwrap().descendants()
        ));

        // Try to purge the root
        bank_forks
            .write()
            .unwrap()
            .set_root(3, &AbsRequestSender::default(), None);
        let mut descendants = bank_forks.read().unwrap().descendants();
        let mut ancestors = bank_forks.read().unwrap().ancestors();
        let slot_3_descendants = descendants.get(&3).unwrap().clone();
        ReplayStage::purge_ancestors_descendants(
            3,
            &slot_3_descendants,
            &mut ancestors,
            &mut descendants,
        );

        assert!(ancestors.is_empty());
        // Only remaining keys should be ones < root
        for k in descendants.keys() {
            assert!(*k < 3);
        }
    }

    #[test]
    fn test_leader_snapshot_restart_propagation() {
        let ReplayBlockstoreComponents {
            validator_node_to_vote_keys,
            leader_schedule_cache,
            vote_simulator,
            ..
        } = replay_blockstore_components(None, 1, None::<GenerateVotes>);

        let VoteSimulator {
            mut progress,
            bank_forks,
            ..
        } = vote_simulator;

        let root_bank = bank_forks.read().unwrap().root_bank();
        let my_pubkey = leader_schedule_cache
            .slot_leader_at(root_bank.slot(), Some(&root_bank))
            .unwrap();

        // Check that we are the leader of the root bank
        assert!(
            progress
                .get_propagated_stats(root_bank.slot())
                .unwrap()
                .is_leader_slot
        );
        let ancestors = bank_forks.read().unwrap().ancestors();

        // Freeze bank so it shows up in frozen banks
        root_bank.freeze();
        let mut frozen_banks: Vec<_> = bank_forks
            .read()
            .unwrap()
            .frozen_banks()
            .values()
            .cloned()
            .collect();

        // Compute bank stats, make sure vote is propagated back to starting root bank
        let vote_tracker = VoteTracker::default();

        // Add votes
        for vote_key in validator_node_to_vote_keys.values() {
            vote_tracker.insert_vote(root_bank.slot(), *vote_key);
        }

        assert!(
            !progress
                .get_leader_propagation_slot_must_exist(root_bank.slot())
                .0
        );

        // Update propagation status
        let mut tower = Tower::new_for_tests(0, 0.67);
        ReplayStage::compute_bank_stats(
            &validator_node_to_vote_keys[&my_pubkey],
            &ancestors,
            &mut frozen_banks,
            &mut tower,
            &mut progress,
            &vote_tracker,
            &ClusterSlots::default(),
            &bank_forks,
            &mut HeaviestSubtreeForkChoice::new_from_bank_forks(&bank_forks.read().unwrap()),
            &mut LatestValidatorVotesForFrozenBanks::default(),
        );

        // Check status is true
        assert!(
            progress
                .get_leader_propagation_slot_must_exist(root_bank.slot())
                .0
        );
    }

    #[test]
    fn test_unconfirmed_duplicate_slots_and_lockouts() {
        /*
            Build fork structure:

                 slot 0
                   |
                 slot 1
                 /    \
            slot 2    |
               |      |
            slot 3    |
               |      |
            slot 4    |
                    slot 5
                      |
                    slot 6
        */
        let forks = tr(0) / (tr(1) / (tr(2) / (tr(3) / (tr(4)))) / (tr(5) / (tr(6))));

        // Make enough validators for vote switch threshold later
        let mut vote_simulator = VoteSimulator::new(2);
        let validator_votes: HashMap<Pubkey, Vec<u64>> = vec![
            (vote_simulator.node_pubkeys[0], vec![5]),
            (vote_simulator.node_pubkeys[1], vec![2]),
        ]
        .into_iter()
        .collect();
        vote_simulator.fill_bank_forks(forks, &validator_votes, true);

        let (bank_forks, mut progress) = (vote_simulator.bank_forks, vote_simulator.progress);
        let ledger_path = get_tmp_ledger_path!();
        let blockstore = Arc::new(
            Blockstore::open(&ledger_path).expect("Expected to be able to open database ledger"),
        );
        let mut tower = Tower::new_for_tests(8, 0.67);

        // All forks have same weight so heaviest bank to vote/reset on should be the tip of
        // the fork with the lower slot
        let (vote_fork, reset_fork) = run_compute_and_select_forks(
            &bank_forks,
            &mut progress,
            &mut tower,
            &mut vote_simulator.heaviest_subtree_fork_choice,
            &mut vote_simulator.latest_validator_votes_for_frozen_banks,
        );
        assert_eq!(vote_fork.unwrap(), 4);
        assert_eq!(reset_fork.unwrap(), 4);

        // Record the vote for 4
        tower.record_bank_vote(
            &bank_forks.read().unwrap().get(4).unwrap(),
            &Pubkey::default(),
        );

        // Mark 4 as duplicate, 3 should be the heaviest slot, but should not be votable
        // because of lockout
        blockstore.store_duplicate_slot(4, vec![], vec![]).unwrap();
        let mut duplicate_slots_tracker = DuplicateSlotsTracker::default();
        let mut gossip_duplicate_confirmed_slots = GossipDuplicateConfirmedSlots::default();
        let mut epoch_slots_frozen_slots = EpochSlotsFrozenSlots::default();
        let bank4_hash = bank_forks.read().unwrap().bank_hash(4).unwrap();
        assert_ne!(bank4_hash, Hash::default());
        let duplicate_state = DuplicateState::new_from_state(
            4,
            &gossip_duplicate_confirmed_slots,
            &mut vote_simulator.heaviest_subtree_fork_choice,
            || progress.is_dead(4).unwrap_or(false),
            || Some(bank4_hash),
        );
        let (ancestor_hashes_replay_update_sender, _ancestor_hashes_replay_update_receiver) =
            unbounded();
        check_slot_agrees_with_cluster(
            4,
            bank_forks.read().unwrap().root(),
            &blockstore,
            &mut duplicate_slots_tracker,
            &mut epoch_slots_frozen_slots,
            &mut vote_simulator.heaviest_subtree_fork_choice,
            &mut DuplicateSlotsToRepair::default(),
            &ancestor_hashes_replay_update_sender,
            SlotStateUpdate::Duplicate(duplicate_state),
        );

        let (vote_fork, reset_fork) = run_compute_and_select_forks(
            &bank_forks,
            &mut progress,
            &mut tower,
            &mut vote_simulator.heaviest_subtree_fork_choice,
            &mut vote_simulator.latest_validator_votes_for_frozen_banks,
        );
        assert!(vote_fork.is_none());
        assert_eq!(reset_fork.unwrap(), 3);

        // Now mark 2, an ancestor of 4, as duplicate
        blockstore.store_duplicate_slot(2, vec![], vec![]).unwrap();
        let bank2_hash = bank_forks.read().unwrap().bank_hash(2).unwrap();
        assert_ne!(bank2_hash, Hash::default());
        let duplicate_state = DuplicateState::new_from_state(
            2,
            &gossip_duplicate_confirmed_slots,
            &mut vote_simulator.heaviest_subtree_fork_choice,
            || progress.is_dead(2).unwrap_or(false),
            || Some(bank2_hash),
        );
        check_slot_agrees_with_cluster(
            2,
            bank_forks.read().unwrap().root(),
            &blockstore,
            &mut duplicate_slots_tracker,
            &mut epoch_slots_frozen_slots,
            &mut vote_simulator.heaviest_subtree_fork_choice,
            &mut DuplicateSlotsToRepair::default(),
            &ancestor_hashes_replay_update_sender,
            SlotStateUpdate::Duplicate(duplicate_state),
        );

        let (vote_fork, reset_fork) = run_compute_and_select_forks(
            &bank_forks,
            &mut progress,
            &mut tower,
            &mut vote_simulator.heaviest_subtree_fork_choice,
            &mut vote_simulator.latest_validator_votes_for_frozen_banks,
        );

        // Should now pick the next heaviest fork that is not a descendant of 2, which is 6.
        // However the lockout from vote 4 should still apply, so 6 should not be votable
        assert!(vote_fork.is_none());
        assert_eq!(reset_fork.unwrap(), 6);

        // If slot 4 is marked as confirmed, then this confirms slot 2 and 4, and
        // then slot 4 is now the heaviest bank again
        let mut duplicate_slots_to_repair = DuplicateSlotsToRepair::default();
        gossip_duplicate_confirmed_slots.insert(4, bank4_hash);
        let duplicate_confirmed_state = DuplicateConfirmedState::new_from_state(
            bank4_hash,
            || progress.is_dead(4).unwrap_or(false),
            || Some(bank4_hash),
        );
        check_slot_agrees_with_cluster(
            4,
            bank_forks.read().unwrap().root(),
            &blockstore,
            &mut duplicate_slots_tracker,
            &mut epoch_slots_frozen_slots,
            &mut vote_simulator.heaviest_subtree_fork_choice,
            &mut duplicate_slots_to_repair,
            &ancestor_hashes_replay_update_sender,
            SlotStateUpdate::DuplicateConfirmed(duplicate_confirmed_state),
        );
        // The confirmed hash is detected in `progress`, which means
        // it's confirmation on the replayed block. This means we have
        // the right version of the block, so `duplicate_slots_to_repair`
        // should be empty
        assert!(duplicate_slots_to_repair.is_empty());
        let (vote_fork, reset_fork) = run_compute_and_select_forks(
            &bank_forks,
            &mut progress,
            &mut tower,
            &mut vote_simulator.heaviest_subtree_fork_choice,
            &mut vote_simulator.latest_validator_votes_for_frozen_banks,
        );
        // Should now pick the heaviest fork 4 again, but lockouts apply so fork 4
        // is not votable, which avoids voting for 4 again.
        assert!(vote_fork.is_none());
        assert_eq!(reset_fork.unwrap(), 4);
    }

    #[test]
    fn test_dump_then_repair_correct_slots() {
        // Create the tree of banks in a BankForks object
        let forks = tr(0) / (tr(1)) / (tr(2));

        let ReplayBlockstoreComponents {
            ref mut vote_simulator,
            ref blockstore,
            ..
        } = replay_blockstore_components(Some(forks), 1, None);

        let VoteSimulator {
            ref mut progress,
            ref bank_forks,
            ..
        } = vote_simulator;

        let (mut ancestors, mut descendants) = {
            let r_bank_forks = bank_forks.read().unwrap();
            (r_bank_forks.ancestors(), r_bank_forks.descendants())
        };

        // Insert different versions of both 1 and 2. Both slots 1 and 2 should
        // then be purged
        let mut duplicate_slots_to_repair = DuplicateSlotsToRepair::default();
        duplicate_slots_to_repair.insert(1, Hash::new_unique());
        duplicate_slots_to_repair.insert(2, Hash::new_unique());

        ReplayStage::dump_then_repair_correct_slots(
            &mut duplicate_slots_to_repair,
            &mut ancestors,
            &mut descendants,
            progress,
            bank_forks,
            blockstore,
            None,
        );

        let r_bank_forks = bank_forks.read().unwrap();
        for slot in 0..=2 {
            let bank = r_bank_forks.get(slot);
            let ancestor_result = ancestors.get(&slot);
            let descendants_result = descendants.get(&slot);
            if slot == 0 {
                assert!(bank.is_some());
                assert!(ancestor_result.is_some());
                assert!(descendants_result.is_some());
            } else {
                assert!(bank.is_none());
                assert!(ancestor_result.is_none());
                assert!(descendants_result.is_none());
            }
        }
    }

    fn setup_vote_then_rollback(
        first_vote: Slot,
        num_validators: usize,
        generate_votes: Option<GenerateVotes>,
    ) -> ReplayBlockstoreComponents {
        /*
            Build fork structure:

                 slot 0
                   |
                 slot 1
                 /    \
            slot 2    |
               |      |
            slot 3    |
               |      |
            slot 4    |
               |      |
            slot 5    |
                    slot 6
                      |
                    slot 7
        */
        let forks = tr(0) / (tr(1) / (tr(2) / (tr(3) / (tr(4) / (tr(5))))) / (tr(6) / (tr(7))));

        let mut replay_components =
            replay_blockstore_components(Some(forks), num_validators, generate_votes);

        let ReplayBlockstoreComponents {
            ref mut tower,
            ref blockstore,
            ref mut vote_simulator,
            ..
        } = replay_components;

        let VoteSimulator {
            ref mut progress,
            ref bank_forks,
            ref mut heaviest_subtree_fork_choice,
            ..
        } = vote_simulator;

        tower.record_bank_vote(
            &bank_forks.read().unwrap().get(first_vote).unwrap(),
            &Pubkey::default(),
        );

        // Simulate another version of slot 2 was duplicate confirmed
        let our_bank2_hash = bank_forks.read().unwrap().bank_hash(2).unwrap();
        let duplicate_confirmed_bank2_hash = Hash::new_unique();
        let mut gossip_duplicate_confirmed_slots = GossipDuplicateConfirmedSlots::default();
        gossip_duplicate_confirmed_slots.insert(2, duplicate_confirmed_bank2_hash);
        let mut duplicate_slots_tracker = DuplicateSlotsTracker::default();
        let mut duplicate_slots_to_repair = DuplicateSlotsToRepair::default();
        let mut epoch_slots_frozen_slots = EpochSlotsFrozenSlots::default();

        // Mark fork choice branch as invalid so select forks below doesn't panic
        // on a nonexistent `heaviest_bank_on_same_fork` after we dump the duplciate fork.
        let duplicate_confirmed_state = DuplicateConfirmedState::new_from_state(
            duplicate_confirmed_bank2_hash,
            || progress.is_dead(2).unwrap_or(false),
            || Some(our_bank2_hash),
        );
        let (ancestor_hashes_replay_update_sender, _ancestor_hashes_replay_update_receiver) =
            unbounded();
        check_slot_agrees_with_cluster(
            2,
            bank_forks.read().unwrap().root(),
            blockstore,
            &mut duplicate_slots_tracker,
            &mut epoch_slots_frozen_slots,
            heaviest_subtree_fork_choice,
            &mut duplicate_slots_to_repair,
            &ancestor_hashes_replay_update_sender,
            SlotStateUpdate::DuplicateConfirmed(duplicate_confirmed_state),
        );
        assert_eq!(
            *duplicate_slots_to_repair.get(&2).unwrap(),
            duplicate_confirmed_bank2_hash
        );
        let mut ancestors = bank_forks.read().unwrap().ancestors();
        let mut descendants = bank_forks.read().unwrap().descendants();
        let old_descendants_of_2 = descendants.get(&2).unwrap().clone();

        ReplayStage::dump_then_repair_correct_slots(
            &mut duplicate_slots_to_repair,
            &mut ancestors,
            &mut descendants,
            progress,
            bank_forks,
            blockstore,
            None,
        );

        // Check everything was purged properly
        for purged_slot in std::iter::once(&2).chain(old_descendants_of_2.iter()) {
            assert!(!ancestors.contains_key(purged_slot));
            assert!(!descendants.contains_key(purged_slot));
        }

        replay_components
    }

    fn run_test_duplicate_rollback_then_vote(first_vote: Slot) -> SelectVoteAndResetForkResult {
        let replay_components = setup_vote_then_rollback(
            first_vote,
            2,
            Some(Box::new(|node_keys| {
                // Simulate everyone else voting on 6, so we have enough to
                // make a switch to the other fork
                node_keys.into_iter().map(|k| (k, vec![6])).collect()
            })),
        );

        let ReplayBlockstoreComponents {
            mut tower,
            vote_simulator,
            ..
        } = replay_components;

        let VoteSimulator {
            mut progress,
            bank_forks,
            mut heaviest_subtree_fork_choice,
            mut latest_validator_votes_for_frozen_banks,
            ..
        } = vote_simulator;

        let mut frozen_banks: Vec<_> = bank_forks
            .read()
            .unwrap()
            .frozen_banks()
            .values()
            .cloned()
            .collect();

        let ancestors = bank_forks.read().unwrap().ancestors();
        let descendants = bank_forks.read().unwrap().descendants();

        ReplayStage::compute_bank_stats(
            &Pubkey::new_unique(),
            &ancestors,
            &mut frozen_banks,
            &mut tower,
            &mut progress,
            &VoteTracker::default(),
            &ClusterSlots::default(),
            &bank_forks,
            &mut heaviest_subtree_fork_choice,
            &mut latest_validator_votes_for_frozen_banks,
        );

        // Try to switch to vote to the heaviest slot 6, then return the vote results
        let (heaviest_bank, heaviest_bank_on_same_fork) = heaviest_subtree_fork_choice
            .select_forks(&frozen_banks, &tower, &progress, &ancestors, &bank_forks);
        assert_eq!(heaviest_bank.slot(), 7);
        assert!(heaviest_bank_on_same_fork.is_none());
        ReplayStage::select_vote_and_reset_forks(
            &heaviest_bank,
            heaviest_bank_on_same_fork.as_ref(),
            &ancestors,
            &descendants,
            &progress,
            &mut tower,
            &latest_validator_votes_for_frozen_banks,
            &heaviest_subtree_fork_choice,
        )
    }

    #[test]
    fn test_duplicate_rollback_then_vote_locked_out() {
        let SelectVoteAndResetForkResult {
            vote_bank,
            reset_bank,
            heaviest_fork_failures,
        } = run_test_duplicate_rollback_then_vote(5);

        // If we vote on 5 first then try to vote on 7, we should be locked out,
        // despite the rollback
        assert!(vote_bank.is_none());
        assert_eq!(reset_bank.unwrap().slot(), 7);
        assert_eq!(
            heaviest_fork_failures,
            vec![HeaviestForkFailures::LockedOut(7)]
        );
    }

    #[test]
    fn test_duplicate_rollback_then_vote_success() {
        let SelectVoteAndResetForkResult {
            vote_bank,
            reset_bank,
            heaviest_fork_failures,
        } = run_test_duplicate_rollback_then_vote(4);

        // If we vote on 4 first then try to vote on 7, we should succeed
        assert_matches!(
            vote_bank
                .map(|(bank, switch_decision)| (bank.slot(), switch_decision))
                .unwrap(),
            (7, SwitchForkDecision::SwitchProof(_))
        );
        assert_eq!(reset_bank.unwrap().slot(), 7);
        assert!(heaviest_fork_failures.is_empty());
    }

    fn run_test_duplicate_rollback_then_vote_on_other_duplicate(
        first_vote: Slot,
    ) -> SelectVoteAndResetForkResult {
        let replay_components = setup_vote_then_rollback(first_vote, 10, None::<GenerateVotes>);

        let ReplayBlockstoreComponents {
            mut tower,
            mut vote_simulator,
            ..
        } = replay_components;

        // Simulate repairing an alternate version of slot 2, 3 and 4 that we just dumped. Because
        // we're including votes this time for slot 1, it should generate a different
        // version of 2.
        let cluster_votes: HashMap<Pubkey, Vec<Slot>> = vote_simulator
            .node_pubkeys
            .iter()
            .map(|k| (*k, vec![1, 2]))
            .collect();

        // Create new versions of slots 2, 3, 4, 5, with parent slot 1
        vote_simulator.create_and_vote_new_branch(
            1,
            5,
            &cluster_votes,
            &HashSet::new(),
            &Pubkey::new_unique(),
            &mut tower,
        );

        let VoteSimulator {
            mut progress,
            bank_forks,
            mut heaviest_subtree_fork_choice,
            mut latest_validator_votes_for_frozen_banks,
            ..
        } = vote_simulator;

        // Check that the new branch with slot 2 is different than the original version.
        let bank_1_hash = bank_forks.read().unwrap().bank_hash(1).unwrap();
        let children_of_1 = heaviest_subtree_fork_choice
            .children(&(1, bank_1_hash))
            .unwrap();
        let duplicate_versions_of_2 = children_of_1
            .iter()
            .filter(|(slot, _hash)| *slot == 2)
            .count();
        assert_eq!(duplicate_versions_of_2, 2);

        let mut frozen_banks: Vec<_> = bank_forks
            .read()
            .unwrap()
            .frozen_banks()
            .values()
            .cloned()
            .collect();

        let ancestors = bank_forks.read().unwrap().ancestors();
        let descendants = bank_forks.read().unwrap().descendants();

        ReplayStage::compute_bank_stats(
            &Pubkey::new_unique(),
            &ancestors,
            &mut frozen_banks,
            &mut tower,
            &mut progress,
            &VoteTracker::default(),
            &ClusterSlots::default(),
            &bank_forks,
            &mut heaviest_subtree_fork_choice,
            &mut latest_validator_votes_for_frozen_banks,
        );

        // Try to switch to vote to the heaviest slot 5, then return the vote results
        let (heaviest_bank, heaviest_bank_on_same_fork) = heaviest_subtree_fork_choice
            .select_forks(&frozen_banks, &tower, &progress, &ancestors, &bank_forks);
        assert_eq!(heaviest_bank.slot(), 5);
        assert!(heaviest_bank_on_same_fork.is_none());
        ReplayStage::select_vote_and_reset_forks(
            &heaviest_bank,
            heaviest_bank_on_same_fork.as_ref(),
            &ancestors,
            &descendants,
            &progress,
            &mut tower,
            &latest_validator_votes_for_frozen_banks,
            &heaviest_subtree_fork_choice,
        )
    }

    #[test]
    fn test_duplicate_rollback_then_vote_on_other_duplicate_success() {
        let SelectVoteAndResetForkResult {
            vote_bank,
            reset_bank,
            heaviest_fork_failures,
        } = run_test_duplicate_rollback_then_vote_on_other_duplicate(3);

        // If we vote on 2 first then try to vote on 5, we should succeed
        assert_matches!(
            vote_bank
                .map(|(bank, switch_decision)| (bank.slot(), switch_decision))
                .unwrap(),
            (5, SwitchForkDecision::SwitchProof(_))
        );
        assert_eq!(reset_bank.unwrap().slot(), 5);
        assert!(heaviest_fork_failures.is_empty());
    }

    #[test]
    fn test_duplicate_rollback_then_vote_on_other_duplicate_same_slot_locked_out() {
        let SelectVoteAndResetForkResult {
            vote_bank,
            reset_bank,
            heaviest_fork_failures,
        } = run_test_duplicate_rollback_then_vote_on_other_duplicate(5);

        // If we vote on 5 first then try to vote on another version of 5,
        // lockout should fail
        assert!(vote_bank.is_none());
        assert_eq!(reset_bank.unwrap().slot(), 5);
        assert_eq!(
            heaviest_fork_failures,
            vec![HeaviestForkFailures::LockedOut(5)]
        );
    }

    #[test]
    #[ignore]
    fn test_duplicate_rollback_then_vote_on_other_duplicate_different_slot_locked_out() {
        let SelectVoteAndResetForkResult {
            vote_bank,
            reset_bank,
            heaviest_fork_failures,
        } = run_test_duplicate_rollback_then_vote_on_other_duplicate(4);

        // If we vote on 4 first then try to vote on 5 descended from another version
        // of 4, lockout should fail
        assert!(vote_bank.is_none());
        assert_eq!(reset_bank.unwrap().slot(), 5);
        assert_eq!(
            heaviest_fork_failures,
            vec![HeaviestForkFailures::LockedOut(5)]
        );
    }

    #[test]
    fn test_gossip_vote_doesnt_affect_fork_choice() {
        let (
            VoteSimulator {
                bank_forks,
                mut heaviest_subtree_fork_choice,
                mut latest_validator_votes_for_frozen_banks,
                vote_pubkeys,
                ..
            },
            _,
        ) = setup_default_forks(1, None::<GenerateVotes>);

        let vote_pubkey = vote_pubkeys[0];
        let mut unfrozen_gossip_verified_vote_hashes = UnfrozenGossipVerifiedVoteHashes::default();
        let (gossip_verified_vote_hash_sender, gossip_verified_vote_hash_receiver) = unbounded();

        // Best slot is 4
        assert_eq!(heaviest_subtree_fork_choice.best_overall_slot().0, 4);

        // Cast a vote for slot 3 on one fork
        let vote_slot = 3;
        let vote_bank = bank_forks.read().unwrap().get(vote_slot).unwrap();
        gossip_verified_vote_hash_sender
            .send((vote_pubkey, vote_slot, vote_bank.hash()))
            .expect("Send should succeed");
        ReplayStage::process_gossip_verified_vote_hashes(
            &gossip_verified_vote_hash_receiver,
            &mut unfrozen_gossip_verified_vote_hashes,
            &heaviest_subtree_fork_choice,
            &mut latest_validator_votes_for_frozen_banks,
        );

        // Pick the best fork. Gossip votes shouldn't affect fork choice
        heaviest_subtree_fork_choice.compute_bank_stats(
            &vote_bank,
            &Tower::default(),
            &mut latest_validator_votes_for_frozen_banks,
        );

        // Best slot is still 4
        assert_eq!(heaviest_subtree_fork_choice.best_overall_slot().0, 4);
    }

    #[test]
    fn test_replay_stage_refresh_last_vote() {
        let ReplayBlockstoreComponents {
            cluster_info,
            poh_recorder,
            mut tower,
            my_pubkey,
            vote_simulator,
            ..
        } = replay_blockstore_components(None, 10, None::<GenerateVotes>);
        let tower_storage = crate::tower_storage::NullTowerStorage::default();

        let VoteSimulator {
            mut validator_keypairs,
            bank_forks,
            ..
        } = vote_simulator;

        let mut last_vote_refresh_time = LastVoteRefreshTime {
            last_refresh_time: Instant::now(),
            last_print_time: Instant::now(),
        };
        let has_new_vote_been_rooted = false;
        let mut voted_signatures = vec![];

        let identity_keypair = cluster_info.keypair().clone();
        let my_vote_keypair = vec![Arc::new(
            validator_keypairs.remove(&my_pubkey).unwrap().vote_keypair,
        )];
        let my_vote_pubkey = my_vote_keypair[0].pubkey();
        let bank0 = bank_forks.read().unwrap().get(0).unwrap();

        let (voting_sender, voting_receiver) = unbounded();

        // Simulate landing a vote for slot 0 landing in slot 1
        let bank1 = Arc::new(Bank::new_from_parent(&bank0, &Pubkey::default(), 1));
        bank1.fill_bank_with_ticks_for_tests();
        tower.record_bank_vote(&bank0, &my_vote_pubkey);
        ReplayStage::push_vote(
            &bank0,
            &my_vote_pubkey,
            &identity_keypair,
            &my_vote_keypair,
            &mut tower,
            SavedTower::default(),
            &SwitchForkDecision::SameFork,
            &mut voted_signatures,
            has_new_vote_been_rooted,
            &mut ReplayTiming::default(),
            &voting_sender,
            None,
        );
        let vote_info = voting_receiver
            .recv_timeout(Duration::from_secs(1))
            .unwrap();
        crate::voting_service::VotingService::handle_vote(
            &cluster_info,
            &poh_recorder,
            &tower_storage,
            vote_info,
            false,
        );

        let mut cursor = Cursor::default();
        let votes = cluster_info.get_votes(&mut cursor);
        assert_eq!(votes.len(), 1);
        let vote_tx = &votes[0];
        assert_eq!(vote_tx.message.recent_blockhash, bank0.last_blockhash());
        assert_eq!(tower.last_vote_tx_blockhash(), bank0.last_blockhash());
        assert_eq!(tower.last_voted_slot().unwrap(), 0);
        bank1.process_transaction(vote_tx).unwrap();
        bank1.freeze();

        // Trying to refresh the vote for bank 0 in bank 1 or bank 2 won't succeed because
        // the last vote has landed already
        let bank2 = Arc::new(Bank::new_from_parent(&bank1, &Pubkey::default(), 2));
        bank2.fill_bank_with_ticks_for_tests();
        bank2.freeze();
        for refresh_bank in &[&bank1, &bank2] {
            ReplayStage::refresh_last_vote(
                &mut tower,
                refresh_bank,
                Tower::last_voted_slot_in_bank(refresh_bank, &my_vote_pubkey).unwrap(),
                &my_vote_pubkey,
                &identity_keypair,
                &my_vote_keypair,
                &mut voted_signatures,
                has_new_vote_been_rooted,
                &mut last_vote_refresh_time,
                &voting_sender,
                None,
            );

            // No new votes have been submitted to gossip
            let votes = cluster_info.get_votes(&mut cursor);
            assert!(votes.is_empty());
            // Tower's latest vote tx blockhash hasn't changed either
            assert_eq!(tower.last_vote_tx_blockhash(), bank0.last_blockhash());
            assert_eq!(tower.last_voted_slot().unwrap(), 0);
        }

        // Simulate submitting a new vote for bank 1 to the network, but the vote
        // not landing
        tower.record_bank_vote(&bank1, &my_vote_pubkey);
        ReplayStage::push_vote(
            &bank1,
            &my_vote_pubkey,
            &identity_keypair,
            &my_vote_keypair,
            &mut tower,
            SavedTower::default(),
            &SwitchForkDecision::SameFork,
            &mut voted_signatures,
            has_new_vote_been_rooted,
            &mut ReplayTiming::default(),
            &voting_sender,
            None,
        );
        let vote_info = voting_receiver
            .recv_timeout(Duration::from_secs(1))
            .unwrap();
        crate::voting_service::VotingService::handle_vote(
            &cluster_info,
            &poh_recorder,
            &tower_storage,
            vote_info,
            false,
        );
        let votes = cluster_info.get_votes(&mut cursor);
        assert_eq!(votes.len(), 1);
        let vote_tx = &votes[0];
        assert_eq!(vote_tx.message.recent_blockhash, bank1.last_blockhash());
        assert_eq!(tower.last_vote_tx_blockhash(), bank1.last_blockhash());
        assert_eq!(tower.last_voted_slot().unwrap(), 1);

        // Trying to refresh the vote for bank 1 in bank 2 won't succeed because
        // the last vote has not expired yet
        ReplayStage::refresh_last_vote(
            &mut tower,
            &bank2,
            Tower::last_voted_slot_in_bank(&bank2, &my_vote_pubkey).unwrap(),
            &my_vote_pubkey,
            &identity_keypair,
            &my_vote_keypair,
            &mut voted_signatures,
            has_new_vote_been_rooted,
            &mut last_vote_refresh_time,
            &voting_sender,
            None,
        );

        // No new votes have been submitted to gossip
        let votes = cluster_info.get_votes(&mut cursor);
        assert!(votes.is_empty());
        assert_eq!(tower.last_vote_tx_blockhash(), bank1.last_blockhash());
        assert_eq!(tower.last_voted_slot().unwrap(), 1);

        // Create a bank where the last vote transaction will have expired
        let expired_bank = {
            let mut parent_bank = bank2.clone();
            for _ in 0..MAX_PROCESSING_AGE {
                parent_bank = Arc::new(Bank::new_from_parent(
                    &parent_bank,
                    &Pubkey::default(),
                    parent_bank.slot() + 1,
                ));
                parent_bank.fill_bank_with_ticks_for_tests();
                parent_bank.freeze();
            }
            parent_bank
        };

        // Now trying to refresh the vote for slot 1 will succeed because the recent blockhash
        // of the last vote transaction has expired
        last_vote_refresh_time.last_refresh_time = last_vote_refresh_time
            .last_refresh_time
            .checked_sub(Duration::from_millis(
                MAX_VOTE_REFRESH_INTERVAL_MILLIS as u64 + 1,
            ))
            .unwrap();
        let clone_refresh_time = last_vote_refresh_time.last_refresh_time;
        ReplayStage::refresh_last_vote(
            &mut tower,
            &expired_bank,
            Tower::last_voted_slot_in_bank(&expired_bank, &my_vote_pubkey).unwrap(),
            &my_vote_pubkey,
            &identity_keypair,
            &my_vote_keypair,
            &mut voted_signatures,
            has_new_vote_been_rooted,
            &mut last_vote_refresh_time,
            &voting_sender,
            None,
        );
        let vote_info = voting_receiver
            .recv_timeout(Duration::from_secs(1))
            .unwrap();
        crate::voting_service::VotingService::handle_vote(
            &cluster_info,
            &poh_recorder,
            &tower_storage,
            vote_info,
            false,
        );

        assert!(last_vote_refresh_time.last_refresh_time > clone_refresh_time);
        let votes = cluster_info.get_votes(&mut cursor);
        assert_eq!(votes.len(), 1);
        let vote_tx = &votes[0];
        assert_eq!(
            vote_tx.message.recent_blockhash,
            expired_bank.last_blockhash()
        );
        assert_eq!(
            tower.last_vote_tx_blockhash(),
            expired_bank.last_blockhash()
        );
        assert_eq!(tower.last_voted_slot().unwrap(), 1);

        // Processing the vote transaction should be valid
        let expired_bank_child = Arc::new(Bank::new_from_parent(
            &expired_bank,
            &Pubkey::default(),
            expired_bank.slot() + 1,
        ));
        expired_bank_child.process_transaction(vote_tx).unwrap();
        let (_stake, vote_account) = expired_bank_child
            .get_vote_account(&my_vote_pubkey)
            .unwrap();
        assert_eq!(
            vote_account.vote_state().as_ref().unwrap().tower(),
            vec![0, 1]
        );
        expired_bank_child.fill_bank_with_ticks_for_tests();
        expired_bank_child.freeze();

        // Trying to refresh the vote on a sibling bank where:
        // 1) The vote for slot 1 hasn't landed
        // 2) The latest refresh vote transaction's recent blockhash (the sibling's hash) doesn't exist
        // This will still not refresh because `MAX_VOTE_REFRESH_INTERVAL_MILLIS` has not expired yet
        let expired_bank_sibling = Arc::new(Bank::new_from_parent(
            &bank2,
            &Pubkey::default(),
            expired_bank_child.slot() + 1,
        ));
        expired_bank_sibling.fill_bank_with_ticks_for_tests();
        expired_bank_sibling.freeze();
        // Set the last refresh to now, shouldn't refresh because the last refresh just happened.
        last_vote_refresh_time.last_refresh_time = Instant::now();
        ReplayStage::refresh_last_vote(
            &mut tower,
            &expired_bank_sibling,
            Tower::last_voted_slot_in_bank(&expired_bank_sibling, &my_vote_pubkey).unwrap(),
            &my_vote_pubkey,
            &identity_keypair,
            &my_vote_keypair,
            &mut voted_signatures,
            has_new_vote_been_rooted,
            &mut last_vote_refresh_time,
            &voting_sender,
            None,
        );

        let votes = cluster_info.get_votes(&mut cursor);
        assert!(votes.is_empty());
        assert_eq!(
            vote_tx.message.recent_blockhash,
            expired_bank.last_blockhash()
        );
        assert_eq!(
            tower.last_vote_tx_blockhash(),
            expired_bank.last_blockhash()
        );
        assert_eq!(tower.last_voted_slot().unwrap(), 1);
    }

    #[test]
    fn test_retransmit_latest_unpropagated_leader_slot() {
        let ReplayBlockstoreComponents {
            validator_node_to_vote_keys,
            leader_schedule_cache,
            poh_recorder,
            vote_simulator,
            ..
        } = replay_blockstore_components(None, 10, None::<GenerateVotes>);

        let VoteSimulator {
            mut progress,
            ref bank_forks,
            ..
        } = vote_simulator;

        let poh_recorder = Arc::new(poh_recorder);
        let (retransmit_slots_sender, retransmit_slots_receiver) = unbounded();

        let bank1 = Bank::new_from_parent(
            &bank_forks.read().unwrap().get(0).unwrap(),
            &leader_schedule_cache.slot_leader_at(1, None).unwrap(),
            1,
        );
        progress.insert(
            1,
            ForkProgress::new_from_bank(
                &bank1,
                bank1.collector_id(),
                validator_node_to_vote_keys
                    .get(bank1.collector_id())
                    .unwrap(),
                Some(0),
                0,
                0,
            ),
        );
        assert!(progress.get_propagated_stats(1).unwrap().is_leader_slot);
        bank1.freeze();
        bank_forks.write().unwrap().insert(bank1);

        ReplayStage::retransmit_latest_unpropagated_leader_slot(
            &poh_recorder,
            &retransmit_slots_sender,
            &mut progress,
        );
        let res = retransmit_slots_receiver.recv_timeout(Duration::from_millis(10));
        assert!(res.is_ok(), "retry_iteration=0, retry_time=None");
        assert_eq!(
            progress.get_retransmit_info(0).unwrap().retry_iteration,
            0,
            "retransmit should not advance retry_iteration before time has been set"
        );

        ReplayStage::retransmit_latest_unpropagated_leader_slot(
            &poh_recorder,
            &retransmit_slots_sender,
            &mut progress,
        );
        let res = retransmit_slots_receiver.recv_timeout(Duration::from_millis(10));
        assert!(
            res.is_err(),
            "retry_iteration=0, elapsed < 2^0 * RETRANSMIT_BASE_DELAY_MS"
        );

        progress.get_retransmit_info_mut(0).unwrap().retry_time =
            Some(Instant::now() - Duration::from_millis(RETRANSMIT_BASE_DELAY_MS + 1));
        ReplayStage::retransmit_latest_unpropagated_leader_slot(
            &poh_recorder,
            &retransmit_slots_sender,
            &mut progress,
        );
        let res = retransmit_slots_receiver.recv_timeout(Duration::from_millis(10));
        assert!(
            res.is_ok(),
            "retry_iteration=0, elapsed > RETRANSMIT_BASE_DELAY_MS"
        );
        assert_eq!(
            progress.get_retransmit_info(0).unwrap().retry_iteration,
            1,
            "retransmit should advance retry_iteration"
        );

        ReplayStage::retransmit_latest_unpropagated_leader_slot(
            &poh_recorder,
            &retransmit_slots_sender,
            &mut progress,
        );
        let res = retransmit_slots_receiver.recv_timeout(Duration::from_millis(10));
        assert!(
            res.is_err(),
            "retry_iteration=1, elapsed < 2^1 * RETRY_BASE_DELAY_MS"
        );

        progress.get_retransmit_info_mut(0).unwrap().retry_time =
            Some(Instant::now() - Duration::from_millis(RETRANSMIT_BASE_DELAY_MS + 1));
        ReplayStage::retransmit_latest_unpropagated_leader_slot(
            &poh_recorder,
            &retransmit_slots_sender,
            &mut progress,
        );
        let res = retransmit_slots_receiver.recv_timeout(Duration::from_millis(10));
        assert!(
            res.is_err(),
            "retry_iteration=1, elapsed < 2^1 * RETRANSMIT_BASE_DELAY_MS"
        );

        progress.get_retransmit_info_mut(0).unwrap().retry_time =
            Some(Instant::now() - Duration::from_millis(2 * RETRANSMIT_BASE_DELAY_MS + 1));
        ReplayStage::retransmit_latest_unpropagated_leader_slot(
            &poh_recorder,
            &retransmit_slots_sender,
            &mut progress,
        );
        let res = retransmit_slots_receiver.recv_timeout(Duration::from_millis(10));
        assert!(
            res.is_ok(),
            "retry_iteration=1, elapsed > 2^1 * RETRANSMIT_BASE_DELAY_MS"
        );
        assert_eq!(
            progress.get_retransmit_info(0).unwrap().retry_iteration,
            2,
            "retransmit should advance retry_iteration"
        );

        // increment to retry iteration 3
        progress
            .get_retransmit_info_mut(0)
            .unwrap()
            .increment_retry_iteration();

        progress.get_retransmit_info_mut(0).unwrap().retry_time =
            Some(Instant::now() - Duration::from_millis(2 * RETRANSMIT_BASE_DELAY_MS + 1));
        ReplayStage::retransmit_latest_unpropagated_leader_slot(
            &poh_recorder,
            &retransmit_slots_sender,
            &mut progress,
        );
        let res = retransmit_slots_receiver.recv_timeout(Duration::from_millis(10));
        assert!(
            res.is_err(),
            "retry_iteration=3, elapsed < 2^3 * RETRANSMIT_BASE_DELAY_MS"
        );

        progress.get_retransmit_info_mut(0).unwrap().retry_time =
            Some(Instant::now() - Duration::from_millis(8 * RETRANSMIT_BASE_DELAY_MS + 1));
        ReplayStage::retransmit_latest_unpropagated_leader_slot(
            &poh_recorder,
            &retransmit_slots_sender,
            &mut progress,
        );
        let res = retransmit_slots_receiver.recv_timeout(Duration::from_millis(10));
        assert!(
            res.is_ok(),
            "retry_iteration=3, elapsed > 2^3 * RETRANSMIT_BASE_DELAY"
        );
        assert_eq!(
            progress.get_retransmit_info(0).unwrap().retry_iteration,
            4,
            "retransmit should advance retry_iteration"
        );
    }

    fn receive_slots(retransmit_slots_receiver: &RetransmitSlotsReceiver) -> Vec<Slot> {
        let mut slots = Vec::default();
        while let Ok(slot) = retransmit_slots_receiver.recv_timeout(Duration::from_millis(10)) {
            slots.push(slot);
        }
        slots
    }

    #[test]
    fn test_maybe_retransmit_unpropagated_slots() {
        let ReplayBlockstoreComponents {
            validator_node_to_vote_keys,
            leader_schedule_cache,
            vote_simulator,
            ..
        } = replay_blockstore_components(None, 10, None::<GenerateVotes>);

        let VoteSimulator {
            mut progress,
            ref bank_forks,
            ..
        } = vote_simulator;

        let (retransmit_slots_sender, retransmit_slots_receiver) = unbounded();

        let mut prev_index = 0;
        for i in (1..10).chain(11..15) {
            let bank = Bank::new_from_parent(
                &bank_forks.read().unwrap().get(prev_index).unwrap(),
                &leader_schedule_cache.slot_leader_at(i, None).unwrap(),
                i,
            );
            progress.insert(
                i,
                ForkProgress::new_from_bank(
                    &bank,
                    bank.collector_id(),
                    validator_node_to_vote_keys
                        .get(bank.collector_id())
                        .unwrap(),
                    Some(0),
                    0,
                    0,
                ),
            );
            assert!(progress.get_propagated_stats(i).unwrap().is_leader_slot);
            bank.freeze();
            bank_forks.write().unwrap().insert(bank);
            prev_index = i;
        }

        // expect single slot when latest_leader_slot is the start of a consecutive range
        let latest_leader_slot = 0;
        ReplayStage::maybe_retransmit_unpropagated_slots(
            "test",
            &retransmit_slots_sender,
            &mut progress,
            latest_leader_slot,
        );
        let received_slots = receive_slots(&retransmit_slots_receiver);
        assert_eq!(received_slots, vec![0]);

        // expect range of slots from start of consecutive slots
        let latest_leader_slot = 6;
        ReplayStage::maybe_retransmit_unpropagated_slots(
            "test",
            &retransmit_slots_sender,
            &mut progress,
            latest_leader_slot,
        );
        let received_slots = receive_slots(&retransmit_slots_receiver);
        assert_eq!(received_slots, vec![4, 5, 6]);

        // expect range of slots skipping a discontinuity in the range
        let latest_leader_slot = 11;
        ReplayStage::maybe_retransmit_unpropagated_slots(
            "test",
            &retransmit_slots_sender,
            &mut progress,
            latest_leader_slot,
        );
        let received_slots = receive_slots(&retransmit_slots_receiver);
        assert_eq!(received_slots, vec![8, 9, 11]);
    }

    fn run_compute_and_select_forks(
        bank_forks: &RwLock<BankForks>,
        progress: &mut ProgressMap,
        tower: &mut Tower,
        heaviest_subtree_fork_choice: &mut HeaviestSubtreeForkChoice,
        latest_validator_votes_for_frozen_banks: &mut LatestValidatorVotesForFrozenBanks,
    ) -> (Option<Slot>, Option<Slot>) {
        let mut frozen_banks: Vec<_> = bank_forks
            .read()
            .unwrap()
            .frozen_banks()
            .values()
            .cloned()
            .collect();
        let ancestors = &bank_forks.read().unwrap().ancestors();
        let descendants = &bank_forks.read().unwrap().descendants();
        ReplayStage::compute_bank_stats(
            &Pubkey::default(),
            &bank_forks.read().unwrap().ancestors(),
            &mut frozen_banks,
            tower,
            progress,
            &VoteTracker::default(),
            &ClusterSlots::default(),
            bank_forks,
            heaviest_subtree_fork_choice,
            latest_validator_votes_for_frozen_banks,
        );
        let (heaviest_bank, heaviest_bank_on_same_fork) = heaviest_subtree_fork_choice
            .select_forks(&frozen_banks, tower, progress, ancestors, bank_forks);
        assert!(heaviest_bank_on_same_fork.is_none());
        let SelectVoteAndResetForkResult {
            vote_bank,
            reset_bank,
            ..
        } = ReplayStage::select_vote_and_reset_forks(
            &heaviest_bank,
            heaviest_bank_on_same_fork.as_ref(),
            ancestors,
            descendants,
            progress,
            tower,
            latest_validator_votes_for_frozen_banks,
            heaviest_subtree_fork_choice,
        );
        (
            vote_bank.map(|(b, _)| b.slot()),
            reset_bank.map(|b| b.slot()),
        )
    }

    type GenerateVotes = Box<dyn Fn(Vec<Pubkey>) -> HashMap<Pubkey, Vec<Slot>>>;

    pub fn setup_forks_from_tree(
        tree: Tree<Slot>,
        num_keys: usize,
        generate_votes: Option<GenerateVotes>,
    ) -> (VoteSimulator, Blockstore) {
        let mut vote_simulator = VoteSimulator::new(num_keys);
        let pubkeys: Vec<Pubkey> = vote_simulator
            .validator_keypairs
            .values()
            .map(|k| k.node_keypair.pubkey())
            .collect();
        let cluster_votes = generate_votes
            .map(|generate_votes| generate_votes(pubkeys))
            .unwrap_or_default();
        vote_simulator.fill_bank_forks(tree.clone(), &cluster_votes, true);
        let ledger_path = get_tmp_ledger_path!();
        let blockstore = Blockstore::open(&ledger_path).unwrap();
        blockstore.add_tree(tree, false, true, 2, Hash::default());
        (vote_simulator, blockstore)
    }

    fn setup_default_forks(
        num_keys: usize,
        generate_votes: Option<GenerateVotes>,
    ) -> (VoteSimulator, Blockstore) {
        /*
            Build fork structure:

                 slot 0
                   |
                 slot 1
                 /    \
            slot 2    |
               |    slot 3
            slot 4    |
                    slot 5
                      |
                    slot 6
        */

        let tree = tr(0) / (tr(1) / (tr(2) / (tr(4))) / (tr(3) / (tr(5) / (tr(6)))));
        setup_forks_from_tree(tree, num_keys, generate_votes)
    }

    fn check_map_eq<K: Eq + std::hash::Hash + std::fmt::Debug, T: PartialEq + std::fmt::Debug>(
        map1: &HashMap<K, T>,
        map2: &HashMap<K, T>,
    ) -> bool {
        map1.len() == map2.len() && map1.iter().all(|(k, v)| map2.get(k).unwrap() == v)
    }

    #[test]
    fn test_check_for_vote_only_mode() {
        let in_vote_only_mode = AtomicBool::new(false);
        let genesis_config = create_genesis_config(10_000).genesis_config;
        let bank0 = Bank::new_for_tests(&genesis_config);
        let bank_forks = RwLock::new(BankForks::new(bank0));
        ReplayStage::check_for_vote_only_mode(1000, 0, &in_vote_only_mode, &bank_forks);
        assert!(in_vote_only_mode.load(Ordering::Relaxed));
        ReplayStage::check_for_vote_only_mode(10, 0, &in_vote_only_mode, &bank_forks);
        assert!(!in_vote_only_mode.load(Ordering::Relaxed));
    }
}<|MERGE_RESOLUTION|>--- conflicted
+++ resolved
@@ -432,9 +432,6 @@
                     last_refresh_time: Instant::now(),
                     last_print_time: Instant::now(),
                 };
-<<<<<<< HEAD
-                let in_vote_only_mode = bank_forks.read().unwrap().get_vote_only_mode_signal();
-=======
                 let (working_bank, in_vote_only_mode) = {
                     let r_bank_forks = bank_forks.read().unwrap();
                     (r_bank_forks.working_bank(), r_bank_forks.get_vote_only_mode_signal())
@@ -447,7 +444,6 @@
                     &poh_recorder,
                     &leader_schedule_cache,
                 );
->>>>>>> 3d01c5a8
 
                 loop {
                     // Stop getting entries if we get exit signal
