--- conflicted
+++ resolved
@@ -802,11 +802,7 @@
                             &retransmit_slots_sender,
                             &mut skipped_slots_info,
                             has_new_vote_been_rooted,
-<<<<<<< HEAD
-                            disable_epoch_boundary_optimization,
                             retransmitted_slot,
-=======
->>>>>>> 8d1e5ac2
                         );
 
                         let poh_bank = poh_recorder.lock().unwrap().bank();
@@ -1468,11 +1464,7 @@
         retransmit_slots_sender: &RetransmitSlotsSender,
         skipped_slots_info: &mut SkippedSlotsInfo,
         has_new_vote_been_rooted: bool,
-<<<<<<< HEAD
-        disable_epoch_boundary_optimization: bool,
         retransmitted_slot: Option<Slot>,
-=======
->>>>>>> 8d1e5ac2
     ) {
         // all the individual calls to poh_recorder.lock() are designed to
         // increase granularity, decrease contention
