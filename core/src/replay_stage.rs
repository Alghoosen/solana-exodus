--- conflicted
+++ resolved
@@ -438,33 +438,17 @@
             block_commitment_cache.clone(),
             rpc_subscriptions.clone(),
         );
-<<<<<<< HEAD
-
-        #[allow(clippy::cognitive_complexity)]
-        let t_replay = Builder::new()
-            .name("solScReplayStg".to_string())
-            .spawn(move || {
-                let max_thread_priority = std::env::var("MAX_THREAD_PRIORITY").is_ok();
-                if max_thread_priority {
-                    thread_priority::set_current_thread_priority(thread_priority::ThreadPriority::Max).unwrap();
-                }
-                let verify_recyclers = VerifyRecyclers::default();
-                let _exit = Finalizer::new(exit.clone());
-                let mut identity_keypair = cluster_info.keypair().clone();
-                let mut my_pubkey = identity_keypair.pubkey();
-                let (
-                    mut progress,
-                    mut heaviest_subtree_fork_choice,
-                ) = Self::initialize_progress_and_fork_choice_with_locked_bank_forks(
-=======
         let run_replay = move || {
+            let max_thread_priority = std::env::var("MAX_THREAD_PRIORITY").is_ok();
+            if max_thread_priority {
+                thread_priority::set_current_thread_priority(thread_priority::ThreadPriority::Max).unwrap();
+            }
             let verify_recyclers = VerifyRecyclers::default();
             let _exit = Finalizer::new(exit.clone());
             let mut identity_keypair = cluster_info.keypair().clone();
             let mut my_pubkey = identity_keypair.pubkey();
             let (mut progress, mut heaviest_subtree_fork_choice) =
                 Self::initialize_progress_and_fork_choice_with_locked_bank_forks(
->>>>>>> bcf44915
                     &bank_forks,
                     &my_pubkey,
                     &vote_account,
@@ -2579,6 +2563,7 @@
                         heaviest_subtree_fork_choice,
                         duplicate_slots_to_repair,
                         ancestor_hashes_replay_update_sender,
+                        purge_repair_slot_counter,
                     );
                     // If the bank was corrupted, don't try to run the below logic to check if the
                     // bank is completed
