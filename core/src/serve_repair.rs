use {
    crate::{
        cluster_slots::ClusterSlots,
        duplicate_repair_status::ANCESTOR_HASH_REPAIR_SAMPLE_SIZE,
        repair_response,
        repair_service::{OutstandingShredRepairs, RepairStats},
        request_response::RequestResponse,
        result::{Error, Result},
    },
    bincode::serialize,
    lru::LruCache,
    rand::{
        distributions::{Distribution, WeightedError, WeightedIndex},
        Rng,
    },
    solana_gossip::{
        cluster_info::{ClusterInfo, ClusterInfoError},
        contact_info::ContactInfo,
        ping_pong::{self, PingCache, Pong},
        weighted_shuffle::WeightedShuffle,
    },
    solana_ledger::{
        ancestor_iterator::{AncestorIterator, AncestorIteratorWithHash},
        blockstore::Blockstore,
        shred::{Nonce, Shred, ShredFetchStats, SIZE_OF_NONCE},
    },
    solana_metrics::inc_new_counter_debug,
    solana_perf::{
        data_budget::DataBudget,
        packet::{Packet, PacketBatch, PacketBatchRecycler},
    },
    solana_runtime::{bank::Bank, bank_forks::BankForks},
    solana_sdk::{
        clock::Slot,
        feature_set::sign_repair_requests,
        hash::{Hash, HASH_BYTES},
        packet::PACKET_DATA_SIZE,
        pubkey::{Pubkey, PUBKEY_BYTES},
        signature::{Signable, Signature, Signer, SIGNATURE_BYTES},
        signer::keypair::Keypair,
        stake_history::Epoch,
        timing::{duration_as_ms, timestamp},
    },
    solana_streamer::{
        sendmmsg::{batch_send, SendPktsError},
        streamer::{PacketBatchReceiver, PacketBatchSender},
    },
    std::{
        collections::HashSet,
        net::{SocketAddr, UdpSocket},
        sync::{
            atomic::{AtomicBool, Ordering},
            Arc, RwLock,
        },
        thread::{Builder, JoinHandle},
        time::{Duration, Instant},
    },
};

type SlotHash = (Slot, Hash);

/// the number of slots to respond with when responding to `Orphan` requests
pub const MAX_ORPHAN_REPAIR_RESPONSES: usize = 11;
// Number of slots to cache their respective repair peers and sampling weights.
pub(crate) const REPAIR_PEERS_CACHE_CAPACITY: usize = 128;
// Limit cache entries ttl in order to avoid re-using outdated data.
const REPAIR_PEERS_CACHE_TTL: Duration = Duration::from_secs(10);
pub const MAX_ANCESTOR_BYTES_IN_PACKET: usize =
    PACKET_DATA_SIZE -
    SIZE_OF_NONCE -
    4 /*(response version enum discriminator)*/ -
    4 /*slot_hash length*/;
pub const MAX_ANCESTOR_RESPONSES: usize =
    MAX_ANCESTOR_BYTES_IN_PACKET / std::mem::size_of::<SlotHash>();
/// Number of bytes in the randomly generated token sent with ping messages.
pub(crate) const REPAIR_PING_TOKEN_SIZE: usize = HASH_BYTES;
pub const REPAIR_PING_CACHE_CAPACITY: usize = 65536;
pub const REPAIR_PING_CACHE_TTL: Duration = Duration::from_secs(1280);
pub(crate) const REPAIR_RESPONSE_SERIALIZED_PING_BYTES: usize =
    4 /*enum discriminator*/ + PUBKEY_BYTES + REPAIR_PING_TOKEN_SIZE + SIGNATURE_BYTES;
const SIGNED_REPAIR_TIME_WINDOW: Duration = Duration::from_secs(60 * 10); // 10 min

#[cfg(test)]
static_assertions::const_assert_eq!(MAX_ANCESTOR_RESPONSES, 30);

#[derive(Serialize, Deserialize, Debug, Clone, Copy, Hash, PartialEq, Eq)]
pub enum ShredRepairType {
    Orphan(Slot),
    HighestShred(Slot, u64),
    Shred(Slot, u64),
}

impl ShredRepairType {
    pub fn slot(&self) -> Slot {
        match self {
            ShredRepairType::Orphan(slot) => *slot,
            ShredRepairType::HighestShred(slot, _) => *slot,
            ShredRepairType::Shred(slot, _) => *slot,
        }
    }
}

impl RequestResponse for ShredRepairType {
    type Response = Shred;
    fn num_expected_responses(&self) -> u32 {
        match self {
            ShredRepairType::Orphan(_) => (MAX_ORPHAN_REPAIR_RESPONSES) as u32,
            ShredRepairType::HighestShred(_, _) => 1,
            ShredRepairType::Shred(_, _) => 1,
        }
    }
    fn verify_response(&self, response_shred: &Shred) -> bool {
        match self {
            ShredRepairType::Orphan(slot) => response_shred.slot() <= *slot,
            ShredRepairType::HighestShred(slot, index) => {
                response_shred.slot() as u64 == *slot && response_shred.index() as u64 >= *index
            }
            ShredRepairType::Shred(slot, index) => {
                response_shred.slot() as u64 == *slot && response_shred.index() as u64 == *index
            }
        }
    }
}

pub struct AncestorHashesRepairType(pub Slot);
impl AncestorHashesRepairType {
    pub fn slot(&self) -> Slot {
        self.0
    }
}

#[derive(Debug, Serialize, Deserialize)]
pub enum AncestorHashesResponse {
    Hashes(Vec<SlotHash>),
    Ping(Ping),
}

impl RequestResponse for AncestorHashesRepairType {
    type Response = AncestorHashesResponse;
    fn num_expected_responses(&self) -> u32 {
        1
    }
    fn verify_response(&self, response: &AncestorHashesResponse) -> bool {
        match response {
            AncestorHashesResponse::Hashes(hashes) => hashes.len() <= MAX_ANCESTOR_RESPONSES,
            AncestorHashesResponse::Ping(ping) => ping.verify(),
        }
    }
}

#[derive(Default)]
struct ServeRepairStats {
    total_requests: usize,
    unsigned_requests: usize,
    dropped_requests: usize,
    total_dropped_response_packets: usize,
    total_response_packets: usize,
    total_response_bytes: usize,
    processed: usize,
    self_repair: usize,
    window_index: usize,
    highest_window_index: usize,
    orphan: usize,
    pong: usize,
    ancestor_hashes: usize,
    err_time_skew: usize,
    err_malformed: usize,
    err_sig_verify: usize,
    err_unsigned: usize,
    err_id_mismatch: usize,
}

#[derive(Debug, Serialize, Deserialize)]
pub struct RepairRequestHeader {
    signature: Signature,
    sender: Pubkey,
    recipient: Pubkey,
    timestamp: u64,
    nonce: Nonce,
}

impl RepairRequestHeader {
    pub fn new(sender: Pubkey, recipient: Pubkey, timestamp: u64, nonce: Nonce) -> Self {
        Self {
            signature: Signature::default(),
            sender,
            recipient,
            timestamp,
            nonce,
        }
    }
}

pub(crate) type Ping = ping_pong::Ping<[u8; REPAIR_PING_TOKEN_SIZE]>;

/// Window protocol messages
#[derive(Serialize, Deserialize, Debug)]
pub enum RepairProtocol {
    LegacyWindowIndex(ContactInfo, Slot, u64),
    LegacyHighestWindowIndex(ContactInfo, Slot, u64),
    LegacyOrphan(ContactInfo, Slot),
    LegacyWindowIndexWithNonce(ContactInfo, Slot, u64, Nonce),
    LegacyHighestWindowIndexWithNonce(ContactInfo, Slot, u64, Nonce),
    LegacyOrphanWithNonce(ContactInfo, Slot, Nonce),
    LegacyAncestorHashes(ContactInfo, Slot, Nonce),
    Pong(ping_pong::Pong),
    WindowIndex {
        header: RepairRequestHeader,
        slot: Slot,
        shred_index: u64,
    },
    HighestWindowIndex {
        header: RepairRequestHeader,
        slot: Slot,
        shred_index: u64,
    },
    Orphan {
        header: RepairRequestHeader,
        slot: Slot,
    },
    AncestorHashes {
        header: RepairRequestHeader,
        slot: Slot,
    },
}

#[derive(Serialize, Deserialize, Debug)]
pub(crate) enum RepairResponse {
    Ping(Ping),
}

impl RepairProtocol {
    fn sender(&self) -> &Pubkey {
        match self {
            Self::LegacyWindowIndex(ci, _, _) => &ci.id,
            Self::LegacyHighestWindowIndex(ci, _, _) => &ci.id,
            Self::LegacyOrphan(ci, _) => &ci.id,
            Self::LegacyWindowIndexWithNonce(ci, _, _, _) => &ci.id,
            Self::LegacyHighestWindowIndexWithNonce(ci, _, _, _) => &ci.id,
            Self::LegacyOrphanWithNonce(ci, _, _) => &ci.id,
            Self::LegacyAncestorHashes(ci, _, _) => &ci.id,
            Self::Pong(pong) => pong.from(),
            Self::WindowIndex { header, .. } => &header.sender,
            Self::HighestWindowIndex { header, .. } => &header.sender,
            Self::Orphan { header, .. } => &header.sender,
            Self::AncestorHashes { header, .. } => &header.sender,
        }
    }

    fn supports_signature(&self) -> bool {
        match self {
            Self::LegacyWindowIndex(_, _, _)
            | Self::LegacyHighestWindowIndex(_, _, _)
            | Self::LegacyOrphan(_, _)
            | Self::LegacyWindowIndexWithNonce(_, _, _, _)
            | Self::LegacyHighestWindowIndexWithNonce(_, _, _, _)
            | Self::LegacyOrphanWithNonce(_, _, _)
            | Self::LegacyAncestorHashes(_, _, _) => false,
            Self::Pong(_)
            | Self::WindowIndex { .. }
            | Self::HighestWindowIndex { .. }
            | Self::Orphan { .. }
            | Self::AncestorHashes { .. } => true,
        }
    }
}

#[derive(Clone)]
pub struct ServeRepair {
    cluster_info: Arc<ClusterInfo>,
    bank_forks: Arc<RwLock<BankForks>>,
}

// Cache entry for repair peers for a slot.
pub(crate) struct RepairPeers {
    asof: Instant,
    peers: Vec<(Pubkey, /*ContactInfo.serve_repair:*/ SocketAddr)>,
    weighted_index: WeightedIndex<u64>,
}

impl RepairPeers {
    fn new(asof: Instant, peers: &[ContactInfo], weights: &[u64]) -> Result<Self> {
        if peers.is_empty() {
            return Err(Error::from(ClusterInfoError::NoPeers));
        }
        if peers.len() != weights.len() {
            return Err(Error::from(WeightedError::InvalidWeight));
        }
        let weighted_index = WeightedIndex::new(weights)?;
        let peers = peers
            .iter()
            .map(|peer| (peer.id, peer.serve_repair))
            .collect();
        Ok(Self {
            asof,
            peers,
            weighted_index,
        })
    }

    fn sample<R: Rng>(&self, rng: &mut R) -> (Pubkey, SocketAddr) {
        let index = self.weighted_index.sample(rng);
        self.peers[index]
    }
}

impl ServeRepair {
    pub fn new(cluster_info: Arc<ClusterInfo>, bank_forks: Arc<RwLock<BankForks>>) -> Self {
        Self {
            cluster_info,
            bank_forks,
        }
    }

    fn my_info(&self) -> ContactInfo {
        self.cluster_info.my_contact_info()
    }

    pub(crate) fn my_id(&self) -> Pubkey {
        self.cluster_info.id()
    }

    fn handle_repair(
        recycler: &PacketBatchRecycler,
        from_addr: &SocketAddr,
        blockstore: &Blockstore,
        request: RepairProtocol,
        stats: &mut ServeRepairStats,
        ping_cache: &mut PingCache,
    ) -> Option<PacketBatch> {
        let now = Instant::now();
        let (res, label) = {
            match &request {
                RepairProtocol::WindowIndex {
                    header: RepairRequestHeader { nonce, .. },
                    slot,
                    shred_index,
                }
                | RepairProtocol::LegacyWindowIndexWithNonce(_, slot, shred_index, nonce) => {
                    stats.window_index += 1;
                    (
                        Self::run_window_request(
                            recycler,
                            from_addr,
                            blockstore,
                            *slot,
                            *shred_index,
                            *nonce,
                        ),
                        "WindowIndexWithNonce",
                    )
                }
                RepairProtocol::HighestWindowIndex {
                    header: RepairRequestHeader { nonce, .. },
                    slot,
                    shred_index: highest_index,
                }
                | RepairProtocol::LegacyHighestWindowIndexWithNonce(
                    _,
                    slot,
                    highest_index,
                    nonce,
                ) => {
                    stats.highest_window_index += 1;
                    (
                        Self::run_highest_window_request(
                            recycler,
                            from_addr,
                            blockstore,
                            *slot,
                            *highest_index,
                            *nonce,
                        ),
                        "HighestWindowIndexWithNonce",
                    )
                }
                RepairProtocol::Orphan {
                    header: RepairRequestHeader { nonce, .. },
                    slot,
                }
                | RepairProtocol::LegacyOrphanWithNonce(_, slot, nonce) => {
                    stats.orphan += 1;
                    (
                        Self::run_orphan(
                            recycler,
                            from_addr,
                            blockstore,
                            *slot,
                            MAX_ORPHAN_REPAIR_RESPONSES,
                            *nonce,
                        ),
                        "OrphanWithNonce",
                    )
                }
                RepairProtocol::AncestorHashes {
                    header: RepairRequestHeader { nonce, .. },
                    slot,
                }
                | RepairProtocol::LegacyAncestorHashes(_, slot, nonce) => {
                    stats.ancestor_hashes += 1;
                    (
                        Self::run_ancestor_hashes(recycler, from_addr, blockstore, *slot, *nonce),
                        "AncestorHashes",
                    )
                }
                RepairProtocol::Pong(pong) => {
                    stats.pong += 1;
                    ping_cache.add(pong, *from_addr, Instant::now());
                    (None, "Pong")
                }
                RepairProtocol::LegacyWindowIndex(_, _, _)
                | RepairProtocol::LegacyHighestWindowIndex(_, _, _)
                | RepairProtocol::LegacyOrphan(_, _) => (None, "Unsupported repair type"),
            }
        };
        Self::report_time_spent(label, &now.elapsed(), "");
        res
    }

    fn report_time_spent(label: &str, time: &Duration, extra: &str) {
        let count = duration_as_ms(time);
        if count > 5 {
            info!("{} took: {} ms {}", label, count, extra);
        }
    }

    pub(crate) fn sign_repair_requests_activated_epoch(root_bank: &Bank) -> Option<Epoch> {
        root_bank
            .feature_set
            .activated_slot(&sign_repair_requests::id())
            .map(|slot| root_bank.epoch_schedule().get_epoch(slot))
    }

    pub(crate) fn should_sign_repair_request(
        slot: Slot,
        root_bank: &Bank,
        sign_repairs_epoch: Option<Epoch>,
    ) -> bool {
        match sign_repairs_epoch {
            None => false,
            Some(feature_epoch) => feature_epoch < root_bank.epoch_schedule().get_epoch(slot),
        }
    }

    /// Process messages from the network
    fn run_listen(
        &self,
        ping_cache: &mut PingCache,
        recycler: &PacketBatchRecycler,
        blockstore: &Blockstore,
        requests_receiver: &PacketBatchReceiver,
        response_sender: &PacketBatchSender,
        stats: &mut ServeRepairStats,
        data_budget: &DataBudget,
    ) -> Result<()> {
        //TODO cache connections
        let timeout = Duration::new(1, 0);
        let mut reqs_v = vec![requests_receiver.recv_timeout(timeout)?];
        const MAX_REQUESTS_PER_ITERATION: usize = 1024;
        let mut total_requests = reqs_v[0].len();

        let mut dropped_requests = 0;
        while let Ok(more) = requests_receiver.try_recv() {
            total_requests += more.len();
            if total_requests > MAX_REQUESTS_PER_ITERATION {
                dropped_requests += more.len();
            } else {
                reqs_v.push(more);
            }
        }

        stats.dropped_requests += dropped_requests;
        stats.total_requests += total_requests;

        let root_bank = self.bank_forks.read().unwrap().root_bank();
        for reqs in reqs_v {
            self.handle_packets(
                ping_cache,
                recycler,
                blockstore,
                reqs,
                response_sender,
                &root_bank,
                stats,
                data_budget,
            );
        }
        Ok(())
    }

    fn report_reset_stats(&self, stats: &mut ServeRepairStats) {
        if stats.self_repair > 0 {
            let my_id = self.cluster_info.id();
            warn!(
                "{}: Ignored received repair requests from ME: {}",
                my_id, stats.self_repair,
            );
            inc_new_counter_debug!("serve_repair-handle-repair--eq", stats.self_repair);
        }

        datapoint_info!(
            "serve_repair-requests_received",
            ("total_requests", stats.total_requests, i64),
            ("unsigned_requests", stats.unsigned_requests, i64),
            ("dropped_requests", stats.dropped_requests, i64),
            (
                "total_dropped_response_packets",
                stats.total_dropped_response_packets,
                i64
            ),
            ("total_response_packets", stats.total_response_packets, i64),
            ("total_response_bytes", stats.total_response_bytes, i64),
            ("self_repair", stats.self_repair, i64),
            ("window_index", stats.window_index, i64),
            (
                "request-highest-window-index",
                stats.highest_window_index,
                i64
            ),
            ("orphan", stats.orphan, i64),
            (
                "serve_repair-request-ancestor-hashes",
                stats.ancestor_hashes,
                i64
            ),
            ("pong", stats.pong, i64),
            ("err_time_skew", stats.err_time_skew, i64),
            ("err_malformed", stats.err_malformed, i64),
            ("err_sig_verify", stats.err_sig_verify, i64),
            ("err_unsigned", stats.err_unsigned, i64),
            ("err_id_mismatch", stats.err_id_mismatch, i64),
        );

        *stats = ServeRepairStats::default();
    }

    pub fn listen(
        self,
        blockstore: Arc<Blockstore>,
        requests_receiver: PacketBatchReceiver,
        response_sender: PacketBatchSender,
        exit: Arc<AtomicBool>,
    ) -> JoinHandle<()> {
        const INTERVAL_MS: u64 = 1000;
        const MAX_BYTES_PER_SECOND: usize = 12_000_000;
        const MAX_BYTES_PER_INTERVAL: usize = MAX_BYTES_PER_SECOND * INTERVAL_MS as usize / 1000;

        let mut ping_cache = PingCache::new(REPAIR_PING_CACHE_TTL, REPAIR_PING_CACHE_CAPACITY);

        let recycler = PacketBatchRecycler::default();
        Builder::new()
            .name("solRepairListen".to_string())
            .spawn(move || {
                let mut last_print = Instant::now();
                let mut stats = ServeRepairStats::default();
                let data_budget = DataBudget::default();
                loop {
                    let result = self.run_listen(
                        &mut ping_cache,
                        &recycler,
                        &blockstore,
                        &requests_receiver,
                        &response_sender,
                        &mut stats,
                        &data_budget,
                    );
                    match result {
                        Err(Error::RecvTimeout(_)) | Ok(_) => {}
                        Err(err) => info!("repair listener error: {:?}", err),
                    };
                    if exit.load(Ordering::Relaxed) {
                        return;
                    }
                    if last_print.elapsed().as_secs() > 2 {
                        self.report_reset_stats(&mut stats);
                        last_print = Instant::now();
                    }
                    data_budget.update(INTERVAL_MS, |_bytes| MAX_BYTES_PER_INTERVAL);
                }
            })
            .unwrap()
    }

    fn verify_signed_packet(
        my_id: &Pubkey,
        packet: &Packet,
        request: &RepairProtocol,
        stats: &mut ServeRepairStats,
    ) -> bool {
        match request {
            RepairProtocol::LegacyWindowIndex(_, _, _)
            | RepairProtocol::LegacyHighestWindowIndex(_, _, _)
            | RepairProtocol::LegacyOrphan(_, _)
            | RepairProtocol::LegacyWindowIndexWithNonce(_, _, _, _)
            | RepairProtocol::LegacyHighestWindowIndexWithNonce(_, _, _, _)
            | RepairProtocol::LegacyOrphanWithNonce(_, _, _)
            | RepairProtocol::LegacyAncestorHashes(_, _, _) => {
                debug_assert!(false); // expecting only signed request types
                stats.err_unsigned += 1;
                return false;
            }
            RepairProtocol::Pong(pong) => {
                if !pong.verify() {
                    stats.err_sig_verify += 1;
                    return false;
                }
            }
            RepairProtocol::WindowIndex { header, .. }
            | RepairProtocol::HighestWindowIndex { header, .. }
            | RepairProtocol::Orphan { header, .. }
            | RepairProtocol::AncestorHashes { header, .. } => {
                if &header.recipient != my_id {
                    stats.err_id_mismatch += 1;
                    return false;
                }
                let time_diff_ms = timestamp().abs_diff(header.timestamp);
                if u128::from(time_diff_ms) > SIGNED_REPAIR_TIME_WINDOW.as_millis() {
                    stats.err_time_skew += 1;
                    return false;
                }
                let leading_buf = match packet.data(..4) {
                    Some(buf) => buf,
                    None => {
                        debug_assert!(false); // should have failed deserialize
                        stats.err_malformed += 1;
                        return false;
                    }
                };
                let trailing_buf = match packet.data(4 + SIGNATURE_BYTES..) {
                    Some(buf) => buf,
                    None => {
                        debug_assert!(false); // should have failed deserialize
                        stats.err_malformed += 1;
                        return false;
                    }
                };
                let from_id = request.sender();
                let signed_data = [leading_buf, trailing_buf].concat();
                if !header.signature.verify(from_id.as_ref(), &signed_data) {
                    stats.err_sig_verify += 1;
                    return false;
                }
            }
        }
        true
    }

    fn handle_packets(
        &self,
        ping_cache: &mut PingCache,
        recycler: &PacketBatchRecycler,
        blockstore: &Blockstore,
        packet_batch: PacketBatch,
        response_sender: &PacketBatchSender,
        _root_bank: &Bank,
        stats: &mut ServeRepairStats,
        data_budget: &DataBudget,
    ) {
        let identity_keypair = self.cluster_info.keypair().clone();
        let my_id = identity_keypair.pubkey();

        // iter over the packets
        for (i, packet) in packet_batch.iter().enumerate() {
            let request: RepairProtocol = match packet.deserialize_slice(..) {
                Ok(request) => request,
                Err(_) => {
                    stats.err_malformed += 1;
                    continue;
                }
            };

            if request.sender() == &my_id {
                stats.self_repair += 1;
                continue;
            }

            if request.supports_signature() {
                // collect stats for signature verification
                Self::verify_signed_packet(&my_id, packet, &request, stats);
<<<<<<< HEAD
            } else {
                stats.unsigned_requests += 1;
=======
>>>>>>> c4d12b6c
            }

            let from_addr = packet.meta.socket_addr();
            stats.processed += 1;
            let rsp = match Self::handle_repair(
                recycler, &from_addr, blockstore, request, stats, ping_cache,
            ) {
                None => continue,
                Some(rsp) => rsp,
            };
            let num_response_packets = rsp.len();
            let num_response_bytes = rsp.iter().map(|p| p.meta.size).sum();
            if data_budget.take(num_response_bytes) && response_sender.send(rsp).is_ok() {
                stats.total_response_bytes += num_response_bytes;
                stats.total_response_packets += num_response_packets;
            } else {
                stats.dropped_requests += packet_batch.len() - i;
                stats.total_dropped_response_packets += num_response_packets;
                break;
            }
        }
    }

    pub fn ancestor_repair_request_bytes(
        &self,
        keypair: &Keypair,
        root_bank: &Bank,
        repair_peer_id: &Pubkey,
        request_slot: Slot,
        nonce: Nonce,
    ) -> Result<Vec<u8>> {
        let sign_repairs_epoch = Self::sign_repair_requests_activated_epoch(root_bank);
        let require_sig =
            Self::should_sign_repair_request(request_slot, root_bank, sign_repairs_epoch);

        let (request_proto, maybe_keypair) = if require_sig {
            let header = RepairRequestHeader {
                signature: Signature::default(),
                sender: self.my_id(),
                recipient: *repair_peer_id,
                timestamp: timestamp(),
                nonce,
            };
            (
                RepairProtocol::AncestorHashes {
                    header,
                    slot: request_slot,
                },
                Some(keypair),
            )
        } else {
            (
                RepairProtocol::LegacyAncestorHashes(self.my_info(), request_slot, nonce),
                None,
            )
        };

        Self::repair_proto_to_bytes(&request_proto, maybe_keypair)
    }

    pub(crate) fn repair_request(
        &self,
        cluster_slots: &ClusterSlots,
        repair_request: ShredRepairType,
        peers_cache: &mut LruCache<Slot, RepairPeers>,
        repair_stats: &mut RepairStats,
        repair_validators: &Option<HashSet<Pubkey>>,
        outstanding_requests: &mut OutstandingShredRepairs,
        identity_keypair: Option<&Keypair>,
    ) -> Result<(SocketAddr, Vec<u8>)> {
        // find a peer that appears to be accepting replication and has the desired slot, as indicated
        // by a valid tvu port location
        let slot = repair_request.slot();
        let repair_peers = match peers_cache.get(&slot) {
            Some(entry) if entry.asof.elapsed() < REPAIR_PEERS_CACHE_TTL => entry,
            _ => {
                peers_cache.pop(&slot);
                let repair_peers = self.repair_peers(repair_validators, slot);
                let weights = cluster_slots.compute_weights(slot, &repair_peers);
                let repair_peers = RepairPeers::new(Instant::now(), &repair_peers, &weights)?;
                peers_cache.put(slot, repair_peers);
                peers_cache.get(&slot).unwrap()
            }
        };
        let (peer, addr) = repair_peers.sample(&mut rand::thread_rng());
        let nonce = outstanding_requests.add_request(repair_request, timestamp());
        let out = self.map_repair_request(
            &repair_request,
            &peer,
            repair_stats,
            nonce,
            identity_keypair,
        )?;
        Ok((addr, out))
    }

    pub(crate) fn repair_request_ancestor_hashes_sample_peers(
        &self,
        slot: Slot,
        cluster_slots: &ClusterSlots,
        repair_validators: &Option<HashSet<Pubkey>>,
    ) -> Result<Vec<(Pubkey, SocketAddr)>> {
        let repair_peers: Vec<_> = self.repair_peers(repair_validators, slot);
        if repair_peers.is_empty() {
            return Err(ClusterInfoError::NoPeers.into());
        }
        let (weights, index): (Vec<_>, Vec<_>) = cluster_slots
            .compute_weights_exclude_nonfrozen(slot, &repair_peers)
            .into_iter()
            .unzip();
        let peers = WeightedShuffle::new("repair_request_ancestor_hashes", &weights)
            .shuffle(&mut rand::thread_rng())
            .take(ANCESTOR_HASH_REPAIR_SAMPLE_SIZE)
            .map(|i| index[i])
            .map(|i| (repair_peers[i].id, repair_peers[i].serve_repair))
            .collect();
        Ok(peers)
    }

    pub fn repair_request_duplicate_compute_best_peer(
        &self,
        slot: Slot,
        cluster_slots: &ClusterSlots,
        repair_validators: &Option<HashSet<Pubkey>>,
    ) -> Result<(Pubkey, SocketAddr)> {
        let repair_peers: Vec<_> = self.repair_peers(repair_validators, slot);
        if repair_peers.is_empty() {
            return Err(ClusterInfoError::NoPeers.into());
        }
        let (weights, index): (Vec<_>, Vec<_>) = cluster_slots
            .compute_weights_exclude_nonfrozen(slot, &repair_peers)
            .into_iter()
            .unzip();
        let k = WeightedIndex::new(weights)?.sample(&mut rand::thread_rng());
        let n = index[k];
        Ok((repair_peers[n].id, repair_peers[n].serve_repair))
    }

    pub(crate) fn map_repair_request(
        &self,
        repair_request: &ShredRepairType,
        repair_peer_id: &Pubkey,
        repair_stats: &mut RepairStats,
        nonce: Nonce,
        identity_keypair: Option<&Keypair>,
    ) -> Result<Vec<u8>> {
        let header = if identity_keypair.is_some() {
            Some(RepairRequestHeader {
                signature: Signature::default(),
                sender: self.my_id(),
                recipient: *repair_peer_id,
                timestamp: timestamp(),
                nonce,
            })
        } else {
            None
        };
        let request_proto = match repair_request {
            ShredRepairType::Shred(slot, shred_index) => {
                repair_stats
                    .shred
                    .update(repair_peer_id, *slot, *shred_index);
                if let Some(header) = header {
                    RepairProtocol::WindowIndex {
                        header,
                        slot: *slot,
                        shred_index: *shred_index,
                    }
                } else {
                    RepairProtocol::LegacyWindowIndexWithNonce(
                        self.my_info(),
                        *slot,
                        *shred_index,
                        nonce,
                    )
                }
            }
            ShredRepairType::HighestShred(slot, shred_index) => {
                repair_stats
                    .highest_shred
                    .update(repair_peer_id, *slot, *shred_index);
                if let Some(header) = header {
                    RepairProtocol::HighestWindowIndex {
                        header,
                        slot: *slot,
                        shred_index: *shred_index,
                    }
                } else {
                    RepairProtocol::LegacyHighestWindowIndexWithNonce(
                        self.my_info(),
                        *slot,
                        *shred_index,
                        nonce,
                    )
                }
            }
            ShredRepairType::Orphan(slot) => {
                repair_stats.orphan.update(repair_peer_id, *slot, 0);
                if let Some(header) = header {
                    RepairProtocol::Orphan {
                        header,
                        slot: *slot,
                    }
                } else {
                    RepairProtocol::LegacyOrphanWithNonce(self.my_info(), *slot, nonce)
                }
            }
        };
        Self::repair_proto_to_bytes(&request_proto, identity_keypair)
    }

    /// Distinguish and process `RepairResponse` ping packets ignoring other
    /// packets in the batch.
    pub(crate) fn handle_repair_response_pings(
        repair_socket: &UdpSocket,
        keypair: &Keypair,
        packet_batch: &mut PacketBatch,
        stats: &mut ShredFetchStats,
    ) {
        let mut pending_pongs = Vec::default();
        for packet in packet_batch.iter_mut() {
            if packet.meta.size != REPAIR_RESPONSE_SERIALIZED_PING_BYTES {
                continue;
            }
            if let Ok(RepairResponse::Ping(ping)) = packet.deserialize_slice(..) {
                if !ping.verify() {
                    // Do _not_ set `discard` to allow shred processing to attempt to
                    // handle the packet.
                    // Ping error count may include false posities for shreds of size
                    // `REPAIR_RESPONSE_SERIALIZED_PING_BYTES` whose first 4 bytes
                    // match `RepairResponse` discriminator (these 4 bytes overlap
                    // with the shred signature field).
                    stats.ping_err_verify_count += 1;
                    continue;
                }
                packet.meta.set_discard(true);
                stats.ping_count += 1;
                // Respond both with and without domain so that the other node
                // will accept the response regardless of its upgrade status.
                // TODO: remove domain = false once cluster is upgraded.
                for domain in [false, true] {
                    if let Ok(pong) = Pong::new(domain, &ping, keypair) {
                        let pong = RepairProtocol::Pong(pong);
                        if let Ok(pong_bytes) = serialize(&pong) {
                            let from_addr = packet.meta.socket_addr();
                            pending_pongs.push((pong_bytes, from_addr));
                        }
                    }
                }
            }
        }
        if !pending_pongs.is_empty() {
            if let Err(SendPktsError::IoError(err, num_failed)) =
                batch_send(repair_socket, &pending_pongs)
            {
                warn!(
                    "batch_send failed to send {}/{} packets. First error: {:?}",
                    num_failed,
                    pending_pongs.len(),
                    err
                );
            }
        }
    }

    pub fn repair_proto_to_bytes(
        request: &RepairProtocol,
        keypair: Option<&Keypair>,
    ) -> Result<Vec<u8>> {
        let mut payload = serialize(&request)?;
        if let Some(keypair) = keypair {
            debug_assert!(request.supports_signature());
            let signable_data = [&payload[..4], &payload[4 + SIGNATURE_BYTES..]].concat();
            let signature = keypair.sign_message(&signable_data[..]);
            payload[4..4 + SIGNATURE_BYTES].copy_from_slice(signature.as_ref());
        }
        Ok(payload)
    }

    fn repair_peers(
        &self,
        repair_validators: &Option<HashSet<Pubkey>>,
        slot: Slot,
    ) -> Vec<ContactInfo> {
        if let Some(repair_validators) = repair_validators {
            repair_validators
                .iter()
                .filter_map(|key| {
                    if *key != self.my_id() {
                        self.cluster_info.lookup_contact_info(key, |ci| ci.clone())
                    } else {
                        None
                    }
                })
                .collect()
        } else {
            self.cluster_info.repair_peers(slot)
        }
    }

    fn run_window_request(
        recycler: &PacketBatchRecycler,
        from_addr: &SocketAddr,
        blockstore: &Blockstore,
        slot: Slot,
        shred_index: u64,
        nonce: Nonce,
    ) -> Option<PacketBatch> {
        // Try to find the requested index in one of the slots
        let packet = repair_response::repair_response_packet(
            blockstore,
            slot,
            shred_index,
            from_addr,
            nonce,
        )?;

        inc_new_counter_debug!("serve_repair-window-request-ledger", 1);
        Some(PacketBatch::new_unpinned_with_recycler_data(
            recycler,
            "run_window_request",
            vec![packet],
        ))
    }

    fn run_highest_window_request(
        recycler: &PacketBatchRecycler,
        from_addr: &SocketAddr,
        blockstore: &Blockstore,
        slot: Slot,
        highest_index: u64,
        nonce: Nonce,
    ) -> Option<PacketBatch> {
        // Try to find the requested index in one of the slots
        let meta = blockstore.meta(slot).ok()??;
        if meta.received > highest_index {
            // meta.received must be at least 1 by this point
            let packet = repair_response::repair_response_packet(
                blockstore,
                slot,
                meta.received - 1,
                from_addr,
                nonce,
            )?;
            return Some(PacketBatch::new_unpinned_with_recycler_data(
                recycler,
                "run_highest_window_request",
                vec![packet],
            ));
        }
        None
    }

    fn run_orphan(
        recycler: &PacketBatchRecycler,
        from_addr: &SocketAddr,
        blockstore: &Blockstore,
        mut slot: Slot,
        max_responses: usize,
        nonce: Nonce,
    ) -> Option<PacketBatch> {
        let mut res =
            PacketBatch::new_unpinned_with_recycler(recycler.clone(), max_responses, "run_orphan");
        // Try to find the next "n" parent slots of the input slot
        while let Ok(Some(meta)) = blockstore.meta(slot) {
            if meta.received == 0 {
                break;
            }
            let packet = repair_response::repair_response_packet(
                blockstore,
                slot,
                meta.received - 1,
                from_addr,
                nonce,
            );
            if let Some(packet) = packet {
                res.push(packet);
            } else {
                break;
            }

            if meta.parent_slot.is_some() && res.len() < max_responses {
                slot = meta.parent_slot.unwrap();
            } else {
                break;
            }
        }
        if res.is_empty() {
            return None;
        }
        Some(res)
    }

    fn run_ancestor_hashes(
        recycler: &PacketBatchRecycler,
        from_addr: &SocketAddr,
        blockstore: &Blockstore,
        slot: Slot,
        nonce: Nonce,
    ) -> Option<PacketBatch> {
        let ancestor_slot_hashes = if blockstore.is_duplicate_confirmed(slot) {
            let ancestor_iterator =
                AncestorIteratorWithHash::from(AncestorIterator::new_inclusive(slot, blockstore));
            ancestor_iterator.take(MAX_ANCESTOR_RESPONSES).collect()
        } else {
            // If this slot is not duplicate confirmed, return nothing
            vec![]
        };
        let response = AncestorHashesResponse::Hashes(ancestor_slot_hashes);
        let serialized_response = serialize(&response).ok()?;

        // Could probably directly write response into packet via `serialize_into()`
        // instead of incurring extra copy in `repair_response_packet_from_bytes`, but
        // serialize_into doesn't return the written size...
        let packet = repair_response::repair_response_packet_from_bytes(
            serialized_response,
            from_addr,
            nonce,
        )?;
        Some(PacketBatch::new_unpinned_with_recycler_data(
            recycler,
            "run_ancestor_hashes",
            vec![packet],
        ))
    }
}

#[cfg(test)]
mod tests {
    use {
        super::*,
        crate::{repair_response, result::Error},
        solana_gossip::{socketaddr, socketaddr_any},
        solana_ledger::{
            blockstore::make_many_slot_entries,
            blockstore_processor::fill_blockstore_slot_with_ticks,
            genesis_utils::{create_genesis_config, GenesisConfigInfo},
            get_tmp_ledger_path,
            shred::{max_ticks_per_n_shreds, Shred, ShredFlags},
        },
        solana_perf::packet::{deserialize_from_with_limit, Packet},
        solana_runtime::bank::Bank,
        solana_sdk::{
            feature_set::FeatureSet, hash::Hash, pubkey::Pubkey, signature::Keypair,
            timing::timestamp,
        },
        solana_streamer::socket::SocketAddrSpace,
        std::io::Cursor,
    };

    #[test]
    fn test_serialized_ping_size() {
        let mut rng = rand::thread_rng();
        let keypair = Keypair::new();
        let ping = Ping::new_rand(&mut rng, &keypair).unwrap();
        let ping = RepairResponse::Ping(ping);
        let pkt = Packet::from_data(None, ping).unwrap();
        assert_eq!(pkt.meta.size, REPAIR_RESPONSE_SERIALIZED_PING_BYTES);
    }

    #[test]
    fn test_deserialize_shred_as_ping() {
        let data_buf = vec![7u8, 44]; // REPAIR_RESPONSE_SERIALIZED_PING_BYTES - SIZE_OF_DATA_SHRED_HEADERS
        let keypair = Keypair::new();
        let mut shred = Shred::new_from_data(
            123, // slot
            456, // index
            111, // parent_offset
            &data_buf,
            ShredFlags::empty(),
            222, // reference_tick
            333, // version
            444, // fec_set_index
        );
        shred.sign(&keypair);
        let mut pkt = Packet::default();
        shred.copy_to_packet(&mut pkt);
        pkt.meta.size = REPAIR_RESPONSE_SERIALIZED_PING_BYTES;
        let res = pkt.deserialize_slice::<RepairResponse, _>(..);
        if let Ok(RepairResponse::Ping(ping)) = res {
            assert!(!ping.verify());
        } else {
            assert!(res.is_err());
        }
    }

    #[test]
    fn test_serialize_deserialize_signed_request() {
        let GenesisConfigInfo { genesis_config, .. } = create_genesis_config(10_000);
        let bank = Bank::new_for_tests(&genesis_config);
        let bank_forks = Arc::new(RwLock::new(BankForks::new(bank)));
        let me = ContactInfo::new_localhost(&solana_sdk::pubkey::new_rand(), timestamp());
        let cluster_info = Arc::new(new_test_cluster_info(me));
        let serve_repair = ServeRepair::new(cluster_info.clone(), bank_forks);
        let keypair = cluster_info.keypair().clone();
        let repair_peer_id = solana_sdk::pubkey::new_rand();
        let repair_request = ShredRepairType::Orphan(123);

        let rsp = serve_repair
            .map_repair_request(
                &repair_request,
                &repair_peer_id,
                &mut RepairStats::default(),
                456,
                Some(&keypair),
            )
            .unwrap();

        let mut cursor = Cursor::new(&rsp[..]);
        let deserialized_request: RepairProtocol =
            deserialize_from_with_limit(&mut cursor).unwrap();
        assert_eq!(cursor.position(), rsp.len() as u64);
        if let RepairProtocol::Orphan { header, slot } = deserialized_request {
            assert_eq!(slot, 123);
            assert_eq!(header.nonce, 456);
            assert_eq!(&header.sender, &serve_repair.my_id());
            assert_eq!(&header.recipient, &repair_peer_id);
            let signed_data = [&rsp[..4], &rsp[4 + SIGNATURE_BYTES..]].concat();
            assert!(header
                .signature
                .verify(keypair.pubkey().as_ref(), &signed_data));
        } else {
            panic!("unexpected request type {:?}", &deserialized_request);
        }
    }

    #[test]
    fn test_serialize_deserialize_ancestor_hashes_request() {
        let slot = 50;
        let nonce = 70;
        let me = ContactInfo::new_localhost(&solana_sdk::pubkey::new_rand(), timestamp());
        let cluster_info = Arc::new(new_test_cluster_info(me));
        let repair_peer_id = solana_sdk::pubkey::new_rand();
        let GenesisConfigInfo { genesis_config, .. } = create_genesis_config(10_000);
        let keypair = cluster_info.keypair().clone();

        let mut bank = Bank::new_for_tests(&genesis_config);
        bank.feature_set = Arc::new(FeatureSet::all_enabled());
        let bank_forks = Arc::new(RwLock::new(BankForks::new(bank)));
        let serve_repair = ServeRepair::new(cluster_info.clone(), bank_forks.clone());

        let root_bank = bank_forks.read().unwrap().root_bank();
        let request_bytes = serve_repair
            .ancestor_repair_request_bytes(&keypair, &root_bank, &repair_peer_id, slot, nonce)
            .unwrap();
        let mut cursor = Cursor::new(&request_bytes[..]);
        let deserialized_request: RepairProtocol =
            deserialize_from_with_limit(&mut cursor).unwrap();
        assert_eq!(cursor.position(), request_bytes.len() as u64);
        if let RepairProtocol::AncestorHashes {
            header,
            slot: deserialized_slot,
        } = deserialized_request
        {
            assert_eq!(deserialized_slot, slot);
            assert_eq!(header.nonce, nonce);
            assert_eq!(&header.sender, &serve_repair.my_id());
            assert_eq!(&header.recipient, &repair_peer_id);
            let signed_data = [&request_bytes[..4], &request_bytes[4 + SIGNATURE_BYTES..]].concat();
            assert!(header
                .signature
                .verify(keypair.pubkey().as_ref(), &signed_data));
        } else {
            panic!("unexpected request type {:?}", &deserialized_request);
        }

        let mut bank = Bank::new_for_tests(&genesis_config);
        let mut feature_set = FeatureSet::all_enabled();
        feature_set.deactivate(&sign_repair_requests::id());
        bank.feature_set = Arc::new(feature_set);
        let bank_forks = Arc::new(RwLock::new(BankForks::new(bank)));
        let serve_repair = ServeRepair::new(cluster_info, bank_forks.clone());

        let root_bank = bank_forks.read().unwrap().root_bank();
        let request_bytes = serve_repair
            .ancestor_repair_request_bytes(&keypair, &root_bank, &repair_peer_id, slot, nonce)
            .unwrap();
        let mut cursor = Cursor::new(&request_bytes[..]);
        let deserialized_request: RepairProtocol =
            deserialize_from_with_limit(&mut cursor).unwrap();
        assert_eq!(cursor.position(), request_bytes.len() as u64);
        if let RepairProtocol::LegacyAncestorHashes(ci, deserialized_slot, deserialized_nonce) =
            deserialized_request
        {
            assert_eq!(slot, deserialized_slot);
            assert_eq!(nonce, deserialized_nonce);
            assert_eq!(&serve_repair.my_id(), &ci.id);
        } else {
            panic!("unexpected request type {:?}", &deserialized_request);
        }
    }

    #[test]
    fn test_map_requests_signed_unsigned() {
        let GenesisConfigInfo { genesis_config, .. } = create_genesis_config(10_000);
        let bank = Bank::new_for_tests(&genesis_config);
        let bank_forks = Arc::new(RwLock::new(BankForks::new(bank)));
        let me = ContactInfo::new_localhost(&solana_sdk::pubkey::new_rand(), timestamp());
        let cluster_info = Arc::new(new_test_cluster_info(me));
        let serve_repair = ServeRepair::new(cluster_info.clone(), bank_forks);
        let keypair = cluster_info.keypair().clone();
        let repair_peer_id = solana_sdk::pubkey::new_rand();

        let slot = 50;
        let shred_index = 60;
        let nonce = 70;

        let request = ShredRepairType::Shred(slot, shred_index);
        let rsp = serve_repair
            .map_repair_request(
                &request,
                &repair_peer_id,
                &mut RepairStats::default(),
                nonce,
                Some(&keypair),
            )
            .unwrap();

        let mut cursor = Cursor::new(&rsp[..]);
        let deserialized_request: RepairProtocol =
            deserialize_from_with_limit(&mut cursor).unwrap();
        assert_eq!(cursor.position(), rsp.len() as u64);
        if let RepairProtocol::WindowIndex {
            header,
            slot: deserialized_slot,
            shred_index: deserialized_shred_index,
        } = deserialized_request
        {
            assert_eq!(deserialized_slot, slot);
            assert_eq!(deserialized_shred_index, shred_index);
            assert_eq!(header.nonce, nonce);
            assert_eq!(&header.sender, &serve_repair.my_id());
            assert_eq!(&header.recipient, &repair_peer_id);
            let signed_data = [&rsp[..4], &rsp[4 + SIGNATURE_BYTES..]].concat();
            assert!(header
                .signature
                .verify(keypair.pubkey().as_ref(), &signed_data));
        } else {
            panic!("unexpected request type {:?}", &deserialized_request);
        }

        let rsp = serve_repair
            .map_repair_request(
                &request,
                &repair_peer_id,
                &mut RepairStats::default(),
                nonce,
                None,
            )
            .unwrap();

        let mut cursor = Cursor::new(&rsp[..]);
        let deserialized_request: RepairProtocol =
            deserialize_from_with_limit(&mut cursor).unwrap();
        assert_eq!(cursor.position(), rsp.len() as u64);
        if let RepairProtocol::LegacyWindowIndexWithNonce(
            ci,
            deserialized_slot,
            deserialized_shred_index,
            deserialized_nonce,
        ) = deserialized_request
        {
            assert_eq!(slot, deserialized_slot);
            assert_eq!(shred_index, deserialized_shred_index);
            assert_eq!(nonce, deserialized_nonce);
            assert_eq!(&serve_repair.my_id(), &ci.id);
        } else {
            panic!("unexpected request type {:?}", &deserialized_request);
        }

        let request = ShredRepairType::HighestShred(slot, shred_index);
        let rsp = serve_repair
            .map_repair_request(
                &request,
                &repair_peer_id,
                &mut RepairStats::default(),
                nonce,
                Some(&keypair),
            )
            .unwrap();

        let mut cursor = Cursor::new(&rsp[..]);
        let deserialized_request: RepairProtocol =
            deserialize_from_with_limit(&mut cursor).unwrap();
        assert_eq!(cursor.position(), rsp.len() as u64);
        if let RepairProtocol::HighestWindowIndex {
            header,
            slot: deserialized_slot,
            shred_index: deserialized_shred_index,
        } = deserialized_request
        {
            assert_eq!(deserialized_slot, slot);
            assert_eq!(deserialized_shred_index, shred_index);
            assert_eq!(header.nonce, nonce);
            assert_eq!(&header.sender, &serve_repair.my_id());
            assert_eq!(&header.recipient, &repair_peer_id);
            let signed_data = [&rsp[..4], &rsp[4 + SIGNATURE_BYTES..]].concat();
            assert!(header
                .signature
                .verify(keypair.pubkey().as_ref(), &signed_data));
        } else {
            panic!("unexpected request type {:?}", &deserialized_request);
        }

        let rsp = serve_repair
            .map_repair_request(
                &request,
                &repair_peer_id,
                &mut RepairStats::default(),
                nonce,
                None,
            )
            .unwrap();

        let mut cursor = Cursor::new(&rsp[..]);
        let deserialized_request: RepairProtocol =
            deserialize_from_with_limit(&mut cursor).unwrap();
        assert_eq!(cursor.position(), rsp.len() as u64);
        if let RepairProtocol::LegacyHighestWindowIndexWithNonce(
            ci,
            deserialized_slot,
            deserialized_shred_index,
            deserialized_nonce,
        ) = deserialized_request
        {
            assert_eq!(slot, deserialized_slot);
            assert_eq!(shred_index, deserialized_shred_index);
            assert_eq!(nonce, deserialized_nonce);
            assert_eq!(&serve_repair.my_id(), &ci.id);
        } else {
            panic!("unexpected request type {:?}", &deserialized_request);
        }
    }

    #[test]
    fn test_verify_signed_packet() {
        let keypair = Keypair::new();
        let other_keypair = Keypair::new();
        let my_id = Pubkey::new_unique();
        let other_id = Pubkey::new_unique();

        fn sign_packet(packet: &mut Packet, keypair: &Keypair) {
            let signable_data = [
                packet.data(..4).unwrap(),
                packet.data(4 + SIGNATURE_BYTES..).unwrap(),
            ]
            .concat();
            let signature = keypair.sign_message(&signable_data[..]);
            packet.buffer_mut()[4..4 + SIGNATURE_BYTES].copy_from_slice(signature.as_ref());
        }

        // well formed packet
        let packet = {
            let header = RepairRequestHeader::new(keypair.pubkey(), my_id, timestamp(), 678);
            let slot = 239847;
            let request = RepairProtocol::Orphan { header, slot };
            let mut packet = Packet::from_data(None, &request).unwrap();
            sign_packet(&mut packet, &keypair);
            packet
        };
        let request: RepairProtocol = packet.deserialize_slice(..).unwrap();
        assert!(ServeRepair::verify_signed_packet(
            &my_id,
            &packet,
            &request,
            &mut ServeRepairStats::default(),
        ));

        // recipient mismatch
        let packet = {
            let header = RepairRequestHeader::new(keypair.pubkey(), other_id, timestamp(), 678);
            let slot = 239847;
            let request = RepairProtocol::Orphan { header, slot };
            let mut packet = Packet::from_data(None, &request).unwrap();
            sign_packet(&mut packet, &keypair);
            packet
        };
        let request: RepairProtocol = packet.deserialize_slice(..).unwrap();
        let mut stats = ServeRepairStats::default();
        assert!(!ServeRepair::verify_signed_packet(
            &my_id, &packet, &request, &mut stats,
        ));
        assert_eq!(stats.err_id_mismatch, 1);

        // outside time window
        let packet = {
            let time_diff_ms = u64::try_from(SIGNED_REPAIR_TIME_WINDOW.as_millis() * 2).unwrap();
            let old_timestamp = timestamp().saturating_sub(time_diff_ms);
            let header = RepairRequestHeader::new(keypair.pubkey(), my_id, old_timestamp, 678);
            let slot = 239847;
            let request = RepairProtocol::Orphan { header, slot };
            let mut packet = Packet::from_data(None, &request).unwrap();
            sign_packet(&mut packet, &keypair);
            packet
        };
        let request: RepairProtocol = packet.deserialize_slice(..).unwrap();
        let mut stats = ServeRepairStats::default();
        assert!(!ServeRepair::verify_signed_packet(
            &my_id, &packet, &request, &mut stats,
        ));
        assert_eq!(stats.err_time_skew, 1);

        // bad signature
        let packet = {
            let header = RepairRequestHeader::new(keypair.pubkey(), my_id, timestamp(), 678);
            let slot = 239847;
            let request = RepairProtocol::Orphan { header, slot };
            let mut packet = Packet::from_data(None, &request).unwrap();
            sign_packet(&mut packet, &other_keypair);
            packet
        };
        let request: RepairProtocol = packet.deserialize_slice(..).unwrap();
        let mut stats = ServeRepairStats::default();
        assert!(!ServeRepair::verify_signed_packet(
            &my_id, &packet, &request, &mut stats,
        ));
        assert_eq!(stats.err_sig_verify, 1);
    }

    #[test]
    fn test_run_highest_window_request() {
        run_highest_window_request(5, 3, 9);
    }

    /// test run_window_request responds with the right shred, and do not overrun
    fn run_highest_window_request(slot: Slot, num_slots: u64, nonce: Nonce) {
        let recycler = PacketBatchRecycler::default();
        solana_logger::setup();
        let ledger_path = get_tmp_ledger_path!();
        {
            let blockstore = Arc::new(Blockstore::open(&ledger_path).unwrap());
            let rv = ServeRepair::run_highest_window_request(
                &recycler,
                &socketaddr_any!(),
                &blockstore,
                0,
                0,
                nonce,
            );
            assert!(rv.is_none());

            let _ = fill_blockstore_slot_with_ticks(
                &blockstore,
                max_ticks_per_n_shreds(1, None) + 1,
                slot,
                slot - num_slots + 1,
                Hash::default(),
            );

            let index = 1;
            let rv = ServeRepair::run_highest_window_request(
                &recycler,
                &socketaddr_any!(),
                &blockstore,
                slot,
                index,
                nonce,
            )
            .expect("packets");
            let request = ShredRepairType::HighestShred(slot, index);
            verify_responses(&request, rv.iter());

            let rv: Vec<Shred> = rv
                .into_iter()
                .filter_map(|p| {
                    assert_eq!(repair_response::nonce(p).unwrap(), nonce);
                    Shred::new_from_serialized_shred(p.data(..).unwrap().to_vec()).ok()
                })
                .collect();
            assert!(!rv.is_empty());
            let index = blockstore.meta(slot).unwrap().unwrap().received - 1;
            assert_eq!(rv[0].index(), index as u32);
            assert_eq!(rv[0].slot(), slot);

            let rv = ServeRepair::run_highest_window_request(
                &recycler,
                &socketaddr_any!(),
                &blockstore,
                slot,
                index + 1,
                nonce,
            );
            assert!(rv.is_none());
        }

        Blockstore::destroy(&ledger_path).expect("Expected successful database destruction");
    }

    #[test]
    fn test_run_window_request() {
        run_window_request(2, 9);
    }

    /// test window requests respond with the right shred, and do not overrun
    fn run_window_request(slot: Slot, nonce: Nonce) {
        let recycler = PacketBatchRecycler::default();
        solana_logger::setup();
        let ledger_path = get_tmp_ledger_path!();
        {
            let blockstore = Arc::new(Blockstore::open(&ledger_path).unwrap());
            let rv = ServeRepair::run_window_request(
                &recycler,
                &socketaddr_any!(),
                &blockstore,
                slot,
                0,
                nonce,
            );
            assert!(rv.is_none());
            let shred = Shred::new_from_data(slot, 1, 1, &[], ShredFlags::empty(), 0, 2, 0);

            blockstore
                .insert_shreds(vec![shred], None, false)
                .expect("Expect successful ledger write");

            let index = 1;
            let rv = ServeRepair::run_window_request(
                &recycler,
                &socketaddr_any!(),
                &blockstore,
                slot,
                index,
                nonce,
            )
            .expect("packets");
            let request = ShredRepairType::Shred(slot, index);
            verify_responses(&request, rv.iter());
            let rv: Vec<Shred> = rv
                .into_iter()
                .filter_map(|p| {
                    assert_eq!(repair_response::nonce(p).unwrap(), nonce);
                    Shred::new_from_serialized_shred(p.data(..).unwrap().to_vec()).ok()
                })
                .collect();
            assert_eq!(rv[0].index(), 1);
            assert_eq!(rv[0].slot(), slot);
        }

        Blockstore::destroy(&ledger_path).expect("Expected successful database destruction");
    }

    fn new_test_cluster_info(contact_info: ContactInfo) -> ClusterInfo {
        ClusterInfo::new(
            contact_info,
            Arc::new(Keypair::new()),
            SocketAddrSpace::Unspecified,
        )
    }

    #[test]
    fn window_index_request() {
        let GenesisConfigInfo { genesis_config, .. } = create_genesis_config(10_000);
        let bank = Bank::new_for_tests(&genesis_config);
        let bank_forks = Arc::new(RwLock::new(BankForks::new(bank)));
        let cluster_slots = ClusterSlots::default();
        let me = ContactInfo::new_localhost(&solana_sdk::pubkey::new_rand(), timestamp());
        let cluster_info = Arc::new(new_test_cluster_info(me));
        let serve_repair = ServeRepair::new(cluster_info.clone(), bank_forks);
        let mut outstanding_requests = OutstandingShredRepairs::default();
        let rv = serve_repair.repair_request(
            &cluster_slots,
            ShredRepairType::Shred(0, 0),
            &mut LruCache::new(100),
            &mut RepairStats::default(),
            &None,
            &mut outstanding_requests,
            None,
        );
        assert_matches!(rv, Err(Error::ClusterInfo(ClusterInfoError::NoPeers)));

        let serve_repair_addr = socketaddr!([127, 0, 0, 1], 1243);
        let nxt = ContactInfo {
            id: solana_sdk::pubkey::new_rand(),
            gossip: socketaddr!([127, 0, 0, 1], 1234),
            tvu: socketaddr!([127, 0, 0, 1], 1235),
            tvu_forwards: socketaddr!([127, 0, 0, 1], 1236),
            repair: socketaddr!([127, 0, 0, 1], 1237),
            tpu: socketaddr!([127, 0, 0, 1], 1238),
            tpu_forwards: socketaddr!([127, 0, 0, 1], 1239),
            tpu_vote: socketaddr!([127, 0, 0, 1], 1240),
            rpc: socketaddr!([127, 0, 0, 1], 1241),
            rpc_pubsub: socketaddr!([127, 0, 0, 1], 1242),
            serve_repair: serve_repair_addr,
            wallclock: 0,
            shred_version: 0,
        };
        cluster_info.insert_info(nxt.clone());
        let rv = serve_repair
            .repair_request(
                &cluster_slots,
                ShredRepairType::Shred(0, 0),
                &mut LruCache::new(100),
                &mut RepairStats::default(),
                &None,
                &mut outstanding_requests,
                None,
            )
            .unwrap();
        assert_eq!(nxt.serve_repair, serve_repair_addr);
        assert_eq!(rv.0, nxt.serve_repair);

        let serve_repair_addr2 = socketaddr!([127, 0, 0, 2], 1243);
        let nxt = ContactInfo {
            id: solana_sdk::pubkey::new_rand(),
            gossip: socketaddr!([127, 0, 0, 1], 1234),
            tvu: socketaddr!([127, 0, 0, 1], 1235),
            tvu_forwards: socketaddr!([127, 0, 0, 1], 1236),
            repair: socketaddr!([127, 0, 0, 1], 1237),
            tpu: socketaddr!([127, 0, 0, 1], 1238),
            tpu_forwards: socketaddr!([127, 0, 0, 1], 1239),
            tpu_vote: socketaddr!([127, 0, 0, 1], 1240),
            rpc: socketaddr!([127, 0, 0, 1], 1241),
            rpc_pubsub: socketaddr!([127, 0, 0, 1], 1242),
            serve_repair: serve_repair_addr2,
            wallclock: 0,
            shred_version: 0,
        };
        cluster_info.insert_info(nxt);
        let mut one = false;
        let mut two = false;
        while !one || !two {
            //this randomly picks an option, so eventually it should pick both
            let rv = serve_repair
                .repair_request(
                    &cluster_slots,
                    ShredRepairType::Shred(0, 0),
                    &mut LruCache::new(100),
                    &mut RepairStats::default(),
                    &None,
                    &mut outstanding_requests,
                    None,
                )
                .unwrap();
            if rv.0 == serve_repair_addr {
                one = true;
            }
            if rv.0 == serve_repair_addr2 {
                two = true;
            }
        }
        assert!(one && two);
    }

    #[test]
    fn test_run_orphan() {
        run_orphan(2, 3, 9);
    }

    fn run_orphan(slot: Slot, num_slots: u64, nonce: Nonce) {
        solana_logger::setup();
        let recycler = PacketBatchRecycler::default();
        let ledger_path = get_tmp_ledger_path!();
        {
            let blockstore = Arc::new(Blockstore::open(&ledger_path).unwrap());
            let rv =
                ServeRepair::run_orphan(&recycler, &socketaddr_any!(), &blockstore, slot, 0, nonce);
            assert!(rv.is_none());

            // Create slots [slot, slot + num_slots) with 5 shreds apiece
            let (shreds, _) = make_many_slot_entries(slot, num_slots, 5);

            blockstore
                .insert_shreds(shreds, None, false)
                .expect("Expect successful ledger write");

            // We don't have slot `slot + num_slots`, so we don't know how to service this request
            let rv = ServeRepair::run_orphan(
                &recycler,
                &socketaddr_any!(),
                &blockstore,
                slot + num_slots,
                5,
                nonce,
            );
            assert!(rv.is_none());

            // For a orphan request for `slot + num_slots - 1`, we should return the highest shreds
            // from slots in the range [slot, slot + num_slots - 1]
            let rv: Vec<_> = ServeRepair::run_orphan(
                &recycler,
                &socketaddr_any!(),
                &blockstore,
                slot + num_slots - 1,
                5,
                nonce,
            )
            .expect("run_orphan packets")
            .iter()
            .cloned()
            .collect();

            // Verify responses
            let request = ShredRepairType::Orphan(slot);
            verify_responses(&request, rv.iter());

            let expected: Vec<_> = (slot..slot + num_slots)
                .rev()
                .filter_map(|slot| {
                    let index = blockstore.meta(slot).unwrap().unwrap().received - 1;
                    repair_response::repair_response_packet(
                        &blockstore,
                        slot,
                        index,
                        &socketaddr_any!(),
                        nonce,
                    )
                })
                .collect();
            assert_eq!(rv, expected);
        }

        Blockstore::destroy(&ledger_path).expect("Expected successful database destruction");
    }

    #[test]
    fn run_orphan_corrupted_shred_size() {
        solana_logger::setup();
        let recycler = PacketBatchRecycler::default();
        let ledger_path = get_tmp_ledger_path!();
        {
            let blockstore = Arc::new(Blockstore::open(&ledger_path).unwrap());
            // Create slots [1, 2] with 1 shred apiece
            let (mut shreds, _) = make_many_slot_entries(1, 2, 1);

            assert_eq!(shreds[0].slot(), 1);
            assert_eq!(shreds[0].index(), 0);
            // TODO: The test previously relied on corrupting shred payload
            // size which we no longer want to expose. Current test no longer
            // covers packet size check in repair_response_packet_from_bytes.
            shreds.remove(0);
            blockstore
                .insert_shreds(shreds, None, false)
                .expect("Expect successful ledger write");
            let nonce = 42;
            // Make sure repair response is corrupted
            assert!(repair_response::repair_response_packet(
                &blockstore,
                1,
                0,
                &socketaddr_any!(),
                nonce,
            )
            .is_none());

            // Orphan request for slot 2 should only return slot 1 since
            // calling `repair_response_packet` on slot 1's shred will
            // be corrupted
            let rv: Vec<_> =
                ServeRepair::run_orphan(&recycler, &socketaddr_any!(), &blockstore, 2, 5, nonce)
                    .expect("run_orphan packets")
                    .iter()
                    .cloned()
                    .collect();

            // Verify responses
            let expected = vec![repair_response::repair_response_packet(
                &blockstore,
                2,
                0,
                &socketaddr_any!(),
                nonce,
            )
            .unwrap()];
            assert_eq!(rv, expected);
        }

        Blockstore::destroy(&ledger_path).expect("Expected successful database destruction");
    }

    #[test]
    fn test_run_ancestor_hashes() {
        fn deserialize_ancestor_hashes_response(packet: &Packet) -> AncestorHashesResponse {
            packet
                .deserialize_slice(..packet.meta.size - SIZE_OF_NONCE)
                .unwrap()
        }

        solana_logger::setup();
        let recycler = PacketBatchRecycler::default();
        let ledger_path = get_tmp_ledger_path!();
        {
            let slot = 0;
            let num_slots = MAX_ANCESTOR_RESPONSES as u64;
            let nonce = 10;

            let blockstore = Arc::new(Blockstore::open(&ledger_path).unwrap());

            // Create slots [slot, slot + num_slots) with 5 shreds apiece
            let (shreds, _) = make_many_slot_entries(slot, num_slots, 5);

            blockstore
                .insert_shreds(shreds, None, false)
                .expect("Expect successful ledger write");

            // We don't have slot `slot + num_slots`, so we return empty
            let rv = ServeRepair::run_ancestor_hashes(
                &recycler,
                &socketaddr_any!(),
                &blockstore,
                slot + num_slots,
                nonce,
            )
            .expect("run_ancestor_hashes packets");
            assert_eq!(rv.len(), 1);
            let packet = &rv[0];
            let ancestor_hashes_response = deserialize_ancestor_hashes_response(packet);
            match ancestor_hashes_response {
                AncestorHashesResponse::Hashes(hashes) => {
                    assert!(hashes.is_empty());
                }
                _ => {
                    panic!("unexpected response: {:?}", &ancestor_hashes_response);
                }
            }

            // `slot + num_slots - 1` is not marked duplicate confirmed so nothing should return
            // empty
            let rv = ServeRepair::run_ancestor_hashes(
                &recycler,
                &socketaddr_any!(),
                &blockstore,
                slot + num_slots - 1,
                nonce,
            )
            .expect("run_ancestor_hashes packets");
            assert_eq!(rv.len(), 1);
            let packet = &rv[0];
            let ancestor_hashes_response = deserialize_ancestor_hashes_response(packet);
            match ancestor_hashes_response {
                AncestorHashesResponse::Hashes(hashes) => {
                    assert!(hashes.is_empty());
                }
                _ => {
                    panic!("unexpected response: {:?}", &ancestor_hashes_response);
                }
            }

            // Set duplicate confirmed
            let mut expected_ancestors = Vec::with_capacity(num_slots as usize);
            expected_ancestors.resize(num_slots as usize, (0, Hash::default()));
            for (i, duplicate_confirmed_slot) in (slot..slot + num_slots).enumerate() {
                let frozen_hash = Hash::new_unique();
                expected_ancestors[num_slots as usize - i - 1] =
                    (duplicate_confirmed_slot, frozen_hash);
                blockstore.insert_bank_hash(duplicate_confirmed_slot, frozen_hash, true);
            }
            let rv = ServeRepair::run_ancestor_hashes(
                &recycler,
                &socketaddr_any!(),
                &blockstore,
                slot + num_slots - 1,
                nonce,
            )
            .expect("run_ancestor_hashes packets");
            assert_eq!(rv.len(), 1);
            let packet = &rv[0];
            let ancestor_hashes_response = deserialize_ancestor_hashes_response(packet);
            match ancestor_hashes_response {
                AncestorHashesResponse::Hashes(hashes) => {
                    assert_eq!(hashes, expected_ancestors);
                }
                _ => {
                    panic!("unexpected response: {:?}", &ancestor_hashes_response);
                }
            }
        }

        Blockstore::destroy(&ledger_path).expect("Expected successful database destruction");
    }

    #[test]
    fn test_repair_with_repair_validators() {
        let GenesisConfigInfo { genesis_config, .. } = create_genesis_config(10_000);
        let bank = Bank::new_for_tests(&genesis_config);
        let bank_forks = Arc::new(RwLock::new(BankForks::new(bank)));
        let cluster_slots = ClusterSlots::default();
        let me = ContactInfo::new_localhost(&solana_sdk::pubkey::new_rand(), timestamp());
        let cluster_info = Arc::new(new_test_cluster_info(me.clone()));

        // Insert two peers on the network
        let contact_info2 =
            ContactInfo::new_localhost(&solana_sdk::pubkey::new_rand(), timestamp());
        let contact_info3 =
            ContactInfo::new_localhost(&solana_sdk::pubkey::new_rand(), timestamp());
        cluster_info.insert_info(contact_info2.clone());
        cluster_info.insert_info(contact_info3.clone());
        let serve_repair = ServeRepair::new(cluster_info, bank_forks);

        // If:
        // 1) repair validator set doesn't exist in gossip
        // 2) repair validator set only includes our own id
        // then no repairs should be generated
        for pubkey in &[solana_sdk::pubkey::new_rand(), me.id] {
            let known_validators = Some(vec![*pubkey].into_iter().collect());
            assert!(serve_repair.repair_peers(&known_validators, 1).is_empty());
            assert!(serve_repair
                .repair_request(
                    &cluster_slots,
                    ShredRepairType::Shred(0, 0),
                    &mut LruCache::new(100),
                    &mut RepairStats::default(),
                    &known_validators,
                    &mut OutstandingShredRepairs::default(),
                    None,
                )
                .is_err());
        }

        // If known validator exists in gossip, should return repair successfully
        let known_validators = Some(vec![contact_info2.id].into_iter().collect());
        let repair_peers = serve_repair.repair_peers(&known_validators, 1);
        assert_eq!(repair_peers.len(), 1);
        assert_eq!(repair_peers[0].id, contact_info2.id);
        assert!(serve_repair
            .repair_request(
                &cluster_slots,
                ShredRepairType::Shred(0, 0),
                &mut LruCache::new(100),
                &mut RepairStats::default(),
                &known_validators,
                &mut OutstandingShredRepairs::default(),
                None,
            )
            .is_ok());

        // Using no known validators should default to all
        // validator's available in gossip, excluding myself
        let repair_peers: HashSet<Pubkey> = serve_repair
            .repair_peers(&None, 1)
            .into_iter()
            .map(|c| c.id)
            .collect();
        assert_eq!(repair_peers.len(), 2);
        assert!(repair_peers.contains(&contact_info2.id));
        assert!(repair_peers.contains(&contact_info3.id));
        assert!(serve_repair
            .repair_request(
                &cluster_slots,
                ShredRepairType::Shred(0, 0),
                &mut LruCache::new(100),
                &mut RepairStats::default(),
                &None,
                &mut OutstandingShredRepairs::default(),
                None,
            )
            .is_ok());
    }

    #[test]
    fn test_verify_shred_response() {
        fn new_test_data_shred(slot: Slot, index: u32) -> Shred {
            Shred::new_from_data(slot, index, 1, &[], ShredFlags::empty(), 0, 0, 0)
        }
        let repair = ShredRepairType::Orphan(9);
        // Ensure new options are addded to this test
        match repair {
            ShredRepairType::Orphan(_) => (),
            ShredRepairType::HighestShred(_, _) => (),
            ShredRepairType::Shred(_, _) => (),
        };

        let slot = 9;
        let index = 5;

        // Orphan
        let shred = new_test_data_shred(slot, 0);
        let request = ShredRepairType::Orphan(slot);
        assert!(request.verify_response(&shred));
        let shred = new_test_data_shred(slot - 1, 0);
        assert!(request.verify_response(&shred));
        let shred = new_test_data_shred(slot + 1, 0);
        assert!(!request.verify_response(&shred));

        // HighestShred
        let shred = new_test_data_shred(slot, index);
        let request = ShredRepairType::HighestShred(slot, index as u64);
        assert!(request.verify_response(&shred));
        let shred = new_test_data_shred(slot, index + 1);
        assert!(request.verify_response(&shred));
        let shred = new_test_data_shred(slot, index - 1);
        assert!(!request.verify_response(&shred));
        let shred = new_test_data_shred(slot - 1, index);
        assert!(!request.verify_response(&shred));
        let shred = new_test_data_shred(slot + 1, index);
        assert!(!request.verify_response(&shred));

        // Shred
        let shred = new_test_data_shred(slot, index);
        let request = ShredRepairType::Shred(slot, index as u64);
        assert!(request.verify_response(&shred));
        let shred = new_test_data_shred(slot, index + 1);
        assert!(!request.verify_response(&shred));
        let shred = new_test_data_shred(slot + 1, index);
        assert!(!request.verify_response(&shred));
    }

    fn verify_responses<'a>(request: &ShredRepairType, packets: impl Iterator<Item = &'a Packet>) {
        for packet in packets {
            let shred_payload = packet.data(..).unwrap().to_vec();
            let shred = Shred::new_from_serialized_shred(shred_payload).unwrap();
            request.verify_response(&shred);
        }
    }

    #[test]
    fn test_verify_ancestor_response() {
        let request_slot = MAX_ANCESTOR_RESPONSES as Slot;
        let repair = AncestorHashesRepairType(request_slot);
        let mut response: Vec<SlotHash> = (0..request_slot)
            .into_iter()
            .map(|slot| (slot, Hash::new_unique()))
            .collect();
        assert!(repair.verify_response(&AncestorHashesResponse::Hashes(response.clone())));

        // over the allowed limit, should fail
        response.push((request_slot, Hash::new_unique()));
        assert!(!repair.verify_response(&AncestorHashesResponse::Hashes(response)));
    }
}<|MERGE_RESOLUTION|>--- conflicted
+++ resolved
@@ -677,11 +677,8 @@
             if request.supports_signature() {
                 // collect stats for signature verification
                 Self::verify_signed_packet(&my_id, packet, &request, stats);
-<<<<<<< HEAD
             } else {
                 stats.unsigned_requests += 1;
-=======
->>>>>>> c4d12b6c
             }
 
             let from_addr = packet.meta.socket_addr();
