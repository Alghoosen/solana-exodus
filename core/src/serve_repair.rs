--- conflicted
+++ resolved
@@ -780,34 +780,8 @@
             }
 
             let from_addr = packet.meta.socket_addr();
-<<<<<<< HEAD
-            if let Some(ping_to_pkt) = Self::ping_to_packet_mapper_by_request_variant(
-                &request,
-                from_addr,
-                root_bank,
-                check_ping_ancestor_request_epoch,
-            ) {
-                if !ContactInfo::is_valid_address(&from_addr, &socket_addr_space) {
-                    stats.err_malformed += 1;
-                    continue;
-                }
-                let (check, ping) =
-                    Self::check_ping_cache(&request, &from_addr, &identity_keypair, ping_cache);
-                if let Some(ping) = ping {
-                    if let Some(pkt) = ping_to_pkt(ping) {
-                        pending_pings.push(pkt);
-                    }
-                }
-                if !check {
-                    stats.pings_required += 1;
-                    continue;
-                }
-            }
-
             let request_sender = *request.sender();
 
-=======
->>>>>>> f49beb0c
             stats.processed += 1;
             let rsp = match Self::handle_repair(
                 recycler, &from_addr, blockstore, request, stats, ping_cache,
