use {
    crate::{
        cluster_slots::ClusterSlots,
        duplicate_repair_status::ANCESTOR_HASH_REPAIR_SAMPLE_SIZE,
        repair_response,
        repair_service::{OutstandingShredRepairs, RepairStats, REPAIR_MS},
        request_response::RequestResponse,
        result::{Error, Result},
    },
    bincode::serialize,
    lru::LruCache,
    rand::{
        distributions::{Distribution, WeightedError, WeightedIndex},
        Rng,
    },
    solana_gossip::{
        cluster_info::{ClusterInfo, ClusterInfoError},
        contact_info::ContactInfo,
        ping_pong::{self, PingCache, Pong},
        weighted_shuffle::WeightedShuffle,
    },
    solana_ledger::{
        ancestor_iterator::{AncestorIterator, AncestorIteratorWithHash},
        blockstore::Blockstore,
        shred::{Nonce, Shred, ShredFetchStats, SIZE_OF_NONCE},
    },
    solana_metrics::inc_new_counter_debug,
    solana_perf::{
        data_budget::DataBudget,
        packet::{Packet, PacketBatch, PacketBatchRecycler},
    },
    solana_runtime::bank_forks::BankForks,
    solana_sdk::{
        clock::Slot,
        genesis_config::ClusterType,
        hash::{Hash, HASH_BYTES},
        packet::PACKET_DATA_SIZE,
        pubkey::{Pubkey, PUBKEY_BYTES},
        signature::{Signable, Signature, Signer, SIGNATURE_BYTES},
        signer::keypair::Keypair,
        timing::{duration_as_ms, timestamp},
    },
    solana_streamer::{
        sendmmsg::{batch_send, SendPktsError},
        streamer::{PacketBatchReceiver, PacketBatchSender},
    },
    std::{
        cmp::Reverse,
        collections::HashSet,
        net::{SocketAddr, UdpSocket},
        sync::{
            atomic::{AtomicBool, Ordering},
            Arc, RwLock,
        },
        thread::{Builder, JoinHandle},
        time::{Duration, Instant},
    },
};

type SlotHash = (Slot, Hash);

/// the number of slots to respond with when responding to `Orphan` requests
pub const MAX_ORPHAN_REPAIR_RESPONSES: usize = 11;
// Number of slots to cache their respective repair peers and sampling weights.
pub(crate) const REPAIR_PEERS_CACHE_CAPACITY: usize = 128;
// Limit cache entries ttl in order to avoid re-using outdated data.
const REPAIR_PEERS_CACHE_TTL: Duration = Duration::from_secs(10);
pub const MAX_ANCESTOR_BYTES_IN_PACKET: usize =
    PACKET_DATA_SIZE -
    SIZE_OF_NONCE -
    4 /*(response version enum discriminator)*/ -
    4 /*slot_hash length*/;
pub const MAX_ANCESTOR_RESPONSES: usize =
    MAX_ANCESTOR_BYTES_IN_PACKET / std::mem::size_of::<SlotHash>();
/// Number of bytes in the randomly generated token sent with ping messages.
pub(crate) const REPAIR_PING_TOKEN_SIZE: usize = HASH_BYTES;
pub const REPAIR_PING_CACHE_CAPACITY: usize = 65536;
pub const REPAIR_PING_CACHE_TTL: Duration = Duration::from_secs(1280);
const REPAIR_PING_CACHE_RATE_LIMIT_DELAY: Duration = Duration::from_secs(2);
pub(crate) const REPAIR_RESPONSE_SERIALIZED_PING_BYTES: usize =
    4 /*enum discriminator*/ + PUBKEY_BYTES + REPAIR_PING_TOKEN_SIZE + SIGNATURE_BYTES;
const SIGNED_REPAIR_TIME_WINDOW: Duration = Duration::from_secs(60 * 10); // 10 min

#[cfg(test)]
static_assertions::const_assert_eq!(MAX_ANCESTOR_RESPONSES, 30);

#[derive(Serialize, Deserialize, Debug, Clone, Copy, Hash, PartialEq, Eq)]
pub enum ShredRepairType {
    /// Requesting `MAX_ORPHAN_REPAIR_RESPONSES ` parent shreds
    Orphan(Slot),
    /// Requesting any shred with index greater than or equal to the particular index
    HighestShred(Slot, u64),
    /// Requesting the missing shred at a particular index
    Shred(Slot, u64),
}

impl ShredRepairType {
    pub fn slot(&self) -> Slot {
        match self {
            ShredRepairType::Orphan(slot) => *slot,
            ShredRepairType::HighestShred(slot, _) => *slot,
            ShredRepairType::Shred(slot, _) => *slot,
        }
    }
}

impl RequestResponse for ShredRepairType {
    type Response = Shred;
    fn num_expected_responses(&self) -> u32 {
        match self {
            ShredRepairType::Orphan(_) => (MAX_ORPHAN_REPAIR_RESPONSES) as u32,
            ShredRepairType::HighestShred(_, _) => 1,
            ShredRepairType::Shred(_, _) => 1,
        }
    }
    fn verify_response(&self, response_shred: &Shred) -> bool {
        match self {
            ShredRepairType::Orphan(slot) => response_shred.slot() <= *slot,
            ShredRepairType::HighestShred(slot, index) => {
                response_shred.slot() == *slot && response_shred.index() as u64 >= *index
            }
            ShredRepairType::Shred(slot, index) => {
                response_shred.slot() == *slot && response_shred.index() as u64 == *index
            }
        }
    }
}

pub struct AncestorHashesRepairType(pub Slot);
impl AncestorHashesRepairType {
    pub fn slot(&self) -> Slot {
        self.0
    }
}

#[derive(Debug, Serialize, Deserialize)]
pub enum AncestorHashesResponse {
    Hashes(Vec<SlotHash>),
    Ping(Ping),
}

impl RequestResponse for AncestorHashesRepairType {
    type Response = AncestorHashesResponse;
    fn num_expected_responses(&self) -> u32 {
        1
    }
    fn verify_response(&self, response: &AncestorHashesResponse) -> bool {
        match response {
            AncestorHashesResponse::Hashes(hashes) => hashes.len() <= MAX_ANCESTOR_RESPONSES,
            AncestorHashesResponse::Ping(ping) => ping.verify(),
        }
    }
}

#[derive(Default)]
struct ServeRepairStats {
    total_requests: usize,
    unsigned_requests: usize,
    dropped_requests_outbound_bandwidth: usize,
    dropped_requests_load_shed: usize,
    dropped_requests_low_stake: usize,
    whitelisted_requests: usize,
    total_dropped_response_packets: usize,
    total_response_packets: usize,
    total_response_bytes_staked: usize,
    total_response_bytes_unstaked: usize,
    handle_requests_staked: usize,
    handle_requests_unstaked: usize,
    processed: usize,
    self_repair: usize,
    window_index: usize,
    highest_window_index: usize,
    orphan: usize,
    pong: usize,
    ancestor_hashes: usize,
    ping_cache_check_failed: usize,
    pings_sent: usize,
    decode_time_us: u64,
    err_time_skew: usize,
    err_malformed: usize,
    err_sig_verify: usize,
    err_unsigned: usize,
    err_id_mismatch: usize,
}

#[derive(Debug, Serialize, Deserialize)]
pub struct RepairRequestHeader {
    signature: Signature,
    sender: Pubkey,
    recipient: Pubkey,
    timestamp: u64,
    nonce: Nonce,
}

impl RepairRequestHeader {
    pub fn new(sender: Pubkey, recipient: Pubkey, timestamp: u64, nonce: Nonce) -> Self {
        Self {
            signature: Signature::default(),
            sender,
            recipient,
            timestamp,
            nonce,
        }
    }
}

pub(crate) type Ping = ping_pong::Ping<[u8; REPAIR_PING_TOKEN_SIZE]>;

/// Window protocol messages
#[derive(Serialize, Deserialize, Debug)]
pub enum RepairProtocol {
    LegacyWindowIndex(ContactInfo, Slot, u64),
    LegacyHighestWindowIndex(ContactInfo, Slot, u64),
    LegacyOrphan(ContactInfo, Slot),
    LegacyWindowIndexWithNonce(ContactInfo, Slot, u64, Nonce),
    LegacyHighestWindowIndexWithNonce(ContactInfo, Slot, u64, Nonce),
    LegacyOrphanWithNonce(ContactInfo, Slot, Nonce),
    LegacyAncestorHashes(ContactInfo, Slot, Nonce),
    Pong(ping_pong::Pong),
    WindowIndex {
        header: RepairRequestHeader,
        slot: Slot,
        shred_index: u64,
    },
    HighestWindowIndex {
        header: RepairRequestHeader,
        slot: Slot,
        shred_index: u64,
    },
    Orphan {
        header: RepairRequestHeader,
        slot: Slot,
    },
    AncestorHashes {
        header: RepairRequestHeader,
        slot: Slot,
    },
}

#[derive(Serialize, Deserialize, Debug)]
pub(crate) enum RepairResponse {
    Ping(Ping),
}

impl RepairProtocol {
    fn sender(&self) -> &Pubkey {
        match self {
            Self::LegacyWindowIndex(ci, _, _) => &ci.id,
            Self::LegacyHighestWindowIndex(ci, _, _) => &ci.id,
            Self::LegacyOrphan(ci, _) => &ci.id,
            Self::LegacyWindowIndexWithNonce(ci, _, _, _) => &ci.id,
            Self::LegacyHighestWindowIndexWithNonce(ci, _, _, _) => &ci.id,
            Self::LegacyOrphanWithNonce(ci, _, _) => &ci.id,
            Self::LegacyAncestorHashes(ci, _, _) => &ci.id,
            Self::Pong(pong) => pong.from(),
            Self::WindowIndex { header, .. } => &header.sender,
            Self::HighestWindowIndex { header, .. } => &header.sender,
            Self::Orphan { header, .. } => &header.sender,
            Self::AncestorHashes { header, .. } => &header.sender,
        }
    }

    fn supports_signature(&self) -> bool {
        match self {
            Self::LegacyWindowIndex(_, _, _)
            | Self::LegacyHighestWindowIndex(_, _, _)
            | Self::LegacyOrphan(_, _)
            | Self::LegacyWindowIndexWithNonce(_, _, _, _)
            | Self::LegacyHighestWindowIndexWithNonce(_, _, _, _)
            | Self::LegacyOrphanWithNonce(_, _, _)
            | Self::LegacyAncestorHashes(_, _, _) => false,
            Self::Pong(_)
            | Self::WindowIndex { .. }
            | Self::HighestWindowIndex { .. }
            | Self::Orphan { .. }
            | Self::AncestorHashes { .. } => true,
        }
    }
}

#[derive(Clone)]
pub struct ServeRepair {
    cluster_info: Arc<ClusterInfo>,
    bank_forks: Arc<RwLock<BankForks>>,
    repair_whitelist: Arc<RwLock<HashSet<Pubkey>>>,
}

// Cache entry for repair peers for a slot.
pub(crate) struct RepairPeers {
    asof: Instant,
    peers: Vec<(Pubkey, /*ContactInfo.serve_repair:*/ SocketAddr)>,
    weighted_index: WeightedIndex<u64>,
}

impl RepairPeers {
    fn new(asof: Instant, peers: &[ContactInfo], weights: &[u64]) -> Result<Self> {
        if peers.is_empty() {
            return Err(Error::from(ClusterInfoError::NoPeers));
        }
        if peers.len() != weights.len() {
            return Err(Error::from(WeightedError::InvalidWeight));
        }
        let weighted_index = WeightedIndex::new(weights)?;
        let peers = peers
            .iter()
            .map(|peer| (peer.id, peer.serve_repair))
            .collect();
        Ok(Self {
            asof,
            peers,
            weighted_index,
        })
    }

    fn sample<R: Rng>(&self, rng: &mut R) -> (Pubkey, SocketAddr) {
        let index = self.weighted_index.sample(rng);
        self.peers[index]
    }
}

struct RepairRequestWithMeta {
    request: RepairProtocol,
    from_addr: SocketAddr,
    stake: u64,
    whitelisted: bool,
}

impl ServeRepair {
    pub fn new(
        cluster_info: Arc<ClusterInfo>,
        bank_forks: Arc<RwLock<BankForks>>,
        repair_whitelist: Arc<RwLock<HashSet<Pubkey>>>,
    ) -> Self {
        Self {
            cluster_info,
            bank_forks,
            repair_whitelist,
        }
    }

    pub(crate) fn my_id(&self) -> Pubkey {
        self.cluster_info.id()
    }

    fn handle_repair(
        recycler: &PacketBatchRecycler,
        from_addr: &SocketAddr,
        blockstore: &Blockstore,
        request: RepairProtocol,
        stats: &mut ServeRepairStats,
        ping_cache: &mut PingCache,
    ) -> Option<PacketBatch> {
        let now = Instant::now();
        let (res, label) = {
            match &request {
                RepairProtocol::WindowIndex {
                    header: RepairRequestHeader { nonce, .. },
                    slot,
                    shred_index,
                }
                | RepairProtocol::LegacyWindowIndexWithNonce(_, slot, shred_index, nonce) => {
                    stats.window_index += 1;
                    (
                        Self::run_window_request(
                            recycler,
                            from_addr,
                            blockstore,
                            *slot,
                            *shred_index,
                            *nonce,
                        ),
                        "WindowIndexWithNonce",
                    )
                }
                RepairProtocol::HighestWindowIndex {
                    header: RepairRequestHeader { nonce, .. },
                    slot,
                    shred_index: highest_index,
                }
                | RepairProtocol::LegacyHighestWindowIndexWithNonce(
                    _,
                    slot,
                    highest_index,
                    nonce,
                ) => {
                    stats.highest_window_index += 1;
                    (
                        Self::run_highest_window_request(
                            recycler,
                            from_addr,
                            blockstore,
                            *slot,
                            *highest_index,
                            *nonce,
                        ),
                        "HighestWindowIndexWithNonce",
                    )
                }
                RepairProtocol::Orphan {
                    header: RepairRequestHeader { nonce, .. },
                    slot,
                }
                | RepairProtocol::LegacyOrphanWithNonce(_, slot, nonce) => {
                    stats.orphan += 1;
                    (
                        Self::run_orphan(
                            recycler,
                            from_addr,
                            blockstore,
                            *slot,
                            MAX_ORPHAN_REPAIR_RESPONSES,
                            *nonce,
                        ),
                        "OrphanWithNonce",
                    )
                }
                RepairProtocol::AncestorHashes {
                    header: RepairRequestHeader { nonce, .. },
                    slot,
                }
                | RepairProtocol::LegacyAncestorHashes(_, slot, nonce) => {
                    stats.ancestor_hashes += 1;
                    (
                        Self::run_ancestor_hashes(recycler, from_addr, blockstore, *slot, *nonce),
                        "AncestorHashes",
                    )
                }
                RepairProtocol::Pong(pong) => {
                    stats.pong += 1;
                    ping_cache.add(pong, *from_addr, Instant::now());
                    (None, "Pong")
                }
                RepairProtocol::LegacyWindowIndex(_, _, _)
                | RepairProtocol::LegacyHighestWindowIndex(_, _, _)
                | RepairProtocol::LegacyOrphan(_, _) => (None, "Unsupported repair type"),
            }
        };
        Self::report_time_spent(label, &now.elapsed(), "");
        res
    }

    fn report_time_spent(label: &str, time: &Duration, extra: &str) {
        let count = duration_as_ms(time);
        if count > 5 {
            info!("{} took: {} ms {}", label, count, extra);
        }
    }

    /// Process messages from the network
    fn run_listen(
        &self,
        ping_cache: &mut PingCache,
        recycler: &PacketBatchRecycler,
        blockstore: &Blockstore,
        requests_receiver: &PacketBatchReceiver,
        response_sender: &PacketBatchSender,
        stats: &mut ServeRepairStats,
        data_budget: &DataBudget,
    ) -> Result<()> {
        //TODO cache connections
        let timeout = Duration::new(1, 0);
        let mut reqs_v = vec![requests_receiver.recv_timeout(timeout)?];
        const MAX_REQUESTS_PER_ITERATION: usize = 1024;
        let mut total_requests = reqs_v[0].len();

        let socket_addr_space = *self.cluster_info.socket_addr_space();
        let root_bank = self.bank_forks.read().unwrap().root_bank();
        let epoch_staked_nodes = root_bank.epoch_staked_nodes(root_bank.epoch());
        let identity_keypair = self.cluster_info.keypair().clone();
        let my_id = identity_keypair.pubkey();

<<<<<<< HEAD
        let max_buffered_packets = if root_bank.cluster_type() == ClusterType::Testnet {
            if self.repair_whitelist.read().unwrap().len() > 0 {
                4 * MAX_REQUESTS_PER_ITERATION
            } else {
                2 * MAX_REQUESTS_PER_ITERATION
            }
=======
        let max_buffered_packets = if root_bank.cluster_type() != ClusterType::MainnetBeta {
            2 * MAX_REQUESTS_PER_ITERATION
>>>>>>> 637d0358
        } else {
            MAX_REQUESTS_PER_ITERATION
        };

        let mut dropped_requests = 0;
        while let Ok(more) = requests_receiver.try_recv() {
            total_requests += more.len();
            if total_requests > max_buffered_packets {
                dropped_requests += more.len();
            } else {
                reqs_v.push(more);
            }
        }

        stats.dropped_requests_load_shed += dropped_requests;
        stats.total_requests += total_requests;

        let decode_start = Instant::now();
        let mut decoded_requests = Vec::default();
        for packet in reqs_v.iter().flatten() {
            let request: RepairProtocol = match packet.deserialize_slice(..) {
                Ok(request) => request,
                Err(_) => {
                    stats.err_malformed += 1;
                    continue;
                }
            };

            let from_addr = packet.meta().socket_addr();
            if !ContactInfo::is_valid_address(&from_addr, &socket_addr_space) {
                stats.err_malformed += 1;
                continue;
            }

            if request.supports_signature() {
                // collect stats for signature verification
                Self::verify_signed_packet(&my_id, packet, &request, stats);
            } else {
                stats.unsigned_requests += 1;
            }

            if request.sender() == &my_id {
                stats.self_repair += 1;
                continue;
            }

            let stake = epoch_staked_nodes
                .as_ref()
                .and_then(|stakes| stakes.get(request.sender()))
                .unwrap_or(&0);
            if *stake == 0 {
                stats.handle_requests_unstaked += 1;
            } else {
                stats.handle_requests_staked += 1;
            }

            decoded_requests.push(RepairRequestWithMeta {
                request,
                from_addr,
                stake: *stake,
                whitelisted: false,
            });
        }
        stats.decode_time_us += decode_start.elapsed().as_micros() as u64;

        let mut whitelisted_request_count: usize = 0;
        {
            let whitelist = self.repair_whitelist.read().unwrap();
            if whitelist.len() > 0 {
                decoded_requests.iter_mut().for_each(|r| {
                    if whitelist.contains(r.request.sender()) {
                        r.whitelisted = true;
                        whitelisted_request_count += 1;
                    }
                });
            }
        }
        stats.whitelisted_requests += whitelisted_request_count.min(MAX_REQUESTS_PER_ITERATION);

        if decoded_requests.len() > MAX_REQUESTS_PER_ITERATION {
            stats.dropped_requests_low_stake += decoded_requests.len() - MAX_REQUESTS_PER_ITERATION;
            decoded_requests.sort_unstable_by_key(|r| Reverse((r.whitelisted, r.stake)));
            decoded_requests.truncate(MAX_REQUESTS_PER_ITERATION);
        }

        self.handle_packets(
            ping_cache,
            recycler,
            blockstore,
            decoded_requests,
            response_sender,
            stats,
            data_budget,
        );

        Ok(())
    }

    fn report_reset_stats(&self, stats: &mut ServeRepairStats) {
        if stats.self_repair > 0 {
            let my_id = self.cluster_info.id();
            warn!(
                "{}: Ignored received repair requests from ME: {}",
                my_id, stats.self_repair,
            );
            inc_new_counter_debug!("serve_repair-handle-repair--eq", stats.self_repair);
        }

        datapoint_info!(
            "serve_repair-requests_received",
            ("total_requests", stats.total_requests, i64),
            ("unsigned_requests", stats.unsigned_requests, i64),
            (
                "dropped_requests_outbound_bandwidth",
                stats.dropped_requests_outbound_bandwidth,
                i64
            ),
            (
                "dropped_requests_load_shed",
                stats.dropped_requests_load_shed,
                i64
            ),
            (
                "dropped_requests_low_stake",
                stats.dropped_requests_low_stake,
                i64
            ),
            ("whitelisted_requests", stats.whitelisted_requests, i64),
            (
                "total_dropped_response_packets",
                stats.total_dropped_response_packets,
                i64
            ),
            ("handle_requests_staked", stats.handle_requests_staked, i64),
            (
                "handle_requests_unstaked",
                stats.handle_requests_unstaked,
                i64
            ),
            ("processed", stats.processed, i64),
            ("total_response_packets", stats.total_response_packets, i64),
            (
                "total_response_bytes_staked",
                stats.total_response_bytes_staked,
                i64
            ),
            (
                "total_response_bytes_unstaked",
                stats.total_response_bytes_unstaked,
                i64
            ),
            ("self_repair", stats.self_repair, i64),
            ("window_index", stats.window_index, i64),
            (
                "request-highest-window-index",
                stats.highest_window_index,
                i64
            ),
            ("orphan", stats.orphan, i64),
            (
                "serve_repair-request-ancestor-hashes",
                stats.ancestor_hashes,
                i64
            ),
            ("pong", stats.pong, i64),
            (
                "ping_cache_check_failed",
                stats.ping_cache_check_failed,
                i64
            ),
            ("pings_sent", stats.pings_sent, i64),
            ("decode_time_us", stats.decode_time_us, i64),
            ("err_time_skew", stats.err_time_skew, i64),
            ("err_malformed", stats.err_malformed, i64),
            ("err_sig_verify", stats.err_sig_verify, i64),
            ("err_unsigned", stats.err_unsigned, i64),
            ("err_id_mismatch", stats.err_id_mismatch, i64),
        );

        *stats = ServeRepairStats::default();
    }

    pub fn listen(
        self,
        blockstore: Arc<Blockstore>,
        requests_receiver: PacketBatchReceiver,
        response_sender: PacketBatchSender,
        exit: Arc<AtomicBool>,
    ) -> JoinHandle<()> {
        const INTERVAL_MS: u64 = 1000;
        const MAX_BYTES_PER_SECOND: usize = 12_000_000;
        const MAX_BYTES_PER_INTERVAL: usize = MAX_BYTES_PER_SECOND * INTERVAL_MS as usize / 1000;

        // rate limit delay should be greater than the repair request iteration delay
        assert!(REPAIR_PING_CACHE_RATE_LIMIT_DELAY > Duration::from_millis(REPAIR_MS));

        let mut ping_cache = PingCache::new(
            REPAIR_PING_CACHE_TTL,
            REPAIR_PING_CACHE_RATE_LIMIT_DELAY,
            REPAIR_PING_CACHE_CAPACITY,
        );

        let recycler = PacketBatchRecycler::default();
        Builder::new()
            .name("solRepairListen".to_string())
            .spawn(move || {
                let mut last_print = Instant::now();
                let mut stats = ServeRepairStats::default();
                let data_budget = DataBudget::default();
                loop {
                    let result = self.run_listen(
                        &mut ping_cache,
                        &recycler,
                        &blockstore,
                        &requests_receiver,
                        &response_sender,
                        &mut stats,
                        &data_budget,
                    );
                    match result {
                        Err(Error::RecvTimeout(_)) | Ok(_) => {}
                        Err(err) => info!("repair listener error: {:?}", err),
                    };
                    if exit.load(Ordering::Relaxed) {
                        return;
                    }
                    if last_print.elapsed().as_secs() > 2 {
                        self.report_reset_stats(&mut stats);
                        last_print = Instant::now();
                    }
                    data_budget.update(INTERVAL_MS, |_bytes| MAX_BYTES_PER_INTERVAL);
                }
            })
            .unwrap()
    }

    fn verify_signed_packet(
        my_id: &Pubkey,
        packet: &Packet,
        request: &RepairProtocol,
        stats: &mut ServeRepairStats,
    ) -> bool {
        match request {
            RepairProtocol::LegacyWindowIndex(_, _, _)
            | RepairProtocol::LegacyHighestWindowIndex(_, _, _)
            | RepairProtocol::LegacyOrphan(_, _)
            | RepairProtocol::LegacyWindowIndexWithNonce(_, _, _, _)
            | RepairProtocol::LegacyHighestWindowIndexWithNonce(_, _, _, _)
            | RepairProtocol::LegacyOrphanWithNonce(_, _, _)
            | RepairProtocol::LegacyAncestorHashes(_, _, _) => {
                debug_assert!(false); // expecting only signed request types
                stats.err_unsigned += 1;
                return false;
            }
            RepairProtocol::Pong(pong) => {
                if !pong.verify() {
                    stats.err_sig_verify += 1;
                    return false;
                }
            }
            RepairProtocol::WindowIndex { header, .. }
            | RepairProtocol::HighestWindowIndex { header, .. }
            | RepairProtocol::Orphan { header, .. }
            | RepairProtocol::AncestorHashes { header, .. } => {
                if &header.recipient != my_id {
                    stats.err_id_mismatch += 1;
                    return false;
                }
                let time_diff_ms = timestamp().abs_diff(header.timestamp);
                if u128::from(time_diff_ms) > SIGNED_REPAIR_TIME_WINDOW.as_millis() {
                    stats.err_time_skew += 1;
                    return false;
                }
                let leading_buf = match packet.data(..4) {
                    Some(buf) => buf,
                    None => {
                        debug_assert!(false); // should have failed deserialize
                        stats.err_malformed += 1;
                        return false;
                    }
                };
                let trailing_buf = match packet.data(4 + SIGNATURE_BYTES..) {
                    Some(buf) => buf,
                    None => {
                        debug_assert!(false); // should have failed deserialize
                        stats.err_malformed += 1;
                        return false;
                    }
                };
                let from_id = request.sender();
                let signed_data = [leading_buf, trailing_buf].concat();
                if !header.signature.verify(from_id.as_ref(), &signed_data) {
                    stats.err_sig_verify += 1;
                    return false;
                }
            }
        }
        true
    }

    fn check_ping_cache(
        ping_cache: &mut PingCache,
        request: &RepairProtocol,
        from_addr: &SocketAddr,
        identity_keypair: &Keypair,
    ) -> (bool, Option<Packet>) {
        let mut rng = rand::thread_rng();
        let mut pingf = move || Ping::new_rand(&mut rng, identity_keypair).ok();
        let (check, ping) =
            ping_cache.check(Instant::now(), (*request.sender(), *from_addr), &mut pingf);
        let ping_pkt = if let Some(ping) = ping {
            match request {
                RepairProtocol::LegacyWindowIndex(_, _, _)
                | RepairProtocol::LegacyHighestWindowIndex(_, _, _)
                | RepairProtocol::LegacyOrphan(_, _)
                | RepairProtocol::LegacyWindowIndexWithNonce(_, _, _, _)
                | RepairProtocol::LegacyHighestWindowIndexWithNonce(_, _, _, _)
                | RepairProtocol::LegacyOrphanWithNonce(_, _, _)
                | RepairProtocol::WindowIndex { .. }
                | RepairProtocol::HighestWindowIndex { .. }
                | RepairProtocol::Orphan { .. } => {
                    let ping = RepairResponse::Ping(ping);
                    Packet::from_data(Some(from_addr), ping).ok()
                }
                RepairProtocol::LegacyAncestorHashes(_, _, _)
                | RepairProtocol::AncestorHashes { .. } => {
                    let ping = AncestorHashesResponse::Ping(ping);
                    Packet::from_data(Some(from_addr), ping).ok()
                }
                RepairProtocol::Pong(_) => None,
            }
        } else {
            None
        };
        (check, ping_pkt)
    }

    fn handle_packets(
        &self,
        ping_cache: &mut PingCache,
        recycler: &PacketBatchRecycler,
        blockstore: &Blockstore,
        requests: Vec<RepairRequestWithMeta>,
        response_sender: &PacketBatchSender,
        stats: &mut ServeRepairStats,
        data_budget: &DataBudget,
    ) {
        let identity_keypair = self.cluster_info.keypair().clone();
        let mut pending_pings = Vec::default();

        let requests_len = requests.len();
        for (
            i,
            RepairRequestWithMeta {
                request,
                from_addr,
                stake,
                ..
            },
        ) in requests.into_iter().enumerate()
        {
            if !matches!(&request, RepairProtocol::Pong(_)) {
                let (check, ping_pkt) =
                    Self::check_ping_cache(ping_cache, &request, &from_addr, &identity_keypair);
                if let Some(ping_pkt) = ping_pkt {
                    pending_pings.push(ping_pkt);
                }
                if !check {
                    // collect stats for ping/pong verification
                    stats.ping_cache_check_failed += 1;
                }
            }
            stats.processed += 1;
            let rsp = match Self::handle_repair(
                recycler, &from_addr, blockstore, request, stats, ping_cache,
            ) {
                None => continue,
                Some(rsp) => rsp,
            };
            let num_response_packets = rsp.len();
            let num_response_bytes = rsp.iter().map(|p| p.meta().size).sum();
            if data_budget.take(num_response_bytes) && response_sender.send(rsp).is_ok() {
                stats.total_response_packets += num_response_packets;
                match stake > 0 {
                    true => stats.total_response_bytes_staked += num_response_bytes,
                    false => stats.total_response_bytes_unstaked += num_response_bytes,
                }
            } else {
                stats.dropped_requests_outbound_bandwidth += requests_len - i;
                stats.total_dropped_response_packets += num_response_packets;
                break;
            }
        }

        if !pending_pings.is_empty() {
            stats.pings_sent += pending_pings.len();
            let batch = PacketBatch::new(pending_pings);
            let _ignore = response_sender.send(batch);
        }
    }

    pub fn ancestor_repair_request_bytes(
        &self,
        keypair: &Keypair,
        repair_peer_id: &Pubkey,
        request_slot: Slot,
        nonce: Nonce,
    ) -> Result<Vec<u8>> {
        let header = RepairRequestHeader {
            signature: Signature::default(),
            sender: self.my_id(),
            recipient: *repair_peer_id,
            timestamp: timestamp(),
            nonce,
        };
        let request = RepairProtocol::AncestorHashes {
            header,
            slot: request_slot,
        };
        Self::repair_proto_to_bytes(&request, keypair)
    }

    pub(crate) fn repair_request(
        &self,
        cluster_slots: &ClusterSlots,
        repair_request: ShredRepairType,
        peers_cache: &mut LruCache<Slot, RepairPeers>,
        repair_stats: &mut RepairStats,
        repair_validators: &Option<HashSet<Pubkey>>,
        outstanding_requests: &mut OutstandingShredRepairs,
        identity_keypair: &Keypair,
    ) -> Result<(SocketAddr, Vec<u8>)> {
        // find a peer that appears to be accepting replication and has the desired slot, as indicated
        // by a valid tvu port location
        let slot = repair_request.slot();
        let repair_peers = match peers_cache.get(&slot) {
            Some(entry) if entry.asof.elapsed() < REPAIR_PEERS_CACHE_TTL => entry,
            _ => {
                peers_cache.pop(&slot);
                let repair_peers = self.repair_peers(repair_validators, slot);
                let weights = cluster_slots.compute_weights(slot, &repair_peers);
                let repair_peers = RepairPeers::new(Instant::now(), &repair_peers, &weights)?;
                peers_cache.put(slot, repair_peers);
                peers_cache.get(&slot).unwrap()
            }
        };
        let (peer, addr) = repair_peers.sample(&mut rand::thread_rng());
        let nonce = outstanding_requests.add_request(repair_request, timestamp());
        let out = self.map_repair_request(
            &repair_request,
            &peer,
            repair_stats,
            nonce,
            identity_keypair,
        )?;
        Ok((addr, out))
    }

    pub(crate) fn repair_request_ancestor_hashes_sample_peers(
        &self,
        slot: Slot,
        cluster_slots: &ClusterSlots,
        repair_validators: &Option<HashSet<Pubkey>>,
    ) -> Result<Vec<(Pubkey, SocketAddr)>> {
        let repair_peers: Vec<_> = self.repair_peers(repair_validators, slot);
        if repair_peers.is_empty() {
            return Err(ClusterInfoError::NoPeers.into());
        }
        let (weights, index): (Vec<_>, Vec<_>) = cluster_slots
            .compute_weights_exclude_nonfrozen(slot, &repair_peers)
            .into_iter()
            .unzip();
        let peers = WeightedShuffle::new("repair_request_ancestor_hashes", &weights)
            .shuffle(&mut rand::thread_rng())
            .take(ANCESTOR_HASH_REPAIR_SAMPLE_SIZE)
            .map(|i| index[i])
            .map(|i| (repair_peers[i].id, repair_peers[i].serve_repair))
            .collect();
        Ok(peers)
    }

    pub fn repair_request_duplicate_compute_best_peer(
        &self,
        slot: Slot,
        cluster_slots: &ClusterSlots,
        repair_validators: &Option<HashSet<Pubkey>>,
    ) -> Result<(Pubkey, SocketAddr)> {
        let repair_peers: Vec<_> = self.repair_peers(repair_validators, slot);
        if repair_peers.is_empty() {
            return Err(ClusterInfoError::NoPeers.into());
        }
        let (weights, index): (Vec<_>, Vec<_>) = cluster_slots
            .compute_weights_exclude_nonfrozen(slot, &repair_peers)
            .into_iter()
            .unzip();
        let k = WeightedIndex::new(weights)?.sample(&mut rand::thread_rng());
        let n = index[k];
        Ok((repair_peers[n].id, repair_peers[n].serve_repair))
    }

    pub(crate) fn map_repair_request(
        &self,
        repair_request: &ShredRepairType,
        repair_peer_id: &Pubkey,
        repair_stats: &mut RepairStats,
        nonce: Nonce,
        identity_keypair: &Keypair,
    ) -> Result<Vec<u8>> {
        let header = RepairRequestHeader {
            signature: Signature::default(),
            sender: self.my_id(),
            recipient: *repair_peer_id,
            timestamp: timestamp(),
            nonce,
        };
        let request_proto = match repair_request {
            ShredRepairType::Shred(slot, shred_index) => {
                repair_stats
                    .shred
                    .update(repair_peer_id, *slot, *shred_index);
                RepairProtocol::WindowIndex {
                    header,
                    slot: *slot,
                    shred_index: *shred_index,
                }
            }
            ShredRepairType::HighestShred(slot, shred_index) => {
                repair_stats
                    .highest_shred
                    .update(repair_peer_id, *slot, *shred_index);
                RepairProtocol::HighestWindowIndex {
                    header,
                    slot: *slot,
                    shred_index: *shred_index,
                }
            }
            ShredRepairType::Orphan(slot) => {
                repair_stats.orphan.update(repair_peer_id, *slot, 0);
                RepairProtocol::Orphan {
                    header,
                    slot: *slot,
                }
            }
        };
        Self::repair_proto_to_bytes(&request_proto, identity_keypair)
    }

    /// Distinguish and process `RepairResponse` ping packets ignoring other
    /// packets in the batch.
    pub(crate) fn handle_repair_response_pings(
        repair_socket: &UdpSocket,
        keypair: &Keypair,
        packet_batch: &mut PacketBatch,
        stats: &mut ShredFetchStats,
    ) {
        let mut pending_pongs = Vec::default();
        for packet in packet_batch.iter_mut() {
            if packet.meta().size != REPAIR_RESPONSE_SERIALIZED_PING_BYTES {
                continue;
            }
            if let Ok(RepairResponse::Ping(ping)) = packet.deserialize_slice(..) {
                if !ping.verify() {
                    // Do _not_ set `discard` to allow shred processing to attempt to
                    // handle the packet.
                    // Ping error count may include false posities for shreds of size
                    // `REPAIR_RESPONSE_SERIALIZED_PING_BYTES` whose first 4 bytes
                    // match `RepairResponse` discriminator (these 4 bytes overlap
                    // with the shred signature field).
                    stats.ping_err_verify_count += 1;
                    continue;
                }
                packet.meta_mut().set_discard(true);
                stats.ping_count += 1;
                if let Ok(pong) = Pong::new(&ping, keypair) {
                    let pong = RepairProtocol::Pong(pong);
                    if let Ok(pong_bytes) = serialize(&pong) {
                        let from_addr = packet.meta().socket_addr();
                        pending_pongs.push((pong_bytes, from_addr));
                    }
                }
            }
        }
        if !pending_pongs.is_empty() {
            if let Err(SendPktsError::IoError(err, num_failed)) =
                batch_send(repair_socket, &pending_pongs)
            {
                warn!(
                    "batch_send failed to send {}/{} packets. First error: {:?}",
                    num_failed,
                    pending_pongs.len(),
                    err
                );
            }
        }
    }

    pub fn repair_proto_to_bytes(request: &RepairProtocol, keypair: &Keypair) -> Result<Vec<u8>> {
        debug_assert!(request.supports_signature());
        let mut payload = serialize(&request)?;
        let signable_data = [&payload[..4], &payload[4 + SIGNATURE_BYTES..]].concat();
        let signature = keypair.sign_message(&signable_data[..]);
        payload[4..4 + SIGNATURE_BYTES].copy_from_slice(signature.as_ref());
        Ok(payload)
    }

    fn repair_peers(
        &self,
        repair_validators: &Option<HashSet<Pubkey>>,
        slot: Slot,
    ) -> Vec<ContactInfo> {
        if let Some(repair_validators) = repair_validators {
            repair_validators
                .iter()
                .filter_map(|key| {
                    if *key != self.my_id() {
                        self.cluster_info.lookup_contact_info(key, |ci| ci.clone())
                    } else {
                        None
                    }
                })
                .collect()
        } else {
            self.cluster_info.repair_peers(slot)
        }
    }

    fn run_window_request(
        recycler: &PacketBatchRecycler,
        from_addr: &SocketAddr,
        blockstore: &Blockstore,
        slot: Slot,
        shred_index: u64,
        nonce: Nonce,
    ) -> Option<PacketBatch> {
        // Try to find the requested index in one of the slots
        let packet = repair_response::repair_response_packet(
            blockstore,
            slot,
            shred_index,
            from_addr,
            nonce,
        )?;

        inc_new_counter_debug!("serve_repair-window-request-ledger", 1);
        Some(PacketBatch::new_unpinned_with_recycler_data(
            recycler,
            "run_window_request",
            vec![packet],
        ))
    }

    fn run_highest_window_request(
        recycler: &PacketBatchRecycler,
        from_addr: &SocketAddr,
        blockstore: &Blockstore,
        slot: Slot,
        highest_index: u64,
        nonce: Nonce,
    ) -> Option<PacketBatch> {
        // Try to find the requested index in one of the slots
        let meta = blockstore.meta(slot).ok()??;
        if meta.received > highest_index {
            // meta.received must be at least 1 by this point
            let packet = repair_response::repair_response_packet(
                blockstore,
                slot,
                meta.received - 1,
                from_addr,
                nonce,
            )?;
            return Some(PacketBatch::new_unpinned_with_recycler_data(
                recycler,
                "run_highest_window_request",
                vec![packet],
            ));
        }
        None
    }

    fn run_orphan(
        recycler: &PacketBatchRecycler,
        from_addr: &SocketAddr,
        blockstore: &Blockstore,
        mut slot: Slot,
        max_responses: usize,
        nonce: Nonce,
    ) -> Option<PacketBatch> {
        let mut res =
            PacketBatch::new_unpinned_with_recycler(recycler.clone(), max_responses, "run_orphan");
        // Try to find the next "n" parent slots of the input slot
        while let Ok(Some(meta)) = blockstore.meta(slot) {
            if meta.received == 0 {
                break;
            }
            let packet = repair_response::repair_response_packet(
                blockstore,
                slot,
                meta.received - 1,
                from_addr,
                nonce,
            );
            if let Some(packet) = packet {
                res.push(packet);
            } else {
                break;
            }

            if meta.parent_slot.is_some() && res.len() < max_responses {
                slot = meta.parent_slot.unwrap();
            } else {
                break;
            }
        }
        if res.is_empty() {
            return None;
        }
        Some(res)
    }

    fn run_ancestor_hashes(
        recycler: &PacketBatchRecycler,
        from_addr: &SocketAddr,
        blockstore: &Blockstore,
        slot: Slot,
        nonce: Nonce,
    ) -> Option<PacketBatch> {
        let ancestor_slot_hashes = if blockstore.is_duplicate_confirmed(slot) {
            let ancestor_iterator =
                AncestorIteratorWithHash::from(AncestorIterator::new_inclusive(slot, blockstore));
            ancestor_iterator.take(MAX_ANCESTOR_RESPONSES).collect()
        } else {
            // If this slot is not duplicate confirmed, return nothing
            vec![]
        };
        let response = AncestorHashesResponse::Hashes(ancestor_slot_hashes);
        let serialized_response = serialize(&response).ok()?;

        // Could probably directly write response into packet via `serialize_into()`
        // instead of incurring extra copy in `repair_response_packet_from_bytes`, but
        // serialize_into doesn't return the written size...
        let packet = repair_response::repair_response_packet_from_bytes(
            serialized_response,
            from_addr,
            nonce,
        )?;
        Some(PacketBatch::new_unpinned_with_recycler_data(
            recycler,
            "run_ancestor_hashes",
            vec![packet],
        ))
    }
}

#[cfg(test)]
mod tests {
    use {
        super::*,
        crate::{repair_response, result::Error},
        solana_gossip::{socketaddr, socketaddr_any},
        solana_ledger::{
            blockstore::make_many_slot_entries,
            blockstore_processor::fill_blockstore_slot_with_ticks,
            genesis_utils::{create_genesis_config, GenesisConfigInfo},
            get_tmp_ledger_path,
            shred::{max_ticks_per_n_shreds, Shred, ShredFlags},
        },
        solana_perf::packet::{deserialize_from_with_limit, Packet},
        solana_runtime::bank::Bank,
        solana_sdk::{
            feature_set::FeatureSet, hash::Hash, pubkey::Pubkey, signature::Keypair,
            timing::timestamp,
        },
        solana_streamer::socket::SocketAddrSpace,
        std::io::Cursor,
    };

    #[test]
    fn test_serialized_ping_size() {
        let mut rng = rand::thread_rng();
        let keypair = Keypair::new();
        let ping = Ping::new_rand(&mut rng, &keypair).unwrap();
        let ping = RepairResponse::Ping(ping);
        let pkt = Packet::from_data(None, ping).unwrap();
        assert_eq!(pkt.meta().size, REPAIR_RESPONSE_SERIALIZED_PING_BYTES);
    }

    #[test]
    fn test_deserialize_shred_as_ping() {
        let data_buf = vec![7u8, 44]; // REPAIR_RESPONSE_SERIALIZED_PING_BYTES - SIZE_OF_DATA_SHRED_HEADERS
        let keypair = Keypair::new();
        let mut shred = Shred::new_from_data(
            123, // slot
            456, // index
            111, // parent_offset
            &data_buf,
            ShredFlags::empty(),
            222, // reference_tick
            333, // version
            444, // fec_set_index
        );
        shred.sign(&keypair);
        let mut pkt = Packet::default();
        shred.copy_to_packet(&mut pkt);
        pkt.meta_mut().size = REPAIR_RESPONSE_SERIALIZED_PING_BYTES;
        let res = pkt.deserialize_slice::<RepairResponse, _>(..);
        if let Ok(RepairResponse::Ping(ping)) = res {
            assert!(!ping.verify());
        } else {
            assert!(res.is_err());
        }
    }

    #[test]
    fn test_serialize_deserialize_signed_request() {
        let GenesisConfigInfo { genesis_config, .. } = create_genesis_config(10_000);
        let bank = Bank::new_for_tests(&genesis_config);
        let bank_forks = Arc::new(RwLock::new(BankForks::new(bank)));
        let me = ContactInfo::new_localhost(&solana_sdk::pubkey::new_rand(), timestamp());
        let cluster_info = Arc::new(new_test_cluster_info(me));
        let serve_repair = ServeRepair::new(
            cluster_info.clone(),
            bank_forks,
            Arc::new(RwLock::new(HashSet::default())),
        );
        let keypair = cluster_info.keypair().clone();
        let repair_peer_id = solana_sdk::pubkey::new_rand();
        let repair_request = ShredRepairType::Orphan(123);

        let rsp = serve_repair
            .map_repair_request(
                &repair_request,
                &repair_peer_id,
                &mut RepairStats::default(),
                456,
                &keypair,
            )
            .unwrap();

        let mut cursor = Cursor::new(&rsp[..]);
        let deserialized_request: RepairProtocol =
            deserialize_from_with_limit(&mut cursor).unwrap();
        assert_eq!(cursor.position(), rsp.len() as u64);
        if let RepairProtocol::Orphan { header, slot } = deserialized_request {
            assert_eq!(slot, 123);
            assert_eq!(header.nonce, 456);
            assert_eq!(&header.sender, &serve_repair.my_id());
            assert_eq!(&header.recipient, &repair_peer_id);
            let signed_data = [&rsp[..4], &rsp[4 + SIGNATURE_BYTES..]].concat();
            assert!(header
                .signature
                .verify(keypair.pubkey().as_ref(), &signed_data));
        } else {
            panic!("unexpected request type {:?}", &deserialized_request);
        }
    }

    #[test]
    fn test_serialize_deserialize_ancestor_hashes_request() {
        let slot: Slot = 50;
        let nonce = 70;
        let me = ContactInfo::new_localhost(&solana_sdk::pubkey::new_rand(), timestamp());
        let cluster_info = Arc::new(new_test_cluster_info(me));
        let repair_peer_id = solana_sdk::pubkey::new_rand();
        let GenesisConfigInfo { genesis_config, .. } = create_genesis_config(10_000);
        let keypair = cluster_info.keypair().clone();

        let mut bank = Bank::new_for_tests(&genesis_config);
        bank.feature_set = Arc::new(FeatureSet::all_enabled());
        let bank_forks = Arc::new(RwLock::new(BankForks::new(bank)));
        let serve_repair = ServeRepair::new(
            cluster_info,
            bank_forks,
            Arc::new(RwLock::new(HashSet::default())),
        );

        let request_bytes = serve_repair
            .ancestor_repair_request_bytes(&keypair, &repair_peer_id, slot, nonce)
            .unwrap();
        let mut cursor = Cursor::new(&request_bytes[..]);
        let deserialized_request: RepairProtocol =
            deserialize_from_with_limit(&mut cursor).unwrap();
        assert_eq!(cursor.position(), request_bytes.len() as u64);
        if let RepairProtocol::AncestorHashes {
            header,
            slot: deserialized_slot,
        } = deserialized_request
        {
            assert_eq!(deserialized_slot, slot);
            assert_eq!(header.nonce, nonce);
            assert_eq!(&header.sender, &serve_repair.my_id());
            assert_eq!(&header.recipient, &repair_peer_id);
            let signed_data = [&request_bytes[..4], &request_bytes[4 + SIGNATURE_BYTES..]].concat();
            assert!(header
                .signature
                .verify(keypair.pubkey().as_ref(), &signed_data));
        } else {
            panic!("unexpected request type {:?}", &deserialized_request);
        }
    }

    #[test]
    fn test_map_requests_signed() {
        let GenesisConfigInfo { genesis_config, .. } = create_genesis_config(10_000);
        let bank = Bank::new_for_tests(&genesis_config);
        let bank_forks = Arc::new(RwLock::new(BankForks::new(bank)));
        let me = ContactInfo::new_localhost(&solana_sdk::pubkey::new_rand(), timestamp());
        let cluster_info = Arc::new(new_test_cluster_info(me));
        let serve_repair = ServeRepair::new(
            cluster_info.clone(),
            bank_forks,
            Arc::new(RwLock::new(HashSet::default())),
        );
        let keypair = cluster_info.keypair().clone();
        let repair_peer_id = solana_sdk::pubkey::new_rand();

        let slot = 50;
        let shred_index = 60;
        let nonce = 70;

        let request = ShredRepairType::Shred(slot, shred_index);
        let request_bytes = serve_repair
            .map_repair_request(
                &request,
                &repair_peer_id,
                &mut RepairStats::default(),
                nonce,
                &keypair,
            )
            .unwrap();

        let mut cursor = Cursor::new(&request_bytes[..]);
        let deserialized_request: RepairProtocol =
            deserialize_from_with_limit(&mut cursor).unwrap();
        assert_eq!(cursor.position(), request_bytes.len() as u64);
        if let RepairProtocol::WindowIndex {
            header,
            slot: deserialized_slot,
            shred_index: deserialized_shred_index,
        } = deserialized_request
        {
            assert_eq!(deserialized_slot, slot);
            assert_eq!(deserialized_shred_index, shred_index);
            assert_eq!(header.nonce, nonce);
            assert_eq!(&header.sender, &serve_repair.my_id());
            assert_eq!(&header.recipient, &repair_peer_id);
            let signed_data = [&request_bytes[..4], &request_bytes[4 + SIGNATURE_BYTES..]].concat();
            assert!(header
                .signature
                .verify(keypair.pubkey().as_ref(), &signed_data));
        } else {
            panic!("unexpected request type {:?}", &deserialized_request);
        }

        let request = ShredRepairType::HighestShred(slot, shred_index);
        let request_bytes = serve_repair
            .map_repair_request(
                &request,
                &repair_peer_id,
                &mut RepairStats::default(),
                nonce,
                &keypair,
            )
            .unwrap();

        let mut cursor = Cursor::new(&request_bytes[..]);
        let deserialized_request: RepairProtocol =
            deserialize_from_with_limit(&mut cursor).unwrap();
        assert_eq!(cursor.position(), request_bytes.len() as u64);
        if let RepairProtocol::HighestWindowIndex {
            header,
            slot: deserialized_slot,
            shred_index: deserialized_shred_index,
        } = deserialized_request
        {
            assert_eq!(deserialized_slot, slot);
            assert_eq!(deserialized_shred_index, shred_index);
            assert_eq!(header.nonce, nonce);
            assert_eq!(&header.sender, &serve_repair.my_id());
            assert_eq!(&header.recipient, &repair_peer_id);
            let signed_data = [&request_bytes[..4], &request_bytes[4 + SIGNATURE_BYTES..]].concat();
            assert!(header
                .signature
                .verify(keypair.pubkey().as_ref(), &signed_data));
        } else {
            panic!("unexpected request type {:?}", &deserialized_request);
        }
    }

    #[test]
    fn test_verify_signed_packet() {
        let my_keypair = Keypair::new();
        let other_keypair = Keypair::new();

        fn sign_packet(packet: &mut Packet, keypair: &Keypair) {
            let signable_data = [
                packet.data(..4).unwrap(),
                packet.data(4 + SIGNATURE_BYTES..).unwrap(),
            ]
            .concat();
            let signature = keypair.sign_message(&signable_data[..]);
            packet.buffer_mut()[4..4 + SIGNATURE_BYTES].copy_from_slice(signature.as_ref());
        }

        // well formed packet
        let packet = {
            let header = RepairRequestHeader::new(
                my_keypair.pubkey(),
                other_keypair.pubkey(),
                timestamp(),
                678,
            );
            let slot = 239847;
            let request = RepairProtocol::Orphan { header, slot };
            let mut packet = Packet::from_data(None, &request).unwrap();
            sign_packet(&mut packet, &my_keypair);
            packet
        };
        let request: RepairProtocol = packet.deserialize_slice(..).unwrap();
        assert!(ServeRepair::verify_signed_packet(
            &other_keypair.pubkey(),
            &packet,
            &request,
            &mut ServeRepairStats::default(),
        ));

        // recipient mismatch
        let packet = {
            let header = RepairRequestHeader::new(
                my_keypair.pubkey(),
                other_keypair.pubkey(),
                timestamp(),
                678,
            );
            let slot = 239847;
            let request = RepairProtocol::Orphan { header, slot };
            let mut packet = Packet::from_data(None, &request).unwrap();
            sign_packet(&mut packet, &my_keypair);
            packet
        };
        let request: RepairProtocol = packet.deserialize_slice(..).unwrap();
        let mut stats = ServeRepairStats::default();
        assert!(!ServeRepair::verify_signed_packet(
            &my_keypair.pubkey(),
            &packet,
            &request,
            &mut stats,
        ));
        assert_eq!(stats.err_id_mismatch, 1);

        // outside time window
        let packet = {
            let time_diff_ms = u64::try_from(SIGNED_REPAIR_TIME_WINDOW.as_millis() * 2).unwrap();
            let old_timestamp = timestamp().saturating_sub(time_diff_ms);
            let header = RepairRequestHeader::new(
                my_keypair.pubkey(),
                other_keypair.pubkey(),
                old_timestamp,
                678,
            );
            let slot = 239847;
            let request = RepairProtocol::Orphan { header, slot };
            let mut packet = Packet::from_data(None, &request).unwrap();
            sign_packet(&mut packet, &my_keypair);
            packet
        };
        let request: RepairProtocol = packet.deserialize_slice(..).unwrap();
        let mut stats = ServeRepairStats::default();
        assert!(!ServeRepair::verify_signed_packet(
            &other_keypair.pubkey(),
            &packet,
            &request,
            &mut stats,
        ));
        assert_eq!(stats.err_time_skew, 1);

        // bad signature
        let packet = {
            let header = RepairRequestHeader::new(
                my_keypair.pubkey(),
                other_keypair.pubkey(),
                timestamp(),
                678,
            );
            let slot = 239847;
            let request = RepairProtocol::Orphan { header, slot };
            let mut packet = Packet::from_data(None, &request).unwrap();
            sign_packet(&mut packet, &other_keypair);
            packet
        };
        let request: RepairProtocol = packet.deserialize_slice(..).unwrap();
        let mut stats = ServeRepairStats::default();
        assert!(!ServeRepair::verify_signed_packet(
            &other_keypair.pubkey(),
            &packet,
            &request,
            &mut stats,
        ));
        assert_eq!(stats.err_sig_verify, 1);
    }

    #[test]
    fn test_run_highest_window_request() {
        run_highest_window_request(5, 3, 9);
    }

    /// test run_window_request responds with the right shred, and do not overrun
    fn run_highest_window_request(slot: Slot, num_slots: u64, nonce: Nonce) {
        let recycler = PacketBatchRecycler::default();
        solana_logger::setup();
        let ledger_path = get_tmp_ledger_path!();
        {
            let blockstore = Arc::new(Blockstore::open(&ledger_path).unwrap());
            let rv = ServeRepair::run_highest_window_request(
                &recycler,
                &socketaddr_any!(),
                &blockstore,
                0,
                0,
                nonce,
            );
            assert!(rv.is_none());

            let _ = fill_blockstore_slot_with_ticks(
                &blockstore,
                max_ticks_per_n_shreds(1, None) + 1,
                slot,
                slot - num_slots + 1,
                Hash::default(),
            );

            let index = 1;
            let rv = ServeRepair::run_highest_window_request(
                &recycler,
                &socketaddr_any!(),
                &blockstore,
                slot,
                index,
                nonce,
            )
            .expect("packets");
            let request = ShredRepairType::HighestShred(slot, index);
            verify_responses(&request, rv.iter());

            let rv: Vec<Shred> = rv
                .into_iter()
                .filter_map(|p| {
                    assert_eq!(repair_response::nonce(p).unwrap(), nonce);
                    Shred::new_from_serialized_shred(p.data(..).unwrap().to_vec()).ok()
                })
                .collect();
            assert!(!rv.is_empty());
            let index = blockstore.meta(slot).unwrap().unwrap().received - 1;
            assert_eq!(rv[0].index(), index as u32);
            assert_eq!(rv[0].slot(), slot);

            let rv = ServeRepair::run_highest_window_request(
                &recycler,
                &socketaddr_any!(),
                &blockstore,
                slot,
                index + 1,
                nonce,
            );
            assert!(rv.is_none());
        }

        Blockstore::destroy(&ledger_path).expect("Expected successful database destruction");
    }

    #[test]
    fn test_run_window_request() {
        run_window_request(2, 9);
    }

    /// test window requests respond with the right shred, and do not overrun
    fn run_window_request(slot: Slot, nonce: Nonce) {
        let recycler = PacketBatchRecycler::default();
        solana_logger::setup();
        let ledger_path = get_tmp_ledger_path!();
        {
            let blockstore = Arc::new(Blockstore::open(&ledger_path).unwrap());
            let rv = ServeRepair::run_window_request(
                &recycler,
                &socketaddr_any!(),
                &blockstore,
                slot,
                0,
                nonce,
            );
            assert!(rv.is_none());
            let shred = Shred::new_from_data(slot, 1, 1, &[], ShredFlags::empty(), 0, 2, 0);

            blockstore
                .insert_shreds(vec![shred], None, false)
                .expect("Expect successful ledger write");

            let index = 1;
            let rv = ServeRepair::run_window_request(
                &recycler,
                &socketaddr_any!(),
                &blockstore,
                slot,
                index,
                nonce,
            )
            .expect("packets");
            let request = ShredRepairType::Shred(slot, index);
            verify_responses(&request, rv.iter());
            let rv: Vec<Shred> = rv
                .into_iter()
                .filter_map(|p| {
                    assert_eq!(repair_response::nonce(p).unwrap(), nonce);
                    Shred::new_from_serialized_shred(p.data(..).unwrap().to_vec()).ok()
                })
                .collect();
            assert_eq!(rv[0].index(), 1);
            assert_eq!(rv[0].slot(), slot);
        }

        Blockstore::destroy(&ledger_path).expect("Expected successful database destruction");
    }

    fn new_test_cluster_info(contact_info: ContactInfo) -> ClusterInfo {
        ClusterInfo::new(
            contact_info,
            Arc::new(Keypair::new()),
            SocketAddrSpace::Unspecified,
        )
    }

    #[test]
    fn window_index_request() {
        let GenesisConfigInfo { genesis_config, .. } = create_genesis_config(10_000);
        let bank = Bank::new_for_tests(&genesis_config);
        let bank_forks = Arc::new(RwLock::new(BankForks::new(bank)));
        let cluster_slots = ClusterSlots::default();
        let me = ContactInfo::new_localhost(&solana_sdk::pubkey::new_rand(), timestamp());
        let cluster_info = Arc::new(new_test_cluster_info(me));
        let serve_repair = ServeRepair::new(
            cluster_info.clone(),
            bank_forks,
            Arc::new(RwLock::new(HashSet::default())),
        );
        let identity_keypair = cluster_info.keypair().clone();
        let mut outstanding_requests = OutstandingShredRepairs::default();
        let rv = serve_repair.repair_request(
            &cluster_slots,
            ShredRepairType::Shred(0, 0),
            &mut LruCache::new(100),
            &mut RepairStats::default(),
            &None,
            &mut outstanding_requests,
            &identity_keypair,
        );
        assert_matches!(rv, Err(Error::ClusterInfo(ClusterInfoError::NoPeers)));

        let serve_repair_addr = socketaddr!([127, 0, 0, 1], 1243);
        let nxt = ContactInfo {
            id: solana_sdk::pubkey::new_rand(),
            gossip: socketaddr!([127, 0, 0, 1], 1234),
            tvu: socketaddr!([127, 0, 0, 1], 1235),
            tvu_forwards: socketaddr!([127, 0, 0, 1], 1236),
            repair: socketaddr!([127, 0, 0, 1], 1237),
            tpu: socketaddr!([127, 0, 0, 1], 1238),
            tpu_forwards: socketaddr!([127, 0, 0, 1], 1239),
            tpu_vote: socketaddr!([127, 0, 0, 1], 1240),
            rpc: socketaddr!([127, 0, 0, 1], 1241),
            rpc_pubsub: socketaddr!([127, 0, 0, 1], 1242),
            serve_repair: serve_repair_addr,
            wallclock: 0,
            shred_version: 0,
        };
        cluster_info.insert_info(nxt.clone());
        let rv = serve_repair
            .repair_request(
                &cluster_slots,
                ShredRepairType::Shred(0, 0),
                &mut LruCache::new(100),
                &mut RepairStats::default(),
                &None,
                &mut outstanding_requests,
                &identity_keypair,
            )
            .unwrap();
        assert_eq!(nxt.serve_repair, serve_repair_addr);
        assert_eq!(rv.0, nxt.serve_repair);

        let serve_repair_addr2 = socketaddr!([127, 0, 0, 2], 1243);
        let nxt = ContactInfo {
            id: solana_sdk::pubkey::new_rand(),
            gossip: socketaddr!([127, 0, 0, 1], 1234),
            tvu: socketaddr!([127, 0, 0, 1], 1235),
            tvu_forwards: socketaddr!([127, 0, 0, 1], 1236),
            repair: socketaddr!([127, 0, 0, 1], 1237),
            tpu: socketaddr!([127, 0, 0, 1], 1238),
            tpu_forwards: socketaddr!([127, 0, 0, 1], 1239),
            tpu_vote: socketaddr!([127, 0, 0, 1], 1240),
            rpc: socketaddr!([127, 0, 0, 1], 1241),
            rpc_pubsub: socketaddr!([127, 0, 0, 1], 1242),
            serve_repair: serve_repair_addr2,
            wallclock: 0,
            shred_version: 0,
        };
        cluster_info.insert_info(nxt);
        let mut one = false;
        let mut two = false;
        while !one || !two {
            //this randomly picks an option, so eventually it should pick both
            let rv = serve_repair
                .repair_request(
                    &cluster_slots,
                    ShredRepairType::Shred(0, 0),
                    &mut LruCache::new(100),
                    &mut RepairStats::default(),
                    &None,
                    &mut outstanding_requests,
                    &identity_keypair,
                )
                .unwrap();
            if rv.0 == serve_repair_addr {
                one = true;
            }
            if rv.0 == serve_repair_addr2 {
                two = true;
            }
        }
        assert!(one && two);
    }

    #[test]
    fn test_run_orphan() {
        run_orphan(2, 3, 9);
    }

    fn run_orphan(slot: Slot, num_slots: u64, nonce: Nonce) {
        solana_logger::setup();
        let recycler = PacketBatchRecycler::default();
        let ledger_path = get_tmp_ledger_path!();
        {
            let blockstore = Arc::new(Blockstore::open(&ledger_path).unwrap());
            let rv =
                ServeRepair::run_orphan(&recycler, &socketaddr_any!(), &blockstore, slot, 0, nonce);
            assert!(rv.is_none());

            // Create slots [slot, slot + num_slots) with 5 shreds apiece
            let (shreds, _) = make_many_slot_entries(slot, num_slots, 5);

            blockstore
                .insert_shreds(shreds, None, false)
                .expect("Expect successful ledger write");

            // We don't have slot `slot + num_slots`, so we don't know how to service this request
            let rv = ServeRepair::run_orphan(
                &recycler,
                &socketaddr_any!(),
                &blockstore,
                slot + num_slots,
                5,
                nonce,
            );
            assert!(rv.is_none());

            // For a orphan request for `slot + num_slots - 1`, we should return the highest shreds
            // from slots in the range [slot, slot + num_slots - 1]
            let rv: Vec<_> = ServeRepair::run_orphan(
                &recycler,
                &socketaddr_any!(),
                &blockstore,
                slot + num_slots - 1,
                5,
                nonce,
            )
            .expect("run_orphan packets")
            .iter()
            .cloned()
            .collect();

            // Verify responses
            let request = ShredRepairType::Orphan(slot);
            verify_responses(&request, rv.iter());

            let expected: Vec<_> = (slot..slot + num_slots)
                .rev()
                .filter_map(|slot| {
                    let index = blockstore.meta(slot).unwrap().unwrap().received - 1;
                    repair_response::repair_response_packet(
                        &blockstore,
                        slot,
                        index,
                        &socketaddr_any!(),
                        nonce,
                    )
                })
                .collect();
            assert_eq!(rv, expected);
        }

        Blockstore::destroy(&ledger_path).expect("Expected successful database destruction");
    }

    #[test]
    fn run_orphan_corrupted_shred_size() {
        solana_logger::setup();
        let recycler = PacketBatchRecycler::default();
        let ledger_path = get_tmp_ledger_path!();
        {
            let blockstore = Arc::new(Blockstore::open(&ledger_path).unwrap());
            // Create slots [1, 2] with 1 shred apiece
            let (mut shreds, _) = make_many_slot_entries(1, 2, 1);

            assert_eq!(shreds[0].slot(), 1);
            assert_eq!(shreds[0].index(), 0);
            // TODO: The test previously relied on corrupting shred payload
            // size which we no longer want to expose. Current test no longer
            // covers packet size check in repair_response_packet_from_bytes.
            shreds.remove(0);
            blockstore
                .insert_shreds(shreds, None, false)
                .expect("Expect successful ledger write");
            let nonce = 42;
            // Make sure repair response is corrupted
            assert!(repair_response::repair_response_packet(
                &blockstore,
                1,
                0,
                &socketaddr_any!(),
                nonce,
            )
            .is_none());

            // Orphan request for slot 2 should only return slot 1 since
            // calling `repair_response_packet` on slot 1's shred will
            // be corrupted
            let rv: Vec<_> =
                ServeRepair::run_orphan(&recycler, &socketaddr_any!(), &blockstore, 2, 5, nonce)
                    .expect("run_orphan packets")
                    .iter()
                    .cloned()
                    .collect();

            // Verify responses
            let expected = vec![repair_response::repair_response_packet(
                &blockstore,
                2,
                0,
                &socketaddr_any!(),
                nonce,
            )
            .unwrap()];
            assert_eq!(rv, expected);
        }

        Blockstore::destroy(&ledger_path).expect("Expected successful database destruction");
    }

    #[test]
    fn test_run_ancestor_hashes() {
        fn deserialize_ancestor_hashes_response(packet: &Packet) -> AncestorHashesResponse {
            packet
                .deserialize_slice(..packet.meta().size - SIZE_OF_NONCE)
                .unwrap()
        }

        solana_logger::setup();
        let recycler = PacketBatchRecycler::default();
        let ledger_path = get_tmp_ledger_path!();
        {
            let slot = 0;
            let num_slots = MAX_ANCESTOR_RESPONSES as u64;
            let nonce = 10;

            let blockstore = Arc::new(Blockstore::open(&ledger_path).unwrap());

            // Create slots [slot, slot + num_slots) with 5 shreds apiece
            let (shreds, _) = make_many_slot_entries(slot, num_slots, 5);

            blockstore
                .insert_shreds(shreds, None, false)
                .expect("Expect successful ledger write");

            // We don't have slot `slot + num_slots`, so we return empty
            let rv = ServeRepair::run_ancestor_hashes(
                &recycler,
                &socketaddr_any!(),
                &blockstore,
                slot + num_slots,
                nonce,
            )
            .expect("run_ancestor_hashes packets");
            assert_eq!(rv.len(), 1);
            let packet = &rv[0];
            let ancestor_hashes_response = deserialize_ancestor_hashes_response(packet);
            match ancestor_hashes_response {
                AncestorHashesResponse::Hashes(hashes) => {
                    assert!(hashes.is_empty());
                }
                _ => {
                    panic!("unexpected response: {:?}", &ancestor_hashes_response);
                }
            }

            // `slot + num_slots - 1` is not marked duplicate confirmed so nothing should return
            // empty
            let rv = ServeRepair::run_ancestor_hashes(
                &recycler,
                &socketaddr_any!(),
                &blockstore,
                slot + num_slots - 1,
                nonce,
            )
            .expect("run_ancestor_hashes packets");
            assert_eq!(rv.len(), 1);
            let packet = &rv[0];
            let ancestor_hashes_response = deserialize_ancestor_hashes_response(packet);
            match ancestor_hashes_response {
                AncestorHashesResponse::Hashes(hashes) => {
                    assert!(hashes.is_empty());
                }
                _ => {
                    panic!("unexpected response: {:?}", &ancestor_hashes_response);
                }
            }

            // Set duplicate confirmed
            let mut expected_ancestors = Vec::with_capacity(num_slots as usize);
            expected_ancestors.resize(num_slots as usize, (0, Hash::default()));
            for (i, duplicate_confirmed_slot) in (slot..slot + num_slots).enumerate() {
                let frozen_hash = Hash::new_unique();
                expected_ancestors[num_slots as usize - i - 1] =
                    (duplicate_confirmed_slot, frozen_hash);
                blockstore.insert_bank_hash(duplicate_confirmed_slot, frozen_hash, true);
            }
            let rv = ServeRepair::run_ancestor_hashes(
                &recycler,
                &socketaddr_any!(),
                &blockstore,
                slot + num_slots - 1,
                nonce,
            )
            .expect("run_ancestor_hashes packets");
            assert_eq!(rv.len(), 1);
            let packet = &rv[0];
            let ancestor_hashes_response = deserialize_ancestor_hashes_response(packet);
            match ancestor_hashes_response {
                AncestorHashesResponse::Hashes(hashes) => {
                    assert_eq!(hashes, expected_ancestors);
                }
                _ => {
                    panic!("unexpected response: {:?}", &ancestor_hashes_response);
                }
            }
        }

        Blockstore::destroy(&ledger_path).expect("Expected successful database destruction");
    }

    #[test]
    fn test_repair_with_repair_validators() {
        let GenesisConfigInfo { genesis_config, .. } = create_genesis_config(10_000);
        let bank = Bank::new_for_tests(&genesis_config);
        let bank_forks = Arc::new(RwLock::new(BankForks::new(bank)));
        let cluster_slots = ClusterSlots::default();
        let me = ContactInfo::new_localhost(&solana_sdk::pubkey::new_rand(), timestamp());
        let cluster_info = Arc::new(new_test_cluster_info(me.clone()));

        // Insert two peers on the network
        let contact_info2 =
            ContactInfo::new_localhost(&solana_sdk::pubkey::new_rand(), timestamp());
        let contact_info3 =
            ContactInfo::new_localhost(&solana_sdk::pubkey::new_rand(), timestamp());
        cluster_info.insert_info(contact_info2.clone());
        cluster_info.insert_info(contact_info3.clone());
        let identity_keypair = cluster_info.keypair().clone();
        let serve_repair = ServeRepair::new(
            cluster_info,
            bank_forks,
            Arc::new(RwLock::new(HashSet::default())),
        );

        // If:
        // 1) repair validator set doesn't exist in gossip
        // 2) repair validator set only includes our own id
        // then no repairs should be generated
        for pubkey in &[solana_sdk::pubkey::new_rand(), me.id] {
            let known_validators = Some(vec![*pubkey].into_iter().collect());
            assert!(serve_repair.repair_peers(&known_validators, 1).is_empty());
            assert!(serve_repair
                .repair_request(
                    &cluster_slots,
                    ShredRepairType::Shred(0, 0),
                    &mut LruCache::new(100),
                    &mut RepairStats::default(),
                    &known_validators,
                    &mut OutstandingShredRepairs::default(),
                    &identity_keypair,
                )
                .is_err());
        }

        // If known validator exists in gossip, should return repair successfully
        let known_validators = Some(vec![contact_info2.id].into_iter().collect());
        let repair_peers = serve_repair.repair_peers(&known_validators, 1);
        assert_eq!(repair_peers.len(), 1);
        assert_eq!(repair_peers[0].id, contact_info2.id);
        assert!(serve_repair
            .repair_request(
                &cluster_slots,
                ShredRepairType::Shred(0, 0),
                &mut LruCache::new(100),
                &mut RepairStats::default(),
                &known_validators,
                &mut OutstandingShredRepairs::default(),
                &identity_keypair,
            )
            .is_ok());

        // Using no known validators should default to all
        // validator's available in gossip, excluding myself
        let repair_peers: HashSet<Pubkey> = serve_repair
            .repair_peers(&None, 1)
            .into_iter()
            .map(|c| c.id)
            .collect();
        assert_eq!(repair_peers.len(), 2);
        assert!(repair_peers.contains(&contact_info2.id));
        assert!(repair_peers.contains(&contact_info3.id));
        assert!(serve_repair
            .repair_request(
                &cluster_slots,
                ShredRepairType::Shred(0, 0),
                &mut LruCache::new(100),
                &mut RepairStats::default(),
                &None,
                &mut OutstandingShredRepairs::default(),
                &identity_keypair,
            )
            .is_ok());
    }

    #[test]
    fn test_verify_shred_response() {
        fn new_test_data_shred(slot: Slot, index: u32) -> Shred {
            Shred::new_from_data(slot, index, 1, &[], ShredFlags::empty(), 0, 0, 0)
        }
        let repair = ShredRepairType::Orphan(9);
        // Ensure new options are addded to this test
        match repair {
            ShredRepairType::Orphan(_) => (),
            ShredRepairType::HighestShred(_, _) => (),
            ShredRepairType::Shred(_, _) => (),
        };

        let slot = 9;
        let index = 5;

        // Orphan
        let shred = new_test_data_shred(slot, 0);
        let request = ShredRepairType::Orphan(slot);
        assert!(request.verify_response(&shred));
        let shred = new_test_data_shred(slot - 1, 0);
        assert!(request.verify_response(&shred));
        let shred = new_test_data_shred(slot + 1, 0);
        assert!(!request.verify_response(&shred));

        // HighestShred
        let shred = new_test_data_shred(slot, index);
        let request = ShredRepairType::HighestShred(slot, index as u64);
        assert!(request.verify_response(&shred));
        let shred = new_test_data_shred(slot, index + 1);
        assert!(request.verify_response(&shred));
        let shred = new_test_data_shred(slot, index - 1);
        assert!(!request.verify_response(&shred));
        let shred = new_test_data_shred(slot - 1, index);
        assert!(!request.verify_response(&shred));
        let shred = new_test_data_shred(slot + 1, index);
        assert!(!request.verify_response(&shred));

        // Shred
        let shred = new_test_data_shred(slot, index);
        let request = ShredRepairType::Shred(slot, index as u64);
        assert!(request.verify_response(&shred));
        let shred = new_test_data_shred(slot, index + 1);
        assert!(!request.verify_response(&shred));
        let shred = new_test_data_shred(slot + 1, index);
        assert!(!request.verify_response(&shred));
    }

    fn verify_responses<'a>(request: &ShredRepairType, packets: impl Iterator<Item = &'a Packet>) {
        for packet in packets {
            let shred_payload = packet.data(..).unwrap().to_vec();
            let shred = Shred::new_from_serialized_shred(shred_payload).unwrap();
            request.verify_response(&shred);
        }
    }

    #[test]
    fn test_verify_ancestor_response() {
        let request_slot = MAX_ANCESTOR_RESPONSES as Slot;
        let repair = AncestorHashesRepairType(request_slot);
        let mut response: Vec<SlotHash> = (0..request_slot)
            .into_iter()
            .map(|slot| (slot, Hash::new_unique()))
            .collect();
        assert!(repair.verify_response(&AncestorHashesResponse::Hashes(response.clone())));

        // over the allowed limit, should fail
        response.push((request_slot, Hash::new_unique()));
        assert!(!repair.verify_response(&AncestorHashesResponse::Hashes(response)));
    }
}<|MERGE_RESOLUTION|>--- conflicted
+++ resolved
@@ -469,17 +469,12 @@
         let identity_keypair = self.cluster_info.keypair().clone();
         let my_id = identity_keypair.pubkey();
 
-<<<<<<< HEAD
-        let max_buffered_packets = if root_bank.cluster_type() == ClusterType::Testnet {
+        let max_buffered_packets = if root_bank.cluster_type() != ClusterType::MainnetBeta {
             if self.repair_whitelist.read().unwrap().len() > 0 {
                 4 * MAX_REQUESTS_PER_ITERATION
             } else {
                 2 * MAX_REQUESTS_PER_ITERATION
             }
-=======
-        let max_buffered_packets = if root_bank.cluster_type() != ClusterType::MainnetBeta {
-            2 * MAX_REQUESTS_PER_ITERATION
->>>>>>> 637d0358
         } else {
             MAX_REQUESTS_PER_ITERATION
         };
