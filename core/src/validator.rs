//! The `validator` module hosts all the validator microservices.

pub use solana_perf::report_target_features;
use {
    crate::{
        accounts_hash_verifier::AccountsHashVerifier,
        broadcast_stage::BroadcastStageType,
        cache_block_meta_service::{CacheBlockMetaSender, CacheBlockMetaService},
        cluster_info_vote_listener::VoteTracker,
        completed_data_sets_service::CompletedDataSetsService,
        consensus::{reconcile_blockstore_roots_with_external_source, ExternalRootSource, Tower},
        ledger_metric_report_service::LedgerMetricReportService,
        poh_timing_report_service::PohTimingReportService,
        rewards_recorder_service::{RewardsRecorderSender, RewardsRecorderService},
        sample_performance_service::SamplePerformanceService,
        serve_repair::ServeRepair,
        serve_repair_service::ServeRepairService,
        sigverify,
        snapshot_packager_service::SnapshotPackagerService,
        stats_reporter_service::StatsReporterService,
        system_monitor_service::{verify_udp_stats_access, SystemMonitorService},
        tower_storage::TowerStorage,
        tpu::{Tpu, TpuSockets, DEFAULT_TPU_COALESCE_MS},
        tvu::{Tvu, TvuConfig, TvuSockets},
    },
    crossbeam_channel::{bounded, unbounded, Receiver},
    rand::{thread_rng, Rng},
    solana_client::connection_cache::ConnectionCache,
    solana_entry::poh::compute_hash_time_ns,
    solana_geyser_plugin_manager::geyser_plugin_service::GeyserPluginService,
    solana_gossip::{
        cluster_info::{
            ClusterInfo, Node, DEFAULT_CONTACT_DEBUG_INTERVAL_MILLIS,
            DEFAULT_CONTACT_SAVE_INTERVAL_MILLIS,
        },
        contact_info::ContactInfo,
        crds_gossip_pull::CRDS_GOSSIP_PULL_CRDS_TIMEOUT_MS,
        gossip_service::GossipService,
    },
    solana_ledger::{
        bank_forks_utils,
        blockstore::{
            Blockstore, BlockstoreError, BlockstoreSignals, CompletedSlotsReceiver, PurgeType,
        },
        blockstore_options::{BlockstoreOptions, BlockstoreRecoveryMode, LedgerColumnOptions},
        blockstore_processor::{self, TransactionStatusSender},
        leader_schedule::FixedSchedule,
        leader_schedule_cache::LeaderScheduleCache,
    },
    solana_measure::measure::Measure,
    solana_metrics::{datapoint_info, poh_timing_point::PohTimingSender},
    solana_poh::{
        poh_recorder::PohRecorder,
        poh_service::{self, PohService},
    },
    solana_rpc::{
        max_slots::MaxSlots,
        optimistically_confirmed_bank_tracker::{
            OptimisticallyConfirmedBank, OptimisticallyConfirmedBankTracker,
        },
        rpc::JsonRpcConfig,
        rpc_completed_slots_service::RpcCompletedSlotsService,
        rpc_pubsub_service::{PubSubConfig, PubSubService},
        rpc_service::JsonRpcService,
        rpc_subscriptions::RpcSubscriptions,
        transaction_notifier_interface::TransactionNotifierLock,
        transaction_status_service::TransactionStatusService,
    },
    solana_runtime::{
        accounts_background_service::{
            AbsRequestHandler, AbsRequestSender, AccountsBackgroundService, DroppedSlotsReceiver,
            SnapshotRequestHandler,
        },
        accounts_db::{AccountShrinkThreshold, AccountsDbConfig},
        accounts_index::AccountSecondaryIndexes,
        accounts_update_notifier_interface::AccountsUpdateNotifier,
        bank::Bank,
        bank_forks::BankForks,
        commitment::BlockCommitmentCache,
        cost_model::CostModel,
        hardened_unpack::{open_genesis_config, MAX_GENESIS_ARCHIVE_UNPACKED_SIZE},
        runtime_config::RuntimeConfig,
        snapshot_archive_info::SnapshotArchiveInfoGetter,
        snapshot_config::SnapshotConfig,
        snapshot_hash::StartingSnapshotHashes,
        snapshot_package::{PendingAccountsPackage, PendingSnapshotPackage},
        snapshot_utils,
    },
    solana_sdk::{
        clock::Slot,
        epoch_schedule::MAX_LEADER_SCHEDULE_EPOCH_OFFSET,
        exit::Exit,
        genesis_config::{ClusterType, GenesisConfig},
        hash::Hash,
        pubkey::Pubkey,
        shred_version::compute_shred_version,
        signature::{Keypair, Signer},
        timing::timestamp,
    },
    solana_send_transaction_service::send_transaction_service,
    solana_streamer::socket::SocketAddrSpace,
    solana_vote_program::vote_state::VoteState,
    std::{
        collections::{HashMap, HashSet},
        net::SocketAddr,
        path::{Path, PathBuf},
        sync::{
            atomic::{AtomicBool, AtomicU64, Ordering},
            Arc, RwLock,
        },
        thread::{sleep, Builder, JoinHandle},
        time::{Duration, Instant},
    },
};

const MAX_COMPLETED_DATA_SETS_IN_CHANNEL: usize = 100_000;
const WAIT_FOR_SUPERMAJORITY_THRESHOLD_PERCENT: u64 = 80;

/// maximum drop bank signal queue length
const MAX_DROP_BANK_SIGNAL_QUEUE_SIZE: usize = 10_000;

pub struct ValidatorConfig {
    pub halt_at_slot: Option<Slot>,
    pub expected_genesis_hash: Option<Hash>,
    pub expected_bank_hash: Option<Hash>,
    pub expected_shred_version: Option<u16>,
    pub voting_disabled: bool,
    pub account_paths: Vec<PathBuf>,
    pub account_shrink_paths: Option<Vec<PathBuf>>,
    pub rpc_config: JsonRpcConfig,
    pub geyser_plugin_config_files: Option<Vec<PathBuf>>,
    pub rpc_addrs: Option<(SocketAddr, SocketAddr)>, // (JsonRpc, JsonRpcPubSub)
    pub pubsub_config: PubSubConfig,
    pub snapshot_config: Option<SnapshotConfig>,
    pub max_ledger_shreds: Option<u64>,
    pub broadcast_stage_type: BroadcastStageType,
    pub turbine_disabled: Arc<AtomicBool>,
    pub enforce_ulimit_nofile: bool,
    pub fixed_leader_schedule: Option<FixedSchedule>,
    pub wait_for_supermajority: Option<Slot>,
    pub new_hard_forks: Option<Vec<Slot>>,
    pub known_validators: Option<HashSet<Pubkey>>, // None = trust all
    pub repair_validators: Option<HashSet<Pubkey>>, // None = repair from all
    pub gossip_validators: Option<HashSet<Pubkey>>, // None = gossip with all
    pub halt_on_known_validators_accounts_hash_mismatch: bool,
    pub accounts_hash_fault_injection_slots: u64, // 0 = no fault injection
    pub no_rocksdb_compaction: bool,
    pub rocksdb_compaction_interval: Option<u64>,
    pub rocksdb_max_compaction_jitter: Option<u64>,
    pub accounts_hash_interval_slots: u64,
    pub max_genesis_archive_unpacked_size: u64,
    pub wal_recovery_mode: Option<BlockstoreRecoveryMode>,
    pub poh_verify: bool, // Perform PoH verification during blockstore processing at boo
    pub require_tower: bool,
    pub tower_storage: Arc<dyn TowerStorage>,
    pub debug_keys: Option<Arc<HashSet<Pubkey>>>,
    pub contact_debug_interval: u64,
    pub contact_save_interval: u64,
    pub send_transaction_service_config: send_transaction_service::Config,
    pub no_poh_speed_test: bool,
    pub no_os_memory_stats_reporting: bool,
    pub no_os_network_stats_reporting: bool,
    pub no_os_cpu_stats_reporting: bool,
    pub poh_pinned_cpu_core: usize,
    pub poh_hashes_per_batch: u64,
    pub account_indexes: AccountSecondaryIndexes,
    pub accounts_db_caching_enabled: bool,
    pub accounts_db_config: Option<AccountsDbConfig>,
    pub warp_slot: Option<Slot>,
    pub accounts_db_test_hash_calculation: bool,
    pub accounts_db_skip_shrink: bool,
    pub tpu_coalesce_ms: u64,
    pub validator_exit: Arc<RwLock<Exit>>,
    pub no_wait_for_vote_to_start_leader: bool,
    pub accounts_shrink_ratio: AccountShrinkThreshold,
    pub wait_to_vote_slot: Option<Slot>,
    pub ledger_column_options: LedgerColumnOptions,
    pub runtime_config: RuntimeConfig,
    pub enable_quic_servers: bool,
}

impl Default for ValidatorConfig {
    fn default() -> Self {
        Self {
            halt_at_slot: None,
            expected_genesis_hash: None,
            expected_bank_hash: None,
            expected_shred_version: None,
            voting_disabled: false,
            max_ledger_shreds: None,
            account_paths: Vec::new(),
            account_shrink_paths: None,
            rpc_config: JsonRpcConfig::default(),
            geyser_plugin_config_files: None,
            rpc_addrs: None,
            pubsub_config: PubSubConfig::default(),
            snapshot_config: None,
            broadcast_stage_type: BroadcastStageType::Standard,
            turbine_disabled: Arc::<AtomicBool>::default(),
            enforce_ulimit_nofile: true,
            fixed_leader_schedule: None,
            wait_for_supermajority: None,
            new_hard_forks: None,
            known_validators: None,
            repair_validators: None,
            gossip_validators: None,
            halt_on_known_validators_accounts_hash_mismatch: false,
            accounts_hash_fault_injection_slots: 0,
            no_rocksdb_compaction: false,
            rocksdb_compaction_interval: None,
            rocksdb_max_compaction_jitter: None,
            accounts_hash_interval_slots: std::u64::MAX,
            max_genesis_archive_unpacked_size: MAX_GENESIS_ARCHIVE_UNPACKED_SIZE,
            wal_recovery_mode: None,
            poh_verify: true,
            require_tower: false,
            tower_storage: Arc::new(crate::tower_storage::NullTowerStorage::default()),
            debug_keys: None,
            contact_debug_interval: DEFAULT_CONTACT_DEBUG_INTERVAL_MILLIS,
            contact_save_interval: DEFAULT_CONTACT_SAVE_INTERVAL_MILLIS,
            send_transaction_service_config: send_transaction_service::Config::default(),
            no_poh_speed_test: true,
            no_os_memory_stats_reporting: true,
            no_os_network_stats_reporting: true,
            no_os_cpu_stats_reporting: true,
            poh_pinned_cpu_core: poh_service::DEFAULT_PINNED_CPU_CORE,
            poh_hashes_per_batch: poh_service::DEFAULT_HASHES_PER_BATCH,
            account_indexes: AccountSecondaryIndexes::default(),
            accounts_db_caching_enabled: false,
            warp_slot: None,
            accounts_db_test_hash_calculation: false,
            accounts_db_skip_shrink: false,
            tpu_coalesce_ms: DEFAULT_TPU_COALESCE_MS,
            validator_exit: Arc::new(RwLock::new(Exit::default())),
            no_wait_for_vote_to_start_leader: true,
            accounts_shrink_ratio: AccountShrinkThreshold::default(),
            accounts_db_config: None,
            wait_to_vote_slot: None,
            ledger_column_options: LedgerColumnOptions::default(),
            runtime_config: RuntimeConfig::default(),
            enable_quic_servers: false,
        }
    }
}

impl ValidatorConfig {
    pub fn default_for_test() -> Self {
        Self {
            enforce_ulimit_nofile: false,
            rpc_config: JsonRpcConfig::default_for_test(),
            ..Self::default()
        }
    }
}

// `ValidatorStartProgress` contains status information that is surfaced to the node operator over
// the admin RPC channel to help them to follow the general progress of node startup without
// having to watch log messages.
#[derive(Debug, Clone, Copy, Serialize, Deserialize, PartialEq, Eq)]
pub enum ValidatorStartProgress {
    Initializing, // Catch all, default state
    SearchingForRpcService,
    DownloadingSnapshot { slot: Slot, rpc_addr: SocketAddr },
    CleaningBlockStore,
    CleaningAccounts,
    LoadingLedger,
    ProcessingLedger { slot: Slot, max_slot: Slot },
    StartingServices,
    Halted, // Validator halted due to `--dev-halt-at-slot` argument
    WaitingForSupermajority,

    // `Running` is the terminal state once the validator fully starts and all services are
    // operational
    Running,
}

impl Default for ValidatorStartProgress {
    fn default() -> Self {
        Self::Initializing
    }
}

struct BlockstoreRootScan {
    thread: Option<JoinHandle<Result<(), BlockstoreError>>>,
}

impl BlockstoreRootScan {
    fn new(config: &ValidatorConfig, blockstore: &Arc<Blockstore>, exit: &Arc<AtomicBool>) -> Self {
        let thread = if config.rpc_addrs.is_some()
            && config.rpc_config.enable_rpc_transaction_history
            && config.rpc_config.rpc_scan_and_fix_roots
        {
            let blockstore = blockstore.clone();
            let exit = exit.clone();
            Some(
                Builder::new()
                    .name("blockstore-root-scan".to_string())
                    .spawn(move || blockstore.scan_and_fix_roots(&exit))
                    .unwrap(),
            )
        } else {
            None
        };
        Self { thread }
    }

    fn join(self) {
        if let Some(blockstore_root_scan) = self.thread {
            if let Err(err) = blockstore_root_scan.join() {
                warn!("blockstore_root_scan failed to join {:?}", err);
            }
        }
    }
}

#[derive(Default)]
struct TransactionHistoryServices {
    transaction_status_sender: Option<TransactionStatusSender>,
    transaction_status_service: Option<TransactionStatusService>,
    max_complete_transaction_status_slot: Arc<AtomicU64>,
    rewards_recorder_sender: Option<RewardsRecorderSender>,
    rewards_recorder_service: Option<RewardsRecorderService>,
    cache_block_meta_sender: Option<CacheBlockMetaSender>,
    cache_block_meta_service: Option<CacheBlockMetaService>,
}

pub struct Validator {
    validator_exit: Arc<RwLock<Exit>>,
    json_rpc_service: Option<JsonRpcService>,
    pubsub_service: Option<PubSubService>,
    rpc_completed_slots_service: JoinHandle<()>,
    optimistically_confirmed_bank_tracker: Option<OptimisticallyConfirmedBankTracker>,
    transaction_status_service: Option<TransactionStatusService>,
    rewards_recorder_service: Option<RewardsRecorderService>,
    cache_block_meta_service: Option<CacheBlockMetaService>,
    system_monitor_service: Option<SystemMonitorService>,
    sample_performance_service: Option<SamplePerformanceService>,
    poh_timing_report_service: PohTimingReportService,
    stats_reporter_service: StatsReporterService,
    gossip_service: GossipService,
    serve_repair_service: ServeRepairService,
    completed_data_sets_service: CompletedDataSetsService,
    snapshot_packager_service: Option<SnapshotPackagerService>,
    poh_recorder: Arc<RwLock<PohRecorder>>,
    poh_service: PohService,
    tpu: Tpu,
    tvu: Tvu,
    ip_echo_server: Option<solana_net_utils::IpEchoServer>,
    pub cluster_info: Arc<ClusterInfo>,
    pub bank_forks: Arc<RwLock<BankForks>>,
    pub blockstore: Arc<Blockstore>,
    geyser_plugin_service: Option<GeyserPluginService>,
    ledger_metric_report_service: LedgerMetricReportService,
    accounts_background_service: AccountsBackgroundService,
    accounts_hash_verifier: AccountsHashVerifier,
}

// in the distant future, get rid of ::new()/exit() and use Result properly...
pub fn abort() -> ! {
    #[cfg(not(test))]
    {
        // standard error is usually redirected to a log file, cry for help on standard output as
        // well
        println!("Validator process aborted. The validator log may contain further details");
        std::process::exit(1);
    }

    #[cfg(test)]
    panic!("process::exit(1) is intercepted for friendly test failure...");
}

impl Validator {
    #[allow(clippy::too_many_arguments)]
    pub fn new(
        mut node: Node,
        identity_keypair: Arc<Keypair>,
        ledger_path: &Path,
        vote_account: &Pubkey,
        authorized_voter_keypairs: Arc<RwLock<Vec<Arc<Keypair>>>>,
        cluster_entrypoints: Vec<ContactInfo>,
        config: &ValidatorConfig,
        should_check_duplicate_instance: bool,
        start_progress: Arc<RwLock<ValidatorStartProgress>>,
        socket_addr_space: SocketAddrSpace,
        use_quic: bool,
        tpu_connection_pool_size: usize,
    ) -> Self {
        let id = identity_keypair.pubkey();
        assert_eq!(id, node.info.id);

        warn!("identity: {}", id);
        warn!("vote account: {}", vote_account);

        if !config.no_os_network_stats_reporting {
            verify_udp_stats_access().unwrap_or_else(|err| {
                error!("Failed to access UDP stats: {}. Bypass check with --no-os-network-stats-reporting.", err);
                abort();
            });
        }

        let mut bank_notification_senders = Vec::new();

        let geyser_plugin_service =
            if let Some(geyser_plugin_config_files) = &config.geyser_plugin_config_files {
                let (confirmed_bank_sender, confirmed_bank_receiver) = unbounded();
                bank_notification_senders.push(confirmed_bank_sender);
                let result =
                    GeyserPluginService::new(confirmed_bank_receiver, geyser_plugin_config_files);
                match result {
                    Ok(geyser_plugin_service) => Some(geyser_plugin_service),
                    Err(err) => {
                        error!("Failed to load the Geyser plugin: {:?}", err);
                        abort();
                    }
                }
            } else {
                None
            };

        if config.voting_disabled {
            warn!("voting disabled");
            authorized_voter_keypairs.write().unwrap().clear();
        } else {
            for authorized_voter_keypair in authorized_voter_keypairs.read().unwrap().iter() {
                warn!("authorized voter: {}", authorized_voter_keypair.pubkey());
            }
        }

        for cluster_entrypoint in &cluster_entrypoints {
            info!("entrypoint: {:?}", cluster_entrypoint);
        }

        if solana_perf::perf_libs::api().is_some() {
            info!("Initializing sigverify, this could take a while...");
        } else {
            info!("Initializing sigverify...");
        }
        sigverify::init();
        info!("Done.");

        if !ledger_path.is_dir() {
            error!(
                "ledger directory does not exist or is not accessible: {:?}",
                ledger_path
            );
            abort();
        }

        if let Some(shred_version) = config.expected_shred_version {
            if let Some(wait_for_supermajority_slot) = config.wait_for_supermajority {
                *start_progress.write().unwrap() = ValidatorStartProgress::CleaningBlockStore;
                backup_and_clear_blockstore(
                    ledger_path,
                    wait_for_supermajority_slot + 1,
                    shred_version,
                );
            }
        }

        info!("Cleaning accounts paths..");
        *start_progress.write().unwrap() = ValidatorStartProgress::CleaningAccounts;
        let mut start = Measure::start("clean_accounts_paths");
        for accounts_path in &config.account_paths {
            cleanup_accounts_path(accounts_path);
        }
        if let Some(ref shrink_paths) = config.account_shrink_paths {
            for accounts_path in shrink_paths {
                cleanup_accounts_path(accounts_path);
            }
        }
        start.stop();
        info!("done. {}", start);

        let exit = Arc::new(AtomicBool::new(false));
        {
            let exit = exit.clone();
            config
                .validator_exit
                .write()
                .unwrap()
                .register_exit(Box::new(move || exit.store(true, Ordering::Relaxed)));
        }

        let accounts_update_notifier = geyser_plugin_service
            .as_ref()
            .and_then(|geyser_plugin_service| geyser_plugin_service.get_accounts_update_notifier());

        let transaction_notifier = geyser_plugin_service
            .as_ref()
            .and_then(|geyser_plugin_service| geyser_plugin_service.get_transaction_notifier());

        let block_metadata_notifier = geyser_plugin_service
            .as_ref()
            .and_then(|geyser_plugin_service| geyser_plugin_service.get_block_metadata_notifier());

        info!(
            "Geyser plugin: accounts_update_notifier: {} transaction_notifier: {}",
            accounts_update_notifier.is_some(),
            transaction_notifier.is_some()
        );

        let system_monitor_service = Some(SystemMonitorService::new(
            Arc::clone(&exit),
            !config.no_os_memory_stats_reporting,
            !config.no_os_network_stats_reporting,
            !config.no_os_cpu_stats_reporting,
        ));

        let (poh_timing_point_sender, poh_timing_point_receiver) = unbounded();
        let poh_timing_report_service =
            PohTimingReportService::new(poh_timing_point_receiver, &exit);

        let (
            genesis_config,
            bank_forks,
            blockstore,
            original_blockstore_root,
            ledger_signal_receiver,
            completed_slots_receiver,
            leader_schedule_cache,
            starting_snapshot_hashes,
            TransactionHistoryServices {
                transaction_status_sender,
                transaction_status_service,
                max_complete_transaction_status_slot,
                rewards_recorder_sender,
                rewards_recorder_service,
                cache_block_meta_sender,
                cache_block_meta_service,
            },
            blockstore_process_options,
            blockstore_root_scan,
            pruned_banks_receiver,
        ) = load_blockstore(
            config,
            ledger_path,
            &exit,
            &start_progress,
            accounts_update_notifier,
            transaction_notifier,
            Some(poh_timing_point_sender.clone()),
        );

        node.info.wallclock = timestamp();
        node.info.shred_version = compute_shred_version(
            &genesis_config.hash(),
            Some(
                &bank_forks
                    .read()
                    .unwrap()
                    .working_bank()
                    .hard_forks()
                    .read()
                    .unwrap(),
            ),
        );

        Self::print_node_info(&node);

        if let Some(expected_shred_version) = config.expected_shred_version {
            if expected_shred_version != node.info.shred_version {
                error!(
                    "shred version mismatch: expected {} found: {}",
                    expected_shred_version, node.info.shred_version,
                );
                abort();
            }
        }

        let mut cluster_info = ClusterInfo::new(
            node.info.clone(),
            identity_keypair.clone(),
            socket_addr_space,
        );
        cluster_info.set_contact_debug_interval(config.contact_debug_interval);
        cluster_info.set_entrypoints(cluster_entrypoints);
        cluster_info.restore_contact_info(ledger_path, config.contact_save_interval);
        let cluster_info = Arc::new(cluster_info);

        let (
            accounts_background_service,
            accounts_hash_verifier,
            snapshot_packager_service,
            accounts_background_request_sender,
        ) = {
            let pending_accounts_package = PendingAccountsPackage::default();
            let (
                accounts_background_request_sender,
                snapshot_request_handler,
                pending_snapshot_package,
                snapshot_packager_service,
            ) = if let Some(snapshot_config) = config.snapshot_config.clone() {
                if !is_snapshot_config_valid(
                    snapshot_config.full_snapshot_archive_interval_slots,
                    snapshot_config.incremental_snapshot_archive_interval_slots,
                    config.accounts_hash_interval_slots,
                ) {
                    error!("Snapshot config is invalid");
                }

                let pending_snapshot_package = PendingSnapshotPackage::default();

                // filler accounts make snapshots invalid for use
                // so, do not publish that we have snapshots
                let enable_gossip_push = config
                    .accounts_db_config
                    .as_ref()
                    .map(|config| config.filler_accounts_config.count == 0)
                    .unwrap_or(true);

                let snapshot_packager_service = SnapshotPackagerService::new(
                    pending_snapshot_package.clone(),
                    starting_snapshot_hashes,
                    &exit,
                    &cluster_info,
                    snapshot_config.clone(),
                    enable_gossip_push,
                );

                let (snapshot_request_sender, snapshot_request_receiver) = unbounded();
                (
                    AbsRequestSender::new(snapshot_request_sender),
                    Some(SnapshotRequestHandler {
                        snapshot_config,
                        snapshot_request_receiver,
                        pending_accounts_package: pending_accounts_package.clone(),
                    }),
                    Some(pending_snapshot_package),
                    Some(snapshot_packager_service),
                )
            } else {
                (AbsRequestSender::default(), None, None, None)
            };

            let accounts_hash_verifier = AccountsHashVerifier::new(
                Arc::clone(&pending_accounts_package),
                pending_snapshot_package,
                &exit,
                &cluster_info,
                config.known_validators.clone(),
                config.halt_on_known_validators_accounts_hash_mismatch,
                config.accounts_hash_fault_injection_slots,
                config.snapshot_config.clone(),
            );

            let last_full_snapshot_slot = starting_snapshot_hashes.map(|x| x.full.hash.0);
            let accounts_background_service = AccountsBackgroundService::new(
                bank_forks.clone(),
                &exit,
                AbsRequestHandler {
                    snapshot_request_handler,
                    pruned_banks_receiver,
                },
                config.accounts_db_caching_enabled,
                config.accounts_db_test_hash_calculation,
                last_full_snapshot_slot,
            );

            (
                accounts_background_service,
                accounts_hash_verifier,
                snapshot_packager_service,
                accounts_background_request_sender,
            )
        };

        let leader_schedule_cache = Arc::new(leader_schedule_cache);
        let mut process_blockstore = ProcessBlockStore::new(
            &id,
            vote_account,
            &start_progress,
            &blockstore,
            original_blockstore_root,
            &bank_forks,
            &leader_schedule_cache,
            &blockstore_process_options,
            transaction_status_sender.as_ref(),
            cache_block_meta_sender.clone(),
            blockstore_root_scan,
            accounts_background_request_sender.clone(),
            config,
        );

        maybe_warp_slot(
            config,
            &mut process_blockstore,
            ledger_path,
            &bank_forks,
            &leader_schedule_cache,
        );

        *start_progress.write().unwrap() = ValidatorStartProgress::StartingServices;

        let sample_performance_service =
            if config.rpc_addrs.is_some() && config.rpc_config.enable_rpc_transaction_history {
                Some(SamplePerformanceService::new(
                    &bank_forks,
                    &blockstore,
                    &exit,
                ))
            } else {
                None
            };

        let mut block_commitment_cache = BlockCommitmentCache::default();
        let bank_forks_guard = bank_forks.read().unwrap();
        block_commitment_cache.initialize_slots(
            bank_forks_guard.working_bank().slot(),
            bank_forks_guard.root(),
        );
        drop(bank_forks_guard);
        let block_commitment_cache = Arc::new(RwLock::new(block_commitment_cache));

        let optimistically_confirmed_bank =
            OptimisticallyConfirmedBank::locked_from_bank_forks_root(&bank_forks);

        let rpc_subscriptions = Arc::new(RpcSubscriptions::new_with_config(
            &exit,
            max_complete_transaction_status_slot.clone(),
            blockstore.clone(),
            bank_forks.clone(),
            block_commitment_cache.clone(),
            optimistically_confirmed_bank.clone(),
            &config.pubsub_config,
        ));

        let max_slots = Arc::new(MaxSlots::default());
        let (completed_data_sets_sender, completed_data_sets_receiver) =
            bounded(MAX_COMPLETED_DATA_SETS_IN_CHANNEL);
        let completed_data_sets_service = CompletedDataSetsService::new(
            completed_data_sets_receiver,
            blockstore.clone(),
            rpc_subscriptions.clone(),
            &exit,
            max_slots.clone(),
        );

        let poh_config = Arc::new(genesis_config.poh_config.clone());
        let startup_verification_complete;
        let (poh_recorder, entry_receiver, record_receiver) = {
            let bank = &bank_forks.read().unwrap().working_bank();
            startup_verification_complete = Arc::clone(bank.get_startup_verification_complete());
            PohRecorder::new_with_clear_signal(
                bank.tick_height(),
                bank.last_blockhash(),
                bank.clone(),
                None,
                bank.ticks_per_slot(),
                &id,
                &blockstore,
                blockstore.get_new_shred_signal(0),
                &leader_schedule_cache,
                &poh_config,
                Some(poh_timing_point_sender),
                exit.clone(),
            )
        };
        let poh_recorder = Arc::new(RwLock::new(poh_recorder));

        let connection_cache = match use_quic {
            true => Arc::new(ConnectionCache::new(tpu_connection_pool_size)),
            false => Arc::new(ConnectionCache::with_udp(tpu_connection_pool_size)),
        };

        let rpc_override_health_check = Arc::new(AtomicBool::new(false));
        let (
            json_rpc_service,
            pubsub_service,
            optimistically_confirmed_bank_tracker,
            bank_notification_sender,
        ) = if let Some((rpc_addr, rpc_pubsub_addr)) = config.rpc_addrs {
            if ContactInfo::is_valid_address(&node.info.rpc, &socket_addr_space) {
                assert!(ContactInfo::is_valid_address(
                    &node.info.rpc_pubsub,
                    &socket_addr_space
                ));
            } else {
                assert!(!ContactInfo::is_valid_address(
                    &node.info.rpc_pubsub,
                    &socket_addr_space
                ));
            }

            let (bank_notification_sender, bank_notification_receiver) = unbounded();
            let confirmed_bank_subscribers = if !bank_notification_senders.is_empty() {
                Some(Arc::new(RwLock::new(bank_notification_senders)))
            } else {
                None
            };
            (
                Some(JsonRpcService::new(
                    rpc_addr,
                    config.rpc_config.clone(),
                    config.snapshot_config.clone(),
                    bank_forks.clone(),
                    block_commitment_cache.clone(),
                    blockstore.clone(),
                    cluster_info.clone(),
                    Some(poh_recorder.clone()),
                    genesis_config.hash(),
                    ledger_path,
                    config.validator_exit.clone(),
                    config.known_validators.clone(),
                    rpc_override_health_check.clone(),
                    startup_verification_complete,
                    optimistically_confirmed_bank.clone(),
                    config.send_transaction_service_config.clone(),
                    max_slots.clone(),
                    leader_schedule_cache.clone(),
                    connection_cache.clone(),
                    max_complete_transaction_status_slot,
                )),
                if !config.rpc_config.full_api {
                    None
                } else {
                    let (trigger, pubsub_service) = PubSubService::new(
                        config.pubsub_config.clone(),
                        &rpc_subscriptions,
                        rpc_pubsub_addr,
                    );
                    config
                        .validator_exit
                        .write()
                        .unwrap()
                        .register_exit(Box::new(move || trigger.cancel()));

                    Some(pubsub_service)
                },
                Some(OptimisticallyConfirmedBankTracker::new(
                    bank_notification_receiver,
                    &exit,
                    bank_forks.clone(),
                    optimistically_confirmed_bank,
                    rpc_subscriptions.clone(),
                    confirmed_bank_subscribers,
                )),
                Some(bank_notification_sender),
            )
        } else {
            (None, None, None, None)
        };

        if config.halt_at_slot.is_some() {
            // Simulate a confirmed root to avoid RPC errors with CommitmentConfig::finalized() and
            // to ensure RPC endpoints like getConfirmedBlock, which require a confirmed root, work
            block_commitment_cache
                .write()
                .unwrap()
                .set_highest_confirmed_root(bank_forks.read().unwrap().root());

            // Park with the RPC service running, ready for inspection!
            warn!("Validator halted");
            *start_progress.write().unwrap() = ValidatorStartProgress::Halted;
            std::thread::park();
        }
        let ip_echo_server = match node.sockets.ip_echo {
            None => None,
            Some(tcp_listener) => Some(solana_net_utils::ip_echo_server(
                tcp_listener,
                Some(node.info.shred_version),
            )),
        };

        let (stats_reporter_sender, stats_reporter_receiver) = unbounded();

        let stats_reporter_service = StatsReporterService::new(stats_reporter_receiver, &exit);

        let gossip_service = GossipService::new(
            &cluster_info,
            Some(bank_forks.clone()),
            node.sockets.gossip,
            config.gossip_validators.clone(),
            should_check_duplicate_instance,
            Some(stats_reporter_sender.clone()),
            &exit,
        );
        let serve_repair = Arc::new(RwLock::new(ServeRepair::new(cluster_info.clone())));
        let serve_repair_service = ServeRepairService::new(
            &serve_repair,
            Some(blockstore.clone()),
            node.sockets.serve_repair,
            socket_addr_space,
            stats_reporter_sender,
            &exit,
        );

        let waited_for_supermajority = if let Ok(waited) = wait_for_supermajority(
            config,
            Some(&mut process_blockstore),
            &bank_forks,
            &cluster_info,
            rpc_override_health_check,
            &start_progress,
        ) {
            waited
        } else {
            abort();
        };

        let ledger_metric_report_service =
            LedgerMetricReportService::new(blockstore.clone(), &exit);

        let wait_for_vote_to_start_leader =
            !waited_for_supermajority && !config.no_wait_for_vote_to_start_leader;

        let poh_service = PohService::new(
            poh_recorder.clone(),
            &poh_config,
            &exit,
            bank_forks.read().unwrap().root_bank().ticks_per_slot(),
            config.poh_pinned_cpu_core,
            config.poh_hashes_per_batch,
            record_receiver,
        );
        assert_eq!(
            blockstore.get_new_shred_signals_len(),
            1,
            "New shred signal for the TVU should be the same as the clear bank signal."
        );

        let vote_tracker = Arc::<VoteTracker>::default();
        let mut cost_model = CostModel::default();
        // initialize cost model with built-in instruction costs only
        cost_model.initialize_cost_table(&[]);
        let cost_model = Arc::new(RwLock::new(cost_model));

        let (retransmit_slots_sender, retransmit_slots_receiver) = unbounded();
        let (verified_vote_sender, verified_vote_receiver) = unbounded();
        let (gossip_verified_vote_hash_sender, gossip_verified_vote_hash_receiver) = unbounded();
        let (cluster_confirmed_slot_sender, cluster_confirmed_slot_receiver) = unbounded();

        let rpc_completed_slots_service = RpcCompletedSlotsService::spawn(
            completed_slots_receiver,
            rpc_subscriptions.clone(),
            exit.clone(),
        );

        let (replay_vote_sender, replay_vote_receiver) = unbounded();
        let tvu = Tvu::new(
            vote_account,
            authorized_voter_keypairs,
            &bank_forks,
            &cluster_info,
            TvuSockets {
                repair: node.sockets.repair,
                retransmit: node.sockets.retransmit_sockets,
                fetch: node.sockets.tvu,
                forwards: node.sockets.tvu_forwards,
                ancestor_hashes_requests: node.sockets.ancestor_hashes_requests,
            },
            blockstore.clone(),
            ledger_signal_receiver,
            &rpc_subscriptions,
            &poh_recorder,
            Some(process_blockstore),
            config.tower_storage.clone(),
            &leader_schedule_cache,
            &exit,
            block_commitment_cache,
            config.turbine_disabled.clone(),
            transaction_status_sender.clone(),
            rewards_recorder_sender,
            cache_block_meta_sender,
            vote_tracker.clone(),
            retransmit_slots_sender,
            gossip_verified_vote_hash_receiver,
            verified_vote_receiver,
            replay_vote_sender.clone(),
            completed_data_sets_sender,
            bank_notification_sender.clone(),
            cluster_confirmed_slot_receiver,
            TvuConfig {
                max_ledger_shreds: config.max_ledger_shreds,
                shred_version: node.info.shred_version,
                repair_validators: config.repair_validators.clone(),
                rocksdb_compaction_interval: config.rocksdb_compaction_interval,
                rocksdb_max_compaction_jitter: config.rocksdb_compaction_interval,
                wait_for_vote_to_start_leader,
            },
            &max_slots,
            &cost_model,
            block_metadata_notifier,
            config.wait_to_vote_slot,
            accounts_background_request_sender,
            config.runtime_config.log_messages_bytes_limit,
            &connection_cache,
        );

        let enable_quic_servers = if genesis_config.cluster_type == ClusterType::MainnetBeta {
            config.enable_quic_servers
        } else {
            if config.enable_quic_servers {
                warn!(
                    "ignoring --enable-quic-servers. QUIC is always enabled for cluster type: {:?}",
                    genesis_config.cluster_type
                );
            }
            true
        };

        let tpu = Tpu::new(
            &cluster_info,
            &poh_recorder,
            entry_receiver,
            retransmit_slots_receiver,
            TpuSockets {
                transactions: node.sockets.tpu,
                transaction_forwards: node.sockets.tpu_forwards,
                vote: node.sockets.tpu_vote,
                broadcast: node.sockets.broadcast,
                transactions_quic: node.sockets.tpu_quic,
                transactions_forwards_quic: node.sockets.tpu_forwards_quic,
            },
            &rpc_subscriptions,
            transaction_status_sender,
            &blockstore,
            &config.broadcast_stage_type,
            &exit,
            node.info.shred_version,
            vote_tracker,
            bank_forks.clone(),
            verified_vote_sender,
            gossip_verified_vote_hash_sender,
            replay_vote_receiver,
            replay_vote_sender,
            bank_notification_sender,
            config.tpu_coalesce_ms,
            cluster_confirmed_slot_sender,
            &cost_model,
            &connection_cache,
            &identity_keypair,
<<<<<<< HEAD
            config.runtime_config.log_messages_bytes_limit,
=======
            enable_quic_servers,
>>>>>>> 938be88a
        );

        datapoint_info!(
            "validator-new",
            ("id", id.to_string(), String),
            ("version", solana_version::version!(), String)
        );

        *start_progress.write().unwrap() = ValidatorStartProgress::Running;
        Self {
            stats_reporter_service,
            gossip_service,
            serve_repair_service,
            json_rpc_service,
            pubsub_service,
            rpc_completed_slots_service,
            optimistically_confirmed_bank_tracker,
            transaction_status_service,
            rewards_recorder_service,
            cache_block_meta_service,
            system_monitor_service,
            sample_performance_service,
            poh_timing_report_service,
            snapshot_packager_service,
            completed_data_sets_service,
            tpu,
            tvu,
            poh_service,
            poh_recorder,
            ip_echo_server,
            validator_exit: config.validator_exit.clone(),
            cluster_info,
            bank_forks,
            blockstore,
            geyser_plugin_service,
            ledger_metric_report_service,
            accounts_background_service,
            accounts_hash_verifier,
        }
    }

    // Used for notifying many nodes in parallel to exit
    pub fn exit(&mut self) {
        self.validator_exit.write().unwrap().exit();

        // drop all signals in blockstore
        self.blockstore.drop_signal();
    }

    pub fn close(mut self) {
        self.exit();
        self.join();
    }

    fn print_node_info(node: &Node) {
        info!("{:?}", node.info);
        info!(
            "local gossip address: {}",
            node.sockets.gossip.local_addr().unwrap()
        );
        info!(
            "local broadcast address: {}",
            node.sockets
                .broadcast
                .first()
                .unwrap()
                .local_addr()
                .unwrap()
        );
        info!(
            "local repair address: {}",
            node.sockets.repair.local_addr().unwrap()
        );
        info!(
            "local retransmit address: {}",
            node.sockets.retransmit_sockets[0].local_addr().unwrap()
        );
    }

    pub fn join(self) {
        drop(self.bank_forks);
        drop(self.cluster_info);

        self.poh_service.join().expect("poh_service");
        drop(self.poh_recorder);

        if let Some(json_rpc_service) = self.json_rpc_service {
            json_rpc_service.join().expect("rpc_service");
        }

        if let Some(pubsub_service) = self.pubsub_service {
            pubsub_service.join().expect("pubsub_service");
        }

        self.rpc_completed_slots_service
            .join()
            .expect("rpc_completed_slots_service");

        if let Some(optimistically_confirmed_bank_tracker) =
            self.optimistically_confirmed_bank_tracker
        {
            optimistically_confirmed_bank_tracker
                .join()
                .expect("optimistically_confirmed_bank_tracker");
        }

        if let Some(transaction_status_service) = self.transaction_status_service {
            transaction_status_service
                .join()
                .expect("transaction_status_service");
        }

        if let Some(rewards_recorder_service) = self.rewards_recorder_service {
            rewards_recorder_service
                .join()
                .expect("rewards_recorder_service");
        }

        if let Some(cache_block_meta_service) = self.cache_block_meta_service {
            cache_block_meta_service
                .join()
                .expect("cache_block_meta_service");
        }

        if let Some(system_monitor_service) = self.system_monitor_service {
            system_monitor_service
                .join()
                .expect("system_monitor_service");
        }

        if let Some(sample_performance_service) = self.sample_performance_service {
            sample_performance_service
                .join()
                .expect("sample_performance_service");
        }

        if let Some(s) = self.snapshot_packager_service {
            s.join().expect("snapshot_packager_service");
        }

        self.gossip_service.join().expect("gossip_service");
        self.serve_repair_service
            .join()
            .expect("serve_repair_service");
        self.stats_reporter_service
            .join()
            .expect("stats_reporter_service");
        self.ledger_metric_report_service
            .join()
            .expect("ledger_metric_report_service");
        self.accounts_background_service
            .join()
            .expect("accounts_background_service");
        self.accounts_hash_verifier
            .join()
            .expect("accounts_hash_verifier");
        self.tpu.join().expect("tpu");
        self.tvu.join().expect("tvu");
        self.completed_data_sets_service
            .join()
            .expect("completed_data_sets_service");
        if let Some(ip_echo_server) = self.ip_echo_server {
            ip_echo_server.shutdown_background();
        }

        if let Some(geyser_plugin_service) = self.geyser_plugin_service {
            geyser_plugin_service.join().expect("geyser_plugin_service");
        }

        self.poh_timing_report_service
            .join()
            .expect("poh_timing_report_service");
    }
}

fn active_vote_account_exists_in_bank(bank: &Arc<Bank>, vote_account: &Pubkey) -> bool {
    if let Some(account) = &bank.get_account(vote_account) {
        if let Some(vote_state) = VoteState::from(account) {
            return !vote_state.votes.is_empty();
        }
    }
    false
}

fn check_poh_speed(genesis_config: &GenesisConfig, maybe_hash_samples: Option<u64>) {
    if let Some(hashes_per_tick) = genesis_config.hashes_per_tick() {
        let ticks_per_slot = genesis_config.ticks_per_slot();
        let hashes_per_slot = hashes_per_tick * ticks_per_slot;

        let hash_samples = maybe_hash_samples.unwrap_or(hashes_per_slot);
        let hash_time_ns = compute_hash_time_ns(hash_samples);

        let my_ns_per_slot = (hash_time_ns * hashes_per_slot) / hash_samples;
        debug!("computed: ns_per_slot: {}", my_ns_per_slot);
        let target_ns_per_slot = genesis_config.ns_per_slot() as u64;
        debug!(
            "cluster ns_per_hash: {}ns ns_per_slot: {}",
            target_ns_per_slot / hashes_per_slot,
            target_ns_per_slot
        );
        if my_ns_per_slot < target_ns_per_slot {
            let extra_ns = target_ns_per_slot - my_ns_per_slot;
            info!("PoH speed check: Will sleep {}ns per slot.", extra_ns);
        } else {
            error!(
                "PoH is slower than cluster target tick rate! mine: {} cluster: {}. If you wish to continue, try --no-poh-speed-test",
                my_ns_per_slot, target_ns_per_slot,
            );
            abort();
        }
    }
}

fn maybe_cluster_restart_with_hard_fork(config: &ValidatorConfig, root_slot: Slot) -> Option<Slot> {
    // detect cluster restart (hard fork) indirectly via wait_for_supermajority...
    if let Some(wait_slot_for_supermajority) = config.wait_for_supermajority {
        if wait_slot_for_supermajority == root_slot {
            return Some(wait_slot_for_supermajority);
        }
    }

    None
}

fn post_process_restored_tower(
    restored_tower: crate::consensus::Result<Tower>,
    validator_identity: &Pubkey,
    vote_account: &Pubkey,
    config: &ValidatorConfig,
    bank_forks: &BankForks,
) -> Tower {
    let mut should_require_tower = config.require_tower;

    restored_tower
        .and_then(|tower| {
            let root_bank = bank_forks.root_bank();
            let slot_history = root_bank.get_slot_history();
            // make sure tower isn't corrupted first before the following hard fork check
            let tower = tower.adjust_lockouts_after_replay(root_bank.slot(), &slot_history);

            if let Some(hard_fork_restart_slot) = maybe_cluster_restart_with_hard_fork(config, root_bank.slot()) {
                // intentionally fail to restore tower; we're supposedly in a new hard fork; past
                // out-of-chain vote state doesn't make sense at all
                // what if --wait-for-supermajority again if the validator restarted?
                let message = format!("Hard fork is detected; discarding tower restoration result: {:?}", tower);
                datapoint_error!(
                    "tower_error",
                    (
                        "error",
                        message,
                        String
                    ),
                );
                error!("{}", message);

                // unconditionally relax tower requirement so that we can always restore tower
                // from root bank.
                should_require_tower = false;
                return Err(crate::consensus::TowerError::HardFork(hard_fork_restart_slot));
            }

            if let Some(warp_slot) = config.warp_slot {
                // unconditionally relax tower requirement so that we can always restore tower
                // from root bank after the warp
                should_require_tower = false;
                return Err(crate::consensus::TowerError::HardFork(warp_slot));
            }

            tower
        })
        .unwrap_or_else(|err| {
            let voting_has_been_active =
                active_vote_account_exists_in_bank(&bank_forks.working_bank(), vote_account);
            if !err.is_file_missing() {
                datapoint_error!(
                    "tower_error",
                    (
                        "error",
                        format!("Unable to restore tower: {}", err),
                        String
                    ),
                );
            }
            if should_require_tower && voting_has_been_active {
                error!("Requested mandatory tower restore failed: {}", err);
                error!(
                    "And there is an existing vote_account containing actual votes. \
                     Aborting due to possible conflicting duplicate votes",
                );
                abort();
            }
            if err.is_file_missing() && !voting_has_been_active {
                // Currently, don't protect against spoofed snapshots with no tower at all
                info!(
                    "Ignoring expected failed tower restore because this is the initial \
                      validator start with the vote account..."
                );
            } else {
                error!(
                    "Rebuilding a new tower from the latest vote account due to failed tower restore: {}",
                    err
                );
            }

            Tower::new_from_bankforks(
                bank_forks,
                validator_identity,
                vote_account,
            )
        })
}

#[allow(clippy::type_complexity)]
fn load_blockstore(
    config: &ValidatorConfig,
    ledger_path: &Path,
    exit: &Arc<AtomicBool>,
    start_progress: &Arc<RwLock<ValidatorStartProgress>>,
    accounts_update_notifier: Option<AccountsUpdateNotifier>,
    transaction_notifier: Option<TransactionNotifierLock>,
    poh_timing_point_sender: Option<PohTimingSender>,
) -> (
    GenesisConfig,
    Arc<RwLock<BankForks>>,
    Arc<Blockstore>,
    Slot,
    Receiver<bool>,
    CompletedSlotsReceiver,
    LeaderScheduleCache,
    Option<StartingSnapshotHashes>,
    TransactionHistoryServices,
    blockstore_processor::ProcessOptions,
    BlockstoreRootScan,
    DroppedSlotsReceiver,
) {
    info!("loading ledger from {:?}...", ledger_path);
    *start_progress.write().unwrap() = ValidatorStartProgress::LoadingLedger;
    let genesis_config = open_genesis_config(ledger_path, config.max_genesis_archive_unpacked_size);

    // This needs to be limited otherwise the state in the VoteAccount data
    // grows too large
    let leader_schedule_slot_offset = genesis_config.epoch_schedule.leader_schedule_slot_offset;
    let slots_per_epoch = genesis_config.epoch_schedule.slots_per_epoch;
    let leader_epoch_offset = (leader_schedule_slot_offset + slots_per_epoch - 1) / slots_per_epoch;
    assert!(leader_epoch_offset <= MAX_LEADER_SCHEDULE_EPOCH_OFFSET);

    let genesis_hash = genesis_config.hash();
    info!("genesis hash: {}", genesis_hash);

    if let Some(expected_genesis_hash) = config.expected_genesis_hash {
        if genesis_hash != expected_genesis_hash {
            error!("genesis hash mismatch: expected {}", expected_genesis_hash);
            error!("Delete the ledger directory to continue: {:?}", ledger_path);
            abort();
        }
    }

    if !config.no_poh_speed_test {
        check_poh_speed(&genesis_config, None);
    }

    let BlockstoreSignals {
        mut blockstore,
        ledger_signal_receiver,
        completed_slots_receiver,
        ..
    } = Blockstore::open_with_signal(
        ledger_path,
        BlockstoreOptions {
            recovery_mode: config.wal_recovery_mode.clone(),
            column_options: config.ledger_column_options.clone(),
            enforce_ulimit_nofile: config.enforce_ulimit_nofile,
            ..BlockstoreOptions::default()
        },
    )
    .expect("Failed to open ledger database");
    blockstore.set_no_compaction(config.no_rocksdb_compaction);
    blockstore.shred_timing_point_sender = poh_timing_point_sender;
    // following boot sequence (esp BankForks) could set root. so stash the original value
    // of blockstore root away here as soon as possible.
    let original_blockstore_root = blockstore.last_root();

    let blockstore = Arc::new(blockstore);
    let blockstore_root_scan = BlockstoreRootScan::new(config, &blockstore, exit);
    let halt_at_slot = config.halt_at_slot.or_else(|| highest_slot(&blockstore));

    let process_options = blockstore_processor::ProcessOptions {
        poh_verify: config.poh_verify,
        halt_at_slot,
        new_hard_forks: config.new_hard_forks.clone(),
        debug_keys: config.debug_keys.clone(),
        account_indexes: config.account_indexes.clone(),
        accounts_db_caching_enabled: config.accounts_db_caching_enabled,
        accounts_db_config: config.accounts_db_config.clone(),
        shrink_ratio: config.accounts_shrink_ratio,
        accounts_db_test_hash_calculation: config.accounts_db_test_hash_calculation,
        accounts_db_skip_shrink: config.accounts_db_skip_shrink,
        runtime_config: config.runtime_config.clone(),
        ..blockstore_processor::ProcessOptions::default()
    };

    let enable_rpc_transaction_history =
        config.rpc_addrs.is_some() && config.rpc_config.enable_rpc_transaction_history;
    let is_plugin_transaction_history_required = transaction_notifier.as_ref().is_some();
    let transaction_history_services =
        if enable_rpc_transaction_history || is_plugin_transaction_history_required {
            initialize_rpc_transaction_history_services(
                blockstore.clone(),
                exit,
                enable_rpc_transaction_history,
                config.rpc_config.enable_extended_tx_metadata_storage,
                transaction_notifier,
            )
        } else {
            TransactionHistoryServices::default()
        };

    let (bank_forks, mut leader_schedule_cache, starting_snapshot_hashes) =
        bank_forks_utils::load_bank_forks(
            &genesis_config,
            &blockstore,
            config.account_paths.clone(),
            config.account_shrink_paths.clone(),
            config.snapshot_config.as_ref(),
            &process_options,
            transaction_history_services
                .cache_block_meta_sender
                .as_ref(),
            accounts_update_notifier,
        );

    // Before replay starts, set the callbacks in each of the banks in BankForks so that
    // all dropped banks come through the `pruned_banks_receiver` channel. This way all bank
    // drop behavior can be safely synchronized with any other ongoing accounts activity like
    // cache flush, clean, shrink, as long as the same thread performing those activities also
    // is processing the dropped banks from the `pruned_banks_receiver` channel.

    // There should only be one bank, the root bank in BankForks. Thus all banks added to
    // BankForks from now on will be descended from the root bank and thus will inherit
    // the bank drop callback.
    assert_eq!(bank_forks.read().unwrap().banks().len(), 1);
    let (pruned_banks_sender, pruned_banks_receiver) = bounded(MAX_DROP_BANK_SIGNAL_QUEUE_SIZE);
    {
        let root_bank = bank_forks.read().unwrap().root_bank();
        root_bank.set_callback(Some(Box::new(
            root_bank
                .rc
                .accounts
                .accounts_db
                .create_drop_bank_callback(pruned_banks_sender),
        )));
    }

    {
        let hard_forks: Vec<_> = bank_forks
            .read()
            .unwrap()
            .working_bank()
            .hard_forks()
            .read()
            .unwrap()
            .iter()
            .copied()
            .collect();
        if !hard_forks.is_empty() {
            info!("Hard forks: {:?}", hard_forks);
        }
    }

    leader_schedule_cache.set_fixed_leader_schedule(config.fixed_leader_schedule.clone());
    {
        let mut bank_forks = bank_forks.write().unwrap();
        bank_forks.set_snapshot_config(config.snapshot_config.clone());
        bank_forks.set_accounts_hash_interval_slots(config.accounts_hash_interval_slots);
        if let Some(ref shrink_paths) = config.account_shrink_paths {
            bank_forks
                .working_bank()
                .set_shrink_paths(shrink_paths.clone());
        }
    }

    (
        genesis_config,
        bank_forks,
        blockstore,
        original_blockstore_root,
        ledger_signal_receiver,
        completed_slots_receiver,
        leader_schedule_cache,
        starting_snapshot_hashes,
        transaction_history_services,
        process_options,
        blockstore_root_scan,
        pruned_banks_receiver,
    )
}

fn highest_slot(blockstore: &Blockstore) -> Option<Slot> {
    let mut start = Measure::start("Blockstore search for highest slot");
    let highest_slot = blockstore
        .slot_meta_iterator(0)
        .map(|metas| {
            let slots: Vec<_> = metas.map(|(slot, _)| slot).collect();
            if slots.is_empty() {
                info!("Ledger is empty");
                None
            } else {
                let first = slots.first().unwrap();
                Some(*slots.last().unwrap_or(first))
            }
        })
        .unwrap_or_else(|err| {
            warn!("Failed to ledger slot meta: {}", err);
            None
        });
    start.stop();
    info!("{}. Found slot {:?}", start, highest_slot);
    highest_slot
}

pub struct ProcessBlockStore<'a> {
    id: &'a Pubkey,
    vote_account: &'a Pubkey,
    start_progress: &'a Arc<RwLock<ValidatorStartProgress>>,
    blockstore: &'a Blockstore,
    original_blockstore_root: Slot,
    bank_forks: &'a Arc<RwLock<BankForks>>,
    leader_schedule_cache: &'a LeaderScheduleCache,
    process_options: &'a blockstore_processor::ProcessOptions,
    transaction_status_sender: Option<&'a TransactionStatusSender>,
    cache_block_meta_sender: Option<CacheBlockMetaSender>,
    blockstore_root_scan: Option<BlockstoreRootScan>,
    accounts_background_request_sender: AbsRequestSender,
    config: &'a ValidatorConfig,
    tower: Option<Tower>,
}

impl<'a> ProcessBlockStore<'a> {
    #[allow(clippy::too_many_arguments)]
    fn new(
        id: &'a Pubkey,
        vote_account: &'a Pubkey,
        start_progress: &'a Arc<RwLock<ValidatorStartProgress>>,
        blockstore: &'a Blockstore,
        original_blockstore_root: Slot,
        bank_forks: &'a Arc<RwLock<BankForks>>,
        leader_schedule_cache: &'a LeaderScheduleCache,
        process_options: &'a blockstore_processor::ProcessOptions,
        transaction_status_sender: Option<&'a TransactionStatusSender>,
        cache_block_meta_sender: Option<CacheBlockMetaSender>,
        blockstore_root_scan: BlockstoreRootScan,
        accounts_background_request_sender: AbsRequestSender,
        config: &'a ValidatorConfig,
    ) -> Self {
        Self {
            id,
            vote_account,
            start_progress,
            blockstore,
            original_blockstore_root,
            bank_forks,
            leader_schedule_cache,
            process_options,
            transaction_status_sender,
            cache_block_meta_sender,
            blockstore_root_scan: Some(blockstore_root_scan),
            accounts_background_request_sender,
            config,
            tower: None,
        }
    }

    pub(crate) fn process(&mut self) {
        if self.tower.is_none() {
            let previous_start_process = *self.start_progress.read().unwrap();
            *self.start_progress.write().unwrap() = ValidatorStartProgress::LoadingLedger;

            /*
            #[allow(clippy::too_many_arguments)]
            fn process_blockstore(
                blockstore: &Blockstore,
                bank_forks: &Arc<RwLock<BankForks>>,
                leader_schedule_cache: &LeaderScheduleCache,
                process_options: &blockstore_processor::ProcessOptions,
                transaction_status_sender: Option<&TransactionStatusSender>,
                cache_block_meta_sender: Option<&CacheBlockMetaSender>,
                blockstore_root_scan: BlockstoreRootScan,
                accounts_background_request_sender: &AbsRequestSender,
                start_progress: &Arc<RwLock<ValidatorStartProgress>>,
            ) {
            */
            let exit = Arc::new(AtomicBool::new(false));
            if let Some(max_slot) = highest_slot(self.blockstore) {
                let bank_forks = self.bank_forks.clone();
                let exit = exit.clone();
                let start_progress = self.start_progress.clone();

                let _ = std::thread::spawn(move || {
                    while !exit.load(Ordering::Relaxed) {
                        let slot = bank_forks.read().unwrap().working_bank().slot();
                        *start_progress.write().unwrap() =
                            ValidatorStartProgress::ProcessingLedger { slot, max_slot };
                        sleep(Duration::from_secs(2));
                    }
                });
            }
            blockstore_processor::process_blockstore_from_root(
                self.blockstore,
                self.bank_forks,
                self.leader_schedule_cache,
                self.process_options,
                self.transaction_status_sender,
                self.cache_block_meta_sender.as_ref(),
                &self.accounts_background_request_sender,
            )
            .unwrap_or_else(|err| {
                error!("Failed to load ledger: {:?}", err);
                abort()
            });

            exit.store(true, Ordering::Relaxed);

            if let Some(blockstore_root_scan) = self.blockstore_root_scan.take() {
                blockstore_root_scan.join();
            }

            self.tower = Some({
                let restored_tower = Tower::restore(self.config.tower_storage.as_ref(), self.id);
                if let Ok(tower) = &restored_tower {
                    // reconciliation attempt 1 of 2 with tower
                    reconcile_blockstore_roots_with_external_source(
                        ExternalRootSource::Tower(tower.root()),
                        self.blockstore,
                        &mut self.original_blockstore_root,
                    )
                    .unwrap_or_else(|err| {
                        error!("Failed to reconcile blockstore with tower: {:?}", err);
                        abort()
                    });
                }

                post_process_restored_tower(
                    restored_tower,
                    self.id,
                    self.vote_account,
                    self.config,
                    &self.bank_forks.read().unwrap(),
                )
            });

            if let Some(hard_fork_restart_slot) = maybe_cluster_restart_with_hard_fork(
                self.config,
                self.bank_forks.read().unwrap().root_bank().slot(),
            ) {
                // reconciliation attempt 2 of 2 with hard fork
                // this should be #2 because hard fork root > tower root in almost all cases
                reconcile_blockstore_roots_with_external_source(
                    ExternalRootSource::HardFork(hard_fork_restart_slot),
                    self.blockstore,
                    &mut self.original_blockstore_root,
                )
                .unwrap_or_else(|err| {
                    error!("Failed to reconcile blockstore with hard fork: {:?}", err);
                    abort()
                });
            }

            *self.start_progress.write().unwrap() = previous_start_process;
        }
    }

    pub(crate) fn process_to_create_tower(mut self) -> Tower {
        self.process();
        self.tower.unwrap()
    }
}

fn maybe_warp_slot(
    config: &ValidatorConfig,
    process_blockstore: &mut ProcessBlockStore,
    ledger_path: &Path,
    bank_forks: &RwLock<BankForks>,
    leader_schedule_cache: &LeaderScheduleCache,
) {
    if let Some(warp_slot) = config.warp_slot {
        let snapshot_config = config.snapshot_config.as_ref().unwrap_or_else(|| {
            error!("warp slot requires a snapshot config");
            abort();
        });

        process_blockstore.process();

        let mut bank_forks = bank_forks.write().unwrap();

        let working_bank = bank_forks.working_bank();

        if warp_slot <= working_bank.slot() {
            error!(
                "warp slot ({}) cannot be less than the working bank slot ({})",
                warp_slot,
                working_bank.slot()
            );
            abort();
        }
        info!("warping to slot {}", warp_slot);

        let root_bank = bank_forks.root_bank();
        bank_forks.insert(Bank::warp_from_parent(
            &root_bank,
            &Pubkey::default(),
            warp_slot,
        ));
        bank_forks.set_root(
            warp_slot,
            &solana_runtime::accounts_background_service::AbsRequestSender::default(),
            Some(warp_slot),
        );
        leader_schedule_cache.set_root(&bank_forks.root_bank());

        let full_snapshot_archive_info = snapshot_utils::bank_to_full_snapshot_archive(
            ledger_path,
            &bank_forks.root_bank(),
            None,
            &snapshot_config.full_snapshot_archives_dir,
            &snapshot_config.incremental_snapshot_archives_dir,
            snapshot_config.archive_format,
            snapshot_config.maximum_full_snapshot_archives_to_retain,
            snapshot_config.maximum_incremental_snapshot_archives_to_retain,
        )
        .unwrap_or_else(|err| {
            error!("Unable to create snapshot: {}", err);
            abort();
        });
        info!(
            "created snapshot: {}",
            full_snapshot_archive_info.path().display()
        );
    }
}

fn blockstore_contains_bad_shred_version(
    blockstore: &Blockstore,
    start_slot: Slot,
    shred_version: u16,
) -> bool {
    let now = Instant::now();
    // Search for shreds with incompatible version in blockstore
    if let Ok(slot_meta_iterator) = blockstore.slot_meta_iterator(start_slot) {
        info!("Searching for incorrect shreds..");
        for (slot, _meta) in slot_meta_iterator {
            if let Ok(shreds) = blockstore.get_data_shreds_for_slot(slot, 0) {
                for shred in &shreds {
                    if shred.version() != shred_version {
                        return true;
                    }
                }
            }
            if now.elapsed().as_secs() > 60 {
                info!("Didn't find incorrect shreds after 60 seconds, aborting");
                return false;
            }
        }
    }
    false
}

fn backup_and_clear_blockstore(ledger_path: &Path, start_slot: Slot, shred_version: u16) {
    let blockstore = Blockstore::open(ledger_path).unwrap();
    let do_copy_and_clear =
        blockstore_contains_bad_shred_version(&blockstore, start_slot, shred_version);

    // If found, then copy shreds to another db and clear from start_slot
    if do_copy_and_clear {
        let folder_name = format!("backup_rocksdb_{}", thread_rng().gen_range(0, 99999));
        let backup_blockstore = Blockstore::open(&ledger_path.join(folder_name));
        let mut last_print = Instant::now();
        let mut copied = 0;
        let mut last_slot = None;
        let slot_meta_iterator = blockstore.slot_meta_iterator(start_slot).unwrap();
        for (slot, _meta) in slot_meta_iterator {
            if let Ok(shreds) = blockstore.get_data_shreds_for_slot(slot, 0) {
                if let Ok(ref backup_blockstore) = backup_blockstore {
                    copied += shreds.len();
                    let _ = backup_blockstore.insert_shreds(shreds, None, true);
                }
            }
            if last_print.elapsed().as_millis() > 3000 {
                info!(
                    "Copying shreds from slot {} copied {} so far.",
                    start_slot, copied
                );
                last_print = Instant::now();
            }
            last_slot = Some(slot);
        }

        let end_slot = last_slot.unwrap();
        info!("Purging slots {} to {}", start_slot, end_slot);
        blockstore.purge_from_next_slots(start_slot, end_slot);
        blockstore.purge_slots(start_slot, end_slot, PurgeType::Exact);
        info!("done");
    }
    drop(blockstore);
}

fn initialize_rpc_transaction_history_services(
    blockstore: Arc<Blockstore>,
    exit: &Arc<AtomicBool>,
    enable_rpc_transaction_history: bool,
    enable_extended_tx_metadata_storage: bool,
    transaction_notifier: Option<TransactionNotifierLock>,
) -> TransactionHistoryServices {
    let max_complete_transaction_status_slot = Arc::new(AtomicU64::new(blockstore.max_root()));
    let (transaction_status_sender, transaction_status_receiver) = unbounded();
    let transaction_status_sender = Some(TransactionStatusSender {
        sender: transaction_status_sender,
    });
    let transaction_status_service = Some(TransactionStatusService::new(
        transaction_status_receiver,
        max_complete_transaction_status_slot.clone(),
        enable_rpc_transaction_history,
        transaction_notifier.clone(),
        blockstore.clone(),
        enable_extended_tx_metadata_storage,
        exit,
    ));

    let (rewards_recorder_sender, rewards_receiver) = unbounded();
    let rewards_recorder_sender = Some(rewards_recorder_sender);
    let rewards_recorder_service = Some(RewardsRecorderService::new(
        rewards_receiver,
        blockstore.clone(),
        exit,
    ));

    let (cache_block_meta_sender, cache_block_meta_receiver) = unbounded();
    let cache_block_meta_sender = Some(cache_block_meta_sender);
    let cache_block_meta_service = Some(CacheBlockMetaService::new(
        cache_block_meta_receiver,
        blockstore,
        exit,
    ));
    TransactionHistoryServices {
        transaction_status_sender,
        transaction_status_service,
        max_complete_transaction_status_slot,
        rewards_recorder_sender,
        rewards_recorder_service,
        cache_block_meta_sender,
        cache_block_meta_service,
    }
}

#[derive(Debug, PartialEq, Eq)]
enum ValidatorError {
    BadExpectedBankHash,
    NotEnoughLedgerData,
}

// Return if the validator waited on other nodes to start. In this case
// it should not wait for one of it's votes to land to produce blocks
// because if the whole network is waiting, then it will stall.
//
// Error indicates that a bad hash was encountered or another condition
// that is unrecoverable and the validator should exit.
fn wait_for_supermajority(
    config: &ValidatorConfig,
    process_blockstore: Option<&mut ProcessBlockStore>,
    bank_forks: &RwLock<BankForks>,
    cluster_info: &ClusterInfo,
    rpc_override_health_check: Arc<AtomicBool>,
    start_progress: &Arc<RwLock<ValidatorStartProgress>>,
) -> Result<bool, ValidatorError> {
    match config.wait_for_supermajority {
        None => Ok(false),
        Some(wait_for_supermajority) => {
            if let Some(process_blockstore) = process_blockstore {
                process_blockstore.process();
            }

            let bank = bank_forks.read().unwrap().working_bank();
            match wait_for_supermajority.cmp(&bank.slot()) {
                std::cmp::Ordering::Less => return Ok(false),
                std::cmp::Ordering::Greater => {
                    error!(
                        "Ledger does not have enough data to wait for supermajority, \
                             please enable snapshot fetch. Has {} needs {}",
                        bank.slot(),
                        wait_for_supermajority
                    );
                    return Err(ValidatorError::NotEnoughLedgerData);
                }
                _ => {}
            }

            if let Some(expected_bank_hash) = config.expected_bank_hash {
                if bank.hash() != expected_bank_hash {
                    error!(
                        "Bank hash({}) does not match expected value: {}",
                        bank.hash(),
                        expected_bank_hash
                    );
                    return Err(ValidatorError::BadExpectedBankHash);
                }
            }

            *start_progress.write().unwrap() = ValidatorStartProgress::WaitingForSupermajority;
            for i in 1.. {
                if i % 10 == 1 {
                    info!(
                        "Waiting for {}% of activated stake at slot {} to be in gossip...",
                        WAIT_FOR_SUPERMAJORITY_THRESHOLD_PERCENT,
                        bank.slot()
                    );
                }

                let gossip_stake_percent =
                    get_stake_percent_in_gossip(&bank, cluster_info, i % 10 == 0);

                if gossip_stake_percent >= WAIT_FOR_SUPERMAJORITY_THRESHOLD_PERCENT {
                    info!(
                        "Supermajority reached, {}% active stake detected, starting up now.",
                        gossip_stake_percent,
                    );
                    break;
                }
                // The normal RPC health checks don't apply as the node is waiting, so feign health to
                // prevent load balancers from removing the node from their list of candidates during a
                // manual restart.
                rpc_override_health_check.store(true, Ordering::Relaxed);
                sleep(Duration::new(1, 0));
            }
            rpc_override_health_check.store(false, Ordering::Relaxed);
            Ok(true)
        }
    }
}

// Get the activated stake percentage (based on the provided bank) that is visible in gossip
fn get_stake_percent_in_gossip(bank: &Bank, cluster_info: &ClusterInfo, log: bool) -> u64 {
    let mut online_stake = 0;
    let mut wrong_shred_stake = 0;
    let mut wrong_shred_nodes = vec![];
    let mut offline_stake = 0;
    let mut offline_nodes = vec![];

    let mut total_activated_stake = 0;
    let now = timestamp();
    // Nodes contact infos are saved to disk and restored on validator startup.
    // Staked nodes entries will not expire until an epoch after. So it
    // is necessary here to filter for recent entries to establish liveness.
    let peers: HashMap<_, _> = cluster_info
        .all_tvu_peers()
        .into_iter()
        .filter(|node| {
            let age = now.saturating_sub(node.wallclock);
            // Contact infos are refreshed twice during this period.
            age < CRDS_GOSSIP_PULL_CRDS_TIMEOUT_MS
        })
        .map(|node| (node.id, node))
        .collect();
    let my_shred_version = cluster_info.my_shred_version();
    let my_id = cluster_info.id();

    for (activated_stake, vote_account) in bank.vote_accounts().values() {
        let activated_stake = *activated_stake;
        total_activated_stake += activated_stake;

        if activated_stake == 0 {
            continue;
        }
        let vote_state_node_pubkey = vote_account.node_pubkey().unwrap_or_default();

        if let Some(peer) = peers.get(&vote_state_node_pubkey) {
            if peer.shred_version == my_shred_version {
                trace!(
                    "observed {} in gossip, (activated_stake={})",
                    vote_state_node_pubkey,
                    activated_stake
                );
                online_stake += activated_stake;
            } else {
                wrong_shred_stake += activated_stake;
                wrong_shred_nodes.push((activated_stake, vote_state_node_pubkey));
            }
        } else if vote_state_node_pubkey == my_id {
            online_stake += activated_stake; // This node is online
        } else {
            offline_stake += activated_stake;
            offline_nodes.push((activated_stake, vote_state_node_pubkey));
        }
    }

    let online_stake_percentage = (online_stake as f64 / total_activated_stake as f64) * 100.;
    if log {
        info!(
            "{:.3}% of active stake visible in gossip",
            online_stake_percentage
        );

        if !wrong_shred_nodes.is_empty() {
            info!(
                "{:.3}% of active stake has the wrong shred version in gossip",
                (wrong_shred_stake as f64 / total_activated_stake as f64) * 100.,
            );
            for (stake, identity) in wrong_shred_nodes {
                info!(
                    "    {:.3}% - {}",
                    (stake as f64 / total_activated_stake as f64) * 100.,
                    identity
                );
            }
        }

        if !offline_nodes.is_empty() {
            info!(
                "{:.3}% of active stake is not visible in gossip",
                (offline_stake as f64 / total_activated_stake as f64) * 100.
            );
            for (stake, identity) in offline_nodes {
                info!(
                    "    {:.3}% - {}",
                    (stake as f64 / total_activated_stake as f64) * 100.,
                    identity
                );
            }
        }
    }

    online_stake_percentage as u64
}

// Cleanup anything that looks like an accounts append-vec
fn cleanup_accounts_path(account_path: &std::path::Path) {
    if let Err(e) = std::fs::remove_dir_all(account_path) {
        warn!(
            "encountered error removing accounts path: {:?}: {}",
            account_path, e
        );
    }
}

pub fn is_snapshot_config_valid(
    full_snapshot_interval_slots: Slot,
    incremental_snapshot_interval_slots: Slot,
    accounts_hash_interval_slots: Slot,
) -> bool {
    // if full snapshot interval is MAX, that means snapshots are turned off, so yes, valid
    if full_snapshot_interval_slots == Slot::MAX {
        return true;
    }

    let is_incremental_config_valid = if incremental_snapshot_interval_slots == Slot::MAX {
        true
    } else {
        incremental_snapshot_interval_slots >= accounts_hash_interval_slots
            && incremental_snapshot_interval_slots % accounts_hash_interval_slots == 0
            && full_snapshot_interval_slots > incremental_snapshot_interval_slots
    };

    full_snapshot_interval_slots >= accounts_hash_interval_slots
        && full_snapshot_interval_slots % accounts_hash_interval_slots == 0
        && is_incremental_config_valid
}

#[cfg(test)]
mod tests {
    use {
        super::*,
        crossbeam_channel::{bounded, RecvTimeoutError},
        solana_client::connection_cache::{DEFAULT_TPU_CONNECTION_POOL_SIZE, DEFAULT_TPU_USE_QUIC},
        solana_ledger::{create_new_tmp_ledger, genesis_utils::create_genesis_config_with_leader},
        solana_sdk::{genesis_config::create_genesis_config, poh_config::PohConfig},
        std::{fs::remove_dir_all, thread, time::Duration},
    };

    #[test]
    fn validator_exit() {
        solana_logger::setup();
        let leader_keypair = Keypair::new();
        let leader_node = Node::new_localhost_with_pubkey(&leader_keypair.pubkey());

        let validator_keypair = Keypair::new();
        let validator_node = Node::new_localhost_with_pubkey(&validator_keypair.pubkey());
        let genesis_config =
            create_genesis_config_with_leader(10_000, &leader_keypair.pubkey(), 1000)
                .genesis_config;
        let (validator_ledger_path, _blockhash) = create_new_tmp_ledger!(&genesis_config);

        let voting_keypair = Arc::new(Keypair::new());
        let config = ValidatorConfig {
            rpc_addrs: Some((validator_node.info.rpc, validator_node.info.rpc_pubsub)),
            ..ValidatorConfig::default_for_test()
        };
        let start_progress = Arc::new(RwLock::new(ValidatorStartProgress::default()));
        let validator = Validator::new(
            validator_node,
            Arc::new(validator_keypair),
            &validator_ledger_path,
            &voting_keypair.pubkey(),
            Arc::new(RwLock::new(vec![voting_keypair.clone()])),
            vec![leader_node.info],
            &config,
            true, // should_check_duplicate_instance
            start_progress.clone(),
            SocketAddrSpace::Unspecified,
            DEFAULT_TPU_USE_QUIC,
            DEFAULT_TPU_CONNECTION_POOL_SIZE,
        );
        assert_eq!(
            *start_progress.read().unwrap(),
            ValidatorStartProgress::Running
        );
        validator.close();
        remove_dir_all(validator_ledger_path).unwrap();
    }

    #[test]
    fn test_backup_and_clear_blockstore() {
        use std::time::Instant;
        solana_logger::setup();
        use {
            solana_entry::entry,
            solana_ledger::{blockstore, get_tmp_ledger_path},
        };
        let blockstore_path = get_tmp_ledger_path!();
        {
            let blockstore = Blockstore::open(&blockstore_path).unwrap();

            let entries = entry::create_ticks(1, 0, Hash::default());

            info!("creating shreds");
            let mut last_print = Instant::now();
            for i in 1..10 {
                let shreds = blockstore::entries_to_test_shreds(&entries, i, i - 1, true, 1);
                blockstore.insert_shreds(shreds, None, true).unwrap();
                if last_print.elapsed().as_millis() > 5000 {
                    info!("inserted {}", i);
                    last_print = Instant::now();
                }
            }
            drop(blockstore);

            // this purges and compacts all slots greater than or equal to 5
            backup_and_clear_blockstore(&blockstore_path, 5, 2);

            let blockstore = Blockstore::open(&blockstore_path).unwrap();
            // assert that slots less than 5 aren't affected
            assert!(blockstore.meta(4).unwrap().unwrap().next_slots.is_empty());
            for i in 5..10 {
                assert!(blockstore
                    .get_data_shreds_for_slot(i, 0)
                    .unwrap()
                    .is_empty());
            }
        }
    }

    #[test]
    fn validator_parallel_exit() {
        let leader_keypair = Keypair::new();
        let leader_node = Node::new_localhost_with_pubkey(&leader_keypair.pubkey());

        let mut ledger_paths = vec![];
        let mut validators: Vec<Validator> = (0..2)
            .map(|_| {
                let validator_keypair = Keypair::new();
                let validator_node = Node::new_localhost_with_pubkey(&validator_keypair.pubkey());
                let genesis_config =
                    create_genesis_config_with_leader(10_000, &leader_keypair.pubkey(), 1000)
                        .genesis_config;
                let (validator_ledger_path, _blockhash) = create_new_tmp_ledger!(&genesis_config);
                ledger_paths.push(validator_ledger_path.clone());
                let vote_account_keypair = Keypair::new();
                let config = ValidatorConfig {
                    rpc_addrs: Some((validator_node.info.rpc, validator_node.info.rpc_pubsub)),
                    ..ValidatorConfig::default_for_test()
                };
                Validator::new(
                    validator_node,
                    Arc::new(validator_keypair),
                    &validator_ledger_path,
                    &vote_account_keypair.pubkey(),
                    Arc::new(RwLock::new(vec![Arc::new(vote_account_keypair)])),
                    vec![leader_node.info.clone()],
                    &config,
                    true, // should_check_duplicate_instance
                    Arc::new(RwLock::new(ValidatorStartProgress::default())),
                    SocketAddrSpace::Unspecified,
                    DEFAULT_TPU_USE_QUIC,
                    DEFAULT_TPU_CONNECTION_POOL_SIZE,
                )
            })
            .collect();

        // Each validator can exit in parallel to speed many sequential calls to join`
        validators.iter_mut().for_each(|v| v.exit());

        // spawn a new thread to wait for the join of the validator
        let (sender, receiver) = bounded(0);
        let _ = thread::spawn(move || {
            validators.into_iter().for_each(|validator| {
                validator.join();
            });
            sender.send(()).unwrap();
        });

        // timeout of 30s for shutting down the validators
        let timeout = Duration::from_secs(30);
        if let Err(RecvTimeoutError::Timeout) = receiver.recv_timeout(timeout) {
            panic!("timeout for shutting down validators",);
        }

        for path in ledger_paths {
            remove_dir_all(path).unwrap();
        }
    }

    #[test]
    fn test_wait_for_supermajority() {
        solana_logger::setup();
        use solana_sdk::hash::hash;
        let node_keypair = Arc::new(Keypair::new());
        let cluster_info = ClusterInfo::new(
            ContactInfo::new_localhost(&node_keypair.pubkey(), timestamp()),
            node_keypair,
            SocketAddrSpace::Unspecified,
        );

        let (genesis_config, _mint_keypair) = create_genesis_config(1);
        let bank_forks = RwLock::new(BankForks::new(Bank::new_for_tests(&genesis_config)));
        let mut config = ValidatorConfig::default_for_test();
        let rpc_override_health_check = Arc::new(AtomicBool::new(false));
        let start_progress = Arc::new(RwLock::new(ValidatorStartProgress::default()));

        assert!(!wait_for_supermajority(
            &config,
            None,
            &bank_forks,
            &cluster_info,
            rpc_override_health_check.clone(),
            &start_progress,
        )
        .unwrap());

        // bank=0, wait=1, should fail
        config.wait_for_supermajority = Some(1);
        assert_eq!(
            wait_for_supermajority(
                &config,
                None,
                &bank_forks,
                &cluster_info,
                rpc_override_health_check.clone(),
                &start_progress,
            ),
            Err(ValidatorError::NotEnoughLedgerData)
        );

        // bank=1, wait=0, should pass, bank is past the wait slot
        let bank_forks = RwLock::new(BankForks::new(Bank::new_from_parent(
            &bank_forks.read().unwrap().root_bank(),
            &Pubkey::default(),
            1,
        )));
        config.wait_for_supermajority = Some(0);
        assert!(!wait_for_supermajority(
            &config,
            None,
            &bank_forks,
            &cluster_info,
            rpc_override_health_check.clone(),
            &start_progress,
        )
        .unwrap());

        // bank=1, wait=1, equal, but bad hash provided
        config.wait_for_supermajority = Some(1);
        config.expected_bank_hash = Some(hash(&[1]));
        assert_eq!(
            wait_for_supermajority(
                &config,
                None,
                &bank_forks,
                &cluster_info,
                rpc_override_health_check,
                &start_progress,
            ),
            Err(ValidatorError::BadExpectedBankHash)
        );
    }

    #[test]
    fn test_interval_check() {
        assert!(is_snapshot_config_valid(300, 200, 100));

        let default_accounts_hash_interval =
            snapshot_utils::DEFAULT_INCREMENTAL_SNAPSHOT_ARCHIVE_INTERVAL_SLOTS;
        assert!(is_snapshot_config_valid(
            snapshot_utils::DEFAULT_FULL_SNAPSHOT_ARCHIVE_INTERVAL_SLOTS,
            snapshot_utils::DEFAULT_INCREMENTAL_SNAPSHOT_ARCHIVE_INTERVAL_SLOTS,
            default_accounts_hash_interval,
        ));

        assert!(is_snapshot_config_valid(
            Slot::MAX,
            snapshot_utils::DEFAULT_INCREMENTAL_SNAPSHOT_ARCHIVE_INTERVAL_SLOTS,
            default_accounts_hash_interval
        ));
        assert!(is_snapshot_config_valid(
            snapshot_utils::DEFAULT_FULL_SNAPSHOT_ARCHIVE_INTERVAL_SLOTS,
            Slot::MAX,
            default_accounts_hash_interval
        ));
        assert!(is_snapshot_config_valid(
            snapshot_utils::DEFAULT_INCREMENTAL_SNAPSHOT_ARCHIVE_INTERVAL_SLOTS,
            Slot::MAX,
            default_accounts_hash_interval
        ));

        assert!(!is_snapshot_config_valid(0, 100, 100));
        assert!(!is_snapshot_config_valid(100, 0, 100));
        assert!(!is_snapshot_config_valid(42, 100, 100));
        assert!(!is_snapshot_config_valid(100, 42, 100));
        assert!(!is_snapshot_config_valid(100, 100, 100));
        assert!(!is_snapshot_config_valid(100, 200, 100));
        assert!(!is_snapshot_config_valid(444, 200, 100));
        assert!(!is_snapshot_config_valid(400, 222, 100));
    }

    #[test]
    #[should_panic]
    fn test_poh_speed() {
        solana_logger::setup();
        let poh_config = PohConfig {
            target_tick_duration: Duration::from_millis(solana_sdk::clock::MS_PER_TICK),
            // make PoH rate really fast to cause the panic condition
            hashes_per_tick: Some(100 * solana_sdk::clock::DEFAULT_HASHES_PER_TICK),
            ..PohConfig::default()
        };
        let genesis_config = GenesisConfig {
            poh_config,
            ..GenesisConfig::default()
        };
        check_poh_speed(&genesis_config, Some(10_000));
    }

    #[test]
    fn test_poh_speed_no_hashes_per_tick() {
        let poh_config = PohConfig {
            target_tick_duration: Duration::from_millis(solana_sdk::clock::MS_PER_TICK),
            hashes_per_tick: None,
            ..PohConfig::default()
        };
        let genesis_config = GenesisConfig {
            poh_config,
            ..GenesisConfig::default()
        };
        check_poh_speed(&genesis_config, Some(10_000));
    }
}<|MERGE_RESOLUTION|>--- conflicted
+++ resolved
@@ -1029,11 +1029,8 @@
             &cost_model,
             &connection_cache,
             &identity_keypair,
-<<<<<<< HEAD
             config.runtime_config.log_messages_bytes_limit,
-=======
             enable_quic_servers,
->>>>>>> 938be88a
         );
 
         datapoint_info!(
