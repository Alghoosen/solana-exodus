//! The `validator` module hosts all the validator microservices.

pub use solana_perf::report_target_features;
use {
    crate::{
        accounts_hash_verifier::AccountsHashVerifier,
        banking_trace::{self, BankingTracer},
        broadcast_stage::BroadcastStageType,
        cache_block_meta_service::{CacheBlockMetaSender, CacheBlockMetaService},
        cluster_info_vote_listener::VoteTracker,
        completed_data_sets_service::CompletedDataSetsService,
        consensus::{reconcile_blockstore_roots_with_external_source, ExternalRootSource, Tower},
        ledger_metric_report_service::LedgerMetricReportService,
        poh_timing_report_service::PohTimingReportService,
        rewards_recorder_service::{RewardsRecorderSender, RewardsRecorderService},
        sample_performance_service::SamplePerformanceService,
        serve_repair::ServeRepair,
        serve_repair_service::ServeRepairService,
        sigverify,
        snapshot_packager_service::SnapshotPackagerService,
        stats_reporter_service::StatsReporterService,
        system_monitor_service::{
            verify_net_stats_access, SystemMonitorService, SystemMonitorStatsReportConfig,
        },
        tower_storage::TowerStorage,
        tpu::{Tpu, TpuSockets, DEFAULT_TPU_COALESCE_MS},
        tvu::{Tvu, TvuConfig, TvuSockets},
    },
    crossbeam_channel::{bounded, unbounded, Receiver},
    rand::{thread_rng, Rng},
    solana_client::connection_cache::ConnectionCache,
    solana_entry::poh::compute_hash_time_ns,
    solana_geyser_plugin_manager::geyser_plugin_service::GeyserPluginService,
    solana_gossip::{
        cluster_info::{
            ClusterInfo, Node, DEFAULT_CONTACT_DEBUG_INTERVAL_MILLIS,
            DEFAULT_CONTACT_SAVE_INTERVAL_MILLIS,
        },
        crds_gossip_pull::CRDS_GOSSIP_PULL_CRDS_TIMEOUT_MS,
        gossip_service::GossipService,
        legacy_contact_info::LegacyContactInfo as ContactInfo,
    },
    solana_ledger::{
        bank_forks_utils,
        blockstore::{
            Blockstore, BlockstoreError, BlockstoreSignals, CompletedSlotsReceiver, PurgeType,
        },
        blockstore_options::{BlockstoreOptions, BlockstoreRecoveryMode, LedgerColumnOptions},
        blockstore_processor::{self, TransactionStatusSender},
        leader_schedule::FixedSchedule,
        leader_schedule_cache::LeaderScheduleCache,
    },
    solana_measure::measure::Measure,
    solana_metrics::{datapoint_info, poh_timing_point::PohTimingSender},
    solana_poh::{
        poh_recorder::PohRecorder,
        poh_service::{self, PohService},
    },
    solana_rpc::{
        max_slots::MaxSlots,
        optimistically_confirmed_bank_tracker::{
            OptimisticallyConfirmedBank, OptimisticallyConfirmedBankTracker,
        },
        rpc::JsonRpcConfig,
        rpc_completed_slots_service::RpcCompletedSlotsService,
        rpc_pubsub_service::{PubSubConfig, PubSubService},
        rpc_service::JsonRpcService,
        rpc_subscriptions::RpcSubscriptions,
        transaction_notifier_interface::TransactionNotifierLock,
        transaction_status_service::TransactionStatusService,
    },
    solana_runtime::{
        accounts_background_service::{
            AbsRequestHandlers, AbsRequestSender, AccountsBackgroundService, DroppedSlotsReceiver,
            PrunedBanksRequestHandler, SnapshotRequestHandler,
        },
        accounts_db::{AccountShrinkThreshold, AccountsDbConfig},
        accounts_index::AccountSecondaryIndexes,
        accounts_update_notifier_interface::AccountsUpdateNotifier,
        bank::Bank,
        bank_forks::BankForks,
        commitment::BlockCommitmentCache,
        hardened_unpack::{open_genesis_config, MAX_GENESIS_ARCHIVE_UNPACKED_SIZE},
        prioritization_fee_cache::PrioritizationFeeCache,
        runtime_config::RuntimeConfig,
        snapshot_archive_info::SnapshotArchiveInfoGetter,
        snapshot_config::SnapshotConfig,
        snapshot_hash::StartingSnapshotHashes,
        snapshot_package::PendingSnapshotPackage,
        snapshot_utils::{self, move_and_async_delete_path},
    },
    solana_sdk::{
        clock::Slot,
        epoch_schedule::MAX_LEADER_SCHEDULE_EPOCH_OFFSET,
        exit::Exit,
        genesis_config::GenesisConfig,
        hash::Hash,
        pubkey::Pubkey,
        shred_version::compute_shred_version,
        signature::{Keypair, Signer},
        timing::timestamp,
    },
    solana_send_transaction_service::send_transaction_service,
    solana_streamer::{socket::SocketAddrSpace, streamer::StakedNodes},
    solana_vote_program::vote_state,
    std::{
        collections::{HashMap, HashSet},
        net::SocketAddr,
        path::{Path, PathBuf},
        sync::{
            atomic::{AtomicBool, AtomicU64, Ordering},
            Arc, RwLock,
        },
        thread::{sleep, Builder, JoinHandle},
        time::{Duration, Instant},
    },
};

const MAX_COMPLETED_DATA_SETS_IN_CHANNEL: usize = 100_000;
const WAIT_FOR_SUPERMAJORITY_THRESHOLD_PERCENT: u64 = 80;

pub struct ValidatorConfig {
    pub halt_at_slot: Option<Slot>,
    pub expected_genesis_hash: Option<Hash>,
    pub expected_bank_hash: Option<Hash>,
    pub expected_shred_version: Option<u16>,
    pub voting_disabled: bool,
    pub account_paths: Vec<PathBuf>,
    pub account_shrink_paths: Option<Vec<PathBuf>>,
    pub rpc_config: JsonRpcConfig,
    pub geyser_plugin_config_files: Option<Vec<PathBuf>>,
    pub rpc_addrs: Option<(SocketAddr, SocketAddr)>, // (JsonRpc, JsonRpcPubSub)
    pub pubsub_config: PubSubConfig,
    pub snapshot_config: SnapshotConfig,
    pub max_ledger_shreds: Option<u64>,
    pub broadcast_stage_type: BroadcastStageType,
    pub turbine_disabled: Arc<AtomicBool>,
    pub enforce_ulimit_nofile: bool,
    pub fixed_leader_schedule: Option<FixedSchedule>,
    pub wait_for_supermajority: Option<Slot>,
    pub new_hard_forks: Option<Vec<Slot>>,
    pub known_validators: Option<HashSet<Pubkey>>, // None = trust all
    pub repair_validators: Option<HashSet<Pubkey>>, // None = repair from all
    pub repair_whitelist: Arc<RwLock<HashSet<Pubkey>>>, // Empty = repair with all
    pub gossip_validators: Option<HashSet<Pubkey>>, // None = gossip with all
    pub halt_on_known_validators_accounts_hash_mismatch: bool,
    pub accounts_hash_fault_injection_slots: u64, // 0 = no fault injection
    pub accounts_hash_interval_slots: u64,
    pub max_genesis_archive_unpacked_size: u64,
    pub wal_recovery_mode: Option<BlockstoreRecoveryMode>,
    pub poh_verify: bool, // Perform PoH verification during blockstore processing at boo
    pub require_tower: bool,
    pub tower_storage: Arc<dyn TowerStorage>,
    pub debug_keys: Option<Arc<HashSet<Pubkey>>>,
    pub contact_debug_interval: u64,
    pub contact_save_interval: u64,
    pub send_transaction_service_config: send_transaction_service::Config,
    pub no_poh_speed_test: bool,
    pub no_os_memory_stats_reporting: bool,
    pub no_os_network_stats_reporting: bool,
    pub no_os_cpu_stats_reporting: bool,
    pub no_os_disk_stats_reporting: bool,
    pub poh_pinned_cpu_core: usize,
    pub poh_hashes_per_batch: u64,
    pub process_ledger_before_services: bool,
    pub account_indexes: AccountSecondaryIndexes,
    pub accounts_db_config: Option<AccountsDbConfig>,
    pub warp_slot: Option<Slot>,
    pub accounts_db_test_hash_calculation: bool,
    pub accounts_db_skip_shrink: bool,
    pub tpu_coalesce_ms: u64,
    pub staked_nodes_overrides: Arc<RwLock<HashMap<Pubkey, u64>>>,
    pub validator_exit: Arc<RwLock<Exit>>,
    pub no_wait_for_vote_to_start_leader: bool,
    pub accounts_shrink_ratio: AccountShrinkThreshold,
    pub wait_to_vote_slot: Option<Slot>,
    pub ledger_column_options: LedgerColumnOptions,
    pub runtime_config: RuntimeConfig,
    pub replay_slots_concurrently: bool,
    pub banking_trace_dir_byte_limit: banking_trace::DirByteLimit,
}

impl Default for ValidatorConfig {
    fn default() -> Self {
        Self {
            halt_at_slot: None,
            expected_genesis_hash: None,
            expected_bank_hash: None,
            expected_shred_version: None,
            voting_disabled: false,
            max_ledger_shreds: None,
            account_paths: Vec::new(),
            account_shrink_paths: None,
            rpc_config: JsonRpcConfig::default(),
            geyser_plugin_config_files: None,
            rpc_addrs: None,
            pubsub_config: PubSubConfig::default(),
            snapshot_config: SnapshotConfig::new_load_only(),
            broadcast_stage_type: BroadcastStageType::Standard,
            turbine_disabled: Arc::<AtomicBool>::default(),
            enforce_ulimit_nofile: true,
            fixed_leader_schedule: None,
            wait_for_supermajority: None,
            new_hard_forks: None,
            known_validators: None,
            repair_validators: None,
            repair_whitelist: Arc::new(RwLock::new(HashSet::default())),
            gossip_validators: None,
            halt_on_known_validators_accounts_hash_mismatch: false,
            accounts_hash_fault_injection_slots: 0,
            accounts_hash_interval_slots: std::u64::MAX,
            max_genesis_archive_unpacked_size: MAX_GENESIS_ARCHIVE_UNPACKED_SIZE,
            wal_recovery_mode: None,
            poh_verify: true,
            require_tower: false,
            tower_storage: Arc::new(crate::tower_storage::NullTowerStorage::default()),
            debug_keys: None,
            contact_debug_interval: DEFAULT_CONTACT_DEBUG_INTERVAL_MILLIS,
            contact_save_interval: DEFAULT_CONTACT_SAVE_INTERVAL_MILLIS,
            send_transaction_service_config: send_transaction_service::Config::default(),
            no_poh_speed_test: true,
            no_os_memory_stats_reporting: true,
            no_os_network_stats_reporting: true,
            no_os_cpu_stats_reporting: true,
            no_os_disk_stats_reporting: true,
            poh_pinned_cpu_core: poh_service::DEFAULT_PINNED_CPU_CORE,
            poh_hashes_per_batch: poh_service::DEFAULT_HASHES_PER_BATCH,
            process_ledger_before_services: false,
            account_indexes: AccountSecondaryIndexes::default(),
            warp_slot: None,
            accounts_db_test_hash_calculation: false,
            accounts_db_skip_shrink: false,
            tpu_coalesce_ms: DEFAULT_TPU_COALESCE_MS,
            staked_nodes_overrides: Arc::new(RwLock::new(HashMap::new())),
            validator_exit: Arc::new(RwLock::new(Exit::default())),
            no_wait_for_vote_to_start_leader: true,
            accounts_shrink_ratio: AccountShrinkThreshold::default(),
            accounts_db_config: None,
            wait_to_vote_slot: None,
            ledger_column_options: LedgerColumnOptions::default(),
            runtime_config: RuntimeConfig::default(),
            replay_slots_concurrently: false,
            banking_trace_dir_byte_limit: 0,
        }
    }
}

impl ValidatorConfig {
    pub fn default_for_test() -> Self {
        Self {
            enforce_ulimit_nofile: false,
            rpc_config: JsonRpcConfig::default_for_test(),
            ..Self::default()
        }
    }
}

// `ValidatorStartProgress` contains status information that is surfaced to the node operator over
// the admin RPC channel to help them to follow the general progress of node startup without
// having to watch log messages.
#[derive(Debug, Clone, Copy, Serialize, Deserialize, PartialEq, Eq)]
pub enum ValidatorStartProgress {
    Initializing, // Catch all, default state
    SearchingForRpcService,
    DownloadingSnapshot {
        slot: Slot,
        rpc_addr: SocketAddr,
    },
    CleaningBlockStore,
    CleaningAccounts,
    LoadingLedger,
    ProcessingLedger {
        slot: Slot,
        max_slot: Slot,
    },
    StartingServices,
    Halted, // Validator halted due to `--dev-halt-at-slot` argument
    WaitingForSupermajority {
        slot: Slot,
        gossip_stake_percent: u64,
    },

    // `Running` is the terminal state once the validator fully starts and all services are
    // operational
    Running,
}

impl Default for ValidatorStartProgress {
    fn default() -> Self {
        Self::Initializing
    }
}

struct BlockstoreRootScan {
    thread: Option<JoinHandle<Result<(), BlockstoreError>>>,
}

impl BlockstoreRootScan {
    fn new(config: &ValidatorConfig, blockstore: &Arc<Blockstore>, exit: &Arc<AtomicBool>) -> Self {
        let thread = if config.rpc_addrs.is_some()
            && config.rpc_config.enable_rpc_transaction_history
            && config.rpc_config.rpc_scan_and_fix_roots
        {
            let blockstore = blockstore.clone();
            let exit = exit.clone();
            Some(
                Builder::new()
                    .name("solBStoreRtScan".to_string())
                    .spawn(move || blockstore.scan_and_fix_roots(&exit))
                    .unwrap(),
            )
        } else {
            None
        };
        Self { thread }
    }

    fn join(self) {
        if let Some(blockstore_root_scan) = self.thread {
            if let Err(err) = blockstore_root_scan.join() {
                warn!("blockstore_root_scan failed to join {:?}", err);
            }
        }
    }
}

#[derive(Default)]
struct TransactionHistoryServices {
    transaction_status_sender: Option<TransactionStatusSender>,
    transaction_status_service: Option<TransactionStatusService>,
    max_complete_transaction_status_slot: Arc<AtomicU64>,
    rewards_recorder_sender: Option<RewardsRecorderSender>,
    rewards_recorder_service: Option<RewardsRecorderService>,
    cache_block_meta_sender: Option<CacheBlockMetaSender>,
    cache_block_meta_service: Option<CacheBlockMetaService>,
}

pub struct Validator {
    validator_exit: Arc<RwLock<Exit>>,
    json_rpc_service: Option<JsonRpcService>,
    pubsub_service: Option<PubSubService>,
    rpc_completed_slots_service: JoinHandle<()>,
    optimistically_confirmed_bank_tracker: Option<OptimisticallyConfirmedBankTracker>,
    transaction_status_service: Option<TransactionStatusService>,
    rewards_recorder_service: Option<RewardsRecorderService>,
    cache_block_meta_service: Option<CacheBlockMetaService>,
    system_monitor_service: Option<SystemMonitorService>,
    sample_performance_service: Option<SamplePerformanceService>,
    poh_timing_report_service: PohTimingReportService,
    stats_reporter_service: StatsReporterService,
    gossip_service: GossipService,
    serve_repair_service: ServeRepairService,
    completed_data_sets_service: CompletedDataSetsService,
    snapshot_packager_service: Option<SnapshotPackagerService>,
    poh_recorder: Arc<RwLock<PohRecorder>>,
    poh_service: PohService,
    tpu: Tpu,
    tvu: Tvu,
    ip_echo_server: Option<solana_net_utils::IpEchoServer>,
    pub cluster_info: Arc<ClusterInfo>,
    pub bank_forks: Arc<RwLock<BankForks>>,
    pub blockstore: Arc<Blockstore>,
    geyser_plugin_service: Option<GeyserPluginService>,
    ledger_metric_report_service: LedgerMetricReportService,
    accounts_background_service: AccountsBackgroundService,
    accounts_hash_verifier: AccountsHashVerifier,
}

impl Validator {
    #[allow(clippy::too_many_arguments)]
    pub fn new(
        mut node: Node,
        identity_keypair: Arc<Keypair>,
        ledger_path: &Path,
        vote_account: &Pubkey,
        authorized_voter_keypairs: Arc<RwLock<Vec<Arc<Keypair>>>>,
        cluster_entrypoints: Vec<ContactInfo>,
        config: &ValidatorConfig,
        should_check_duplicate_instance: bool,
        start_progress: Arc<RwLock<ValidatorStartProgress>>,
        socket_addr_space: SocketAddrSpace,
        use_quic: bool,
        tpu_connection_pool_size: usize,
        tpu_enable_udp: bool,
    ) -> Result<Self, String> {
        let id = identity_keypair.pubkey();
        assert_eq!(id, node.info.id);

        warn!("identity: {}", id);
        warn!("vote account: {}", vote_account);

        if !config.no_os_network_stats_reporting {
            if let Err(e) = verify_net_stats_access() {
                return Err(format!(
                    "Failed to access Network stats: {e}. Bypass check with --no-os-network-stats-reporting.",
                ));
            }
        }

        let mut bank_notification_senders = Vec::new();

        let geyser_plugin_service =
            if let Some(geyser_plugin_config_files) = &config.geyser_plugin_config_files {
                let (confirmed_bank_sender, confirmed_bank_receiver) = unbounded();
                bank_notification_senders.push(confirmed_bank_sender);
                let result =
                    GeyserPluginService::new(confirmed_bank_receiver, geyser_plugin_config_files);
                match result {
                    Ok(geyser_plugin_service) => Some(geyser_plugin_service),
                    Err(err) => {
                        return Err(format!("Failed to load the Geyser plugin: {err:?}"));
                    }
                }
            } else {
                None
            };

        if config.voting_disabled {
            warn!("voting disabled");
            authorized_voter_keypairs.write().unwrap().clear();
        } else {
            for authorized_voter_keypair in authorized_voter_keypairs.read().unwrap().iter() {
                warn!("authorized voter: {}", authorized_voter_keypair.pubkey());
            }
        }

        for cluster_entrypoint in &cluster_entrypoints {
            info!("entrypoint: {:?}", cluster_entrypoint);
        }

        if rayon::ThreadPoolBuilder::new()
            .thread_name(|ix| format!("solRayonGlob{ix:02}"))
            .build_global()
            .is_err()
        {
            warn!("Rayon global thread pool already initialized");
        }

        if solana_perf::perf_libs::api().is_some() {
            info!("Initializing sigverify, this could take a while...");
        } else {
            info!("Initializing sigverify...");
        }
        sigverify::init();
        info!("Done.");

        if !ledger_path.is_dir() {
            return Err(format!(
                "ledger directory does not exist or is not accessible: {ledger_path:?}"
            ));
        }

        if let Some(shred_version) = config.expected_shred_version {
            if let Some(wait_for_supermajority_slot) = config.wait_for_supermajority {
                *start_progress.write().unwrap() = ValidatorStartProgress::CleaningBlockStore;
                backup_and_clear_blockstore(
                    ledger_path,
                    wait_for_supermajority_slot + 1,
                    shred_version,
                );
            }
        }

        info!("Cleaning accounts paths..");
        *start_progress.write().unwrap() = ValidatorStartProgress::CleaningAccounts;
        let mut start = Measure::start("clean_accounts_paths");
        cleanup_accounts_paths(config);
        start.stop();
        info!("done. {}", start);

        let exit = Arc::new(AtomicBool::new(false));
        {
            let exit = exit.clone();
            config
                .validator_exit
                .write()
                .unwrap()
                .register_exit(Box::new(move || exit.store(true, Ordering::Relaxed)));
        }

        let accounts_update_notifier = geyser_plugin_service
            .as_ref()
            .and_then(|geyser_plugin_service| geyser_plugin_service.get_accounts_update_notifier());

        let transaction_notifier = geyser_plugin_service
            .as_ref()
            .and_then(|geyser_plugin_service| geyser_plugin_service.get_transaction_notifier());

        let block_metadata_notifier = geyser_plugin_service
            .as_ref()
            .and_then(|geyser_plugin_service| geyser_plugin_service.get_block_metadata_notifier());

        info!(
            "Geyser plugin: accounts_update_notifier: {} transaction_notifier: {}",
            accounts_update_notifier.is_some(),
            transaction_notifier.is_some()
        );

        let system_monitor_service = Some(SystemMonitorService::new(
            Arc::clone(&exit),
            SystemMonitorStatsReportConfig {
                report_os_memory_stats: !config.no_os_memory_stats_reporting,
                report_os_network_stats: !config.no_os_network_stats_reporting,
                report_os_cpu_stats: !config.no_os_cpu_stats_reporting,
                report_os_disk_stats: !config.no_os_disk_stats_reporting,
            },
        ));

        let (poh_timing_point_sender, poh_timing_point_receiver) = unbounded();
        let poh_timing_report_service =
            PohTimingReportService::new(poh_timing_point_receiver, &exit);

        let (
            genesis_config,
            bank_forks,
            blockstore,
            original_blockstore_root,
            ledger_signal_receiver,
            completed_slots_receiver,
            leader_schedule_cache,
            starting_snapshot_hashes,
            TransactionHistoryServices {
                transaction_status_sender,
                transaction_status_service,
                max_complete_transaction_status_slot,
                rewards_recorder_sender,
                rewards_recorder_service,
                cache_block_meta_sender,
                cache_block_meta_service,
            },
            blockstore_process_options,
            blockstore_root_scan,
            pruned_banks_receiver,
        ) = load_blockstore(
            config,
            ledger_path,
            &exit,
            &start_progress,
            accounts_update_notifier,
            transaction_notifier,
            Some(poh_timing_point_sender.clone()),
        )?;

        node.info.wallclock = timestamp();
        node.info.shred_version = compute_shred_version(
            &genesis_config.hash(),
            Some(
                &bank_forks
                    .read()
                    .unwrap()
                    .working_bank()
                    .hard_forks()
                    .read()
                    .unwrap(),
            ),
        );

        Self::print_node_info(&node);

        if let Some(expected_shred_version) = config.expected_shred_version {
            if expected_shred_version != node.info.shred_version {
                return Err(format!(
                    "shred version mismatch: expected {} found: {}",
                    expected_shred_version, node.info.shred_version,
                ));
            }
        }

        let mut cluster_info = ClusterInfo::new(
            node.info.clone(),
            identity_keypair.clone(),
            socket_addr_space,
        );
        cluster_info.set_contact_debug_interval(config.contact_debug_interval);
        cluster_info.set_entrypoints(cluster_entrypoints);
        cluster_info.restore_contact_info(ledger_path, config.contact_save_interval);
        let cluster_info = Arc::new(cluster_info);

        assert!(is_snapshot_config_valid(
            &config.snapshot_config,
            config.accounts_hash_interval_slots,
        ));

        let (pending_snapshot_package, snapshot_packager_service) =
            if config.snapshot_config.should_generate_snapshots() {
                // filler accounts make snapshots invalid for use
                // so, do not publish that we have snapshots
                let enable_gossip_push = config
                    .accounts_db_config
                    .as_ref()
                    .map(|config| config.filler_accounts_config.count == 0)
                    .unwrap_or(true);
                let pending_snapshot_package = PendingSnapshotPackage::default();
                let snapshot_packager_service = SnapshotPackagerService::new(
                    pending_snapshot_package.clone(),
                    starting_snapshot_hashes,
                    &exit,
                    &cluster_info,
                    config.snapshot_config.clone(),
                    enable_gossip_push,
                );
                (
                    Some(pending_snapshot_package),
                    Some(snapshot_packager_service),
                )
            } else {
                (None, None)
            };

        let (accounts_package_sender, accounts_package_receiver) = crossbeam_channel::unbounded();
        let accounts_hash_verifier = AccountsHashVerifier::new(
            accounts_package_sender.clone(),
            accounts_package_receiver,
            pending_snapshot_package,
            &exit,
            &cluster_info,
            config.known_validators.clone(),
            config.halt_on_known_validators_accounts_hash_mismatch,
            config.accounts_hash_fault_injection_slots,
            config.snapshot_config.clone(),
        );

        let (snapshot_request_sender, snapshot_request_receiver) = unbounded();
        let accounts_background_request_sender =
            AbsRequestSender::new(snapshot_request_sender.clone());
        let snapshot_request_handler = SnapshotRequestHandler {
            snapshot_config: config.snapshot_config.clone(),
            snapshot_request_sender,
            snapshot_request_receiver,
            accounts_package_sender,
        };
        let pruned_banks_request_handler = PrunedBanksRequestHandler {
            pruned_banks_receiver,
        };
        let last_full_snapshot_slot = starting_snapshot_hashes.map(|x| x.full.hash.0);
        let accounts_background_service = AccountsBackgroundService::new(
            bank_forks.clone(),
            &exit,
            AbsRequestHandlers {
                snapshot_request_handler,
                pruned_banks_request_handler,
            },
            config.accounts_db_test_hash_calculation,
            last_full_snapshot_slot,
        );

        let leader_schedule_cache = Arc::new(leader_schedule_cache);
        let mut process_blockstore = ProcessBlockStore::new(
            &id,
            vote_account,
            &start_progress,
            &blockstore,
            original_blockstore_root,
            &bank_forks,
            &leader_schedule_cache,
            &blockstore_process_options,
            transaction_status_sender.as_ref(),
            cache_block_meta_sender.clone(),
            blockstore_root_scan,
            accounts_background_request_sender.clone(),
            config,
        );

        maybe_warp_slot(
            config,
            &mut process_blockstore,
            ledger_path,
            &bank_forks,
            &leader_schedule_cache,
            &accounts_background_request_sender,
        )?;

        if config.process_ledger_before_services {
            process_blockstore.process()?;
        }
        *start_progress.write().unwrap() = ValidatorStartProgress::StartingServices;

        let sample_performance_service =
            if config.rpc_addrs.is_some() && config.rpc_config.enable_rpc_transaction_history {
                Some(SamplePerformanceService::new(
                    &bank_forks,
                    &blockstore,
                    &exit,
                ))
            } else {
                None
            };

        let mut block_commitment_cache = BlockCommitmentCache::default();
        let bank_forks_guard = bank_forks.read().unwrap();
        block_commitment_cache.initialize_slots(
            bank_forks_guard.working_bank().slot(),
            bank_forks_guard.root(),
        );
        drop(bank_forks_guard);
        let block_commitment_cache = Arc::new(RwLock::new(block_commitment_cache));

        let optimistically_confirmed_bank =
            OptimisticallyConfirmedBank::locked_from_bank_forks_root(&bank_forks);

        let rpc_subscriptions = Arc::new(RpcSubscriptions::new_with_config(
            &exit,
            max_complete_transaction_status_slot.clone(),
            blockstore.clone(),
            bank_forks.clone(),
            block_commitment_cache.clone(),
            optimistically_confirmed_bank.clone(),
            &config.pubsub_config,
            None,
        ));

        let max_slots = Arc::new(MaxSlots::default());
        let (completed_data_sets_sender, completed_data_sets_receiver) =
            bounded(MAX_COMPLETED_DATA_SETS_IN_CHANNEL);
        let completed_data_sets_service = CompletedDataSetsService::new(
            completed_data_sets_receiver,
            blockstore.clone(),
            rpc_subscriptions.clone(),
            &exit,
            max_slots.clone(),
        );

        let startup_verification_complete;
        let (poh_recorder, entry_receiver, record_receiver) = {
            let bank = &bank_forks.read().unwrap().working_bank();
            startup_verification_complete = Arc::clone(bank.get_startup_verification_complete());
            PohRecorder::new_with_clear_signal(
                bank.tick_height(),
                bank.last_blockhash(),
                bank.clone(),
                None,
                bank.ticks_per_slot(),
                &id,
                &blockstore,
                blockstore.get_new_shred_signal(0),
                &leader_schedule_cache,
                &genesis_config.poh_config,
                Some(poh_timing_point_sender),
                exit.clone(),
            )
        };
        let poh_recorder = Arc::new(RwLock::new(poh_recorder));

        let staked_nodes = Arc::new(RwLock::new(StakedNodes::default()));

        let connection_cache = match use_quic {
            true => {
                let mut connection_cache = ConnectionCache::new(tpu_connection_pool_size);
                connection_cache
                    .update_client_certificate(&identity_keypair, node.info.gossip.ip())
                    .expect("Failed to update QUIC client certificates");
                connection_cache.set_staked_nodes(&staked_nodes, &identity_keypair.pubkey());
                Arc::new(connection_cache)
            }
            false => Arc::new(ConnectionCache::with_udp(tpu_connection_pool_size)),
        };

        // block min prioritization fee cache should be readable by RPC, and writable by validator
        // (for now, by replay stage)
        let prioritization_fee_cache = Arc::new(PrioritizationFeeCache::default());

        let rpc_override_health_check = Arc::new(AtomicBool::new(false));
        let (
            json_rpc_service,
            pubsub_service,
            optimistically_confirmed_bank_tracker,
            bank_notification_sender,
        ) = if let Some((rpc_addr, rpc_pubsub_addr)) = config.rpc_addrs {
            if ContactInfo::is_valid_address(&node.info.rpc, &socket_addr_space) {
                assert!(ContactInfo::is_valid_address(
                    &node.info.rpc_pubsub,
                    &socket_addr_space
                ));
            } else {
                assert!(!ContactInfo::is_valid_address(
                    &node.info.rpc_pubsub,
                    &socket_addr_space
                ));
            }

            let (bank_notification_sender, bank_notification_receiver) = unbounded();
            let confirmed_bank_subscribers = if !bank_notification_senders.is_empty() {
                Some(Arc::new(RwLock::new(bank_notification_senders)))
            } else {
                None
            };

            let json_rpc_service = JsonRpcService::new(
                rpc_addr,
                config.rpc_config.clone(),
                Some(config.snapshot_config.clone()),
                bank_forks.clone(),
                block_commitment_cache.clone(),
                blockstore.clone(),
                cluster_info.clone(),
                Some(poh_recorder.clone()),
                genesis_config.hash(),
                ledger_path,
                config.validator_exit.clone(),
                config.known_validators.clone(),
                rpc_override_health_check.clone(),
                startup_verification_complete,
                optimistically_confirmed_bank.clone(),
                config.send_transaction_service_config.clone(),
                max_slots.clone(),
                leader_schedule_cache.clone(),
                connection_cache.clone(),
                max_complete_transaction_status_slot,
                prioritization_fee_cache.clone(),
            )?;

            (
                Some(json_rpc_service),
                if !config.rpc_config.full_api {
                    None
                } else {
                    let (trigger, pubsub_service) = PubSubService::new(
                        config.pubsub_config.clone(),
                        &rpc_subscriptions,
                        rpc_pubsub_addr,
                    );
                    config
                        .validator_exit
                        .write()
                        .unwrap()
                        .register_exit(Box::new(move || trigger.cancel()));

                    Some(pubsub_service)
                },
                Some(OptimisticallyConfirmedBankTracker::new(
                    bank_notification_receiver,
                    &exit,
                    bank_forks.clone(),
                    optimistically_confirmed_bank,
                    rpc_subscriptions.clone(),
                    confirmed_bank_subscribers,
                )),
                Some(bank_notification_sender),
            )
        } else {
            (None, None, None, None)
        };

        if config.halt_at_slot.is_some() {
            // Simulate a confirmed root to avoid RPC errors with CommitmentConfig::finalized() and
            // to ensure RPC endpoints like getConfirmedBlock, which require a confirmed root, work
            block_commitment_cache
                .write()
                .unwrap()
                .set_highest_confirmed_root(bank_forks.read().unwrap().root());

            // Park with the RPC service running, ready for inspection!
            warn!("Validator halted");
            *start_progress.write().unwrap() = ValidatorStartProgress::Halted;
            std::thread::park();
        }
        let ip_echo_server = match node.sockets.ip_echo {
            None => None,
            Some(tcp_listener) => Some(solana_net_utils::ip_echo_server(
                tcp_listener,
                Some(node.info.shred_version),
            )),
        };

        let (stats_reporter_sender, stats_reporter_receiver) = unbounded();

        let stats_reporter_service = StatsReporterService::new(stats_reporter_receiver, &exit);

        let gossip_service = GossipService::new(
            &cluster_info,
            Some(bank_forks.clone()),
            node.sockets.gossip,
            config.gossip_validators.clone(),
            should_check_duplicate_instance,
            Some(stats_reporter_sender.clone()),
            &exit,
        );
        let serve_repair = ServeRepair::new(
            cluster_info.clone(),
            bank_forks.clone(),
            config.repair_whitelist.clone(),
        );
        let serve_repair_service = ServeRepairService::new(
            serve_repair,
            blockstore.clone(),
            node.sockets.serve_repair,
            socket_addr_space,
            stats_reporter_sender,
            exit.clone(),
        );

        let waited_for_supermajority = match wait_for_supermajority(
            config,
            Some(&mut process_blockstore),
            &bank_forks,
            &cluster_info,
            rpc_override_health_check,
            &start_progress,
        ) {
            Ok(waited) => waited,
            Err(e) => return Err(format!("wait_for_supermajority failed: {e:?}")),
        };

        let ledger_metric_report_service =
            LedgerMetricReportService::new(blockstore.clone(), &exit);

        let wait_for_vote_to_start_leader =
            !waited_for_supermajority && !config.no_wait_for_vote_to_start_leader;

        let poh_service = PohService::new(
            poh_recorder.clone(),
            &genesis_config.poh_config,
            &exit,
            bank_forks.read().unwrap().root_bank().ticks_per_slot(),
            config.poh_pinned_cpu_core,
            config.poh_hashes_per_batch,
            record_receiver,
        );
        assert_eq!(
            blockstore.get_new_shred_signals_len(),
            1,
            "New shred signal for the TVU should be the same as the clear bank signal."
        );

        let vote_tracker = Arc::<VoteTracker>::default();

        let (retransmit_slots_sender, retransmit_slots_receiver) = unbounded();
        let (verified_vote_sender, verified_vote_receiver) = unbounded();
        let (gossip_verified_vote_hash_sender, gossip_verified_vote_hash_receiver) = unbounded();
        let (cluster_confirmed_slot_sender, cluster_confirmed_slot_receiver) = unbounded();

        let rpc_completed_slots_service = RpcCompletedSlotsService::spawn(
            completed_slots_receiver,
            rpc_subscriptions.clone(),
            exit.clone(),
        );

<<<<<<< HEAD
        let banking_tracer =
            BankingTracer::new(true.then_some((
                blockstore.banking_trace_path(),
                exit.clone(),
                crate::banking_trace::BANKING_TRACE_DIR_DEFAULT_BYTE_LIMIT,
=======
        let (banking_tracer, tracer_thread) =
            BankingTracer::new((config.banking_trace_dir_byte_limit > 0).then_some((
                &blockstore.banking_trace_path(),
                exit.clone(),
                config.banking_trace_dir_byte_limit,
>>>>>>> 40bbf99c
            )))
            .map_err(|err| format!("{} [{:?}]", &err, &err))?;
        if banking_tracer.is_enabled() {
            info!(
                "Enabled banking tracer (dir_byte_limit: {})",
                config.banking_trace_dir_byte_limit
            );
        } else {
            info!("Disabled banking tracer");
        }
<<<<<<< HEAD
        crate::banking_stage::initialize_poh_callback(&poh_recorder);
=======
>>>>>>> 40bbf99c

        let (replay_vote_sender, replay_vote_receiver) = unbounded();
        let tvu = Tvu::new(
            vote_account,
            authorized_voter_keypairs,
            &bank_forks,
            &cluster_info,
            TvuSockets {
                repair: node.sockets.repair,
                retransmit: node.sockets.retransmit_sockets,
                fetch: node.sockets.tvu,
                forwards: node.sockets.tvu_forwards,
                ancestor_hashes_requests: node.sockets.ancestor_hashes_requests,
            },
            blockstore.clone(),
            ledger_signal_receiver,
            &rpc_subscriptions,
            &poh_recorder,
            Some(process_blockstore),
            config.tower_storage.clone(),
            &leader_schedule_cache,
            &exit,
            block_commitment_cache,
            config.turbine_disabled.clone(),
            transaction_status_sender.clone(),
            rewards_recorder_sender,
            cache_block_meta_sender,
            vote_tracker.clone(),
            retransmit_slots_sender,
            gossip_verified_vote_hash_receiver,
            verified_vote_receiver,
            replay_vote_sender.clone(),
            completed_data_sets_sender,
            bank_notification_sender.clone(),
            cluster_confirmed_slot_receiver,
            TvuConfig {
                max_ledger_shreds: config.max_ledger_shreds,
                shred_version: node.info.shred_version,
                repair_validators: config.repair_validators.clone(),
                repair_whitelist: config.repair_whitelist.clone(),
                wait_for_vote_to_start_leader,
                replay_slots_concurrently: config.replay_slots_concurrently,
            },
            &max_slots,
            block_metadata_notifier,
            config.wait_to_vote_slot,
            accounts_background_request_sender,
            config.runtime_config.log_messages_bytes_limit,
            &connection_cache,
            &prioritization_fee_cache,
            banking_tracer.clone(),
        )?;

        let tpu = Tpu::new(
            &cluster_info,
            &poh_recorder,
            entry_receiver,
            retransmit_slots_receiver,
            TpuSockets {
                transactions: node.sockets.tpu,
                transaction_forwards: node.sockets.tpu_forwards,
                vote: node.sockets.tpu_vote,
                broadcast: node.sockets.broadcast,
                transactions_quic: node.sockets.tpu_quic,
                transactions_forwards_quic: node.sockets.tpu_forwards_quic,
            },
            &rpc_subscriptions,
            transaction_status_sender,
            &blockstore,
            &config.broadcast_stage_type,
            &exit,
            node.info.shred_version,
            vote_tracker,
            bank_forks.clone(),
            verified_vote_sender,
            gossip_verified_vote_hash_sender,
            replay_vote_receiver,
            replay_vote_sender,
            bank_notification_sender,
            config.tpu_coalesce_ms,
            cluster_confirmed_slot_sender,
            &connection_cache,
            &identity_keypair,
            config.runtime_config.log_messages_bytes_limit,
            &staked_nodes,
            config.staked_nodes_overrides.clone(),
            banking_tracer,
<<<<<<< HEAD
=======
            tracer_thread,
>>>>>>> 40bbf99c
            tpu_enable_udp,
        );

        datapoint_info!(
            "validator-new",
            ("id", id.to_string(), String),
            ("version", solana_version::version!(), String)
        );

        *start_progress.write().unwrap() = ValidatorStartProgress::Running;
        Ok(Self {
            stats_reporter_service,
            gossip_service,
            serve_repair_service,
            json_rpc_service,
            pubsub_service,
            rpc_completed_slots_service,
            optimistically_confirmed_bank_tracker,
            transaction_status_service,
            rewards_recorder_service,
            cache_block_meta_service,
            system_monitor_service,
            sample_performance_service,
            poh_timing_report_service,
            snapshot_packager_service,
            completed_data_sets_service,
            tpu,
            tvu,
            poh_service,
            poh_recorder,
            ip_echo_server,
            validator_exit: config.validator_exit.clone(),
            cluster_info,
            bank_forks,
            blockstore,
            geyser_plugin_service,
            ledger_metric_report_service,
            accounts_background_service,
            accounts_hash_verifier,
        })
    }

    // Used for notifying many nodes in parallel to exit
    pub fn exit(&mut self) {
        self.validator_exit.write().unwrap().exit();

        // drop all signals in blockstore
        self.blockstore.drop_signal();
    }

    pub fn close(mut self) {
        self.exit();
        self.join();
    }

    fn print_node_info(node: &Node) {
        info!("{:?}", node.info);
        info!(
            "local gossip address: {}",
            node.sockets.gossip.local_addr().unwrap()
        );
        info!(
            "local broadcast address: {}",
            node.sockets
                .broadcast
                .first()
                .unwrap()
                .local_addr()
                .unwrap()
        );
        info!(
            "local repair address: {}",
            node.sockets.repair.local_addr().unwrap()
        );
        info!(
            "local retransmit address: {}",
            node.sockets.retransmit_sockets[0].local_addr().unwrap()
        );
    }

    pub fn join(self) {
        drop(self.bank_forks);
        drop(self.cluster_info);

        self.poh_service.join().expect("poh_service");
        drop(self.poh_recorder);

        if let Some(json_rpc_service) = self.json_rpc_service {
            json_rpc_service.join().expect("rpc_service");
        }

        if let Some(pubsub_service) = self.pubsub_service {
            pubsub_service.join().expect("pubsub_service");
        }

        self.rpc_completed_slots_service
            .join()
            .expect("rpc_completed_slots_service");

        if let Some(optimistically_confirmed_bank_tracker) =
            self.optimistically_confirmed_bank_tracker
        {
            optimistically_confirmed_bank_tracker
                .join()
                .expect("optimistically_confirmed_bank_tracker");
        }

        if let Some(transaction_status_service) = self.transaction_status_service {
            transaction_status_service
                .join()
                .expect("transaction_status_service");
        }

        if let Some(rewards_recorder_service) = self.rewards_recorder_service {
            rewards_recorder_service
                .join()
                .expect("rewards_recorder_service");
        }

        if let Some(cache_block_meta_service) = self.cache_block_meta_service {
            cache_block_meta_service
                .join()
                .expect("cache_block_meta_service");
        }

        if let Some(system_monitor_service) = self.system_monitor_service {
            system_monitor_service
                .join()
                .expect("system_monitor_service");
        }

        if let Some(sample_performance_service) = self.sample_performance_service {
            sample_performance_service
                .join()
                .expect("sample_performance_service");
        }

        if let Some(s) = self.snapshot_packager_service {
            s.join().expect("snapshot_packager_service");
        }

        self.gossip_service.join().expect("gossip_service");
        self.serve_repair_service
            .join()
            .expect("serve_repair_service");
        self.stats_reporter_service
            .join()
            .expect("stats_reporter_service");
        self.ledger_metric_report_service
            .join()
            .expect("ledger_metric_report_service");
        self.accounts_background_service
            .join()
            .expect("accounts_background_service");
        self.accounts_hash_verifier
            .join()
            .expect("accounts_hash_verifier");
        self.tpu.join().expect("tpu");
        self.tvu.join().expect("tvu");
        self.completed_data_sets_service
            .join()
            .expect("completed_data_sets_service");
        if let Some(ip_echo_server) = self.ip_echo_server {
            ip_echo_server.shutdown_background();
        }

        if let Some(geyser_plugin_service) = self.geyser_plugin_service {
            geyser_plugin_service.join().expect("geyser_plugin_service");
        }

        self.poh_timing_report_service
            .join()
            .expect("poh_timing_report_service");
    }
}

fn active_vote_account_exists_in_bank(bank: &Arc<Bank>, vote_account: &Pubkey) -> bool {
    if let Some(account) = &bank.get_account(vote_account) {
        if let Some(vote_state) = vote_state::from(account) {
            return !vote_state.votes.is_empty();
        }
    }
    false
}

fn check_poh_speed(
    genesis_config: &GenesisConfig,
    maybe_hash_samples: Option<u64>,
) -> Result<(), String> {
    if let Some(hashes_per_tick) = genesis_config.hashes_per_tick() {
        let ticks_per_slot = genesis_config.ticks_per_slot();
        let hashes_per_slot = hashes_per_tick * ticks_per_slot;

        let hash_samples = maybe_hash_samples.unwrap_or(hashes_per_slot);
        let hash_time_ns = compute_hash_time_ns(hash_samples);

        let my_ns_per_slot = (hash_time_ns * hashes_per_slot) / hash_samples;
        debug!("computed: ns_per_slot: {}", my_ns_per_slot);
        let target_ns_per_slot = genesis_config.ns_per_slot() as u64;
        debug!(
            "cluster ns_per_hash: {}ns ns_per_slot: {}",
            target_ns_per_slot / hashes_per_slot,
            target_ns_per_slot
        );
        if my_ns_per_slot < target_ns_per_slot {
            let extra_ns = target_ns_per_slot - my_ns_per_slot;
            info!("PoH speed check: Will sleep {}ns per slot.", extra_ns);
        } else {
            return Err(format!(
                "PoH is slower than cluster target tick rate! mine: {my_ns_per_slot} cluster: {target_ns_per_slot}. \
                If you wish to continue, try --no-poh-speed-test",
            ));
        }
    }
    Ok(())
}

fn maybe_cluster_restart_with_hard_fork(config: &ValidatorConfig, root_slot: Slot) -> Option<Slot> {
    // detect cluster restart (hard fork) indirectly via wait_for_supermajority...
    if let Some(wait_slot_for_supermajority) = config.wait_for_supermajority {
        if wait_slot_for_supermajority == root_slot {
            return Some(wait_slot_for_supermajority);
        }
    }

    None
}

fn post_process_restored_tower(
    restored_tower: crate::consensus::Result<Tower>,
    validator_identity: &Pubkey,
    vote_account: &Pubkey,
    config: &ValidatorConfig,
    bank_forks: &BankForks,
) -> Result<Tower, String> {
    let mut should_require_tower = config.require_tower;

    let restored_tower = restored_tower.and_then(|tower| {
        let root_bank = bank_forks.root_bank();
        let slot_history = root_bank.get_slot_history();
        // make sure tower isn't corrupted first before the following hard fork check
        let tower = tower.adjust_lockouts_after_replay(root_bank.slot(), &slot_history);

        if let Some(hard_fork_restart_slot) =
            maybe_cluster_restart_with_hard_fork(config, root_bank.slot())
        {
            // intentionally fail to restore tower; we're supposedly in a new hard fork; past
            // out-of-chain vote state doesn't make sense at all
            // what if --wait-for-supermajority again if the validator restarted?
            let message =
                format!("Hard fork is detected; discarding tower restoration result: {tower:?}");
            datapoint_error!("tower_error", ("error", message, String),);
            error!("{}", message);

            // unconditionally relax tower requirement so that we can always restore tower
            // from root bank.
            should_require_tower = false;
            return Err(crate::consensus::TowerError::HardFork(
                hard_fork_restart_slot,
            ));
        }

        if let Some(warp_slot) = config.warp_slot {
            // unconditionally relax tower requirement so that we can always restore tower
            // from root bank after the warp
            should_require_tower = false;
            return Err(crate::consensus::TowerError::HardFork(warp_slot));
        }

        tower
    });

    let restored_tower = match restored_tower {
        Ok(tower) => tower,
        Err(err) => {
            let voting_has_been_active =
                active_vote_account_exists_in_bank(&bank_forks.working_bank(), vote_account);
            if !err.is_file_missing() {
                datapoint_error!(
                    "tower_error",
                    ("error", format!("Unable to restore tower: {err}"), String),
                );
            }
            if should_require_tower && voting_has_been_active {
                return Err(format!(
                    "Requested mandatory tower restore failed: {err}. \
                     And there is an existing vote_account containing actual votes. \
                     Aborting due to possible conflicting duplicate votes"
                ));
            }
            if err.is_file_missing() && !voting_has_been_active {
                // Currently, don't protect against spoofed snapshots with no tower at all
                info!(
                    "Ignoring expected failed tower restore because this is the initial \
                      validator start with the vote account..."
                );
            } else {
                error!(
                    "Rebuilding a new tower from the latest vote account due to failed tower restore: {}",
                    err
                );
            }

            Tower::new_from_bankforks(bank_forks, validator_identity, vote_account)
        }
    };

    Ok(restored_tower)
}

#[allow(clippy::type_complexity)]
fn load_blockstore(
    config: &ValidatorConfig,
    ledger_path: &Path,
    exit: &Arc<AtomicBool>,
    start_progress: &Arc<RwLock<ValidatorStartProgress>>,
    accounts_update_notifier: Option<AccountsUpdateNotifier>,
    transaction_notifier: Option<TransactionNotifierLock>,
    poh_timing_point_sender: Option<PohTimingSender>,
) -> Result<
    (
        GenesisConfig,
        Arc<RwLock<BankForks>>,
        Arc<Blockstore>,
        Slot,
        Receiver<bool>,
        CompletedSlotsReceiver,
        LeaderScheduleCache,
        Option<StartingSnapshotHashes>,
        TransactionHistoryServices,
        blockstore_processor::ProcessOptions,
        BlockstoreRootScan,
        DroppedSlotsReceiver,
    ),
    String,
> {
    info!("loading ledger from {:?}...", ledger_path);
    *start_progress.write().unwrap() = ValidatorStartProgress::LoadingLedger;
    let genesis_config = open_genesis_config(ledger_path, config.max_genesis_archive_unpacked_size);

    // This needs to be limited otherwise the state in the VoteAccount data
    // grows too large
    let leader_schedule_slot_offset = genesis_config.epoch_schedule.leader_schedule_slot_offset;
    let slots_per_epoch = genesis_config.epoch_schedule.slots_per_epoch;
    let leader_epoch_offset = (leader_schedule_slot_offset + slots_per_epoch - 1) / slots_per_epoch;
    assert!(leader_epoch_offset <= MAX_LEADER_SCHEDULE_EPOCH_OFFSET);

    let genesis_hash = genesis_config.hash();
    info!("genesis hash: {}", genesis_hash);

    if let Some(expected_genesis_hash) = config.expected_genesis_hash {
        if genesis_hash != expected_genesis_hash {
            return Err(format!(
                "genesis hash mismatch: hash={genesis_hash} expected={expected_genesis_hash}. Delete the ledger directory to continue: {ledger_path:?}",
            ));
        }
    }

    if !config.no_poh_speed_test {
        check_poh_speed(&genesis_config, None)?;
    }

    let BlockstoreSignals {
        mut blockstore,
        ledger_signal_receiver,
        completed_slots_receiver,
        ..
    } = Blockstore::open_with_signal(
        ledger_path,
        BlockstoreOptions {
            recovery_mode: config.wal_recovery_mode.clone(),
            column_options: config.ledger_column_options.clone(),
            enforce_ulimit_nofile: config.enforce_ulimit_nofile,
            ..BlockstoreOptions::default()
        },
    )
    .expect("Failed to open ledger database");
    blockstore.shred_timing_point_sender = poh_timing_point_sender;
    // following boot sequence (esp BankForks) could set root. so stash the original value
    // of blockstore root away here as soon as possible.
    let original_blockstore_root = blockstore.last_root();

    let blockstore = Arc::new(blockstore);
    let blockstore_root_scan = BlockstoreRootScan::new(config, &blockstore, exit);
    let halt_at_slot = config
        .halt_at_slot
        .or_else(|| blockstore.highest_slot().unwrap_or(None));

    let process_options = blockstore_processor::ProcessOptions {
        poh_verify: config.poh_verify,
        halt_at_slot,
        new_hard_forks: config.new_hard_forks.clone(),
        debug_keys: config.debug_keys.clone(),
        account_indexes: config.account_indexes.clone(),
        accounts_db_config: config.accounts_db_config.clone(),
        shrink_ratio: config.accounts_shrink_ratio,
        accounts_db_test_hash_calculation: config.accounts_db_test_hash_calculation,
        accounts_db_skip_shrink: config.accounts_db_skip_shrink,
        runtime_config: config.runtime_config.clone(),
        ..blockstore_processor::ProcessOptions::default()
    };

    let enable_rpc_transaction_history =
        config.rpc_addrs.is_some() && config.rpc_config.enable_rpc_transaction_history;
    let is_plugin_transaction_history_required = transaction_notifier.as_ref().is_some();
    let transaction_history_services =
        if enable_rpc_transaction_history || is_plugin_transaction_history_required {
            initialize_rpc_transaction_history_services(
                blockstore.clone(),
                exit,
                enable_rpc_transaction_history,
                config.rpc_config.enable_extended_tx_metadata_storage,
                transaction_notifier,
            )
        } else {
            TransactionHistoryServices::default()
        };

    let (bank_forks, mut leader_schedule_cache, starting_snapshot_hashes) =
        bank_forks_utils::load_bank_forks(
            &genesis_config,
            &blockstore,
            config.account_paths.clone(),
            config.account_shrink_paths.clone(),
            Some(&config.snapshot_config),
            &process_options,
            transaction_history_services
                .cache_block_meta_sender
                .as_ref(),
            accounts_update_notifier,
            exit,
        );

    // Before replay starts, set the callbacks in each of the banks in BankForks so that
    // all dropped banks come through the `pruned_banks_receiver` channel. This way all bank
    // drop behavior can be safely synchronized with any other ongoing accounts activity like
    // cache flush, clean, shrink, as long as the same thread performing those activities also
    // is processing the dropped banks from the `pruned_banks_receiver` channel.
    let pruned_banks_receiver =
        AccountsBackgroundService::setup_bank_drop_callback(bank_forks.clone());
    {
        let hard_forks: Vec<_> = bank_forks
            .read()
            .unwrap()
            .working_bank()
            .hard_forks()
            .read()
            .unwrap()
            .iter()
            .copied()
            .collect();
        if !hard_forks.is_empty() {
            info!("Hard forks: {:?}", hard_forks);
        }
    }

    leader_schedule_cache.set_fixed_leader_schedule(config.fixed_leader_schedule.clone());
    {
        let mut bank_forks = bank_forks.write().unwrap();
        bank_forks.set_snapshot_config(Some(config.snapshot_config.clone()));
        bank_forks.set_accounts_hash_interval_slots(config.accounts_hash_interval_slots);
        if let Some(ref shrink_paths) = config.account_shrink_paths {
            bank_forks
                .working_bank()
                .set_shrink_paths(shrink_paths.clone());
        }
    }

    Ok((
        genesis_config,
        bank_forks,
        blockstore,
        original_blockstore_root,
        ledger_signal_receiver,
        completed_slots_receiver,
        leader_schedule_cache,
        starting_snapshot_hashes,
        transaction_history_services,
        process_options,
        blockstore_root_scan,
        pruned_banks_receiver,
    ))
}

pub struct ProcessBlockStore<'a> {
    id: &'a Pubkey,
    vote_account: &'a Pubkey,
    start_progress: &'a Arc<RwLock<ValidatorStartProgress>>,
    blockstore: &'a Blockstore,
    original_blockstore_root: Slot,
    bank_forks: &'a Arc<RwLock<BankForks>>,
    leader_schedule_cache: &'a LeaderScheduleCache,
    process_options: &'a blockstore_processor::ProcessOptions,
    transaction_status_sender: Option<&'a TransactionStatusSender>,
    cache_block_meta_sender: Option<CacheBlockMetaSender>,
    blockstore_root_scan: Option<BlockstoreRootScan>,
    accounts_background_request_sender: AbsRequestSender,
    config: &'a ValidatorConfig,
    tower: Option<Tower>,
}

impl<'a> ProcessBlockStore<'a> {
    #[allow(clippy::too_many_arguments)]
    fn new(
        id: &'a Pubkey,
        vote_account: &'a Pubkey,
        start_progress: &'a Arc<RwLock<ValidatorStartProgress>>,
        blockstore: &'a Blockstore,
        original_blockstore_root: Slot,
        bank_forks: &'a Arc<RwLock<BankForks>>,
        leader_schedule_cache: &'a LeaderScheduleCache,
        process_options: &'a blockstore_processor::ProcessOptions,
        transaction_status_sender: Option<&'a TransactionStatusSender>,
        cache_block_meta_sender: Option<CacheBlockMetaSender>,
        blockstore_root_scan: BlockstoreRootScan,
        accounts_background_request_sender: AbsRequestSender,
        config: &'a ValidatorConfig,
    ) -> Self {
        Self {
            id,
            vote_account,
            start_progress,
            blockstore,
            original_blockstore_root,
            bank_forks,
            leader_schedule_cache,
            process_options,
            transaction_status_sender,
            cache_block_meta_sender,
            blockstore_root_scan: Some(blockstore_root_scan),
            accounts_background_request_sender,
            config,
            tower: None,
        }
    }

    pub(crate) fn process(&mut self) -> Result<(), String> {
        if self.tower.is_none() {
            let previous_start_process = *self.start_progress.read().unwrap();
            *self.start_progress.write().unwrap() = ValidatorStartProgress::LoadingLedger;

            let exit = Arc::new(AtomicBool::new(false));
            if let Ok(Some(max_slot)) = self.blockstore.highest_slot() {
                let bank_forks = self.bank_forks.clone();
                let exit = exit.clone();
                let start_progress = self.start_progress.clone();

                let _ = Builder::new()
                    .name("solRptLdgrStat".to_string())
                    .spawn(move || {
                        while !exit.load(Ordering::Relaxed) {
                            let slot = bank_forks.read().unwrap().working_bank().slot();
                            *start_progress.write().unwrap() =
                                ValidatorStartProgress::ProcessingLedger { slot, max_slot };
                            sleep(Duration::from_secs(2));
                        }
                    })
                    .unwrap();
            }
            if let Err(e) = blockstore_processor::process_blockstore_from_root(
                self.blockstore,
                self.bank_forks,
                self.leader_schedule_cache,
                self.process_options,
                self.transaction_status_sender,
                self.cache_block_meta_sender.as_ref(),
                &self.accounts_background_request_sender,
            ) {
                exit.store(true, Ordering::Relaxed);
                return Err(format!("Failed to load ledger: {e:?}"));
            }

            exit.store(true, Ordering::Relaxed);

            if let Some(blockstore_root_scan) = self.blockstore_root_scan.take() {
                blockstore_root_scan.join();
            }

            self.tower = Some({
                let restored_tower = Tower::restore(self.config.tower_storage.as_ref(), self.id);
                if let Ok(tower) = &restored_tower {
                    // reconciliation attempt 1 of 2 with tower
                    if let Err(e) = reconcile_blockstore_roots_with_external_source(
                        ExternalRootSource::Tower(tower.root()),
                        self.blockstore,
                        &mut self.original_blockstore_root,
                    ) {
                        return Err(format!("Failed to reconcile blockstore with tower: {e:?}"));
                    }
                }

                post_process_restored_tower(
                    restored_tower,
                    self.id,
                    self.vote_account,
                    self.config,
                    &self.bank_forks.read().unwrap(),
                )?
            });

            if let Some(hard_fork_restart_slot) = maybe_cluster_restart_with_hard_fork(
                self.config,
                self.bank_forks.read().unwrap().root_bank().slot(),
            ) {
                // reconciliation attempt 2 of 2 with hard fork
                // this should be #2 because hard fork root > tower root in almost all cases
                if let Err(e) = reconcile_blockstore_roots_with_external_source(
                    ExternalRootSource::HardFork(hard_fork_restart_slot),
                    self.blockstore,
                    &mut self.original_blockstore_root,
                ) {
                    return Err(format!(
                        "Failed to reconcile blockstore with hard fork: {e:?}"
                    ));
                }
            }

            *self.start_progress.write().unwrap() = previous_start_process;
        }
        Ok(())
    }

    pub(crate) fn process_to_create_tower(mut self) -> Result<Tower, String> {
        self.process()?;
        Ok(self.tower.unwrap())
    }
}

fn maybe_warp_slot(
    config: &ValidatorConfig,
    process_blockstore: &mut ProcessBlockStore,
    ledger_path: &Path,
    bank_forks: &RwLock<BankForks>,
    leader_schedule_cache: &LeaderScheduleCache,
    accounts_background_request_sender: &AbsRequestSender,
) -> Result<(), String> {
    if let Some(warp_slot) = config.warp_slot {
        process_blockstore.process()?;

        let mut bank_forks = bank_forks.write().unwrap();

        let working_bank = bank_forks.working_bank();

        if warp_slot <= working_bank.slot() {
            return Err(format!(
                "warp slot ({}) cannot be less than the working bank slot ({})",
                warp_slot,
                working_bank.slot()
            ));
        }
        info!("warping to slot {}", warp_slot);

        let root_bank = bank_forks.root_bank();
        bank_forks.insert(Bank::warp_from_parent(
            &root_bank,
            &Pubkey::default(),
            warp_slot,
            solana_runtime::accounts_db::CalcAccountsHashDataSource::Storages,
        ));
        bank_forks.set_root(
            warp_slot,
            accounts_background_request_sender,
            Some(warp_slot),
        );
        leader_schedule_cache.set_root(&bank_forks.root_bank());

        let full_snapshot_archive_info = match snapshot_utils::bank_to_full_snapshot_archive(
            ledger_path,
            &bank_forks.root_bank(),
            None,
            &config.snapshot_config.full_snapshot_archives_dir,
            &config.snapshot_config.incremental_snapshot_archives_dir,
            config.snapshot_config.archive_format,
            config
                .snapshot_config
                .maximum_full_snapshot_archives_to_retain,
            config
                .snapshot_config
                .maximum_incremental_snapshot_archives_to_retain,
        ) {
            Ok(archive_info) => archive_info,
            Err(e) => return Err(format!("Unable to create snapshot: {e}")),
        };
        info!(
            "created snapshot: {}",
            full_snapshot_archive_info.path().display()
        );
    }
    Ok(())
}

fn blockstore_contains_bad_shred_version(
    blockstore: &Blockstore,
    start_slot: Slot,
    shred_version: u16,
) -> bool {
    let now = Instant::now();
    // Search for shreds with incompatible version in blockstore
    if let Ok(slot_meta_iterator) = blockstore.slot_meta_iterator(start_slot) {
        info!("Searching for incorrect shreds..");
        for (slot, _meta) in slot_meta_iterator {
            if let Ok(shreds) = blockstore.get_data_shreds_for_slot(slot, 0) {
                for shred in &shreds {
                    if shred.version() != shred_version {
                        return true;
                    }
                }
            }
            if now.elapsed().as_secs() > 60 {
                info!("Didn't find incorrect shreds after 60 seconds, aborting");
                return false;
            }
        }
    }
    false
}

fn backup_and_clear_blockstore(ledger_path: &Path, start_slot: Slot, shred_version: u16) {
    let blockstore = Blockstore::open(ledger_path).unwrap();
    let do_copy_and_clear =
        blockstore_contains_bad_shred_version(&blockstore, start_slot, shred_version);

    // If found, then copy shreds to another db and clear from start_slot
    if do_copy_and_clear {
        let folder_name = format!("backup_rocksdb_{}", thread_rng().gen_range(0, 99999));
        let backup_blockstore = Blockstore::open(&ledger_path.join(folder_name));
        let mut last_print = Instant::now();
        let mut copied = 0;
        let mut last_slot = None;
        let slot_meta_iterator = blockstore.slot_meta_iterator(start_slot).unwrap();
        for (slot, _meta) in slot_meta_iterator {
            if let Ok(shreds) = blockstore.get_data_shreds_for_slot(slot, 0) {
                if let Ok(ref backup_blockstore) = backup_blockstore {
                    copied += shreds.len();
                    let _ = backup_blockstore.insert_shreds(shreds, None, true);
                }
            }
            if last_print.elapsed().as_millis() > 3000 {
                info!(
                    "Copying shreds from slot {} copied {} so far.",
                    start_slot, copied
                );
                last_print = Instant::now();
            }
            last_slot = Some(slot);
        }

        let end_slot = last_slot.unwrap();
        info!("Purging slots {} to {}", start_slot, end_slot);
        blockstore.purge_from_next_slots(start_slot, end_slot);
        blockstore.purge_slots(start_slot, end_slot, PurgeType::Exact);
        info!("done");
    }
    drop(blockstore);
}

fn initialize_rpc_transaction_history_services(
    blockstore: Arc<Blockstore>,
    exit: &Arc<AtomicBool>,
    enable_rpc_transaction_history: bool,
    enable_extended_tx_metadata_storage: bool,
    transaction_notifier: Option<TransactionNotifierLock>,
) -> TransactionHistoryServices {
    let max_complete_transaction_status_slot = Arc::new(AtomicU64::new(blockstore.max_root()));
    let (transaction_status_sender, transaction_status_receiver) = unbounded();
    let transaction_status_sender = Some(TransactionStatusSender {
        sender: transaction_status_sender,
    });
    let transaction_status_service = Some(TransactionStatusService::new(
        transaction_status_receiver,
        max_complete_transaction_status_slot.clone(),
        enable_rpc_transaction_history,
        transaction_notifier,
        blockstore.clone(),
        enable_extended_tx_metadata_storage,
        exit,
    ));

    let (rewards_recorder_sender, rewards_receiver) = unbounded();
    let rewards_recorder_sender = Some(rewards_recorder_sender);
    let rewards_recorder_service = Some(RewardsRecorderService::new(
        rewards_receiver,
        blockstore.clone(),
        exit,
    ));

    let (cache_block_meta_sender, cache_block_meta_receiver) = unbounded();
    let cache_block_meta_sender = Some(cache_block_meta_sender);
    let cache_block_meta_service = Some(CacheBlockMetaService::new(
        cache_block_meta_receiver,
        blockstore,
        exit,
    ));
    TransactionHistoryServices {
        transaction_status_sender,
        transaction_status_service,
        max_complete_transaction_status_slot,
        rewards_recorder_sender,
        rewards_recorder_service,
        cache_block_meta_sender,
        cache_block_meta_service,
    }
}

#[derive(Debug, PartialEq, Eq)]
enum ValidatorError {
    BadExpectedBankHash,
    NotEnoughLedgerData,
    Error(String),
}

// Return if the validator waited on other nodes to start. In this case
// it should not wait for one of it's votes to land to produce blocks
// because if the whole network is waiting, then it will stall.
//
// Error indicates that a bad hash was encountered or another condition
// that is unrecoverable and the validator should exit.
fn wait_for_supermajority(
    config: &ValidatorConfig,
    process_blockstore: Option<&mut ProcessBlockStore>,
    bank_forks: &RwLock<BankForks>,
    cluster_info: &ClusterInfo,
    rpc_override_health_check: Arc<AtomicBool>,
    start_progress: &Arc<RwLock<ValidatorStartProgress>>,
) -> Result<bool, ValidatorError> {
    match config.wait_for_supermajority {
        None => Ok(false),
        Some(wait_for_supermajority_slot) => {
            if let Some(process_blockstore) = process_blockstore {
                process_blockstore
                    .process()
                    .map_err(ValidatorError::Error)?;
            }

            let bank = bank_forks.read().unwrap().working_bank();
            match wait_for_supermajority_slot.cmp(&bank.slot()) {
                std::cmp::Ordering::Less => return Ok(false),
                std::cmp::Ordering::Greater => {
                    error!(
                        "Ledger does not have enough data to wait for supermajority, \
                             please enable snapshot fetch. Has {} needs {}",
                        bank.slot(),
                        wait_for_supermajority_slot
                    );
                    return Err(ValidatorError::NotEnoughLedgerData);
                }
                _ => {}
            }

            if let Some(expected_bank_hash) = config.expected_bank_hash {
                if bank.hash() != expected_bank_hash {
                    error!(
                        "Bank hash({}) does not match expected value: {}",
                        bank.hash(),
                        expected_bank_hash
                    );
                    return Err(ValidatorError::BadExpectedBankHash);
                }
            }

            for i in 1.. {
                if i % 10 == 1 {
                    info!(
                        "Waiting for {}% of activated stake at slot {} to be in gossip...",
                        WAIT_FOR_SUPERMAJORITY_THRESHOLD_PERCENT,
                        bank.slot()
                    );
                }

                let gossip_stake_percent =
                    get_stake_percent_in_gossip(&bank, cluster_info, i % 10 == 0);

                *start_progress.write().unwrap() =
                    ValidatorStartProgress::WaitingForSupermajority {
                        slot: wait_for_supermajority_slot,
                        gossip_stake_percent,
                    };

                if gossip_stake_percent >= WAIT_FOR_SUPERMAJORITY_THRESHOLD_PERCENT {
                    info!(
                        "Supermajority reached, {}% active stake detected, starting up now.",
                        gossip_stake_percent,
                    );
                    break;
                }
                // The normal RPC health checks don't apply as the node is waiting, so feign health to
                // prevent load balancers from removing the node from their list of candidates during a
                // manual restart.
                rpc_override_health_check.store(true, Ordering::Relaxed);
                sleep(Duration::new(1, 0));
            }
            rpc_override_health_check.store(false, Ordering::Relaxed);
            Ok(true)
        }
    }
}

// Get the activated stake percentage (based on the provided bank) that is visible in gossip
fn get_stake_percent_in_gossip(bank: &Bank, cluster_info: &ClusterInfo, log: bool) -> u64 {
    let mut online_stake = 0;
    let mut wrong_shred_stake = 0;
    let mut wrong_shred_nodes = vec![];
    let mut offline_stake = 0;
    let mut offline_nodes = vec![];

    let mut total_activated_stake = 0;
    let now = timestamp();
    // Nodes contact infos are saved to disk and restored on validator startup.
    // Staked nodes entries will not expire until an epoch after. So it
    // is necessary here to filter for recent entries to establish liveness.
    let peers: HashMap<_, _> = cluster_info
        .all_tvu_peers()
        .into_iter()
        .filter(|node| {
            let age = now.saturating_sub(node.wallclock);
            // Contact infos are refreshed twice during this period.
            age < CRDS_GOSSIP_PULL_CRDS_TIMEOUT_MS
        })
        .map(|node| (node.id, node))
        .collect();
    let my_shred_version = cluster_info.my_shred_version();
    let my_id = cluster_info.id();

    for (activated_stake, vote_account) in bank.vote_accounts().values() {
        let activated_stake = *activated_stake;
        total_activated_stake += activated_stake;

        if activated_stake == 0 {
            continue;
        }
        let vote_state_node_pubkey = vote_account.node_pubkey().unwrap_or_default();

        if let Some(peer) = peers.get(&vote_state_node_pubkey) {
            if peer.shred_version == my_shred_version {
                trace!(
                    "observed {} in gossip, (activated_stake={})",
                    vote_state_node_pubkey,
                    activated_stake
                );
                online_stake += activated_stake;
            } else {
                wrong_shred_stake += activated_stake;
                wrong_shred_nodes.push((activated_stake, vote_state_node_pubkey));
            }
        } else if vote_state_node_pubkey == my_id {
            online_stake += activated_stake; // This node is online
        } else {
            offline_stake += activated_stake;
            offline_nodes.push((activated_stake, vote_state_node_pubkey));
        }
    }

    let online_stake_percentage = (online_stake as f64 / total_activated_stake as f64) * 100.;
    if log {
        info!(
            "{:.3}% of active stake visible in gossip",
            online_stake_percentage
        );

        if !wrong_shred_nodes.is_empty() {
            info!(
                "{:.3}% of active stake has the wrong shred version in gossip",
                (wrong_shred_stake as f64 / total_activated_stake as f64) * 100.,
            );
            wrong_shred_nodes.sort_by(|b, a| a.0.cmp(&b.0)); // sort by reverse stake weight
            for (stake, identity) in wrong_shred_nodes {
                info!(
                    "    {:.3}% - {}",
                    (stake as f64 / total_activated_stake as f64) * 100.,
                    identity
                );
            }
        }

        if !offline_nodes.is_empty() {
            info!(
                "{:.3}% of active stake is not visible in gossip",
                (offline_stake as f64 / total_activated_stake as f64) * 100.
            );
            offline_nodes.sort_by(|b, a| a.0.cmp(&b.0)); // sort by reverse stake weight
            for (stake, identity) in offline_nodes {
                info!(
                    "    {:.3}% - {}",
                    (stake as f64 / total_activated_stake as f64) * 100.,
                    identity
                );
            }
        }
    }

    online_stake_percentage as u64
}

fn cleanup_accounts_paths(config: &ValidatorConfig) {
    for accounts_path in &config.account_paths {
        move_and_async_delete_path(accounts_path);
    }
    if let Some(ref shrink_paths) = config.account_shrink_paths {
        for accounts_path in shrink_paths {
            move_and_async_delete_path(accounts_path);
        }
    }
}

pub fn is_snapshot_config_valid(
    snapshot_config: &SnapshotConfig,
    accounts_hash_interval_slots: Slot,
) -> bool {
    // if the snapshot config is configured to *not* take snapshots, then it is valid
    if !snapshot_config.should_generate_snapshots() {
        return true;
    }

    let full_snapshot_interval_slots = snapshot_config.full_snapshot_archive_interval_slots;
    let incremental_snapshot_interval_slots =
        snapshot_config.incremental_snapshot_archive_interval_slots;

    let is_incremental_config_valid = if incremental_snapshot_interval_slots == Slot::MAX {
        true
    } else {
        incremental_snapshot_interval_slots >= accounts_hash_interval_slots
            && incremental_snapshot_interval_slots % accounts_hash_interval_slots == 0
            && full_snapshot_interval_slots > incremental_snapshot_interval_slots
    };

    full_snapshot_interval_slots >= accounts_hash_interval_slots
        && full_snapshot_interval_slots % accounts_hash_interval_slots == 0
        && is_incremental_config_valid
}

#[cfg(test)]
mod tests {
    use {
        super::*,
        crossbeam_channel::{bounded, RecvTimeoutError},
        solana_ledger::{create_new_tmp_ledger, genesis_utils::create_genesis_config_with_leader},
        solana_sdk::{genesis_config::create_genesis_config, poh_config::PohConfig},
        solana_tpu_client::tpu_connection_cache::{
            DEFAULT_TPU_CONNECTION_POOL_SIZE, DEFAULT_TPU_ENABLE_UDP, DEFAULT_TPU_USE_QUIC,
        },
        std::{fs::remove_dir_all, thread, time::Duration},
    };

    #[test]
    fn validator_exit() {
        solana_logger::setup();
        let leader_keypair = Keypair::new();
        let leader_node = Node::new_localhost_with_pubkey(&leader_keypair.pubkey());

        let validator_keypair = Keypair::new();
        let validator_node = Node::new_localhost_with_pubkey(&validator_keypair.pubkey());
        let genesis_config =
            create_genesis_config_with_leader(10_000, &leader_keypair.pubkey(), 1000)
                .genesis_config;
        let (validator_ledger_path, _blockhash) = create_new_tmp_ledger!(&genesis_config);

        let voting_keypair = Arc::new(Keypair::new());
        let config = ValidatorConfig {
            rpc_addrs: Some((validator_node.info.rpc, validator_node.info.rpc_pubsub)),
            ..ValidatorConfig::default_for_test()
        };
        let start_progress = Arc::new(RwLock::new(ValidatorStartProgress::default()));
        let validator = Validator::new(
            validator_node,
            Arc::new(validator_keypair),
            &validator_ledger_path,
            &voting_keypair.pubkey(),
            Arc::new(RwLock::new(vec![voting_keypair.clone()])),
            vec![leader_node.info],
            &config,
            true, // should_check_duplicate_instance
            start_progress.clone(),
            SocketAddrSpace::Unspecified,
            DEFAULT_TPU_USE_QUIC,
            DEFAULT_TPU_CONNECTION_POOL_SIZE,
            DEFAULT_TPU_ENABLE_UDP,
        )
        .expect("assume successful validator start");
        assert_eq!(
            *start_progress.read().unwrap(),
            ValidatorStartProgress::Running
        );
        validator.close();
        remove_dir_all(validator_ledger_path).unwrap();
    }

    #[test]
    fn test_backup_and_clear_blockstore() {
        use std::time::Instant;
        solana_logger::setup();
        use {
            solana_entry::entry,
            solana_ledger::{blockstore, get_tmp_ledger_path},
        };
        let blockstore_path = get_tmp_ledger_path!();
        {
            let blockstore = Blockstore::open(&blockstore_path).unwrap();

            let entries = entry::create_ticks(1, 0, Hash::default());

            info!("creating shreds");
            let mut last_print = Instant::now();
            for i in 1..10 {
                let shreds = blockstore::entries_to_test_shreds(
                    &entries,
                    i,     // slot
                    i - 1, // parent_slot
                    true,  // is_full_slot
                    1,     // version
                    true,  // merkle_variant
                );
                blockstore.insert_shreds(shreds, None, true).unwrap();
                if last_print.elapsed().as_millis() > 5000 {
                    info!("inserted {}", i);
                    last_print = Instant::now();
                }
            }
            drop(blockstore);

            // this purges and compacts all slots greater than or equal to 5
            backup_and_clear_blockstore(&blockstore_path, 5, 2);

            let blockstore = Blockstore::open(&blockstore_path).unwrap();
            // assert that slots less than 5 aren't affected
            assert!(blockstore.meta(4).unwrap().unwrap().next_slots.is_empty());
            for i in 5..10 {
                assert!(blockstore
                    .get_data_shreds_for_slot(i, 0)
                    .unwrap()
                    .is_empty());
            }
        }
    }

    #[test]
    fn validator_parallel_exit() {
        let leader_keypair = Keypair::new();
        let leader_node = Node::new_localhost_with_pubkey(&leader_keypair.pubkey());

        let mut ledger_paths = vec![];
        let mut validators: Vec<Validator> = (0..2)
            .map(|_| {
                let validator_keypair = Keypair::new();
                let validator_node = Node::new_localhost_with_pubkey(&validator_keypair.pubkey());
                let genesis_config =
                    create_genesis_config_with_leader(10_000, &leader_keypair.pubkey(), 1000)
                        .genesis_config;
                let (validator_ledger_path, _blockhash) = create_new_tmp_ledger!(&genesis_config);
                ledger_paths.push(validator_ledger_path.clone());
                let vote_account_keypair = Keypair::new();
                let config = ValidatorConfig {
                    rpc_addrs: Some((validator_node.info.rpc, validator_node.info.rpc_pubsub)),
                    ..ValidatorConfig::default_for_test()
                };
                Validator::new(
                    validator_node,
                    Arc::new(validator_keypair),
                    &validator_ledger_path,
                    &vote_account_keypair.pubkey(),
                    Arc::new(RwLock::new(vec![Arc::new(vote_account_keypair)])),
                    vec![leader_node.info.clone()],
                    &config,
                    true, // should_check_duplicate_instance
                    Arc::new(RwLock::new(ValidatorStartProgress::default())),
                    SocketAddrSpace::Unspecified,
                    DEFAULT_TPU_USE_QUIC,
                    DEFAULT_TPU_CONNECTION_POOL_SIZE,
                    DEFAULT_TPU_ENABLE_UDP,
                )
                .expect("assume successful validator start")
            })
            .collect();

        // Each validator can exit in parallel to speed many sequential calls to join`
        validators.iter_mut().for_each(|v| v.exit());

        // spawn a new thread to wait for the join of the validator
        let (sender, receiver) = bounded(0);
        let _ = thread::spawn(move || {
            validators.into_iter().for_each(|validator| {
                validator.join();
            });
            sender.send(()).unwrap();
        });

        // timeout of 30s for shutting down the validators
        let timeout = Duration::from_secs(30);
        if let Err(RecvTimeoutError::Timeout) = receiver.recv_timeout(timeout) {
            panic!("timeout for shutting down validators",);
        }

        for path in ledger_paths {
            remove_dir_all(path).unwrap();
        }
    }

    #[test]
    fn test_wait_for_supermajority() {
        solana_logger::setup();
        use solana_sdk::hash::hash;
        let node_keypair = Arc::new(Keypair::new());
        let cluster_info = ClusterInfo::new(
            ContactInfo::new_localhost(&node_keypair.pubkey(), timestamp()),
            node_keypair,
            SocketAddrSpace::Unspecified,
        );

        let (genesis_config, _mint_keypair) = create_genesis_config(1);
        let bank_forks = RwLock::new(BankForks::new(Bank::new_for_tests(&genesis_config)));
        let mut config = ValidatorConfig::default_for_test();
        let rpc_override_health_check = Arc::new(AtomicBool::new(false));
        let start_progress = Arc::new(RwLock::new(ValidatorStartProgress::default()));

        assert!(!wait_for_supermajority(
            &config,
            None,
            &bank_forks,
            &cluster_info,
            rpc_override_health_check.clone(),
            &start_progress,
        )
        .unwrap());

        // bank=0, wait=1, should fail
        config.wait_for_supermajority = Some(1);
        assert_eq!(
            wait_for_supermajority(
                &config,
                None,
                &bank_forks,
                &cluster_info,
                rpc_override_health_check.clone(),
                &start_progress,
            ),
            Err(ValidatorError::NotEnoughLedgerData)
        );

        // bank=1, wait=0, should pass, bank is past the wait slot
        let bank_forks = RwLock::new(BankForks::new(Bank::new_from_parent(
            &bank_forks.read().unwrap().root_bank(),
            &Pubkey::default(),
            1,
        )));
        config.wait_for_supermajority = Some(0);
        assert!(!wait_for_supermajority(
            &config,
            None,
            &bank_forks,
            &cluster_info,
            rpc_override_health_check.clone(),
            &start_progress,
        )
        .unwrap());

        // bank=1, wait=1, equal, but bad hash provided
        config.wait_for_supermajority = Some(1);
        config.expected_bank_hash = Some(hash(&[1]));
        assert_eq!(
            wait_for_supermajority(
                &config,
                None,
                &bank_forks,
                &cluster_info,
                rpc_override_health_check,
                &start_progress,
            ),
            Err(ValidatorError::BadExpectedBankHash)
        );
    }

    #[test]
    fn test_interval_check() {
        fn new_snapshot_config(
            full_snapshot_archive_interval_slots: Slot,
            incremental_snapshot_archive_interval_slots: Slot,
        ) -> SnapshotConfig {
            SnapshotConfig {
                full_snapshot_archive_interval_slots,
                incremental_snapshot_archive_interval_slots,
                ..SnapshotConfig::default()
            }
        }

        assert!(is_snapshot_config_valid(
            &new_snapshot_config(300, 200),
            100
        ));

        let default_accounts_hash_interval =
            snapshot_utils::DEFAULT_INCREMENTAL_SNAPSHOT_ARCHIVE_INTERVAL_SLOTS;
        assert!(is_snapshot_config_valid(
            &new_snapshot_config(
                snapshot_utils::DEFAULT_FULL_SNAPSHOT_ARCHIVE_INTERVAL_SLOTS,
                snapshot_utils::DEFAULT_INCREMENTAL_SNAPSHOT_ARCHIVE_INTERVAL_SLOTS
            ),
            default_accounts_hash_interval,
        ));
        assert!(is_snapshot_config_valid(
            &new_snapshot_config(
                snapshot_utils::DEFAULT_FULL_SNAPSHOT_ARCHIVE_INTERVAL_SLOTS,
                Slot::MAX
            ),
            default_accounts_hash_interval
        ));
        assert!(is_snapshot_config_valid(
            &new_snapshot_config(
                snapshot_utils::DEFAULT_INCREMENTAL_SNAPSHOT_ARCHIVE_INTERVAL_SLOTS,
                Slot::MAX
            ),
            default_accounts_hash_interval
        ));
        assert!(is_snapshot_config_valid(
            &new_snapshot_config(Slot::MAX, Slot::MAX),
            Slot::MAX
        ));

        assert!(!is_snapshot_config_valid(&new_snapshot_config(0, 100), 100));
        assert!(!is_snapshot_config_valid(&new_snapshot_config(100, 0), 100));
        assert!(!is_snapshot_config_valid(
            &new_snapshot_config(42, 100),
            100
        ));
        assert!(!is_snapshot_config_valid(
            &new_snapshot_config(100, 42),
            100
        ));
        assert!(!is_snapshot_config_valid(
            &new_snapshot_config(100, 100),
            100
        ));
        assert!(!is_snapshot_config_valid(
            &new_snapshot_config(100, 200),
            100
        ));
        assert!(!is_snapshot_config_valid(
            &new_snapshot_config(444, 200),
            100
        ));
        assert!(!is_snapshot_config_valid(
            &new_snapshot_config(400, 222),
            100
        ));

        assert!(is_snapshot_config_valid(
            &SnapshotConfig::new_load_only(),
            100
        ));
        assert!(is_snapshot_config_valid(
            &SnapshotConfig {
                full_snapshot_archive_interval_slots: 41,
                incremental_snapshot_archive_interval_slots: 37,
                ..SnapshotConfig::new_load_only()
            },
            100
        ));
        assert!(is_snapshot_config_valid(
            &SnapshotConfig {
                full_snapshot_archive_interval_slots: Slot::MAX,
                incremental_snapshot_archive_interval_slots: Slot::MAX,
                ..SnapshotConfig::new_load_only()
            },
            100
        ));
    }

    #[test]
    fn test_poh_speed() {
        solana_logger::setup();
        let poh_config = PohConfig {
            target_tick_duration: Duration::from_millis(solana_sdk::clock::MS_PER_TICK),
            // make PoH rate really fast to cause the panic condition
            hashes_per_tick: Some(100 * solana_sdk::clock::DEFAULT_HASHES_PER_TICK),
            ..PohConfig::default()
        };
        let genesis_config = GenesisConfig {
            poh_config,
            ..GenesisConfig::default()
        };
        assert!(check_poh_speed(&genesis_config, Some(10_000)).is_err());
    }

    #[test]
    fn test_poh_speed_no_hashes_per_tick() {
        let poh_config = PohConfig {
            target_tick_duration: Duration::from_millis(solana_sdk::clock::MS_PER_TICK),
            hashes_per_tick: None,
            ..PohConfig::default()
        };
        let genesis_config = GenesisConfig {
            poh_config,
            ..GenesisConfig::default()
        };
        check_poh_speed(&genesis_config, Some(10_000)).unwrap();
    }
}<|MERGE_RESOLUTION|>--- conflicted
+++ resolved
@@ -935,19 +935,11 @@
             exit.clone(),
         );
 
-<<<<<<< HEAD
-        let banking_tracer =
-            BankingTracer::new(true.then_some((
-                blockstore.banking_trace_path(),
-                exit.clone(),
-                crate::banking_trace::BANKING_TRACE_DIR_DEFAULT_BYTE_LIMIT,
-=======
         let (banking_tracer, tracer_thread) =
             BankingTracer::new((config.banking_trace_dir_byte_limit > 0).then_some((
                 &blockstore.banking_trace_path(),
                 exit.clone(),
                 config.banking_trace_dir_byte_limit,
->>>>>>> 40bbf99c
             )))
             .map_err(|err| format!("{} [{:?}]", &err, &err))?;
         if banking_tracer.is_enabled() {
@@ -958,10 +950,7 @@
         } else {
             info!("Disabled banking tracer");
         }
-<<<<<<< HEAD
         crate::banking_stage::initialize_poh_callback(&poh_recorder);
-=======
->>>>>>> 40bbf99c
 
         let (replay_vote_sender, replay_vote_receiver) = unbounded();
         let tvu = Tvu::new(
@@ -1049,10 +1038,7 @@
             &staked_nodes,
             config.staked_nodes_overrides.clone(),
             banking_tracer,
-<<<<<<< HEAD
-=======
             tracer_thread,
->>>>>>> 40bbf99c
             tpu_enable_udp,
         );
 
