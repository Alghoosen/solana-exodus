--- conflicted
+++ resolved
@@ -132,12 +132,8 @@
     pub account_snapshot_paths: Vec<PathBuf>,
     pub account_shrink_paths: Option<Vec<PathBuf>>,
     pub rpc_config: JsonRpcConfig,
-<<<<<<< HEAD
-    pub plugin_config_files: Option<Vec<PathBuf>>,
-=======
     /// Specifies which plugins to start up with
-    pub on_start_geyser_plugin_config_files: Option<Vec<PathBuf>>,
->>>>>>> f4cde7a5
+    pub on_start_plugin_config_files: Option<Vec<PathBuf>>,
     pub rpc_addrs: Option<(SocketAddr, SocketAddr)>, // (JsonRpc, JsonRpcPubSub)
     pub pubsub_config: PubSubConfig,
     pub snapshot_config: SnapshotConfig,
@@ -202,11 +198,7 @@
             account_snapshot_paths: Vec::new(),
             account_shrink_paths: None,
             rpc_config: JsonRpcConfig::default(),
-<<<<<<< HEAD
-            plugin_config_files: None,
-=======
-            on_start_geyser_plugin_config_files: None,
->>>>>>> f4cde7a5
+            on_start_plugin_config_files: None,
             rpc_addrs: None,
             pubsub_config: PubSubConfig::default(),
             snapshot_config: SnapshotConfig::new_load_only(),
@@ -431,11 +423,7 @@
         let exit = Arc::new(AtomicBool::new(false));
 
         let geyser_plugin_service =
-<<<<<<< HEAD
-            if let Some(geyser_plugin_config_files) = &config.plugin_config_files {
-=======
-            if let Some(geyser_plugin_config_files) = &config.on_start_geyser_plugin_config_files {
->>>>>>> f4cde7a5
+            if let Some(geyser_plugin_config_files) = &config.on_start_plugin_config_files {
                 let (confirmed_bank_sender, confirmed_bank_receiver) = unbounded();
                 bank_notification_senders.push(confirmed_bank_sender);
                 let rpc_to_plugin_manager_receiver_and_exit =
