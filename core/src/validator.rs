//! The `validator` module hosts all the validator microservices.

pub use solana_perf::report_target_features;
use {
    crate::{
        accounts_hash_verifier::AccountsHashVerifier,
        broadcast_stage::BroadcastStageType,
        cache_block_meta_service::{CacheBlockMetaSender, CacheBlockMetaService},
        cluster_info_vote_listener::VoteTracker,
        completed_data_sets_service::CompletedDataSetsService,
        consensus::{reconcile_blockstore_roots_with_external_source, ExternalRootSource, Tower},
        ledger_metric_report_service::LedgerMetricReportService,
        poh_timing_report_service::PohTimingReportService,
        rewards_recorder_service::{RewardsRecorderSender, RewardsRecorderService},
        sample_performance_service::SamplePerformanceService,
        serve_repair::ServeRepair,
        serve_repair_service::ServeRepairService,
        sigverify,
        snapshot_packager_service::SnapshotPackagerService,
        stats_reporter_service::StatsReporterService,
        system_monitor_service::{
            verify_net_stats_access, SystemMonitorService, SystemMonitorStatsReportConfig,
        },
        tower_storage::TowerStorage,
        tpu::{Tpu, TpuSockets, DEFAULT_TPU_COALESCE_MS},
        tvu::{Tvu, TvuConfig, TvuSockets},
    },
    crossbeam_channel::{bounded, unbounded, Receiver},
    rand::{thread_rng, Rng},
    solana_bpf_tracer_plugin_interface::BpfTracerPluginManager,
    solana_client::connection_cache::ConnectionCache,
    solana_entry::poh::compute_hash_time_ns,
    solana_geyser_plugin_manager::geyser_plugin_service::GeyserPluginService,
    solana_gossip::{
        cluster_info::{
            ClusterInfo, Node, DEFAULT_CONTACT_DEBUG_INTERVAL_MILLIS,
            DEFAULT_CONTACT_SAVE_INTERVAL_MILLIS,
        },
        contact_info::ContactInfo,
        crds_gossip_pull::CRDS_GOSSIP_PULL_CRDS_TIMEOUT_MS,
        gossip_service::GossipService,
    },
    solana_ledger::{
        bank_forks_utils,
        blockstore::{
            Blockstore, BlockstoreError, BlockstoreSignals, CompletedSlotsReceiver, PurgeType,
        },
        blockstore_options::{BlockstoreOptions, BlockstoreRecoveryMode, LedgerColumnOptions},
        blockstore_processor::{self, TransactionStatusSender},
        leader_schedule::FixedSchedule,
        leader_schedule_cache::LeaderScheduleCache,
    },
    solana_measure::measure::Measure,
    solana_metrics::{datapoint_info, poh_timing_point::PohTimingSender},
    solana_poh::{
        poh_recorder::PohRecorder,
        poh_service::{self, PohService},
    },
    solana_rpc::{
        max_slots::MaxSlots,
        optimistically_confirmed_bank_tracker::{
            OptimisticallyConfirmedBank, OptimisticallyConfirmedBankTracker,
        },
        rpc::JsonRpcConfig,
        rpc_completed_slots_service::RpcCompletedSlotsService,
        rpc_pubsub_service::{PubSubConfig, PubSubService},
        rpc_service::JsonRpcService,
        rpc_subscriptions::RpcSubscriptions,
        transaction_notifier_interface::TransactionNotifierLock,
        transaction_status_service::TransactionStatusService,
    },
    solana_runtime::{
        accounts_background_service::{
            AbsRequestHandlers, AbsRequestSender, AccountsBackgroundService, DroppedSlotsReceiver,
            PrunedBanksRequestHandler, SnapshotRequestHandler,
        },
        accounts_db::{AccountShrinkThreshold, AccountsDbConfig},
        accounts_index::AccountSecondaryIndexes,
        accounts_update_notifier_interface::AccountsUpdateNotifier,
        bank::Bank,
        bank_forks::BankForks,
        commitment::BlockCommitmentCache,
        hardened_unpack::{open_genesis_config, MAX_GENESIS_ARCHIVE_UNPACKED_SIZE},
        prioritization_fee_cache::PrioritizationFeeCache,
        runtime_config::RuntimeConfig,
        snapshot_archive_info::SnapshotArchiveInfoGetter,
        snapshot_config::SnapshotConfig,
        snapshot_hash::StartingSnapshotHashes,
        snapshot_package::PendingSnapshotPackage,
        snapshot_utils,
    },
    solana_sdk::{
        clock::Slot,
        epoch_schedule::MAX_LEADER_SCHEDULE_EPOCH_OFFSET,
        exit::Exit,
        genesis_config::GenesisConfig,
        hash::Hash,
        pubkey::Pubkey,
        shred_version::compute_shred_version,
        signature::{Keypair, Signer},
        timing::timestamp,
    },
    solana_send_transaction_service::send_transaction_service,
    solana_streamer::{socket::SocketAddrSpace, streamer::StakedNodes},
    solana_vote_program::vote_state,
    std::{
        collections::{HashMap, HashSet},
        net::SocketAddr,
        path::{Path, PathBuf},
        sync::{
            atomic::{AtomicBool, AtomicU64, Ordering},
            Arc, RwLock,
        },
        thread::{sleep, Builder, JoinHandle},
        time::{Duration, Instant},
    },
};

const MAX_COMPLETED_DATA_SETS_IN_CHANNEL: usize = 100_000;
const WAIT_FOR_SUPERMAJORITY_THRESHOLD_PERCENT: u64 = 80;

pub struct ValidatorConfig {
    pub halt_at_slot: Option<Slot>,
    pub expected_genesis_hash: Option<Hash>,
    pub expected_bank_hash: Option<Hash>,
    pub expected_shred_version: Option<u16>,
    pub voting_disabled: bool,
    pub account_paths: Vec<PathBuf>,
    pub account_shrink_paths: Option<Vec<PathBuf>>,
    pub rpc_config: JsonRpcConfig,
    pub plugin_config_files: Option<Vec<PathBuf>>,
    pub rpc_addrs: Option<(SocketAddr, SocketAddr)>, // (JsonRpc, JsonRpcPubSub)
    pub pubsub_config: PubSubConfig,
    pub snapshot_config: SnapshotConfig,
    pub max_ledger_shreds: Option<u64>,
    pub broadcast_stage_type: BroadcastStageType,
    pub turbine_disabled: Arc<AtomicBool>,
    pub enforce_ulimit_nofile: bool,
    pub fixed_leader_schedule: Option<FixedSchedule>,
    pub wait_for_supermajority: Option<Slot>,
    pub new_hard_forks: Option<Vec<Slot>>,
    pub known_validators: Option<HashSet<Pubkey>>, // None = trust all
    pub repair_validators: Option<HashSet<Pubkey>>, // None = repair from all
    pub repair_whitelist: Arc<RwLock<HashSet<Pubkey>>>, // Empty = repair with all
    pub gossip_validators: Option<HashSet<Pubkey>>, // None = gossip with all
    pub halt_on_known_validators_accounts_hash_mismatch: bool,
    pub accounts_hash_fault_injection_slots: u64, // 0 = no fault injection
    pub accounts_hash_interval_slots: u64,
    pub max_genesis_archive_unpacked_size: u64,
    pub wal_recovery_mode: Option<BlockstoreRecoveryMode>,
    pub poh_verify: bool, // Perform PoH verification during blockstore processing at boo
    pub require_tower: bool,
    pub tower_storage: Arc<dyn TowerStorage>,
    pub debug_keys: Option<Arc<HashSet<Pubkey>>>,
    pub contact_debug_interval: u64,
    pub contact_save_interval: u64,
    pub send_transaction_service_config: send_transaction_service::Config,
    pub no_poh_speed_test: bool,
    pub no_os_memory_stats_reporting: bool,
    pub no_os_network_stats_reporting: bool,
    pub no_os_cpu_stats_reporting: bool,
    pub no_os_disk_stats_reporting: bool,
    pub poh_pinned_cpu_core: usize,
    pub poh_hashes_per_batch: u64,
    pub process_ledger_before_services: bool,
    pub account_indexes: AccountSecondaryIndexes,
    pub accounts_db_config: Option<AccountsDbConfig>,
    pub warp_slot: Option<Slot>,
    pub accounts_db_test_hash_calculation: bool,
    pub accounts_db_skip_shrink: bool,
    pub tpu_coalesce_ms: u64,
    pub staked_nodes_overrides: Arc<RwLock<HashMap<Pubkey, u64>>>,
    pub validator_exit: Arc<RwLock<Exit>>,
    pub no_wait_for_vote_to_start_leader: bool,
    pub accounts_shrink_ratio: AccountShrinkThreshold,
    pub wait_to_vote_slot: Option<Slot>,
    pub ledger_column_options: LedgerColumnOptions,
    pub runtime_config: RuntimeConfig,
    pub replay_slots_concurrently: bool,
}

impl Default for ValidatorConfig {
    fn default() -> Self {
        Self {
            halt_at_slot: None,
            expected_genesis_hash: None,
            expected_bank_hash: None,
            expected_shred_version: None,
            voting_disabled: false,
            max_ledger_shreds: None,
            account_paths: Vec::new(),
            account_shrink_paths: None,
            rpc_config: JsonRpcConfig::default(),
            plugin_config_files: None,
            rpc_addrs: None,
            pubsub_config: PubSubConfig::default(),
            snapshot_config: SnapshotConfig::new_load_only(),
            broadcast_stage_type: BroadcastStageType::Standard,
            turbine_disabled: Arc::<AtomicBool>::default(),
            enforce_ulimit_nofile: true,
            fixed_leader_schedule: None,
            wait_for_supermajority: None,
            new_hard_forks: None,
            known_validators: None,
            repair_validators: None,
            repair_whitelist: Arc::new(RwLock::new(HashSet::default())),
            gossip_validators: None,
            halt_on_known_validators_accounts_hash_mismatch: false,
            accounts_hash_fault_injection_slots: 0,
            accounts_hash_interval_slots: std::u64::MAX,
            max_genesis_archive_unpacked_size: MAX_GENESIS_ARCHIVE_UNPACKED_SIZE,
            wal_recovery_mode: None,
            poh_verify: true,
            require_tower: false,
            tower_storage: Arc::new(crate::tower_storage::NullTowerStorage::default()),
            debug_keys: None,
            contact_debug_interval: DEFAULT_CONTACT_DEBUG_INTERVAL_MILLIS,
            contact_save_interval: DEFAULT_CONTACT_SAVE_INTERVAL_MILLIS,
            send_transaction_service_config: send_transaction_service::Config::default(),
            no_poh_speed_test: true,
            no_os_memory_stats_reporting: true,
            no_os_network_stats_reporting: true,
            no_os_cpu_stats_reporting: true,
            no_os_disk_stats_reporting: true,
            poh_pinned_cpu_core: poh_service::DEFAULT_PINNED_CPU_CORE,
            poh_hashes_per_batch: poh_service::DEFAULT_HASHES_PER_BATCH,
            process_ledger_before_services: false,
            account_indexes: AccountSecondaryIndexes::default(),
            warp_slot: None,
            accounts_db_test_hash_calculation: false,
            accounts_db_skip_shrink: false,
            tpu_coalesce_ms: DEFAULT_TPU_COALESCE_MS,
            staked_nodes_overrides: Arc::new(RwLock::new(HashMap::new())),
            validator_exit: Arc::new(RwLock::new(Exit::default())),
            no_wait_for_vote_to_start_leader: true,
            accounts_shrink_ratio: AccountShrinkThreshold::default(),
            accounts_db_config: None,
            wait_to_vote_slot: None,
            ledger_column_options: LedgerColumnOptions::default(),
            runtime_config: RuntimeConfig::default(),
            replay_slots_concurrently: false,
        }
    }
}

impl ValidatorConfig {
    pub fn default_for_test() -> Self {
        Self {
            enforce_ulimit_nofile: false,
            rpc_config: JsonRpcConfig::default_for_test(),
            ..Self::default()
        }
    }
}

// `ValidatorStartProgress` contains status information that is surfaced to the node operator over
// the admin RPC channel to help them to follow the general progress of node startup without
// having to watch log messages.
#[derive(Debug, Clone, Copy, Serialize, Deserialize, PartialEq, Eq)]
pub enum ValidatorStartProgress {
    Initializing, // Catch all, default state
    SearchingForRpcService,
    DownloadingSnapshot {
        slot: Slot,
        rpc_addr: SocketAddr,
    },
    CleaningBlockStore,
    CleaningAccounts,
    LoadingLedger,
    ProcessingLedger {
        slot: Slot,
        max_slot: Slot,
    },
    StartingServices,
    Halted, // Validator halted due to `--dev-halt-at-slot` argument
    WaitingForSupermajority {
        slot: Slot,
        gossip_stake_percent: u64,
    },

    // `Running` is the terminal state once the validator fully starts and all services are
    // operational
    Running,
}

impl Default for ValidatorStartProgress {
    fn default() -> Self {
        Self::Initializing
    }
}

struct BlockstoreRootScan {
    thread: Option<JoinHandle<Result<(), BlockstoreError>>>,
}

impl BlockstoreRootScan {
    fn new(config: &ValidatorConfig, blockstore: &Arc<Blockstore>, exit: &Arc<AtomicBool>) -> Self {
        let thread = if config.rpc_addrs.is_some()
            && config.rpc_config.enable_rpc_transaction_history
            && config.rpc_config.rpc_scan_and_fix_roots
        {
            let blockstore = blockstore.clone();
            let exit = exit.clone();
            Some(
                Builder::new()
                    .name("solBStoreRtScan".to_string())
                    .spawn(move || blockstore.scan_and_fix_roots(&exit))
                    .unwrap(),
            )
        } else {
            None
        };
        Self { thread }
    }

    fn join(self) {
        if let Some(blockstore_root_scan) = self.thread {
            if let Err(err) = blockstore_root_scan.join() {
                warn!("blockstore_root_scan failed to join {:?}", err);
            }
        }
    }
}

#[derive(Default)]
struct TransactionHistoryServices {
    transaction_status_sender: Option<TransactionStatusSender>,
    transaction_status_service: Option<TransactionStatusService>,
    max_complete_transaction_status_slot: Arc<AtomicU64>,
    rewards_recorder_sender: Option<RewardsRecorderSender>,
    rewards_recorder_service: Option<RewardsRecorderService>,
    cache_block_meta_sender: Option<CacheBlockMetaSender>,
    cache_block_meta_service: Option<CacheBlockMetaService>,
}

pub struct Validator {
    validator_exit: Arc<RwLock<Exit>>,
    json_rpc_service: Option<JsonRpcService>,
    pubsub_service: Option<PubSubService>,
    rpc_completed_slots_service: JoinHandle<()>,
    optimistically_confirmed_bank_tracker: Option<OptimisticallyConfirmedBankTracker>,
    transaction_status_service: Option<TransactionStatusService>,
    rewards_recorder_service: Option<RewardsRecorderService>,
    cache_block_meta_service: Option<CacheBlockMetaService>,
    system_monitor_service: Option<SystemMonitorService>,
    sample_performance_service: Option<SamplePerformanceService>,
    poh_timing_report_service: PohTimingReportService,
    stats_reporter_service: StatsReporterService,
    gossip_service: GossipService,
    serve_repair_service: ServeRepairService,
    completed_data_sets_service: CompletedDataSetsService,
    snapshot_packager_service: Option<SnapshotPackagerService>,
    poh_recorder: Arc<RwLock<PohRecorder>>,
    poh_service: PohService,
    tpu: Tpu,
    tvu: Tvu,
    ip_echo_server: Option<solana_net_utils::IpEchoServer>,
    pub cluster_info: Arc<ClusterInfo>,
    pub bank_forks: Arc<RwLock<BankForks>>,
    pub blockstore: Arc<Blockstore>,
    geyser_plugin_service: Option<GeyserPluginService>,
    ledger_metric_report_service: LedgerMetricReportService,
    accounts_background_service: AccountsBackgroundService,
    accounts_hash_verifier: AccountsHashVerifier,
}

impl Validator {
    #[allow(clippy::too_many_arguments)]
    pub fn new(
        mut node: Node,
        identity_keypair: Arc<Keypair>,
        ledger_path: &Path,
        vote_account: &Pubkey,
        authorized_voter_keypairs: Arc<RwLock<Vec<Arc<Keypair>>>>,
        cluster_entrypoints: Vec<ContactInfo>,
        config: &ValidatorConfig,
        should_check_duplicate_instance: bool,
        start_progress: Arc<RwLock<ValidatorStartProgress>>,
        socket_addr_space: SocketAddrSpace,
        use_quic: bool,
        tpu_connection_pool_size: usize,
        tpu_enable_udp: bool,
    ) -> Result<Self, String> {
        let id = identity_keypair.pubkey();
        assert_eq!(id, node.info.id);

        warn!("identity: {}", id);
        warn!("vote account: {}", vote_account);

        if !config.no_os_network_stats_reporting {
            if let Err(e) = verify_net_stats_access() {
                return Err(format!(
                    "Failed to access Network stats: {e}. Bypass check with --no-os-network-stats-reporting.",
                ));
            }
        }

        let mut bank_notification_senders = Vec::new();

        let geyser_plugin_service =
            if let Some(geyser_plugin_config_files) = &config.plugin_config_files {
                let (confirmed_bank_sender, confirmed_bank_receiver) = unbounded();
                bank_notification_senders.push(confirmed_bank_sender);
                let result =
                    GeyserPluginService::new(confirmed_bank_receiver, geyser_plugin_config_files);
                match result {
                    Ok(geyser_plugin_service) => Some(geyser_plugin_service),
                    Err(err) => {
<<<<<<< HEAD
                        return Err(format!("Failed to load plugin: {:?}", err));
=======
                        return Err(format!("Failed to load the Geyser plugin: {err:?}"));
>>>>>>> a0b655b7
                    }
                }
            } else {
                None
            };

        if config.voting_disabled {
            warn!("voting disabled");
            authorized_voter_keypairs.write().unwrap().clear();
        } else {
            for authorized_voter_keypair in authorized_voter_keypairs.read().unwrap().iter() {
                warn!("authorized voter: {}", authorized_voter_keypair.pubkey());
            }
        }

        for cluster_entrypoint in &cluster_entrypoints {
            info!("entrypoint: {:?}", cluster_entrypoint);
        }

        if rayon::ThreadPoolBuilder::new()
            .thread_name(|ix| format!("solRayonGlob{ix:02}"))
            .build_global()
            .is_err()
        {
            warn!("Rayon global thread pool already initialized");
        }

        if solana_perf::perf_libs::api().is_some() {
            info!("Initializing sigverify, this could take a while...");
        } else {
            info!("Initializing sigverify...");
        }
        sigverify::init();
        info!("Done.");

        if !ledger_path.is_dir() {
            return Err(format!(
                "ledger directory does not exist or is not accessible: {ledger_path:?}"
            ));
        }

        if let Some(shred_version) = config.expected_shred_version {
            if let Some(wait_for_supermajority_slot) = config.wait_for_supermajority {
                *start_progress.write().unwrap() = ValidatorStartProgress::CleaningBlockStore;
                backup_and_clear_blockstore(
                    ledger_path,
                    wait_for_supermajority_slot + 1,
                    shred_version,
                );
            }
        }

        info!("Cleaning accounts paths..");
        *start_progress.write().unwrap() = ValidatorStartProgress::CleaningAccounts;
        let mut start = Measure::start("clean_accounts_paths");
        cleanup_accounts_paths(config);
        start.stop();
        info!("done. {}", start);

        let exit = Arc::new(AtomicBool::new(false));
        {
            let exit = exit.clone();
            config
                .validator_exit
                .write()
                .unwrap()
                .register_exit(Box::new(move || exit.store(true, Ordering::Relaxed)));
        }

        let accounts_update_notifier = geyser_plugin_service
            .as_ref()
            .and_then(|geyser_plugin_service| geyser_plugin_service.get_accounts_update_notifier());

        let transaction_notifier = geyser_plugin_service
            .as_ref()
            .and_then(|geyser_plugin_service| geyser_plugin_service.get_transaction_notifier());

        let block_metadata_notifier = geyser_plugin_service
            .as_ref()
            .and_then(|geyser_plugin_service| geyser_plugin_service.get_block_metadata_notifier());

        info!(
            "Geyser plugin: accounts_update_notifier: {} transaction_notifier: {}",
            accounts_update_notifier.is_some(),
            transaction_notifier.is_some()
        );

        let system_monitor_service = Some(SystemMonitorService::new(
            Arc::clone(&exit),
            SystemMonitorStatsReportConfig {
                report_os_memory_stats: !config.no_os_memory_stats_reporting,
                report_os_network_stats: !config.no_os_network_stats_reporting,
                report_os_cpu_stats: !config.no_os_cpu_stats_reporting,
                report_os_disk_stats: !config.no_os_disk_stats_reporting,
            },
        ));

        let (poh_timing_point_sender, poh_timing_point_receiver) = unbounded();
        let poh_timing_report_service =
            PohTimingReportService::new(poh_timing_point_receiver, &exit);

        let (
            genesis_config,
            bank_forks,
            blockstore,
            original_blockstore_root,
            ledger_signal_receiver,
            completed_slots_receiver,
            leader_schedule_cache,
            starting_snapshot_hashes,
            TransactionHistoryServices {
                transaction_status_sender,
                transaction_status_service,
                max_complete_transaction_status_slot,
                rewards_recorder_sender,
                rewards_recorder_service,
                cache_block_meta_sender,
                cache_block_meta_service,
            },
            blockstore_process_options,
            blockstore_root_scan,
            pruned_banks_receiver,
        ) = load_blockstore(
            config,
            ledger_path,
            &exit,
            &start_progress,
            accounts_update_notifier,
            transaction_notifier,
            Some(poh_timing_point_sender.clone()),
            geyser_plugin_service.as_ref().map(|service| {
                Arc::clone(service.plugin_manager()) as Arc<RwLock<dyn BpfTracerPluginManager>>
            }),
        )?;

        node.info.wallclock = timestamp();
        node.info.shred_version = compute_shred_version(
            &genesis_config.hash(),
            Some(
                &bank_forks
                    .read()
                    .unwrap()
                    .working_bank()
                    .hard_forks()
                    .read()
                    .unwrap(),
            ),
        );

        Self::print_node_info(&node);

        if let Some(expected_shred_version) = config.expected_shred_version {
            if expected_shred_version != node.info.shred_version {
                return Err(format!(
                    "shred version mismatch: expected {} found: {}",
                    expected_shred_version, node.info.shred_version,
                ));
            }
        }

        let mut cluster_info = ClusterInfo::new(
            node.info.clone(),
            identity_keypair.clone(),
            socket_addr_space,
        );
        cluster_info.set_contact_debug_interval(config.contact_debug_interval);
        cluster_info.set_entrypoints(cluster_entrypoints);
        cluster_info.restore_contact_info(ledger_path, config.contact_save_interval);
        let cluster_info = Arc::new(cluster_info);

        assert!(is_snapshot_config_valid(
            &config.snapshot_config,
            config.accounts_hash_interval_slots,
        ));

        let (pending_snapshot_package, snapshot_packager_service) =
            if config.snapshot_config.should_generate_snapshots() {
                // filler accounts make snapshots invalid for use
                // so, do not publish that we have snapshots
                let enable_gossip_push = config
                    .accounts_db_config
                    .as_ref()
                    .map(|config| config.filler_accounts_config.count == 0)
                    .unwrap_or(true);
                let pending_snapshot_package = PendingSnapshotPackage::default();
                let snapshot_packager_service = SnapshotPackagerService::new(
                    pending_snapshot_package.clone(),
                    starting_snapshot_hashes,
                    &exit,
                    &cluster_info,
                    config.snapshot_config.clone(),
                    enable_gossip_push,
                );
                (
                    Some(pending_snapshot_package),
                    Some(snapshot_packager_service),
                )
            } else {
                (None, None)
            };

        let (accounts_package_sender, accounts_package_receiver) = crossbeam_channel::unbounded();
        let accounts_hash_verifier = AccountsHashVerifier::new(
            accounts_package_sender.clone(),
            accounts_package_receiver,
            pending_snapshot_package,
            &exit,
            &cluster_info,
            config.known_validators.clone(),
            config.halt_on_known_validators_accounts_hash_mismatch,
            config.accounts_hash_fault_injection_slots,
            config.snapshot_config.clone(),
        );

        let (snapshot_request_sender, snapshot_request_receiver) = unbounded();
        let accounts_background_request_sender =
            AbsRequestSender::new(snapshot_request_sender.clone());
        let snapshot_request_handler = SnapshotRequestHandler {
            snapshot_config: config.snapshot_config.clone(),
            snapshot_request_sender,
            snapshot_request_receiver,
            accounts_package_sender,
        };
        let pruned_banks_request_handler = PrunedBanksRequestHandler {
            pruned_banks_receiver,
        };
        let last_full_snapshot_slot = starting_snapshot_hashes.map(|x| x.full.hash.0);
        let accounts_background_service = AccountsBackgroundService::new(
            bank_forks.clone(),
            &exit,
            AbsRequestHandlers {
                snapshot_request_handler,
                pruned_banks_request_handler,
            },
            config.accounts_db_test_hash_calculation,
            last_full_snapshot_slot,
        );

        let leader_schedule_cache = Arc::new(leader_schedule_cache);
        let mut process_blockstore = ProcessBlockStore::new(
            &id,
            vote_account,
            &start_progress,
            &blockstore,
            original_blockstore_root,
            &bank_forks,
            &leader_schedule_cache,
            &blockstore_process_options,
            transaction_status_sender.as_ref(),
            cache_block_meta_sender.clone(),
            blockstore_root_scan,
            accounts_background_request_sender.clone(),
            config,
        );

        maybe_warp_slot(
            config,
            &mut process_blockstore,
            ledger_path,
            &bank_forks,
            &leader_schedule_cache,
            &accounts_background_request_sender,
        )?;

        if config.process_ledger_before_services {
            process_blockstore.process()?;
        }
        *start_progress.write().unwrap() = ValidatorStartProgress::StartingServices;

        let sample_performance_service =
            if config.rpc_addrs.is_some() && config.rpc_config.enable_rpc_transaction_history {
                Some(SamplePerformanceService::new(
                    &bank_forks,
                    &blockstore,
                    &exit,
                ))
            } else {
                None
            };

        let mut block_commitment_cache = BlockCommitmentCache::default();
        let bank_forks_guard = bank_forks.read().unwrap();
        block_commitment_cache.initialize_slots(
            bank_forks_guard.working_bank().slot(),
            bank_forks_guard.root(),
        );
        drop(bank_forks_guard);
        let block_commitment_cache = Arc::new(RwLock::new(block_commitment_cache));

        let optimistically_confirmed_bank =
            OptimisticallyConfirmedBank::locked_from_bank_forks_root(&bank_forks);

        let rpc_subscriptions = Arc::new(RpcSubscriptions::new_with_config(
            &exit,
            max_complete_transaction_status_slot.clone(),
            blockstore.clone(),
            bank_forks.clone(),
            block_commitment_cache.clone(),
            optimistically_confirmed_bank.clone(),
            &config.pubsub_config,
            None,
        ));

        let max_slots = Arc::new(MaxSlots::default());
        let (completed_data_sets_sender, completed_data_sets_receiver) =
            bounded(MAX_COMPLETED_DATA_SETS_IN_CHANNEL);
        let completed_data_sets_service = CompletedDataSetsService::new(
            completed_data_sets_receiver,
            blockstore.clone(),
            rpc_subscriptions.clone(),
            &exit,
            max_slots.clone(),
        );

        let startup_verification_complete;
        let (poh_recorder, entry_receiver, record_receiver) = {
            let bank = &bank_forks.read().unwrap().working_bank();
            startup_verification_complete = Arc::clone(bank.get_startup_verification_complete());
            PohRecorder::new_with_clear_signal(
                bank.tick_height(),
                bank.last_blockhash(),
                bank.clone(),
                None,
                bank.ticks_per_slot(),
                &id,
                &blockstore,
                blockstore.get_new_shred_signal(0),
                &leader_schedule_cache,
                &genesis_config.poh_config,
                Some(poh_timing_point_sender),
                exit.clone(),
            )
        };
        let poh_recorder = Arc::new(RwLock::new(poh_recorder));

        let staked_nodes = Arc::new(RwLock::new(StakedNodes::default()));

        let connection_cache = match use_quic {
            true => {
                let mut connection_cache = ConnectionCache::new(tpu_connection_pool_size);
                connection_cache
                    .update_client_certificate(&identity_keypair, node.info.gossip.ip())
                    .expect("Failed to update QUIC client certificates");
                connection_cache.set_staked_nodes(&staked_nodes, &identity_keypair.pubkey());
                Arc::new(connection_cache)
            }
            false => Arc::new(ConnectionCache::with_udp(tpu_connection_pool_size)),
        };

        // block min prioritization fee cache should be readable by RPC, and writable by validator
        // (for now, by replay stage)
        let prioritization_fee_cache = Arc::new(PrioritizationFeeCache::default());

        let rpc_override_health_check = Arc::new(AtomicBool::new(false));
        let (
            json_rpc_service,
            pubsub_service,
            optimistically_confirmed_bank_tracker,
            bank_notification_sender,
        ) = if let Some((rpc_addr, rpc_pubsub_addr)) = config.rpc_addrs {
            if ContactInfo::is_valid_address(&node.info.rpc, &socket_addr_space) {
                assert!(ContactInfo::is_valid_address(
                    &node.info.rpc_pubsub,
                    &socket_addr_space
                ));
            } else {
                assert!(!ContactInfo::is_valid_address(
                    &node.info.rpc_pubsub,
                    &socket_addr_space
                ));
            }

            let (bank_notification_sender, bank_notification_receiver) = unbounded();
            let confirmed_bank_subscribers = if !bank_notification_senders.is_empty() {
                Some(Arc::new(RwLock::new(bank_notification_senders)))
            } else {
                None
            };

            let json_rpc_service = JsonRpcService::new(
                rpc_addr,
                config.rpc_config.clone(),
                Some(config.snapshot_config.clone()),
                bank_forks.clone(),
                block_commitment_cache.clone(),
                blockstore.clone(),
                cluster_info.clone(),
                Some(poh_recorder.clone()),
                genesis_config.hash(),
                ledger_path,
                config.validator_exit.clone(),
                config.known_validators.clone(),
                rpc_override_health_check.clone(),
                startup_verification_complete,
                optimistically_confirmed_bank.clone(),
                config.send_transaction_service_config.clone(),
                max_slots.clone(),
                leader_schedule_cache.clone(),
                connection_cache.clone(),
                max_complete_transaction_status_slot,
                prioritization_fee_cache.clone(),
            )?;

            (
                Some(json_rpc_service),
                if !config.rpc_config.full_api {
                    None
                } else {
                    let (trigger, pubsub_service) = PubSubService::new(
                        config.pubsub_config.clone(),
                        &rpc_subscriptions,
                        rpc_pubsub_addr,
                    );
                    config
                        .validator_exit
                        .write()
                        .unwrap()
                        .register_exit(Box::new(move || trigger.cancel()));

                    Some(pubsub_service)
                },
                Some(OptimisticallyConfirmedBankTracker::new(
                    bank_notification_receiver,
                    &exit,
                    bank_forks.clone(),
                    optimistically_confirmed_bank,
                    rpc_subscriptions.clone(),
                    confirmed_bank_subscribers,
                )),
                Some(bank_notification_sender),
            )
        } else {
            (None, None, None, None)
        };

        if config.halt_at_slot.is_some() {
            // Simulate a confirmed root to avoid RPC errors with CommitmentConfig::finalized() and
            // to ensure RPC endpoints like getConfirmedBlock, which require a confirmed root, work
            block_commitment_cache
                .write()
                .unwrap()
                .set_highest_confirmed_root(bank_forks.read().unwrap().root());

            // Park with the RPC service running, ready for inspection!
            warn!("Validator halted");
            *start_progress.write().unwrap() = ValidatorStartProgress::Halted;
            std::thread::park();
        }
        let ip_echo_server = match node.sockets.ip_echo {
            None => None,
            Some(tcp_listener) => Some(solana_net_utils::ip_echo_server(
                tcp_listener,
                Some(node.info.shred_version),
            )),
        };

        let (stats_reporter_sender, stats_reporter_receiver) = unbounded();

        let stats_reporter_service = StatsReporterService::new(stats_reporter_receiver, &exit);

        let gossip_service = GossipService::new(
            &cluster_info,
            Some(bank_forks.clone()),
            node.sockets.gossip,
            config.gossip_validators.clone(),
            should_check_duplicate_instance,
            Some(stats_reporter_sender.clone()),
            &exit,
        );
        let serve_repair = ServeRepair::new(
            cluster_info.clone(),
            bank_forks.clone(),
            config.repair_whitelist.clone(),
        );
        let serve_repair_service = ServeRepairService::new(
            serve_repair,
            blockstore.clone(),
            node.sockets.serve_repair,
            socket_addr_space,
            stats_reporter_sender,
            exit.clone(),
        );

        let waited_for_supermajority = match wait_for_supermajority(
            config,
            Some(&mut process_blockstore),
            &bank_forks,
            &cluster_info,
            rpc_override_health_check,
            &start_progress,
        ) {
            Ok(waited) => waited,
            Err(e) => return Err(format!("wait_for_supermajority failed: {e:?}")),
        };

        let ledger_metric_report_service =
            LedgerMetricReportService::new(blockstore.clone(), &exit);

        let wait_for_vote_to_start_leader =
            !waited_for_supermajority && !config.no_wait_for_vote_to_start_leader;

        let poh_service = PohService::new(
            poh_recorder.clone(),
            &genesis_config.poh_config,
            &exit,
            bank_forks.read().unwrap().root_bank().ticks_per_slot(),
            config.poh_pinned_cpu_core,
            config.poh_hashes_per_batch,
            record_receiver,
        );
        assert_eq!(
            blockstore.get_new_shred_signals_len(),
            1,
            "New shred signal for the TVU should be the same as the clear bank signal."
        );

        let vote_tracker = Arc::<VoteTracker>::default();

        let (retransmit_slots_sender, retransmit_slots_receiver) = unbounded();
        let (verified_vote_sender, verified_vote_receiver) = unbounded();
        let (gossip_verified_vote_hash_sender, gossip_verified_vote_hash_receiver) = unbounded();
        let (cluster_confirmed_slot_sender, cluster_confirmed_slot_receiver) = unbounded();

        let rpc_completed_slots_service = RpcCompletedSlotsService::spawn(
            completed_slots_receiver,
            rpc_subscriptions.clone(),
            exit.clone(),
        );

        let (replay_vote_sender, replay_vote_receiver) = unbounded();
        let tvu = Tvu::new(
            vote_account,
            authorized_voter_keypairs,
            &bank_forks,
            &cluster_info,
            TvuSockets {
                repair: node.sockets.repair,
                retransmit: node.sockets.retransmit_sockets,
                fetch: node.sockets.tvu,
                forwards: node.sockets.tvu_forwards,
                ancestor_hashes_requests: node.sockets.ancestor_hashes_requests,
            },
            blockstore.clone(),
            ledger_signal_receiver,
            &rpc_subscriptions,
            &poh_recorder,
            Some(process_blockstore),
            config.tower_storage.clone(),
            &leader_schedule_cache,
            &exit,
            block_commitment_cache,
            config.turbine_disabled.clone(),
            transaction_status_sender.clone(),
            rewards_recorder_sender,
            cache_block_meta_sender,
            vote_tracker.clone(),
            retransmit_slots_sender,
            gossip_verified_vote_hash_receiver,
            verified_vote_receiver,
            replay_vote_sender.clone(),
            completed_data_sets_sender,
            bank_notification_sender.clone(),
            cluster_confirmed_slot_receiver,
            TvuConfig {
                max_ledger_shreds: config.max_ledger_shreds,
                shred_version: node.info.shred_version,
                repair_validators: config.repair_validators.clone(),
                repair_whitelist: config.repair_whitelist.clone(),
                wait_for_vote_to_start_leader,
                replay_slots_concurrently: config.replay_slots_concurrently,
            },
            &max_slots,
            block_metadata_notifier,
            config.wait_to_vote_slot,
            accounts_background_request_sender,
            config.runtime_config.log_messages_bytes_limit,
            &connection_cache,
            &prioritization_fee_cache,
        )?;

        let tpu = Tpu::new(
            &cluster_info,
            &poh_recorder,
            entry_receiver,
            retransmit_slots_receiver,
            TpuSockets {
                transactions: node.sockets.tpu,
                transaction_forwards: node.sockets.tpu_forwards,
                vote: node.sockets.tpu_vote,
                broadcast: node.sockets.broadcast,
                transactions_quic: node.sockets.tpu_quic,
                transactions_forwards_quic: node.sockets.tpu_forwards_quic,
            },
            &rpc_subscriptions,
            transaction_status_sender,
            &blockstore,
            &config.broadcast_stage_type,
            &exit,
            node.info.shred_version,
            vote_tracker,
            bank_forks.clone(),
            verified_vote_sender,
            gossip_verified_vote_hash_sender,
            replay_vote_receiver,
            replay_vote_sender,
            bank_notification_sender,
            config.tpu_coalesce_ms,
            cluster_confirmed_slot_sender,
            &connection_cache,
            &identity_keypair,
            config.runtime_config.log_messages_bytes_limit,
            &staked_nodes,
            config.staked_nodes_overrides.clone(),
            tpu_enable_udp,
        );

        datapoint_info!(
            "validator-new",
            ("id", id.to_string(), String),
            ("version", solana_version::version!(), String)
        );

        *start_progress.write().unwrap() = ValidatorStartProgress::Running;
        Ok(Self {
            stats_reporter_service,
            gossip_service,
            serve_repair_service,
            json_rpc_service,
            pubsub_service,
            rpc_completed_slots_service,
            optimistically_confirmed_bank_tracker,
            transaction_status_service,
            rewards_recorder_service,
            cache_block_meta_service,
            system_monitor_service,
            sample_performance_service,
            poh_timing_report_service,
            snapshot_packager_service,
            completed_data_sets_service,
            tpu,
            tvu,
            poh_service,
            poh_recorder,
            ip_echo_server,
            validator_exit: config.validator_exit.clone(),
            cluster_info,
            bank_forks,
            blockstore,
            geyser_plugin_service,
            ledger_metric_report_service,
            accounts_background_service,
            accounts_hash_verifier,
        })
    }

    // Used for notifying many nodes in parallel to exit
    pub fn exit(&mut self) {
        self.validator_exit.write().unwrap().exit();

        // drop all signals in blockstore
        self.blockstore.drop_signal();
    }

    pub fn close(mut self) {
        self.exit();
        self.join();
    }

    fn print_node_info(node: &Node) {
        info!("{:?}", node.info);
        info!(
            "local gossip address: {}",
            node.sockets.gossip.local_addr().unwrap()
        );
        info!(
            "local broadcast address: {}",
            node.sockets
                .broadcast
                .first()
                .unwrap()
                .local_addr()
                .unwrap()
        );
        info!(
            "local repair address: {}",
            node.sockets.repair.local_addr().unwrap()
        );
        info!(
            "local retransmit address: {}",
            node.sockets.retransmit_sockets[0].local_addr().unwrap()
        );
    }

    pub fn join(self) {
        drop(self.bank_forks);
        drop(self.cluster_info);

        self.poh_service.join().expect("poh_service");
        drop(self.poh_recorder);

        if let Some(json_rpc_service) = self.json_rpc_service {
            json_rpc_service.join().expect("rpc_service");
        }

        if let Some(pubsub_service) = self.pubsub_service {
            pubsub_service.join().expect("pubsub_service");
        }

        self.rpc_completed_slots_service
            .join()
            .expect("rpc_completed_slots_service");

        if let Some(optimistically_confirmed_bank_tracker) =
            self.optimistically_confirmed_bank_tracker
        {
            optimistically_confirmed_bank_tracker
                .join()
                .expect("optimistically_confirmed_bank_tracker");
        }

        if let Some(transaction_status_service) = self.transaction_status_service {
            transaction_status_service
                .join()
                .expect("transaction_status_service");
        }

        if let Some(rewards_recorder_service) = self.rewards_recorder_service {
            rewards_recorder_service
                .join()
                .expect("rewards_recorder_service");
        }

        if let Some(cache_block_meta_service) = self.cache_block_meta_service {
            cache_block_meta_service
                .join()
                .expect("cache_block_meta_service");
        }

        if let Some(system_monitor_service) = self.system_monitor_service {
            system_monitor_service
                .join()
                .expect("system_monitor_service");
        }

        if let Some(sample_performance_service) = self.sample_performance_service {
            sample_performance_service
                .join()
                .expect("sample_performance_service");
        }

        if let Some(s) = self.snapshot_packager_service {
            s.join().expect("snapshot_packager_service");
        }

        self.gossip_service.join().expect("gossip_service");
        self.serve_repair_service
            .join()
            .expect("serve_repair_service");
        self.stats_reporter_service
            .join()
            .expect("stats_reporter_service");
        self.ledger_metric_report_service
            .join()
            .expect("ledger_metric_report_service");
        self.accounts_background_service
            .join()
            .expect("accounts_background_service");
        self.accounts_hash_verifier
            .join()
            .expect("accounts_hash_verifier");
        self.tpu.join().expect("tpu");
        self.tvu.join().expect("tvu");
        self.completed_data_sets_service
            .join()
            .expect("completed_data_sets_service");
        if let Some(ip_echo_server) = self.ip_echo_server {
            ip_echo_server.shutdown_background();
        }

        if let Some(geyser_plugin_service) = self.geyser_plugin_service {
            geyser_plugin_service.join().expect("geyser_plugin_service");
        }

        self.poh_timing_report_service
            .join()
            .expect("poh_timing_report_service");
    }
}

fn active_vote_account_exists_in_bank(bank: &Arc<Bank>, vote_account: &Pubkey) -> bool {
    if let Some(account) = &bank.get_account(vote_account) {
        if let Some(vote_state) = vote_state::from(account) {
            return !vote_state.votes.is_empty();
        }
    }
    false
}

fn check_poh_speed(
    genesis_config: &GenesisConfig,
    maybe_hash_samples: Option<u64>,
) -> Result<(), String> {
    if let Some(hashes_per_tick) = genesis_config.hashes_per_tick() {
        let ticks_per_slot = genesis_config.ticks_per_slot();
        let hashes_per_slot = hashes_per_tick * ticks_per_slot;

        let hash_samples = maybe_hash_samples.unwrap_or(hashes_per_slot);
        let hash_time_ns = compute_hash_time_ns(hash_samples);

        let my_ns_per_slot = (hash_time_ns * hashes_per_slot) / hash_samples;
        debug!("computed: ns_per_slot: {}", my_ns_per_slot);
        let target_ns_per_slot = genesis_config.ns_per_slot() as u64;
        debug!(
            "cluster ns_per_hash: {}ns ns_per_slot: {}",
            target_ns_per_slot / hashes_per_slot,
            target_ns_per_slot
        );
        if my_ns_per_slot < target_ns_per_slot {
            let extra_ns = target_ns_per_slot - my_ns_per_slot;
            info!("PoH speed check: Will sleep {}ns per slot.", extra_ns);
        } else {
            return Err(format!(
                "PoH is slower than cluster target tick rate! mine: {my_ns_per_slot} cluster: {target_ns_per_slot}. \
                If you wish to continue, try --no-poh-speed-test",
            ));
        }
    }
    Ok(())
}

fn maybe_cluster_restart_with_hard_fork(config: &ValidatorConfig, root_slot: Slot) -> Option<Slot> {
    // detect cluster restart (hard fork) indirectly via wait_for_supermajority...
    if let Some(wait_slot_for_supermajority) = config.wait_for_supermajority {
        if wait_slot_for_supermajority == root_slot {
            return Some(wait_slot_for_supermajority);
        }
    }

    None
}

fn post_process_restored_tower(
    restored_tower: crate::consensus::Result<Tower>,
    validator_identity: &Pubkey,
    vote_account: &Pubkey,
    config: &ValidatorConfig,
    bank_forks: &BankForks,
) -> Result<Tower, String> {
    let mut should_require_tower = config.require_tower;

    let restored_tower = restored_tower.and_then(|tower| {
        let root_bank = bank_forks.root_bank();
        let slot_history = root_bank.get_slot_history();
        // make sure tower isn't corrupted first before the following hard fork check
        let tower = tower.adjust_lockouts_after_replay(root_bank.slot(), &slot_history);

        if let Some(hard_fork_restart_slot) =
            maybe_cluster_restart_with_hard_fork(config, root_bank.slot())
        {
            // intentionally fail to restore tower; we're supposedly in a new hard fork; past
            // out-of-chain vote state doesn't make sense at all
            // what if --wait-for-supermajority again if the validator restarted?
            let message =
                format!("Hard fork is detected; discarding tower restoration result: {tower:?}");
            datapoint_error!("tower_error", ("error", message, String),);
            error!("{}", message);

            // unconditionally relax tower requirement so that we can always restore tower
            // from root bank.
            should_require_tower = false;
            return Err(crate::consensus::TowerError::HardFork(
                hard_fork_restart_slot,
            ));
        }

        if let Some(warp_slot) = config.warp_slot {
            // unconditionally relax tower requirement so that we can always restore tower
            // from root bank after the warp
            should_require_tower = false;
            return Err(crate::consensus::TowerError::HardFork(warp_slot));
        }

        tower
    });

    let restored_tower = match restored_tower {
        Ok(tower) => tower,
        Err(err) => {
            let voting_has_been_active =
                active_vote_account_exists_in_bank(&bank_forks.working_bank(), vote_account);
            if !err.is_file_missing() {
                datapoint_error!(
                    "tower_error",
                    ("error", format!("Unable to restore tower: {err}"), String),
                );
            }
            if should_require_tower && voting_has_been_active {
                return Err(format!(
                    "Requested mandatory tower restore failed: {err}. \
                     And there is an existing vote_account containing actual votes. \
                     Aborting due to possible conflicting duplicate votes"
                ));
            }
            if err.is_file_missing() && !voting_has_been_active {
                // Currently, don't protect against spoofed snapshots with no tower at all
                info!(
                    "Ignoring expected failed tower restore because this is the initial \
                      validator start with the vote account..."
                );
            } else {
                error!(
                    "Rebuilding a new tower from the latest vote account due to failed tower restore: {}",
                    err
                );
            }

            Tower::new_from_bankforks(bank_forks, validator_identity, vote_account)
        }
    };

    Ok(restored_tower)
}

#[allow(clippy::type_complexity)]
fn load_blockstore(
    config: &ValidatorConfig,
    ledger_path: &Path,
    exit: &Arc<AtomicBool>,
    start_progress: &Arc<RwLock<ValidatorStartProgress>>,
    accounts_update_notifier: Option<AccountsUpdateNotifier>,
    transaction_notifier: Option<TransactionNotifierLock>,
    poh_timing_point_sender: Option<PohTimingSender>,
    bpf_tracer_plugin_manager: Option<Arc<RwLock<dyn BpfTracerPluginManager>>>,
) -> Result<
    (
        GenesisConfig,
        Arc<RwLock<BankForks>>,
        Arc<Blockstore>,
        Slot,
        Receiver<bool>,
        CompletedSlotsReceiver,
        LeaderScheduleCache,
        Option<StartingSnapshotHashes>,
        TransactionHistoryServices,
        blockstore_processor::ProcessOptions,
        BlockstoreRootScan,
        DroppedSlotsReceiver,
    ),
    String,
> {
    info!("loading ledger from {:?}...", ledger_path);
    *start_progress.write().unwrap() = ValidatorStartProgress::LoadingLedger;
    let genesis_config = open_genesis_config(ledger_path, config.max_genesis_archive_unpacked_size);

    // This needs to be limited otherwise the state in the VoteAccount data
    // grows too large
    let leader_schedule_slot_offset = genesis_config.epoch_schedule.leader_schedule_slot_offset;
    let slots_per_epoch = genesis_config.epoch_schedule.slots_per_epoch;
    let leader_epoch_offset = (leader_schedule_slot_offset + slots_per_epoch - 1) / slots_per_epoch;
    assert!(leader_epoch_offset <= MAX_LEADER_SCHEDULE_EPOCH_OFFSET);

    let genesis_hash = genesis_config.hash();
    info!("genesis hash: {}", genesis_hash);

    if let Some(expected_genesis_hash) = config.expected_genesis_hash {
        if genesis_hash != expected_genesis_hash {
            return Err(format!(
                "genesis hash mismatch: hash={genesis_hash} expected={expected_genesis_hash}. Delete the ledger directory to continue: {ledger_path:?}",
            ));
        }
    }

    if !config.no_poh_speed_test {
        check_poh_speed(&genesis_config, None)?;
    }

    let BlockstoreSignals {
        mut blockstore,
        ledger_signal_receiver,
        completed_slots_receiver,
        ..
    } = Blockstore::open_with_signal(
        ledger_path,
        BlockstoreOptions {
            recovery_mode: config.wal_recovery_mode.clone(),
            column_options: config.ledger_column_options.clone(),
            enforce_ulimit_nofile: config.enforce_ulimit_nofile,
            ..BlockstoreOptions::default()
        },
    )
    .expect("Failed to open ledger database");
    blockstore.shred_timing_point_sender = poh_timing_point_sender;
    // following boot sequence (esp BankForks) could set root. so stash the original value
    // of blockstore root away here as soon as possible.
    let original_blockstore_root = blockstore.last_root();

    let blockstore = Arc::new(blockstore);
    let blockstore_root_scan = BlockstoreRootScan::new(config, &blockstore, exit);
    let halt_at_slot = config
        .halt_at_slot
        .or_else(|| blockstore.highest_slot().unwrap_or(None));

    let process_options = blockstore_processor::ProcessOptions {
        poh_verify: config.poh_verify,
        halt_at_slot,
        new_hard_forks: config.new_hard_forks.clone(),
        debug_keys: config.debug_keys.clone(),
        account_indexes: config.account_indexes.clone(),
        accounts_db_config: config.accounts_db_config.clone(),
        shrink_ratio: config.accounts_shrink_ratio,
        accounts_db_test_hash_calculation: config.accounts_db_test_hash_calculation,
        accounts_db_skip_shrink: config.accounts_db_skip_shrink,
        runtime_config: config.runtime_config.clone(),
        ..blockstore_processor::ProcessOptions::default()
    };

    let enable_rpc_transaction_history =
        config.rpc_addrs.is_some() && config.rpc_config.enable_rpc_transaction_history;
    let is_plugin_transaction_history_required = transaction_notifier.as_ref().is_some();
    let transaction_history_services =
        if enable_rpc_transaction_history || is_plugin_transaction_history_required {
            initialize_rpc_transaction_history_services(
                blockstore.clone(),
                exit,
                enable_rpc_transaction_history,
                config.rpc_config.enable_extended_tx_metadata_storage,
                transaction_notifier,
            )
        } else {
            TransactionHistoryServices::default()
        };

    let (bank_forks, mut leader_schedule_cache, starting_snapshot_hashes) =
        bank_forks_utils::load_bank_forks(
            &genesis_config,
            &blockstore,
            config.account_paths.clone(),
            config.account_shrink_paths.clone(),
            Some(&config.snapshot_config),
            &process_options,
            transaction_history_services
                .cache_block_meta_sender
                .as_ref(),
            accounts_update_notifier,
            exit,
            bpf_tracer_plugin_manager,
        );

    // Before replay starts, set the callbacks in each of the banks in BankForks so that
    // all dropped banks come through the `pruned_banks_receiver` channel. This way all bank
    // drop behavior can be safely synchronized with any other ongoing accounts activity like
    // cache flush, clean, shrink, as long as the same thread performing those activities also
    // is processing the dropped banks from the `pruned_banks_receiver` channel.
    let pruned_banks_receiver =
        AccountsBackgroundService::setup_bank_drop_callback(bank_forks.clone());
    {
        let hard_forks: Vec<_> = bank_forks
            .read()
            .unwrap()
            .working_bank()
            .hard_forks()
            .read()
            .unwrap()
            .iter()
            .copied()
            .collect();
        if !hard_forks.is_empty() {
            info!("Hard forks: {:?}", hard_forks);
        }
    }

    leader_schedule_cache.set_fixed_leader_schedule(config.fixed_leader_schedule.clone());
    {
        let mut bank_forks = bank_forks.write().unwrap();
        bank_forks.set_snapshot_config(Some(config.snapshot_config.clone()));
        bank_forks.set_accounts_hash_interval_slots(config.accounts_hash_interval_slots);
        if let Some(ref shrink_paths) = config.account_shrink_paths {
            bank_forks
                .working_bank()
                .set_shrink_paths(shrink_paths.clone());
        }
    }

    Ok((
        genesis_config,
        bank_forks,
        blockstore,
        original_blockstore_root,
        ledger_signal_receiver,
        completed_slots_receiver,
        leader_schedule_cache,
        starting_snapshot_hashes,
        transaction_history_services,
        process_options,
        blockstore_root_scan,
        pruned_banks_receiver,
    ))
}

pub struct ProcessBlockStore<'a> {
    id: &'a Pubkey,
    vote_account: &'a Pubkey,
    start_progress: &'a Arc<RwLock<ValidatorStartProgress>>,
    blockstore: &'a Blockstore,
    original_blockstore_root: Slot,
    bank_forks: &'a Arc<RwLock<BankForks>>,
    leader_schedule_cache: &'a LeaderScheduleCache,
    process_options: &'a blockstore_processor::ProcessOptions,
    transaction_status_sender: Option<&'a TransactionStatusSender>,
    cache_block_meta_sender: Option<CacheBlockMetaSender>,
    blockstore_root_scan: Option<BlockstoreRootScan>,
    accounts_background_request_sender: AbsRequestSender,
    config: &'a ValidatorConfig,
    tower: Option<Tower>,
}

impl<'a> ProcessBlockStore<'a> {
    #[allow(clippy::too_many_arguments)]
    fn new(
        id: &'a Pubkey,
        vote_account: &'a Pubkey,
        start_progress: &'a Arc<RwLock<ValidatorStartProgress>>,
        blockstore: &'a Blockstore,
        original_blockstore_root: Slot,
        bank_forks: &'a Arc<RwLock<BankForks>>,
        leader_schedule_cache: &'a LeaderScheduleCache,
        process_options: &'a blockstore_processor::ProcessOptions,
        transaction_status_sender: Option<&'a TransactionStatusSender>,
        cache_block_meta_sender: Option<CacheBlockMetaSender>,
        blockstore_root_scan: BlockstoreRootScan,
        accounts_background_request_sender: AbsRequestSender,
        config: &'a ValidatorConfig,
    ) -> Self {
        Self {
            id,
            vote_account,
            start_progress,
            blockstore,
            original_blockstore_root,
            bank_forks,
            leader_schedule_cache,
            process_options,
            transaction_status_sender,
            cache_block_meta_sender,
            blockstore_root_scan: Some(blockstore_root_scan),
            accounts_background_request_sender,
            config,
            tower: None,
        }
    }

    pub(crate) fn process(&mut self) -> Result<(), String> {
        if self.tower.is_none() {
            let previous_start_process = *self.start_progress.read().unwrap();
            *self.start_progress.write().unwrap() = ValidatorStartProgress::LoadingLedger;

            let exit = Arc::new(AtomicBool::new(false));
            if let Ok(Some(max_slot)) = self.blockstore.highest_slot() {
                let bank_forks = self.bank_forks.clone();
                let exit = exit.clone();
                let start_progress = self.start_progress.clone();

                let _ = Builder::new()
                    .name("solRptLdgrStat".to_string())
                    .spawn(move || {
                        while !exit.load(Ordering::Relaxed) {
                            let slot = bank_forks.read().unwrap().working_bank().slot();
                            *start_progress.write().unwrap() =
                                ValidatorStartProgress::ProcessingLedger { slot, max_slot };
                            sleep(Duration::from_secs(2));
                        }
                    })
                    .unwrap();
            }
            if let Err(e) = blockstore_processor::process_blockstore_from_root(
                self.blockstore,
                self.bank_forks,
                self.leader_schedule_cache,
                self.process_options,
                self.transaction_status_sender,
                self.cache_block_meta_sender.as_ref(),
                &self.accounts_background_request_sender,
            ) {
                exit.store(true, Ordering::Relaxed);
                return Err(format!("Failed to load ledger: {e:?}"));
            }

            exit.store(true, Ordering::Relaxed);

            if let Some(blockstore_root_scan) = self.blockstore_root_scan.take() {
                blockstore_root_scan.join();
            }

            self.tower = Some({
                let restored_tower = Tower::restore(self.config.tower_storage.as_ref(), self.id);
                if let Ok(tower) = &restored_tower {
                    // reconciliation attempt 1 of 2 with tower
                    if let Err(e) = reconcile_blockstore_roots_with_external_source(
                        ExternalRootSource::Tower(tower.root()),
                        self.blockstore,
                        &mut self.original_blockstore_root,
                    ) {
                        return Err(format!("Failed to reconcile blockstore with tower: {e:?}"));
                    }
                }

                post_process_restored_tower(
                    restored_tower,
                    self.id,
                    self.vote_account,
                    self.config,
                    &self.bank_forks.read().unwrap(),
                )?
            });

            if let Some(hard_fork_restart_slot) = maybe_cluster_restart_with_hard_fork(
                self.config,
                self.bank_forks.read().unwrap().root_bank().slot(),
            ) {
                // reconciliation attempt 2 of 2 with hard fork
                // this should be #2 because hard fork root > tower root in almost all cases
                if let Err(e) = reconcile_blockstore_roots_with_external_source(
                    ExternalRootSource::HardFork(hard_fork_restart_slot),
                    self.blockstore,
                    &mut self.original_blockstore_root,
                ) {
                    return Err(format!(
                        "Failed to reconcile blockstore with hard fork: {e:?}"
                    ));
                }
            }

            *self.start_progress.write().unwrap() = previous_start_process;
        }
        Ok(())
    }

    pub(crate) fn process_to_create_tower(mut self) -> Result<Tower, String> {
        self.process()?;
        Ok(self.tower.unwrap())
    }
}

fn maybe_warp_slot(
    config: &ValidatorConfig,
    process_blockstore: &mut ProcessBlockStore,
    ledger_path: &Path,
    bank_forks: &RwLock<BankForks>,
    leader_schedule_cache: &LeaderScheduleCache,
    accounts_background_request_sender: &AbsRequestSender,
) -> Result<(), String> {
    if let Some(warp_slot) = config.warp_slot {
        process_blockstore.process()?;

        let mut bank_forks = bank_forks.write().unwrap();

        let working_bank = bank_forks.working_bank();

        if warp_slot <= working_bank.slot() {
            return Err(format!(
                "warp slot ({}) cannot be less than the working bank slot ({})",
                warp_slot,
                working_bank.slot()
            ));
        }
        info!("warping to slot {}", warp_slot);

        let root_bank = bank_forks.root_bank();
        bank_forks.insert(Bank::warp_from_parent(
            &root_bank,
            &Pubkey::default(),
            warp_slot,
            solana_runtime::accounts_db::CalcAccountsHashDataSource::Storages,
        ));
        bank_forks.set_root(
            warp_slot,
            accounts_background_request_sender,
            Some(warp_slot),
        );
        leader_schedule_cache.set_root(&bank_forks.root_bank());

        let full_snapshot_archive_info = match snapshot_utils::bank_to_full_snapshot_archive(
            ledger_path,
            &bank_forks.root_bank(),
            None,
            &config.snapshot_config.full_snapshot_archives_dir,
            &config.snapshot_config.incremental_snapshot_archives_dir,
            config.snapshot_config.archive_format,
            config
                .snapshot_config
                .maximum_full_snapshot_archives_to_retain,
            config
                .snapshot_config
                .maximum_incremental_snapshot_archives_to_retain,
        ) {
            Ok(archive_info) => archive_info,
            Err(e) => return Err(format!("Unable to create snapshot: {e}")),
        };
        info!(
            "created snapshot: {}",
            full_snapshot_archive_info.path().display()
        );
    }
    Ok(())
}

fn blockstore_contains_bad_shred_version(
    blockstore: &Blockstore,
    start_slot: Slot,
    shred_version: u16,
) -> bool {
    let now = Instant::now();
    // Search for shreds with incompatible version in blockstore
    if let Ok(slot_meta_iterator) = blockstore.slot_meta_iterator(start_slot) {
        info!("Searching for incorrect shreds..");
        for (slot, _meta) in slot_meta_iterator {
            if let Ok(shreds) = blockstore.get_data_shreds_for_slot(slot, 0) {
                for shred in &shreds {
                    if shred.version() != shred_version {
                        return true;
                    }
                }
            }
            if now.elapsed().as_secs() > 60 {
                info!("Didn't find incorrect shreds after 60 seconds, aborting");
                return false;
            }
        }
    }
    false
}

fn backup_and_clear_blockstore(ledger_path: &Path, start_slot: Slot, shred_version: u16) {
    let blockstore = Blockstore::open(ledger_path).unwrap();
    let do_copy_and_clear =
        blockstore_contains_bad_shred_version(&blockstore, start_slot, shred_version);

    // If found, then copy shreds to another db and clear from start_slot
    if do_copy_and_clear {
        let folder_name = format!("backup_rocksdb_{}", thread_rng().gen_range(0, 99999));
        let backup_blockstore = Blockstore::open(&ledger_path.join(folder_name));
        let mut last_print = Instant::now();
        let mut copied = 0;
        let mut last_slot = None;
        let slot_meta_iterator = blockstore.slot_meta_iterator(start_slot).unwrap();
        for (slot, _meta) in slot_meta_iterator {
            if let Ok(shreds) = blockstore.get_data_shreds_for_slot(slot, 0) {
                if let Ok(ref backup_blockstore) = backup_blockstore {
                    copied += shreds.len();
                    let _ = backup_blockstore.insert_shreds(shreds, None, true);
                }
            }
            if last_print.elapsed().as_millis() > 3000 {
                info!(
                    "Copying shreds from slot {} copied {} so far.",
                    start_slot, copied
                );
                last_print = Instant::now();
            }
            last_slot = Some(slot);
        }

        let end_slot = last_slot.unwrap();
        info!("Purging slots {} to {}", start_slot, end_slot);
        blockstore.purge_from_next_slots(start_slot, end_slot);
        blockstore.purge_slots(start_slot, end_slot, PurgeType::Exact);
        info!("done");
    }
    drop(blockstore);
}

fn initialize_rpc_transaction_history_services(
    blockstore: Arc<Blockstore>,
    exit: &Arc<AtomicBool>,
    enable_rpc_transaction_history: bool,
    enable_extended_tx_metadata_storage: bool,
    transaction_notifier: Option<TransactionNotifierLock>,
) -> TransactionHistoryServices {
    let max_complete_transaction_status_slot = Arc::new(AtomicU64::new(blockstore.max_root()));
    let (transaction_status_sender, transaction_status_receiver) = unbounded();
    let transaction_status_sender = Some(TransactionStatusSender {
        sender: transaction_status_sender,
    });
    let transaction_status_service = Some(TransactionStatusService::new(
        transaction_status_receiver,
        max_complete_transaction_status_slot.clone(),
        enable_rpc_transaction_history,
        transaction_notifier.clone(),
        blockstore.clone(),
        enable_extended_tx_metadata_storage,
        exit,
    ));

    let (rewards_recorder_sender, rewards_receiver) = unbounded();
    let rewards_recorder_sender = Some(rewards_recorder_sender);
    let rewards_recorder_service = Some(RewardsRecorderService::new(
        rewards_receiver,
        blockstore.clone(),
        exit,
    ));

    let (cache_block_meta_sender, cache_block_meta_receiver) = unbounded();
    let cache_block_meta_sender = Some(cache_block_meta_sender);
    let cache_block_meta_service = Some(CacheBlockMetaService::new(
        cache_block_meta_receiver,
        blockstore,
        exit,
    ));
    TransactionHistoryServices {
        transaction_status_sender,
        transaction_status_service,
        max_complete_transaction_status_slot,
        rewards_recorder_sender,
        rewards_recorder_service,
        cache_block_meta_sender,
        cache_block_meta_service,
    }
}

#[derive(Debug, PartialEq, Eq)]
enum ValidatorError {
    BadExpectedBankHash,
    NotEnoughLedgerData,
    Error(String),
}

// Return if the validator waited on other nodes to start. In this case
// it should not wait for one of it's votes to land to produce blocks
// because if the whole network is waiting, then it will stall.
//
// Error indicates that a bad hash was encountered or another condition
// that is unrecoverable and the validator should exit.
fn wait_for_supermajority(
    config: &ValidatorConfig,
    process_blockstore: Option<&mut ProcessBlockStore>,
    bank_forks: &RwLock<BankForks>,
    cluster_info: &ClusterInfo,
    rpc_override_health_check: Arc<AtomicBool>,
    start_progress: &Arc<RwLock<ValidatorStartProgress>>,
) -> Result<bool, ValidatorError> {
    match config.wait_for_supermajority {
        None => Ok(false),
        Some(wait_for_supermajority_slot) => {
            if let Some(process_blockstore) = process_blockstore {
                process_blockstore
                    .process()
                    .map_err(ValidatorError::Error)?;
            }

            let bank = bank_forks.read().unwrap().working_bank();
            match wait_for_supermajority_slot.cmp(&bank.slot()) {
                std::cmp::Ordering::Less => return Ok(false),
                std::cmp::Ordering::Greater => {
                    error!(
                        "Ledger does not have enough data to wait for supermajority, \
                             please enable snapshot fetch. Has {} needs {}",
                        bank.slot(),
                        wait_for_supermajority_slot
                    );
                    return Err(ValidatorError::NotEnoughLedgerData);
                }
                _ => {}
            }

            if let Some(expected_bank_hash) = config.expected_bank_hash {
                if bank.hash() != expected_bank_hash {
                    error!(
                        "Bank hash({}) does not match expected value: {}",
                        bank.hash(),
                        expected_bank_hash
                    );
                    return Err(ValidatorError::BadExpectedBankHash);
                }
            }

            for i in 1.. {
                if i % 10 == 1 {
                    info!(
                        "Waiting for {}% of activated stake at slot {} to be in gossip...",
                        WAIT_FOR_SUPERMAJORITY_THRESHOLD_PERCENT,
                        bank.slot()
                    );
                }

                let gossip_stake_percent =
                    get_stake_percent_in_gossip(&bank, cluster_info, i % 10 == 0);

                *start_progress.write().unwrap() =
                    ValidatorStartProgress::WaitingForSupermajority {
                        slot: wait_for_supermajority_slot,
                        gossip_stake_percent,
                    };

                if gossip_stake_percent >= WAIT_FOR_SUPERMAJORITY_THRESHOLD_PERCENT {
                    info!(
                        "Supermajority reached, {}% active stake detected, starting up now.",
                        gossip_stake_percent,
                    );
                    break;
                }
                // The normal RPC health checks don't apply as the node is waiting, so feign health to
                // prevent load balancers from removing the node from their list of candidates during a
                // manual restart.
                rpc_override_health_check.store(true, Ordering::Relaxed);
                sleep(Duration::new(1, 0));
            }
            rpc_override_health_check.store(false, Ordering::Relaxed);
            Ok(true)
        }
    }
}

// Get the activated stake percentage (based on the provided bank) that is visible in gossip
fn get_stake_percent_in_gossip(bank: &Bank, cluster_info: &ClusterInfo, log: bool) -> u64 {
    let mut online_stake = 0;
    let mut wrong_shred_stake = 0;
    let mut wrong_shred_nodes = vec![];
    let mut offline_stake = 0;
    let mut offline_nodes = vec![];

    let mut total_activated_stake = 0;
    let now = timestamp();
    // Nodes contact infos are saved to disk and restored on validator startup.
    // Staked nodes entries will not expire until an epoch after. So it
    // is necessary here to filter for recent entries to establish liveness.
    let peers: HashMap<_, _> = cluster_info
        .all_tvu_peers()
        .into_iter()
        .filter(|node| {
            let age = now.saturating_sub(node.wallclock);
            // Contact infos are refreshed twice during this period.
            age < CRDS_GOSSIP_PULL_CRDS_TIMEOUT_MS
        })
        .map(|node| (node.id, node))
        .collect();
    let my_shred_version = cluster_info.my_shred_version();
    let my_id = cluster_info.id();

    for (activated_stake, vote_account) in bank.vote_accounts().values() {
        let activated_stake = *activated_stake;
        total_activated_stake += activated_stake;

        if activated_stake == 0 {
            continue;
        }
        let vote_state_node_pubkey = vote_account.node_pubkey().unwrap_or_default();

        if let Some(peer) = peers.get(&vote_state_node_pubkey) {
            if peer.shred_version == my_shred_version {
                trace!(
                    "observed {} in gossip, (activated_stake={})",
                    vote_state_node_pubkey,
                    activated_stake
                );
                online_stake += activated_stake;
            } else {
                wrong_shred_stake += activated_stake;
                wrong_shred_nodes.push((activated_stake, vote_state_node_pubkey));
            }
        } else if vote_state_node_pubkey == my_id {
            online_stake += activated_stake; // This node is online
        } else {
            offline_stake += activated_stake;
            offline_nodes.push((activated_stake, vote_state_node_pubkey));
        }
    }

    let online_stake_percentage = (online_stake as f64 / total_activated_stake as f64) * 100.;
    if log {
        info!(
            "{:.3}% of active stake visible in gossip",
            online_stake_percentage
        );

        if !wrong_shred_nodes.is_empty() {
            info!(
                "{:.3}% of active stake has the wrong shred version in gossip",
                (wrong_shred_stake as f64 / total_activated_stake as f64) * 100.,
            );
            wrong_shred_nodes.sort_by(|b, a| a.0.cmp(&b.0)); // sort by reverse stake weight
            for (stake, identity) in wrong_shred_nodes {
                info!(
                    "    {:.3}% - {}",
                    (stake as f64 / total_activated_stake as f64) * 100.,
                    identity
                );
            }
        }

        if !offline_nodes.is_empty() {
            info!(
                "{:.3}% of active stake is not visible in gossip",
                (offline_stake as f64 / total_activated_stake as f64) * 100.
            );
            offline_nodes.sort_by(|b, a| a.0.cmp(&b.0)); // sort by reverse stake weight
            for (stake, identity) in offline_nodes {
                info!(
                    "    {:.3}% - {}",
                    (stake as f64 / total_activated_stake as f64) * 100.,
                    identity
                );
            }
        }
    }

    online_stake_percentage as u64
}

/// Delete directories/files asynchronously to avoid blocking on it.
/// Fist, in sync context, rename the original path to *_deleted,
/// then spawn a thread to delete the renamed path.
/// If the process is killed and the deleting process is not done,
/// the leftover path will be deleted in the next process life, so
/// there is no file space leaking.
pub fn move_and_async_delete_path(path: impl AsRef<Path> + Copy) {
    let mut path_delete = PathBuf::new();
    path_delete.push(path);
    path_delete.set_file_name(format!(
        "{}{}",
        path_delete.file_name().unwrap().to_str().unwrap(),
        "_to_be_deleted"
    ));

    if path_delete.exists() {
        std::fs::remove_dir_all(&path_delete).unwrap();
    }

    if !path.as_ref().exists() {
        return;
    }

    if let Err(err) = std::fs::rename(path, &path_delete) {
        warn!(
            "Path renaming failed: {}.  Falling back to rm_dir in sync mode",
            err.to_string()
        );
        delete_contents_of_path(path);
        return;
    }

    Builder::new()
        .name("solDeletePath".to_string())
        .spawn(move || {
            std::fs::remove_dir_all(path_delete).unwrap();
        })
        .unwrap();
}

/// Delete the files and subdirectories in a directory.
/// This is useful if the process does not have permission
/// to delete the top level directory it might be able to
/// delete the contents of that directory.
fn delete_contents_of_path(path: impl AsRef<Path> + Copy) {
    if let Ok(dir_entries) = std::fs::read_dir(path) {
        for entry in dir_entries.flatten() {
            let sub_path = entry.path();
            let metadata = match entry.metadata() {
                Ok(metadata) => metadata,
                Err(err) => {
                    warn!(
                        "Failed to get metadata for {}. Error: {}",
                        sub_path.display(),
                        err.to_string()
                    );
                    break;
                }
            };
            if metadata.is_dir() {
                if let Err(err) = std::fs::remove_dir_all(&sub_path) {
                    warn!(
                        "Failed to remove sub directory {}.  Error: {}",
                        sub_path.display(),
                        err.to_string()
                    );
                }
            } else if metadata.is_file() {
                if let Err(err) = std::fs::remove_file(&sub_path) {
                    warn!(
                        "Failed to remove file {}.  Error: {}",
                        sub_path.display(),
                        err.to_string()
                    );
                }
            }
        }
    } else {
        warn!(
            "Failed to read the sub paths of {}",
            path.as_ref().display()
        );
    }
}

fn cleanup_accounts_paths(config: &ValidatorConfig) {
    for accounts_path in &config.account_paths {
        move_and_async_delete_path(accounts_path);
    }
    if let Some(ref shrink_paths) = config.account_shrink_paths {
        for accounts_path in shrink_paths {
            move_and_async_delete_path(accounts_path);
        }
    }
}

pub fn is_snapshot_config_valid(
    snapshot_config: &SnapshotConfig,
    accounts_hash_interval_slots: Slot,
) -> bool {
    // if the snapshot config is configured to *not* take snapshots, then it is valid
    if !snapshot_config.should_generate_snapshots() {
        return true;
    }

    let full_snapshot_interval_slots = snapshot_config.full_snapshot_archive_interval_slots;
    let incremental_snapshot_interval_slots =
        snapshot_config.incremental_snapshot_archive_interval_slots;

    let is_incremental_config_valid = if incremental_snapshot_interval_slots == Slot::MAX {
        true
    } else {
        incremental_snapshot_interval_slots >= accounts_hash_interval_slots
            && incremental_snapshot_interval_slots % accounts_hash_interval_slots == 0
            && full_snapshot_interval_slots > incremental_snapshot_interval_slots
    };

    full_snapshot_interval_slots >= accounts_hash_interval_slots
        && full_snapshot_interval_slots % accounts_hash_interval_slots == 0
        && is_incremental_config_valid
}

#[cfg(test)]
mod tests {
    use {
        super::*,
        crossbeam_channel::{bounded, RecvTimeoutError},
        solana_ledger::{create_new_tmp_ledger, genesis_utils::create_genesis_config_with_leader},
        solana_sdk::{genesis_config::create_genesis_config, poh_config::PohConfig},
        solana_tpu_client::tpu_connection_cache::{
            DEFAULT_TPU_CONNECTION_POOL_SIZE, DEFAULT_TPU_ENABLE_UDP, DEFAULT_TPU_USE_QUIC,
        },
        std::{fs::remove_dir_all, thread, time::Duration},
    };

    #[test]
    fn validator_exit() {
        solana_logger::setup();
        let leader_keypair = Keypair::new();
        let leader_node = Node::new_localhost_with_pubkey(&leader_keypair.pubkey());

        let validator_keypair = Keypair::new();
        let validator_node = Node::new_localhost_with_pubkey(&validator_keypair.pubkey());
        let genesis_config =
            create_genesis_config_with_leader(10_000, &leader_keypair.pubkey(), 1000)
                .genesis_config;
        let (validator_ledger_path, _blockhash) = create_new_tmp_ledger!(&genesis_config);

        let voting_keypair = Arc::new(Keypair::new());
        let config = ValidatorConfig {
            rpc_addrs: Some((validator_node.info.rpc, validator_node.info.rpc_pubsub)),
            ..ValidatorConfig::default_for_test()
        };
        let start_progress = Arc::new(RwLock::new(ValidatorStartProgress::default()));
        let validator = Validator::new(
            validator_node,
            Arc::new(validator_keypair),
            &validator_ledger_path,
            &voting_keypair.pubkey(),
            Arc::new(RwLock::new(vec![voting_keypair.clone()])),
            vec![leader_node.info],
            &config,
            true, // should_check_duplicate_instance
            start_progress.clone(),
            SocketAddrSpace::Unspecified,
            DEFAULT_TPU_USE_QUIC,
            DEFAULT_TPU_CONNECTION_POOL_SIZE,
            DEFAULT_TPU_ENABLE_UDP,
        )
        .expect("assume successful validator start");
        assert_eq!(
            *start_progress.read().unwrap(),
            ValidatorStartProgress::Running
        );
        validator.close();
        remove_dir_all(validator_ledger_path).unwrap();
    }

    #[test]
    fn test_backup_and_clear_blockstore() {
        use std::time::Instant;
        solana_logger::setup();
        use {
            solana_entry::entry,
            solana_ledger::{blockstore, get_tmp_ledger_path},
        };
        let blockstore_path = get_tmp_ledger_path!();
        {
            let blockstore = Blockstore::open(&blockstore_path).unwrap();

            let entries = entry::create_ticks(1, 0, Hash::default());

            info!("creating shreds");
            let mut last_print = Instant::now();
            for i in 1..10 {
                let shreds = blockstore::entries_to_test_shreds(
                    &entries,
                    i,     // slot
                    i - 1, // parent_slot
                    true,  // is_full_slot
                    1,     // version
                    true,  // merkle_variant
                );
                blockstore.insert_shreds(shreds, None, true).unwrap();
                if last_print.elapsed().as_millis() > 5000 {
                    info!("inserted {}", i);
                    last_print = Instant::now();
                }
            }
            drop(blockstore);

            // this purges and compacts all slots greater than or equal to 5
            backup_and_clear_blockstore(&blockstore_path, 5, 2);

            let blockstore = Blockstore::open(&blockstore_path).unwrap();
            // assert that slots less than 5 aren't affected
            assert!(blockstore.meta(4).unwrap().unwrap().next_slots.is_empty());
            for i in 5..10 {
                assert!(blockstore
                    .get_data_shreds_for_slot(i, 0)
                    .unwrap()
                    .is_empty());
            }
        }
    }

    #[test]
    fn validator_parallel_exit() {
        let leader_keypair = Keypair::new();
        let leader_node = Node::new_localhost_with_pubkey(&leader_keypair.pubkey());

        let mut ledger_paths = vec![];
        let mut validators: Vec<Validator> = (0..2)
            .map(|_| {
                let validator_keypair = Keypair::new();
                let validator_node = Node::new_localhost_with_pubkey(&validator_keypair.pubkey());
                let genesis_config =
                    create_genesis_config_with_leader(10_000, &leader_keypair.pubkey(), 1000)
                        .genesis_config;
                let (validator_ledger_path, _blockhash) = create_new_tmp_ledger!(&genesis_config);
                ledger_paths.push(validator_ledger_path.clone());
                let vote_account_keypair = Keypair::new();
                let config = ValidatorConfig {
                    rpc_addrs: Some((validator_node.info.rpc, validator_node.info.rpc_pubsub)),
                    ..ValidatorConfig::default_for_test()
                };
                Validator::new(
                    validator_node,
                    Arc::new(validator_keypair),
                    &validator_ledger_path,
                    &vote_account_keypair.pubkey(),
                    Arc::new(RwLock::new(vec![Arc::new(vote_account_keypair)])),
                    vec![leader_node.info.clone()],
                    &config,
                    true, // should_check_duplicate_instance
                    Arc::new(RwLock::new(ValidatorStartProgress::default())),
                    SocketAddrSpace::Unspecified,
                    DEFAULT_TPU_USE_QUIC,
                    DEFAULT_TPU_CONNECTION_POOL_SIZE,
                    DEFAULT_TPU_ENABLE_UDP,
                )
                .expect("assume successful validator start")
            })
            .collect();

        // Each validator can exit in parallel to speed many sequential calls to join`
        validators.iter_mut().for_each(|v| v.exit());

        // spawn a new thread to wait for the join of the validator
        let (sender, receiver) = bounded(0);
        let _ = thread::spawn(move || {
            validators.into_iter().for_each(|validator| {
                validator.join();
            });
            sender.send(()).unwrap();
        });

        // timeout of 30s for shutting down the validators
        let timeout = Duration::from_secs(30);
        if let Err(RecvTimeoutError::Timeout) = receiver.recv_timeout(timeout) {
            panic!("timeout for shutting down validators",);
        }

        for path in ledger_paths {
            remove_dir_all(path).unwrap();
        }
    }

    #[test]
    fn test_wait_for_supermajority() {
        solana_logger::setup();
        use solana_sdk::hash::hash;
        let node_keypair = Arc::new(Keypair::new());
        let cluster_info = ClusterInfo::new(
            ContactInfo::new_localhost(&node_keypair.pubkey(), timestamp()),
            node_keypair,
            SocketAddrSpace::Unspecified,
        );

        let (genesis_config, _mint_keypair) = create_genesis_config(1);
        let bank_forks = RwLock::new(BankForks::new(Bank::new_for_tests(&genesis_config)));
        let mut config = ValidatorConfig::default_for_test();
        let rpc_override_health_check = Arc::new(AtomicBool::new(false));
        let start_progress = Arc::new(RwLock::new(ValidatorStartProgress::default()));

        assert!(!wait_for_supermajority(
            &config,
            None,
            &bank_forks,
            &cluster_info,
            rpc_override_health_check.clone(),
            &start_progress,
        )
        .unwrap());

        // bank=0, wait=1, should fail
        config.wait_for_supermajority = Some(1);
        assert_eq!(
            wait_for_supermajority(
                &config,
                None,
                &bank_forks,
                &cluster_info,
                rpc_override_health_check.clone(),
                &start_progress,
            ),
            Err(ValidatorError::NotEnoughLedgerData)
        );

        // bank=1, wait=0, should pass, bank is past the wait slot
        let bank_forks = RwLock::new(BankForks::new(Bank::new_from_parent(
            &bank_forks.read().unwrap().root_bank(),
            &Pubkey::default(),
            1,
        )));
        config.wait_for_supermajority = Some(0);
        assert!(!wait_for_supermajority(
            &config,
            None,
            &bank_forks,
            &cluster_info,
            rpc_override_health_check.clone(),
            &start_progress,
        )
        .unwrap());

        // bank=1, wait=1, equal, but bad hash provided
        config.wait_for_supermajority = Some(1);
        config.expected_bank_hash = Some(hash(&[1]));
        assert_eq!(
            wait_for_supermajority(
                &config,
                None,
                &bank_forks,
                &cluster_info,
                rpc_override_health_check,
                &start_progress,
            ),
            Err(ValidatorError::BadExpectedBankHash)
        );
    }

    #[test]
    fn test_interval_check() {
        fn new_snapshot_config(
            full_snapshot_archive_interval_slots: Slot,
            incremental_snapshot_archive_interval_slots: Slot,
        ) -> SnapshotConfig {
            SnapshotConfig {
                full_snapshot_archive_interval_slots,
                incremental_snapshot_archive_interval_slots,
                ..SnapshotConfig::default()
            }
        }

        assert!(is_snapshot_config_valid(
            &new_snapshot_config(300, 200),
            100
        ));

        let default_accounts_hash_interval =
            snapshot_utils::DEFAULT_INCREMENTAL_SNAPSHOT_ARCHIVE_INTERVAL_SLOTS;
        assert!(is_snapshot_config_valid(
            &new_snapshot_config(
                snapshot_utils::DEFAULT_FULL_SNAPSHOT_ARCHIVE_INTERVAL_SLOTS,
                snapshot_utils::DEFAULT_INCREMENTAL_SNAPSHOT_ARCHIVE_INTERVAL_SLOTS
            ),
            default_accounts_hash_interval,
        ));
        assert!(is_snapshot_config_valid(
            &new_snapshot_config(
                snapshot_utils::DEFAULT_FULL_SNAPSHOT_ARCHIVE_INTERVAL_SLOTS,
                Slot::MAX
            ),
            default_accounts_hash_interval
        ));
        assert!(is_snapshot_config_valid(
            &new_snapshot_config(
                snapshot_utils::DEFAULT_INCREMENTAL_SNAPSHOT_ARCHIVE_INTERVAL_SLOTS,
                Slot::MAX
            ),
            default_accounts_hash_interval
        ));
        assert!(is_snapshot_config_valid(
            &new_snapshot_config(Slot::MAX, Slot::MAX),
            Slot::MAX
        ));

        assert!(!is_snapshot_config_valid(&new_snapshot_config(0, 100), 100));
        assert!(!is_snapshot_config_valid(&new_snapshot_config(100, 0), 100));
        assert!(!is_snapshot_config_valid(
            &new_snapshot_config(42, 100),
            100
        ));
        assert!(!is_snapshot_config_valid(
            &new_snapshot_config(100, 42),
            100
        ));
        assert!(!is_snapshot_config_valid(
            &new_snapshot_config(100, 100),
            100
        ));
        assert!(!is_snapshot_config_valid(
            &new_snapshot_config(100, 200),
            100
        ));
        assert!(!is_snapshot_config_valid(
            &new_snapshot_config(444, 200),
            100
        ));
        assert!(!is_snapshot_config_valid(
            &new_snapshot_config(400, 222),
            100
        ));

        assert!(is_snapshot_config_valid(
            &SnapshotConfig::new_load_only(),
            100
        ));
        assert!(is_snapshot_config_valid(
            &SnapshotConfig {
                full_snapshot_archive_interval_slots: 41,
                incremental_snapshot_archive_interval_slots: 37,
                ..SnapshotConfig::new_load_only()
            },
            100
        ));
        assert!(is_snapshot_config_valid(
            &SnapshotConfig {
                full_snapshot_archive_interval_slots: Slot::MAX,
                incremental_snapshot_archive_interval_slots: Slot::MAX,
                ..SnapshotConfig::new_load_only()
            },
            100
        ));
    }

    #[test]
    fn test_poh_speed() {
        solana_logger::setup();
        let poh_config = PohConfig {
            target_tick_duration: Duration::from_millis(solana_sdk::clock::MS_PER_TICK),
            // make PoH rate really fast to cause the panic condition
            hashes_per_tick: Some(100 * solana_sdk::clock::DEFAULT_HASHES_PER_TICK),
            ..PohConfig::default()
        };
        let genesis_config = GenesisConfig {
            poh_config,
            ..GenesisConfig::default()
        };
        assert!(check_poh_speed(&genesis_config, Some(10_000)).is_err());
    }

    #[test]
    fn test_poh_speed_no_hashes_per_tick() {
        let poh_config = PohConfig {
            target_tick_duration: Duration::from_millis(solana_sdk::clock::MS_PER_TICK),
            hashes_per_tick: None,
            ..PohConfig::default()
        };
        let genesis_config = GenesisConfig {
            poh_config,
            ..GenesisConfig::default()
        };
        check_poh_speed(&genesis_config, Some(10_000)).unwrap();
    }
}<|MERGE_RESOLUTION|>--- conflicted
+++ resolved
@@ -406,11 +406,7 @@
                 match result {
                     Ok(geyser_plugin_service) => Some(geyser_plugin_service),
                     Err(err) => {
-<<<<<<< HEAD
-                        return Err(format!("Failed to load plugin: {:?}", err));
-=======
-                        return Err(format!("Failed to load the Geyser plugin: {err:?}"));
->>>>>>> a0b655b7
+                        return Err(format!("Failed to load plugin: {err:?}"));
                     }
                 }
             } else {
