//! The `validator` module hosts all the validator microservices.

pub use solana_perf::report_target_features;
use {
    crate::{
        accounts_hash_verifier::AccountsHashVerifier,
        broadcast_stage::BroadcastStageType,
        cache_block_meta_service::{CacheBlockMetaSender, CacheBlockMetaService},
        cluster_info_vote_listener::VoteTracker,
        completed_data_sets_service::CompletedDataSetsService,
        consensus::{reconcile_blockstore_roots_with_tower, Tower},
        ledger_metric_report_service::LedgerMetricReportService,
        poh_timing_report_service::PohTimingReportService,
        rewards_recorder_service::{RewardsRecorderSender, RewardsRecorderService},
        sample_performance_service::SamplePerformanceService,
        serve_repair::ServeRepair,
        serve_repair_service::ServeRepairService,
        sigverify,
        snapshot_packager_service::SnapshotPackagerService,
        stats_reporter_service::StatsReporterService,
        system_monitor_service::{verify_udp_stats_access, SystemMonitorService},
        tower_storage::TowerStorage,
        tpu::{Tpu, TpuSockets, DEFAULT_TPU_COALESCE_MS},
        tvu::{Tvu, TvuConfig, TvuSockets},
    },
    crossbeam_channel::{bounded, unbounded, Receiver},
    rand::{thread_rng, Rng},
    solana_entry::poh::compute_hash_time_ns,
    solana_geyser_plugin_manager::geyser_plugin_service::GeyserPluginService,
    solana_gossip::{
        cluster_info::{
            ClusterInfo, Node, DEFAULT_CONTACT_DEBUG_INTERVAL_MILLIS,
            DEFAULT_CONTACT_SAVE_INTERVAL_MILLIS,
        },
        contact_info::ContactInfo,
        crds_gossip_pull::CRDS_GOSSIP_PULL_CRDS_TIMEOUT_MS,
        gossip_service::GossipService,
    },
    solana_ledger::{
        bank_forks_utils,
        blockstore::{
            Blockstore, BlockstoreError, BlockstoreSignals, CompletedSlotsReceiver, PurgeType,
        },
        blockstore_db::{BlockstoreOptions, BlockstoreRecoveryMode, LedgerColumnOptions},
        blockstore_processor::{self, TransactionStatusSender},
        leader_schedule::FixedSchedule,
        leader_schedule_cache::LeaderScheduleCache,
    },
    solana_measure::measure::Measure,
    solana_metrics::{datapoint_info, poh_timing_point::PohTimingSender},
    solana_poh::{
        poh_recorder::PohRecorder,
        poh_service::{self, PohService},
    },
    solana_rpc::{
        max_slots::MaxSlots,
        optimistically_confirmed_bank_tracker::{
            OptimisticallyConfirmedBank, OptimisticallyConfirmedBankTracker,
        },
        rpc::JsonRpcConfig,
        rpc_completed_slots_service::RpcCompletedSlotsService,
        rpc_pubsub_service::{PubSubConfig, PubSubService},
        rpc_service::JsonRpcService,
        rpc_subscriptions::RpcSubscriptions,
        transaction_notifier_interface::TransactionNotifierLock,
        transaction_status_service::TransactionStatusService,
    },
    solana_runtime::{
<<<<<<< HEAD
        accounts_background_service::DroppedSlotsReceiver,
=======
        accounts_background_service::{
            AbsRequestHandler, AbsRequestSender, AccountsBackgroundService, DroppedSlotsReceiver,
            SnapshotRequestHandler,
        },
>>>>>>> 3d01c5a8
        accounts_db::{AccountShrinkThreshold, AccountsDbConfig},
        accounts_index::AccountSecondaryIndexes,
        accounts_update_notifier_interface::AccountsUpdateNotifier,
        bank::Bank,
        bank_forks::BankForks,
        commitment::BlockCommitmentCache,
        cost_model::CostModel,
        hardened_unpack::{open_genesis_config, MAX_GENESIS_ARCHIVE_UNPACKED_SIZE},
        runtime_config::RuntimeConfig,
        snapshot_archive_info::SnapshotArchiveInfoGetter,
        snapshot_config::SnapshotConfig,
        snapshot_hash::StartingSnapshotHashes,
        snapshot_package::{PendingAccountsPackage, PendingSnapshotPackage},
        snapshot_utils,
    },
    solana_sdk::{
        clock::Slot,
        epoch_schedule::MAX_LEADER_SCHEDULE_EPOCH_OFFSET,
        exit::Exit,
        genesis_config::GenesisConfig,
        hash::Hash,
        pubkey::Pubkey,
        shred_version::compute_shred_version,
        signature::{Keypair, Signer},
        timing::timestamp,
    },
    solana_send_transaction_service::send_transaction_service,
    solana_streamer::socket::SocketAddrSpace,
    solana_vote_program::vote_state::VoteState,
    std::{
        collections::{HashMap, HashSet},
        net::SocketAddr,
        path::{Path, PathBuf},
        sync::{
            atomic::{AtomicBool, AtomicU64, Ordering},
            Arc, Mutex, RwLock,
        },
        thread::{sleep, Builder, JoinHandle},
        time::{Duration, Instant},
    },
};

const MAX_COMPLETED_DATA_SETS_IN_CHANNEL: usize = 100_000;
const WAIT_FOR_SUPERMAJORITY_THRESHOLD_PERCENT: u64 = 80;

/// maximum drop bank signal queue length
const MAX_DROP_BANK_SIGNAL_QUEUE_SIZE: usize = 10_000;

pub struct ValidatorConfig {
    pub halt_at_slot: Option<Slot>,
    pub expected_genesis_hash: Option<Hash>,
    pub expected_bank_hash: Option<Hash>,
    pub expected_shred_version: Option<u16>,
    pub voting_disabled: bool,
    pub account_paths: Vec<PathBuf>,
    pub account_shrink_paths: Option<Vec<PathBuf>>,
    pub rpc_config: JsonRpcConfig,
    pub geyser_plugin_config_files: Option<Vec<PathBuf>>,
    pub rpc_addrs: Option<(SocketAddr, SocketAddr)>, // (JsonRpc, JsonRpcPubSub)
    pub pubsub_config: PubSubConfig,
    pub snapshot_config: Option<SnapshotConfig>,
    pub max_ledger_shreds: Option<u64>,
    pub broadcast_stage_type: BroadcastStageType,
    pub turbine_disabled: Option<Arc<AtomicBool>>,
    pub enforce_ulimit_nofile: bool,
    pub fixed_leader_schedule: Option<FixedSchedule>,
    pub wait_for_supermajority: Option<Slot>,
    pub new_hard_forks: Option<Vec<Slot>>,
    pub known_validators: Option<HashSet<Pubkey>>, // None = trust all
    pub repair_validators: Option<HashSet<Pubkey>>, // None = repair from all
    pub gossip_validators: Option<HashSet<Pubkey>>, // None = gossip with all
    pub halt_on_known_validators_accounts_hash_mismatch: bool,
    pub accounts_hash_fault_injection_slots: u64, // 0 = no fault injection
    pub no_rocksdb_compaction: bool,
    pub rocksdb_compaction_interval: Option<u64>,
    pub rocksdb_max_compaction_jitter: Option<u64>,
    pub accounts_hash_interval_slots: u64,
    pub max_genesis_archive_unpacked_size: u64,
    pub wal_recovery_mode: Option<BlockstoreRecoveryMode>,
    pub poh_verify: bool, // Perform PoH verification during blockstore processing at boo
    pub require_tower: bool,
    pub tower_storage: Arc<dyn TowerStorage>,
    pub debug_keys: Option<Arc<HashSet<Pubkey>>>,
    pub contact_debug_interval: u64,
    pub contact_save_interval: u64,
    pub send_transaction_service_config: send_transaction_service::Config,
    pub no_poh_speed_test: bool,
    pub no_os_memory_stats_reporting: bool,
    pub no_os_network_stats_reporting: bool,
    pub poh_pinned_cpu_core: usize,
    pub poh_hashes_per_batch: u64,
    pub account_indexes: AccountSecondaryIndexes,
    pub accounts_db_caching_enabled: bool,
    pub accounts_db_config: Option<AccountsDbConfig>,
    pub warp_slot: Option<Slot>,
    pub accounts_db_test_hash_calculation: bool,
    pub accounts_db_skip_shrink: bool,
    pub tpu_coalesce_ms: u64,
    pub validator_exit: Arc<RwLock<Exit>>,
    pub no_wait_for_vote_to_start_leader: bool,
    pub accounts_shrink_ratio: AccountShrinkThreshold,
    pub wait_to_vote_slot: Option<Slot>,
    pub ledger_column_options: LedgerColumnOptions,
    pub runtime_config: RuntimeConfig,
}

impl Default for ValidatorConfig {
    fn default() -> Self {
        Self {
            halt_at_slot: None,
            expected_genesis_hash: None,
            expected_bank_hash: None,
            expected_shred_version: None,
            voting_disabled: false,
            max_ledger_shreds: None,
            account_paths: Vec::new(),
            account_shrink_paths: None,
            rpc_config: JsonRpcConfig::default(),
            geyser_plugin_config_files: None,
            rpc_addrs: None,
            pubsub_config: PubSubConfig::default(),
            snapshot_config: None,
            broadcast_stage_type: BroadcastStageType::Standard,
            turbine_disabled: None,
            enforce_ulimit_nofile: true,
            fixed_leader_schedule: None,
            wait_for_supermajority: None,
            new_hard_forks: None,
            known_validators: None,
            repair_validators: None,
            gossip_validators: None,
            halt_on_known_validators_accounts_hash_mismatch: false,
            accounts_hash_fault_injection_slots: 0,
            no_rocksdb_compaction: false,
            rocksdb_compaction_interval: None,
            rocksdb_max_compaction_jitter: None,
            accounts_hash_interval_slots: std::u64::MAX,
            max_genesis_archive_unpacked_size: MAX_GENESIS_ARCHIVE_UNPACKED_SIZE,
            wal_recovery_mode: None,
            poh_verify: true,
            require_tower: false,
            tower_storage: Arc::new(crate::tower_storage::NullTowerStorage::default()),
            debug_keys: None,
            contact_debug_interval: DEFAULT_CONTACT_DEBUG_INTERVAL_MILLIS,
            contact_save_interval: DEFAULT_CONTACT_SAVE_INTERVAL_MILLIS,
            send_transaction_service_config: send_transaction_service::Config::default(),
            no_poh_speed_test: true,
            no_os_memory_stats_reporting: true,
            no_os_network_stats_reporting: true,
            poh_pinned_cpu_core: poh_service::DEFAULT_PINNED_CPU_CORE,
            poh_hashes_per_batch: poh_service::DEFAULT_HASHES_PER_BATCH,
            account_indexes: AccountSecondaryIndexes::default(),
            accounts_db_caching_enabled: false,
            warp_slot: None,
            accounts_db_test_hash_calculation: false,
            accounts_db_skip_shrink: false,
            tpu_coalesce_ms: DEFAULT_TPU_COALESCE_MS,
            validator_exit: Arc::new(RwLock::new(Exit::default())),
            no_wait_for_vote_to_start_leader: true,
            accounts_shrink_ratio: AccountShrinkThreshold::default(),
            accounts_db_config: None,
            wait_to_vote_slot: None,
            ledger_column_options: LedgerColumnOptions::default(),
            runtime_config: RuntimeConfig::default(),
        }
    }
}

impl ValidatorConfig {
    pub fn default_for_test() -> Self {
        Self {
            enforce_ulimit_nofile: false,
            rpc_config: JsonRpcConfig::default_for_test(),
            ..Self::default()
        }
    }
}

// `ValidatorStartProgress` contains status information that is surfaced to the node operator over
// the admin RPC channel to help them to follow the general progress of node startup without
// having to watch log messages.
#[derive(Debug, Clone, Copy, Serialize, Deserialize, PartialEq)]
pub enum ValidatorStartProgress {
    Initializing, // Catch all, default state
    SearchingForRpcService,
    DownloadingSnapshot { slot: Slot, rpc_addr: SocketAddr },
    CleaningBlockStore,
    CleaningAccounts,
    LoadingLedger,
    ProcessingLedger { slot: Slot, max_slot: Slot },
    StartingServices,
    Halted, // Validator halted due to `--dev-halt-at-slot` argument
    WaitingForSupermajority,

    // `Running` is the terminal state once the validator fully starts and all services are
    // operational
    Running,
}

impl Default for ValidatorStartProgress {
    fn default() -> Self {
        Self::Initializing
    }
}

struct BlockstoreRootScan {
    thread: Option<JoinHandle<Result<(), BlockstoreError>>>,
}

impl BlockstoreRootScan {
    fn new(config: &ValidatorConfig, blockstore: &Arc<Blockstore>, exit: &Arc<AtomicBool>) -> Self {
        let thread = if config.rpc_addrs.is_some()
            && config.rpc_config.enable_rpc_transaction_history
            && config.rpc_config.rpc_scan_and_fix_roots
        {
            let blockstore = blockstore.clone();
            let exit = exit.clone();
            Some(
                Builder::new()
                    .name("blockstore-root-scan".to_string())
                    .spawn(move || blockstore.scan_and_fix_roots(&exit))
                    .unwrap(),
            )
        } else {
            None
        };
        Self { thread }
    }

    fn join(self) {
        if let Some(blockstore_root_scan) = self.thread {
            if let Err(err) = blockstore_root_scan.join() {
                warn!("blockstore_root_scan failed to join {:?}", err);
            }
        }
    }
}

#[derive(Default)]
struct TransactionHistoryServices {
    transaction_status_sender: Option<TransactionStatusSender>,
    transaction_status_service: Option<TransactionStatusService>,
    max_complete_transaction_status_slot: Arc<AtomicU64>,
    rewards_recorder_sender: Option<RewardsRecorderSender>,
    rewards_recorder_service: Option<RewardsRecorderService>,
    cache_block_meta_sender: Option<CacheBlockMetaSender>,
    cache_block_meta_service: Option<CacheBlockMetaService>,
}

pub struct Validator {
    validator_exit: Arc<RwLock<Exit>>,
    json_rpc_service: Option<JsonRpcService>,
    pubsub_service: Option<PubSubService>,
    rpc_completed_slots_service: JoinHandle<()>,
    optimistically_confirmed_bank_tracker: Option<OptimisticallyConfirmedBankTracker>,
    transaction_status_service: Option<TransactionStatusService>,
    rewards_recorder_service: Option<RewardsRecorderService>,
    cache_block_meta_service: Option<CacheBlockMetaService>,
    system_monitor_service: Option<SystemMonitorService>,
    sample_performance_service: Option<SamplePerformanceService>,
    poh_timing_report_service: PohTimingReportService,
    stats_reporter_service: StatsReporterService,
    gossip_service: GossipService,
    serve_repair_service: ServeRepairService,
    completed_data_sets_service: CompletedDataSetsService,
    snapshot_packager_service: Option<SnapshotPackagerService>,
    poh_recorder: Arc<Mutex<PohRecorder>>,
    poh_service: PohService,
    tpu: Tpu,
    tvu: Tvu,
    ip_echo_server: Option<solana_net_utils::IpEchoServer>,
    pub cluster_info: Arc<ClusterInfo>,
    pub bank_forks: Arc<RwLock<BankForks>>,
    pub blockstore: Arc<Blockstore>,
    geyser_plugin_service: Option<GeyserPluginService>,
    ledger_metric_report_service: LedgerMetricReportService,
    accounts_background_service: AccountsBackgroundService,
    accounts_hash_verifier: AccountsHashVerifier,
}

// in the distant future, get rid of ::new()/exit() and use Result properly...
pub fn abort() -> ! {
    #[cfg(not(test))]
    {
        // standard error is usually redirected to a log file, cry for help on standard output as
        // well
        println!("Validator process aborted. The validator log may contain further details");
        std::process::exit(1);
    }

    #[cfg(test)]
    panic!("process::exit(1) is intercepted for friendly test failure...");
}

impl Validator {
    #[allow(clippy::too_many_arguments)]
    pub fn new(
        mut node: Node,
        identity_keypair: Arc<Keypair>,
        ledger_path: &Path,
        vote_account: &Pubkey,
        authorized_voter_keypairs: Arc<RwLock<Vec<Arc<Keypair>>>>,
        cluster_entrypoints: Vec<ContactInfo>,
        config: &ValidatorConfig,
        should_check_duplicate_instance: bool,
        start_progress: Arc<RwLock<ValidatorStartProgress>>,
        socket_addr_space: SocketAddrSpace,
        use_quic: bool,
    ) -> Self {
        let id = identity_keypair.pubkey();
        assert_eq!(id, node.info.id);

        warn!("identity: {}", id);
        warn!("vote account: {}", vote_account);

        if !config.no_os_network_stats_reporting {
            verify_udp_stats_access().unwrap_or_else(|err| {
                error!("Failed to access UDP stats: {}. Bypass check with --no-os-network-stats-reporting.", err);
                abort();
            });
        }

        let mut bank_notification_senders = Vec::new();

        let geyser_plugin_service =
            if let Some(geyser_plugin_config_files) = &config.geyser_plugin_config_files {
                let (confirmed_bank_sender, confirmed_bank_receiver) = unbounded();
                bank_notification_senders.push(confirmed_bank_sender);
                let result =
                    GeyserPluginService::new(confirmed_bank_receiver, geyser_plugin_config_files);
                match result {
                    Ok(geyser_plugin_service) => Some(geyser_plugin_service),
                    Err(err) => {
                        error!("Failed to load the Geyser plugin: {:?}", err);
                        abort();
                    }
                }
            } else {
                None
            };

        if config.voting_disabled {
            warn!("voting disabled");
            authorized_voter_keypairs.write().unwrap().clear();
        } else {
            for authorized_voter_keypair in authorized_voter_keypairs.read().unwrap().iter() {
                warn!("authorized voter: {}", authorized_voter_keypair.pubkey());
            }
        }

        for cluster_entrypoint in &cluster_entrypoints {
            info!("entrypoint: {:?}", cluster_entrypoint);
        }

        if solana_perf::perf_libs::api().is_some() {
            info!("Initializing sigverify, this could take a while...");
        } else {
            info!("Initializing sigverify...");
        }
        sigverify::init();
        info!("Done.");

        if !ledger_path.is_dir() {
            error!(
                "ledger directory does not exist or is not accessible: {:?}",
                ledger_path
            );
            abort();
        }

        if let Some(shred_version) = config.expected_shred_version {
            if let Some(wait_for_supermajority_slot) = config.wait_for_supermajority {
                *start_progress.write().unwrap() = ValidatorStartProgress::CleaningBlockStore;
                backup_and_clear_blockstore(
                    ledger_path,
                    wait_for_supermajority_slot + 1,
                    shred_version,
                );
            }
        }

        info!("Cleaning accounts paths..");
        *start_progress.write().unwrap() = ValidatorStartProgress::CleaningAccounts;
        let mut start = Measure::start("clean_accounts_paths");
        for accounts_path in &config.account_paths {
            cleanup_accounts_path(accounts_path);
        }
        if let Some(ref shrink_paths) = config.account_shrink_paths {
            for accounts_path in shrink_paths {
                cleanup_accounts_path(accounts_path);
            }
        }
        start.stop();
        info!("done. {}", start);

        let exit = Arc::new(AtomicBool::new(false));
        {
            let exit = exit.clone();
            config
                .validator_exit
                .write()
                .unwrap()
                .register_exit(Box::new(move || exit.store(true, Ordering::Relaxed)));
        }

        let accounts_update_notifier = geyser_plugin_service
            .as_ref()
            .and_then(|geyser_plugin_service| geyser_plugin_service.get_accounts_update_notifier());

        let transaction_notifier = geyser_plugin_service
            .as_ref()
            .and_then(|geyser_plugin_service| geyser_plugin_service.get_transaction_notifier());

        let block_metadata_notifier = geyser_plugin_service
            .as_ref()
            .and_then(|geyser_plugin_service| geyser_plugin_service.get_block_metadata_notifier());

        info!(
            "Geyser plugin: accounts_update_notifier: {} transaction_notifier: {}",
            accounts_update_notifier.is_some(),
            transaction_notifier.is_some()
        );

        let system_monitor_service = Some(SystemMonitorService::new(
            Arc::clone(&exit),
            !config.no_os_memory_stats_reporting,
            !config.no_os_network_stats_reporting,
        ));

        let (poh_timing_point_sender, poh_timing_point_receiver) = unbounded();
        let poh_timing_report_service =
            PohTimingReportService::new(poh_timing_point_receiver, &exit);

        let (
            genesis_config,
            bank_forks,
            blockstore,
            ledger_signal_receiver,
            completed_slots_receiver,
            leader_schedule_cache,
            starting_snapshot_hashes,
            TransactionHistoryServices {
                transaction_status_sender,
                transaction_status_service,
                max_complete_transaction_status_slot,
                rewards_recorder_sender,
                rewards_recorder_service,
                cache_block_meta_sender,
                cache_block_meta_service,
            },
            blockstore_process_options,
            blockstore_root_scan,
            pruned_banks_receiver,
        ) = load_blockstore(
            config,
            ledger_path,
            &exit,
            &start_progress,
            accounts_update_notifier,
            transaction_notifier,
            Some(poh_timing_point_sender.clone()),
        );

<<<<<<< HEAD
        let last_full_snapshot_slot = process_blockstore(
            &blockstore,
            &mut bank_forks,
            &leader_schedule_cache,
            &blockstore_process_options,
            transaction_status_sender.as_ref(),
            cache_block_meta_sender.as_ref(),
            config.snapshot_config.as_ref(),
            accounts_package_channel.0.clone(),
            blockstore_root_scan,
            pruned_banks_receiver.clone(),
        );
        let last_full_snapshot_slot =
            last_full_snapshot_slot.or_else(|| starting_snapshot_hashes.map(|x| x.full.hash.0));

        maybe_warp_slot(config, ledger_path, &mut bank_forks, &leader_schedule_cache);

        let tower = {
            let restored_tower = Tower::restore(config.tower_storage.as_ref(), &id);
            if let Ok(tower) = &restored_tower {
                reconcile_blockstore_roots_with_tower(tower, &blockstore).unwrap_or_else(|err| {
                    error!("Failed to reconcile blockstore with tower: {:?}", err);
                    abort()
                });
            }

            post_process_restored_tower(restored_tower, &id, vote_account, config, &bank_forks)
        };
        info!("Tower state: {:?}", tower);

        *start_progress.write().unwrap() = ValidatorStartProgress::StartingServices;

        if !config.no_os_network_stats_reporting {
            verify_udp_stats_access().unwrap_or_else(|err| {
                error!("Failed to access UDP stats: {}. Bypass check with --no-os-network-stats-reporting.", err);
                abort();
            });
        }

        let leader_schedule_cache = Arc::new(leader_schedule_cache);
        let bank_forks = Arc::new(RwLock::new(bank_forks));

        let sample_performance_service =
            if config.rpc_addrs.is_some() && config.rpc_config.enable_rpc_transaction_history {
                Some(SamplePerformanceService::new(
                    &bank_forks,
                    &blockstore,
                    &exit,
                ))
            } else {
                None
            };

        let bank = bank_forks.read().unwrap().working_bank();
        info!("Starting validator with working bank slot {}", bank.slot());
        {
            let hard_forks: Vec<_> = bank.hard_forks().read().unwrap().iter().copied().collect();
            if !hard_forks.is_empty() {
                info!("Hard forks: {:?}", hard_forks);
            }
        }

=======
>>>>>>> 3d01c5a8
        node.info.wallclock = timestamp();
        node.info.shred_version = compute_shred_version(
            &genesis_config.hash(),
            Some(
                &bank_forks
                    .read()
                    .unwrap()
                    .working_bank()
                    .hard_forks()
                    .read()
                    .unwrap(),
            ),
        );

        Self::print_node_info(&node);

        if let Some(expected_shred_version) = config.expected_shred_version {
            if expected_shred_version != node.info.shred_version {
                error!(
                    "shred version mismatch: expected {} found: {}",
                    expected_shred_version, node.info.shred_version,
                );
                abort();
            }
        }

        let mut cluster_info = ClusterInfo::new(
            node.info.clone(),
            identity_keypair.clone(),
            socket_addr_space,
        );
        cluster_info.set_contact_debug_interval(config.contact_debug_interval);
        cluster_info.set_entrypoints(cluster_entrypoints);
        cluster_info.restore_contact_info(ledger_path, config.contact_save_interval);
        let cluster_info = Arc::new(cluster_info);

        let (
            accounts_background_service,
            accounts_hash_verifier,
            snapshot_packager_service,
            accounts_background_request_sender,
        ) = {
            let pending_accounts_package = PendingAccountsPackage::default();
            let (
                accounts_background_request_sender,
                snapshot_request_handler,
                pending_snapshot_package,
                snapshot_packager_service,
            ) = if let Some(snapshot_config) = config.snapshot_config.clone() {
                if !is_snapshot_config_valid(
                    snapshot_config.full_snapshot_archive_interval_slots,
                    snapshot_config.incremental_snapshot_archive_interval_slots,
                    config.accounts_hash_interval_slots,
                ) {
                    error!("Snapshot config is invalid");
                }

                let pending_snapshot_package = PendingSnapshotPackage::default();

                // filler accounts make snapshots invalid for use
                // so, do not publish that we have snapshots
                let enable_gossip_push = config
                    .accounts_db_config
                    .as_ref()
                    .map(|config| config.filler_accounts_config.count == 0)
                    .unwrap_or(true);

                let snapshot_packager_service = SnapshotPackagerService::new(
                    pending_snapshot_package.clone(),
                    starting_snapshot_hashes,
                    &exit,
                    &cluster_info,
                    snapshot_config.clone(),
                    enable_gossip_push,
                );

                let (snapshot_request_sender, snapshot_request_receiver) = unbounded();
                (
                    AbsRequestSender::new(snapshot_request_sender),
                    Some(SnapshotRequestHandler {
                        snapshot_config,
                        snapshot_request_receiver,
                        pending_accounts_package: pending_accounts_package.clone(),
                    }),
                    Some(pending_snapshot_package),
                    Some(snapshot_packager_service),
                )
            } else {
                (AbsRequestSender::default(), None, None, None)
            };

            let accounts_hash_verifier = AccountsHashVerifier::new(
                Arc::clone(&pending_accounts_package),
                pending_snapshot_package,
                &exit,
                &cluster_info,
                config.known_validators.clone(),
                config.halt_on_known_validators_accounts_hash_mismatch,
                config.accounts_hash_fault_injection_slots,
                config.snapshot_config.clone(),
            );

            let last_full_snapshot_slot = starting_snapshot_hashes.map(|x| x.full.hash.0);
            let accounts_background_service = AccountsBackgroundService::new(
                bank_forks.clone(),
                &exit,
                AbsRequestHandler {
                    snapshot_request_handler,
                    pruned_banks_receiver,
                },
                config.accounts_db_caching_enabled,
                config.accounts_db_test_hash_calculation,
                last_full_snapshot_slot,
            );

            (
                accounts_background_service,
                accounts_hash_verifier,
                snapshot_packager_service,
                accounts_background_request_sender,
            )
        };

        let leader_schedule_cache = Arc::new(leader_schedule_cache);
        let mut process_blockstore = ProcessBlockStore::new(
            &id,
            vote_account,
            &start_progress,
            &blockstore,
            &bank_forks,
            &leader_schedule_cache,
            &blockstore_process_options,
            transaction_status_sender.as_ref(),
            cache_block_meta_sender.clone(),
            blockstore_root_scan,
            accounts_background_request_sender.clone(),
            config,
        );

        maybe_warp_slot(
            config,
            &mut process_blockstore,
            ledger_path,
            &bank_forks,
            &leader_schedule_cache,
        );

        *start_progress.write().unwrap() = ValidatorStartProgress::StartingServices;

        let sample_performance_service =
            if config.rpc_addrs.is_some() && config.rpc_config.enable_rpc_transaction_history {
                Some(SamplePerformanceService::new(
                    &bank_forks,
                    &blockstore,
                    &exit,
                ))
            } else {
                None
            };

        let mut block_commitment_cache = BlockCommitmentCache::default();
        block_commitment_cache.initialize_slots(
            bank_forks.read().unwrap().working_bank().slot(),
            bank_forks.read().unwrap().root(),
        );
        let block_commitment_cache = Arc::new(RwLock::new(block_commitment_cache));

        let optimistically_confirmed_bank =
            OptimisticallyConfirmedBank::locked_from_bank_forks_root(&bank_forks);

        let rpc_subscriptions = Arc::new(RpcSubscriptions::new_with_config(
            &exit,
            max_complete_transaction_status_slot.clone(),
            blockstore.clone(),
            bank_forks.clone(),
            block_commitment_cache.clone(),
            optimistically_confirmed_bank.clone(),
            &config.pubsub_config,
        ));

        let max_slots = Arc::new(MaxSlots::default());
        let (completed_data_sets_sender, completed_data_sets_receiver) =
            bounded(MAX_COMPLETED_DATA_SETS_IN_CHANNEL);
        let completed_data_sets_service = CompletedDataSetsService::new(
            completed_data_sets_receiver,
            blockstore.clone(),
            rpc_subscriptions.clone(),
            &exit,
            max_slots.clone(),
        );

        let poh_config = Arc::new(genesis_config.poh_config.clone());
        let (poh_recorder, entry_receiver, record_receiver) = {
            let bank = &bank_forks.read().unwrap().working_bank();
            PohRecorder::new_with_clear_signal(
                bank.tick_height(),
                bank.last_blockhash(),
                bank.clone(),
                None,
                bank.ticks_per_slot(),
                &id,
                &blockstore,
                blockstore.get_new_shred_signal(0),
                &leader_schedule_cache,
                &poh_config,
                Some(poh_timing_point_sender),
                exit.clone(),
            )
        };
        let poh_recorder = Arc::new(Mutex::new(poh_recorder));

        let rpc_override_health_check = Arc::new(AtomicBool::new(false));
        let (
            json_rpc_service,
            pubsub_service,
            optimistically_confirmed_bank_tracker,
            bank_notification_sender,
        ) = if let Some((rpc_addr, rpc_pubsub_addr)) = config.rpc_addrs {
            if ContactInfo::is_valid_address(&node.info.rpc, &socket_addr_space) {
                assert!(ContactInfo::is_valid_address(
                    &node.info.rpc_pubsub,
                    &socket_addr_space
                ));
            } else {
                assert!(!ContactInfo::is_valid_address(
                    &node.info.rpc_pubsub,
                    &socket_addr_space
                ));
            }

            let (bank_notification_sender, bank_notification_receiver) = unbounded();
            let confirmed_bank_subscribers = if !bank_notification_senders.is_empty() {
                Some(Arc::new(RwLock::new(bank_notification_senders)))
            } else {
                None
            };
            (
                Some(JsonRpcService::new(
                    rpc_addr,
                    config.rpc_config.clone(),
                    config.snapshot_config.clone(),
                    bank_forks.clone(),
                    block_commitment_cache.clone(),
                    blockstore.clone(),
                    cluster_info.clone(),
                    Some(poh_recorder.clone()),
                    genesis_config.hash(),
                    ledger_path,
                    config.validator_exit.clone(),
                    config.known_validators.clone(),
                    rpc_override_health_check.clone(),
                    optimistically_confirmed_bank.clone(),
                    config.send_transaction_service_config.clone(),
                    max_slots.clone(),
                    leader_schedule_cache.clone(),
                    max_complete_transaction_status_slot,
                )),
                if !config.rpc_config.full_api {
                    None
                } else {
                    let (trigger, pubsub_service) = PubSubService::new(
                        config.pubsub_config.clone(),
                        &rpc_subscriptions,
                        rpc_pubsub_addr,
                    );
                    config
                        .validator_exit
                        .write()
                        .unwrap()
                        .register_exit(Box::new(move || trigger.cancel()));

                    Some(pubsub_service)
                },
                Some(OptimisticallyConfirmedBankTracker::new(
                    bank_notification_receiver,
                    &exit,
                    bank_forks.clone(),
                    optimistically_confirmed_bank,
                    rpc_subscriptions.clone(),
                    confirmed_bank_subscribers,
                )),
                Some(bank_notification_sender),
            )
        } else {
            (None, None, None, None)
        };

        if config.halt_at_slot.is_some() {
            // Simulate a confirmed root to avoid RPC errors with CommitmentConfig::finalized() and
            // to ensure RPC endpoints like getConfirmedBlock, which require a confirmed root, work
            block_commitment_cache
                .write()
                .unwrap()
                .set_highest_confirmed_root(bank_forks.read().unwrap().root());

            // Park with the RPC service running, ready for inspection!
            warn!("Validator halted");
            *start_progress.write().unwrap() = ValidatorStartProgress::Halted;
            std::thread::park();
        }
        let ip_echo_server = match node.sockets.ip_echo {
            None => None,
            Some(tcp_listener) => Some(solana_net_utils::ip_echo_server(
                tcp_listener,
                Some(node.info.shred_version),
            )),
        };

        let (stats_reporter_sender, stats_reporter_receiver) = unbounded();

        let stats_reporter_service = StatsReporterService::new(stats_reporter_receiver, &exit);

        let gossip_service = GossipService::new(
            &cluster_info,
            Some(bank_forks.clone()),
            node.sockets.gossip,
            config.gossip_validators.clone(),
            should_check_duplicate_instance,
            Some(stats_reporter_sender.clone()),
            &exit,
        );
        let serve_repair = Arc::new(RwLock::new(ServeRepair::new(cluster_info.clone())));
        let serve_repair_service = ServeRepairService::new(
            &serve_repair,
            Some(blockstore.clone()),
            node.sockets.serve_repair,
            socket_addr_space,
            stats_reporter_sender,
            &exit,
        );

        let waited_for_supermajority = if let Ok(waited) = wait_for_supermajority(
            config,
            Some(&mut process_blockstore),
            &bank_forks,
            &cluster_info,
            rpc_override_health_check,
            &start_progress,
        ) {
            waited
        } else {
            abort();
        };

        let ledger_metric_report_service =
            LedgerMetricReportService::new(blockstore.clone(), &exit);

        let wait_for_vote_to_start_leader =
            !waited_for_supermajority && !config.no_wait_for_vote_to_start_leader;

        let poh_service = PohService::new(
            poh_recorder.clone(),
            &poh_config,
            &exit,
            bank_forks.read().unwrap().root_bank().ticks_per_slot(),
            config.poh_pinned_cpu_core,
            config.poh_hashes_per_batch,
            record_receiver,
        );
        assert_eq!(
            blockstore.get_new_shred_signals_len(),
            1,
            "New shred signal for the TVU should be the same as the clear bank signal."
        );

        let vote_tracker = Arc::<VoteTracker>::default();
        let mut cost_model = CostModel::default();
        // initialize cost model with built-in instruction costs only
        cost_model.initialize_cost_table(&[]);
        let cost_model = Arc::new(RwLock::new(cost_model));

        let (retransmit_slots_sender, retransmit_slots_receiver) = unbounded();
        let (verified_vote_sender, verified_vote_receiver) = unbounded();
        let (gossip_verified_vote_hash_sender, gossip_verified_vote_hash_receiver) = unbounded();
        let (cluster_confirmed_slot_sender, cluster_confirmed_slot_receiver) = unbounded();

        let rpc_completed_slots_service = RpcCompletedSlotsService::spawn(
            completed_slots_receiver,
            rpc_subscriptions.clone(),
            exit.clone(),
        );

        let (replay_vote_sender, replay_vote_receiver) = unbounded();
        let tvu = Tvu::new(
            vote_account,
            authorized_voter_keypairs,
            &bank_forks,
            &cluster_info,
            TvuSockets {
                repair: node.sockets.repair,
                retransmit: node.sockets.retransmit_sockets,
                fetch: node.sockets.tvu,
                forwards: node.sockets.tvu_forwards,
                ancestor_hashes_requests: node.sockets.ancestor_hashes_requests,
            },
            blockstore.clone(),
            ledger_signal_receiver,
            &rpc_subscriptions,
            &poh_recorder,
            process_blockstore,
            config.tower_storage.clone(),
            &leader_schedule_cache,
            &exit,
            block_commitment_cache,
            config.turbine_disabled.clone(),
            transaction_status_sender.clone(),
            rewards_recorder_sender,
            cache_block_meta_sender,
            vote_tracker.clone(),
            retransmit_slots_sender,
            gossip_verified_vote_hash_receiver,
            verified_vote_receiver,
            replay_vote_sender.clone(),
            completed_data_sets_sender,
            bank_notification_sender.clone(),
            cluster_confirmed_slot_receiver,
            TvuConfig {
                max_ledger_shreds: config.max_ledger_shreds,
                shred_version: node.info.shred_version,
                repair_validators: config.repair_validators.clone(),
                rocksdb_compaction_interval: config.rocksdb_compaction_interval,
                rocksdb_max_compaction_jitter: config.rocksdb_compaction_interval,
                wait_for_vote_to_start_leader,
            },
            &max_slots,
            &cost_model,
            block_metadata_notifier,
            config.wait_to_vote_slot,
<<<<<<< HEAD
            pruned_banks_receiver,
=======
            accounts_background_request_sender,
>>>>>>> 3d01c5a8
            use_quic,
        );

        let tpu = Tpu::new(
            &cluster_info,
            &poh_recorder,
            entry_receiver,
            retransmit_slots_receiver,
            TpuSockets {
                transactions: node.sockets.tpu,
                transaction_forwards: node.sockets.tpu_forwards,
                vote: node.sockets.tpu_vote,
                broadcast: node.sockets.broadcast,
                transactions_quic: node.sockets.tpu_quic,
            },
            &rpc_subscriptions,
            transaction_status_sender,
            &blockstore,
            &config.broadcast_stage_type,
            &exit,
            node.info.shred_version,
            vote_tracker,
            bank_forks.clone(),
            verified_vote_sender,
            gossip_verified_vote_hash_sender,
            replay_vote_receiver,
            replay_vote_sender,
            bank_notification_sender,
            config.tpu_coalesce_ms,
            cluster_confirmed_slot_sender,
            &cost_model,
            &identity_keypair,
        );

        datapoint_info!("validator-new", ("id", id.to_string(), String));

        *start_progress.write().unwrap() = ValidatorStartProgress::Running;
        Self {
            stats_reporter_service,
            gossip_service,
            serve_repair_service,
            json_rpc_service,
            pubsub_service,
            rpc_completed_slots_service,
            optimistically_confirmed_bank_tracker,
            transaction_status_service,
            rewards_recorder_service,
            cache_block_meta_service,
            system_monitor_service,
            sample_performance_service,
            poh_timing_report_service,
            snapshot_packager_service,
            completed_data_sets_service,
            tpu,
            tvu,
            poh_service,
            poh_recorder,
            ip_echo_server,
            validator_exit: config.validator_exit.clone(),
            cluster_info,
            bank_forks,
            blockstore,
            geyser_plugin_service,
            ledger_metric_report_service,
            accounts_background_service,
            accounts_hash_verifier,
        }
    }

    // Used for notifying many nodes in parallel to exit
    pub fn exit(&mut self) {
        self.validator_exit.write().unwrap().exit();

        // drop all signals in blockstore
        self.blockstore.drop_signal();
    }

    pub fn close(mut self) {
        self.exit();
        self.join();
    }

    fn print_node_info(node: &Node) {
        info!("{:?}", node.info);
        info!(
            "local gossip address: {}",
            node.sockets.gossip.local_addr().unwrap()
        );
        info!(
            "local broadcast address: {}",
            node.sockets
                .broadcast
                .first()
                .unwrap()
                .local_addr()
                .unwrap()
        );
        info!(
            "local repair address: {}",
            node.sockets.repair.local_addr().unwrap()
        );
        info!(
            "local retransmit address: {}",
            node.sockets.retransmit_sockets[0].local_addr().unwrap()
        );
    }

    pub fn join(self) {
        drop(self.bank_forks);
        drop(self.cluster_info);

        self.poh_service.join().expect("poh_service");
        drop(self.poh_recorder);

        if let Some(json_rpc_service) = self.json_rpc_service {
            json_rpc_service.join().expect("rpc_service");
        }

        if let Some(pubsub_service) = self.pubsub_service {
            pubsub_service.join().expect("pubsub_service");
        }

        self.rpc_completed_slots_service
            .join()
            .expect("rpc_completed_slots_service");

        if let Some(optimistically_confirmed_bank_tracker) =
            self.optimistically_confirmed_bank_tracker
        {
            optimistically_confirmed_bank_tracker
                .join()
                .expect("optimistically_confirmed_bank_tracker");
        }

        if let Some(transaction_status_service) = self.transaction_status_service {
            transaction_status_service
                .join()
                .expect("transaction_status_service");
        }

        if let Some(rewards_recorder_service) = self.rewards_recorder_service {
            rewards_recorder_service
                .join()
                .expect("rewards_recorder_service");
        }

        if let Some(cache_block_meta_service) = self.cache_block_meta_service {
            cache_block_meta_service
                .join()
                .expect("cache_block_meta_service");
        }

        if let Some(system_monitor_service) = self.system_monitor_service {
            system_monitor_service
                .join()
                .expect("system_monitor_service");
        }

        if let Some(sample_performance_service) = self.sample_performance_service {
            sample_performance_service
                .join()
                .expect("sample_performance_service");
        }

        if let Some(s) = self.snapshot_packager_service {
            s.join().expect("snapshot_packager_service");
        }

        self.gossip_service.join().expect("gossip_service");
        self.serve_repair_service
            .join()
            .expect("serve_repair_service");
        self.stats_reporter_service
            .join()
            .expect("stats_reporter_service");
        self.ledger_metric_report_service
            .join()
            .expect("ledger_metric_report_service");
        self.accounts_background_service
            .join()
            .expect("accounts_background_service");
        self.accounts_hash_verifier
            .join()
            .expect("accounts_hash_verifier");
        self.tpu.join().expect("tpu");
        self.tvu.join().expect("tvu");
        self.completed_data_sets_service
            .join()
            .expect("completed_data_sets_service");
        if let Some(ip_echo_server) = self.ip_echo_server {
            ip_echo_server.shutdown_background();
        }

        if let Some(geyser_plugin_service) = self.geyser_plugin_service {
            geyser_plugin_service.join().expect("geyser_plugin_service");
        }

        self.poh_timing_report_service
            .join()
            .expect("poh_timing_report_service");
    }
}

fn active_vote_account_exists_in_bank(bank: &Arc<Bank>, vote_account: &Pubkey) -> bool {
    if let Some(account) = &bank.get_account(vote_account) {
        if let Some(vote_state) = VoteState::from(account) {
            return !vote_state.votes.is_empty();
        }
    }
    false
}

fn check_poh_speed(genesis_config: &GenesisConfig, maybe_hash_samples: Option<u64>) {
    if let Some(hashes_per_tick) = genesis_config.hashes_per_tick() {
        let ticks_per_slot = genesis_config.ticks_per_slot();
        let hashes_per_slot = hashes_per_tick * ticks_per_slot;

        let hash_samples = maybe_hash_samples.unwrap_or(hashes_per_slot);
        let hash_time_ns = compute_hash_time_ns(hash_samples);

        let my_ns_per_slot = (hash_time_ns * hashes_per_slot) / hash_samples;
        debug!("computed: ns_per_slot: {}", my_ns_per_slot);
        let target_ns_per_slot = genesis_config.ns_per_slot() as u64;
        debug!(
            "cluster ns_per_hash: {}ns ns_per_slot: {}",
            target_ns_per_slot / hashes_per_slot,
            target_ns_per_slot
        );
        if my_ns_per_slot < target_ns_per_slot {
            let extra_ns = target_ns_per_slot - my_ns_per_slot;
            info!("PoH speed check: Will sleep {}ns per slot.", extra_ns);
        } else {
            error!(
                "PoH is slower than cluster target tick rate! mine: {} cluster: {}. If you wish to continue, try --no-poh-speed-test",
                my_ns_per_slot, target_ns_per_slot,
            );
            abort();
        }
    }
}

fn post_process_restored_tower(
    restored_tower: crate::consensus::Result<Tower>,
    validator_identity: &Pubkey,
    vote_account: &Pubkey,
    config: &ValidatorConfig,
    bank_forks: &BankForks,
) -> Tower {
    let mut should_require_tower = config.require_tower;

    restored_tower
        .and_then(|tower| {
            let root_bank = bank_forks.root_bank();
            let slot_history = root_bank.get_slot_history();
            let tower = tower.adjust_lockouts_after_replay(root_bank.slot(), &slot_history);

            if let Some(wait_slot_for_supermajority) = config.wait_for_supermajority {
                if root_bank.slot() == wait_slot_for_supermajority {
                    // intentionally fail to restore tower; we're supposedly in a new hard fork; past
                    // out-of-chain vote state doesn't make sense at all
                    // what if --wait-for-supermajority again if the validator restarted?
                    let message = format!("Hardfork is detected; discarding tower restoration result: {:?}", tower);
                    datapoint_error!(
                        "tower_error",
                        (
                            "error",
                            message,
                            String
                        ),
                    );
                    error!("{}", message);

                    // unconditionally relax tower requirement so that we can always restore tower
                    // from root bank.
                    should_require_tower = false;
                    return Err(crate::consensus::TowerError::HardFork(wait_slot_for_supermajority));
                }
            }

            if let Some(warp_slot) = config.warp_slot {
                // unconditionally relax tower requirement so that we can always restore tower
                // from root bank after the warp
                should_require_tower = false;
                return Err(crate::consensus::TowerError::HardFork(warp_slot));
            }

            tower
        })
        .unwrap_or_else(|err| {
            let voting_has_been_active =
                active_vote_account_exists_in_bank(&bank_forks.working_bank(), vote_account);
            if !err.is_file_missing() {
                datapoint_error!(
                    "tower_error",
                    (
                        "error",
                        format!("Unable to restore tower: {}", err),
                        String
                    ),
                );
            }
            if should_require_tower && voting_has_been_active {
                error!("Requested mandatory tower restore failed: {}", err);
                error!(
                    "And there is an existing vote_account containing actual votes. \
                     Aborting due to possible conflicting duplicate votes",
                );
                abort();
            }
            if err.is_file_missing() && !voting_has_been_active {
                // Currently, don't protect against spoofed snapshots with no tower at all
                info!(
                    "Ignoring expected failed tower restore because this is the initial \
                      validator start with the vote account..."
                );
            } else {
                error!(
                    "Rebuilding a new tower from the latest vote account due to failed tower restore: {}",
                    err
                );
            }

            Tower::new_from_bankforks(
                bank_forks,
                validator_identity,
                vote_account,
            )
        })
}

#[allow(clippy::type_complexity)]
fn load_blockstore(
    config: &ValidatorConfig,
    ledger_path: &Path,
    exit: &Arc<AtomicBool>,
    start_progress: &Arc<RwLock<ValidatorStartProgress>>,
    accounts_update_notifier: Option<AccountsUpdateNotifier>,
    transaction_notifier: Option<TransactionNotifierLock>,
    poh_timing_point_sender: Option<PohTimingSender>,
) -> (
    GenesisConfig,
    Arc<RwLock<BankForks>>,
    Arc<Blockstore>,
    Receiver<bool>,
    CompletedSlotsReceiver,
    LeaderScheduleCache,
    Option<StartingSnapshotHashes>,
    TransactionHistoryServices,
    blockstore_processor::ProcessOptions,
    BlockstoreRootScan,
    DroppedSlotsReceiver,
) {
    info!("loading ledger from {:?}...", ledger_path);
    *start_progress.write().unwrap() = ValidatorStartProgress::LoadingLedger;
    let genesis_config = open_genesis_config(ledger_path, config.max_genesis_archive_unpacked_size);

    // This needs to be limited otherwise the state in the VoteAccount data
    // grows too large
    let leader_schedule_slot_offset = genesis_config.epoch_schedule.leader_schedule_slot_offset;
    let slots_per_epoch = genesis_config.epoch_schedule.slots_per_epoch;
    let leader_epoch_offset = (leader_schedule_slot_offset + slots_per_epoch - 1) / slots_per_epoch;
    assert!(leader_epoch_offset <= MAX_LEADER_SCHEDULE_EPOCH_OFFSET);

    let genesis_hash = genesis_config.hash();
    info!("genesis hash: {}", genesis_hash);

    if let Some(expected_genesis_hash) = config.expected_genesis_hash {
        if genesis_hash != expected_genesis_hash {
            error!("genesis hash mismatch: expected {}", expected_genesis_hash);
            error!("Delete the ledger directory to continue: {:?}", ledger_path);
            abort();
        }
    }

    if !config.no_poh_speed_test {
        check_poh_speed(&genesis_config, None);
    }

    let BlockstoreSignals {
        mut blockstore,
        ledger_signal_receiver,
        completed_slots_receiver,
        ..
    } = Blockstore::open_with_signal(
        ledger_path,
        BlockstoreOptions {
            recovery_mode: config.wal_recovery_mode.clone(),
            column_options: config.ledger_column_options.clone(),
            enforce_ulimit_nofile: config.enforce_ulimit_nofile,
            ..BlockstoreOptions::default()
        },
    )
    .expect("Failed to open ledger database");
    blockstore.set_no_compaction(config.no_rocksdb_compaction);
    blockstore.shred_timing_point_sender = poh_timing_point_sender;

    let blockstore = Arc::new(blockstore);
    let blockstore_root_scan = BlockstoreRootScan::new(config, &blockstore, exit);
    let halt_at_slot = config.halt_at_slot.or_else(|| highest_slot(&blockstore));

    let process_options = blockstore_processor::ProcessOptions {
        poh_verify: config.poh_verify,
        halt_at_slot,
        new_hard_forks: config.new_hard_forks.clone(),
        debug_keys: config.debug_keys.clone(),
        account_indexes: config.account_indexes.clone(),
        accounts_db_caching_enabled: config.accounts_db_caching_enabled,
        accounts_db_config: config.accounts_db_config.clone(),
        shrink_ratio: config.accounts_shrink_ratio,
        accounts_db_test_hash_calculation: config.accounts_db_test_hash_calculation,
        accounts_db_skip_shrink: config.accounts_db_skip_shrink,
        runtime_config: config.runtime_config.clone(),
        ..blockstore_processor::ProcessOptions::default()
    };

    let enable_rpc_transaction_history =
        config.rpc_addrs.is_some() && config.rpc_config.enable_rpc_transaction_history;
    let is_plugin_transaction_history_required = transaction_notifier.as_ref().is_some();
    let transaction_history_services =
        if enable_rpc_transaction_history || is_plugin_transaction_history_required {
            initialize_rpc_transaction_history_services(
                blockstore.clone(),
                exit,
                enable_rpc_transaction_history,
                config.rpc_config.enable_extended_tx_metadata_storage,
                transaction_notifier,
            )
        } else {
            TransactionHistoryServices::default()
        };

<<<<<<< HEAD
    let (
        mut bank_forks,
        mut leader_schedule_cache,
        starting_snapshot_hashes,
        pruned_banks_receiver,
    ) = bank_forks_utils::load_bank_forks(
        &genesis_config,
        &blockstore,
        config.account_paths.clone(),
        config.account_shrink_paths.clone(),
        config.snapshot_config.as_ref(),
        &process_options,
        transaction_history_services
            .cache_block_meta_sender
            .as_ref(),
        accounts_update_notifier,
    );
=======
    let (bank_forks, mut leader_schedule_cache, starting_snapshot_hashes) =
        bank_forks_utils::load_bank_forks(
            &genesis_config,
            &blockstore,
            config.account_paths.clone(),
            config.account_shrink_paths.clone(),
            config.snapshot_config.as_ref(),
            &process_options,
            transaction_history_services
                .cache_block_meta_sender
                .as_ref(),
            accounts_update_notifier,
        );
>>>>>>> 3d01c5a8

    // Before replay starts, set the callbacks in each of the banks in BankForks so that
    // all dropped banks come through the `pruned_banks_receiver` channel. This way all bank
    // drop behavior can be safely synchronized with any other ongoing accounts activity like
    // cache flush, clean, shrink, as long as the same thread performing those activities also
    // is processing the dropped banks from the `pruned_banks_receiver` channel.

    // There should only be one bank, the root bank in BankForks. Thus all banks added to
    // BankForks from now on will be descended from the root bank and thus will inherit
    // the bank drop callback.
    assert_eq!(bank_forks.read().unwrap().banks().len(), 1);
    let (pruned_banks_sender, pruned_banks_receiver) = bounded(MAX_DROP_BANK_SIGNAL_QUEUE_SIZE);
    {
        let root_bank = bank_forks.read().unwrap().root_bank();
        root_bank.set_callback(Some(Box::new(
            root_bank
                .rc
                .accounts
                .accounts_db
                .create_drop_bank_callback(pruned_banks_sender),
        )));
    }

    {
        let hard_forks: Vec<_> = bank_forks
            .read()
            .unwrap()
            .working_bank()
            .hard_forks()
            .read()
            .unwrap()
            .iter()
            .copied()
            .collect();
        if !hard_forks.is_empty() {
            info!("Hard forks: {:?}", hard_forks);
        }
    }

    leader_schedule_cache.set_fixed_leader_schedule(config.fixed_leader_schedule.clone());
    {
        let mut bank_forks = bank_forks.write().unwrap();
        bank_forks.set_snapshot_config(config.snapshot_config.clone());
        bank_forks.set_accounts_hash_interval_slots(config.accounts_hash_interval_slots);
        if let Some(ref shrink_paths) = config.account_shrink_paths {
            bank_forks
                .working_bank()
                .set_shrink_paths(shrink_paths.clone());
        }
    }

    (
        genesis_config,
        bank_forks,
        blockstore,
        ledger_signal_receiver,
        completed_slots_receiver,
        leader_schedule_cache,
        starting_snapshot_hashes,
        transaction_history_services,
        process_options,
        blockstore_root_scan,
        pruned_banks_receiver,
    )
}

<<<<<<< HEAD
#[allow(clippy::too_many_arguments)]
fn process_blockstore(
    blockstore: &Blockstore,
    bank_forks: &mut BankForks,
    leader_schedule_cache: &LeaderScheduleCache,
    process_options: &blockstore_processor::ProcessOptions,
    transaction_status_sender: Option<&TransactionStatusSender>,
    cache_block_meta_sender: Option<&CacheBlockMetaSender>,
    snapshot_config: Option<&SnapshotConfig>,
    accounts_package_sender: AccountsPackageSender,
    blockstore_root_scan: BlockstoreRootScan,
    pruned_banks_receiver: DroppedSlotsReceiver,
) -> Option<Slot> {
    let last_full_snapshot_slot = blockstore_processor::process_blockstore_from_root(
        blockstore,
        bank_forks,
        leader_schedule_cache,
        process_options,
        transaction_status_sender,
        cache_block_meta_sender,
        snapshot_config,
        accounts_package_sender,
        pruned_banks_receiver,
    )
    .unwrap_or_else(|err| {
        error!("Failed to load ledger: {:?}", err);
        abort()
    });
=======
fn highest_slot(blockstore: &Blockstore) -> Option<Slot> {
    let mut start = Measure::start("Blockstore search for highest slot");
    let highest_slot = blockstore
        .slot_meta_iterator(0)
        .map(|metas| {
            let slots: Vec<_> = metas.map(|(slot, _)| slot).collect();
            if slots.is_empty() {
                info!("Ledger is empty");
                None
            } else {
                let first = slots.first().unwrap();
                Some(*slots.last().unwrap_or(first))
            }
        })
        .unwrap_or_else(|err| {
            warn!("Failed to ledger slot meta: {}", err);
            None
        });
    start.stop();
    info!("{}. Found slot {:?}", start, highest_slot);
    highest_slot
}
>>>>>>> 3d01c5a8

struct ProcessBlockStore<'a> {
    id: &'a Pubkey,
    vote_account: &'a Pubkey,
    start_progress: &'a Arc<RwLock<ValidatorStartProgress>>,
    blockstore: &'a Blockstore,
    bank_forks: &'a Arc<RwLock<BankForks>>,
    leader_schedule_cache: &'a LeaderScheduleCache,
    process_options: &'a blockstore_processor::ProcessOptions,
    transaction_status_sender: Option<&'a TransactionStatusSender>,
    cache_block_meta_sender: Option<CacheBlockMetaSender>,
    blockstore_root_scan: Option<BlockstoreRootScan>,
    accounts_background_request_sender: AbsRequestSender,
    config: &'a ValidatorConfig,
    tower: Option<Tower>,
}

impl<'a> ProcessBlockStore<'a> {
    #[allow(clippy::too_many_arguments)]
    fn new(
        id: &'a Pubkey,
        vote_account: &'a Pubkey,
        start_progress: &'a Arc<RwLock<ValidatorStartProgress>>,
        blockstore: &'a Blockstore,
        bank_forks: &'a Arc<RwLock<BankForks>>,
        leader_schedule_cache: &'a LeaderScheduleCache,
        process_options: &'a blockstore_processor::ProcessOptions,
        transaction_status_sender: Option<&'a TransactionStatusSender>,
        cache_block_meta_sender: Option<CacheBlockMetaSender>,
        blockstore_root_scan: BlockstoreRootScan,
        accounts_background_request_sender: AbsRequestSender,
        config: &'a ValidatorConfig,
    ) -> Self {
        Self {
            id,
            vote_account,
            start_progress,
            blockstore,
            bank_forks,
            leader_schedule_cache,
            process_options,
            transaction_status_sender,
            cache_block_meta_sender,
            blockstore_root_scan: Some(blockstore_root_scan),
            accounts_background_request_sender,
            config,
            tower: None,
        }
    }

    fn process(&mut self) {
        if self.tower.is_none() {
            let previous_start_process = *self.start_progress.read().unwrap();
            *self.start_progress.write().unwrap() = ValidatorStartProgress::LoadingLedger;

            /*
            #[allow(clippy::too_many_arguments)]
            fn process_blockstore(
                blockstore: &Blockstore,
                bank_forks: &Arc<RwLock<BankForks>>,
                leader_schedule_cache: &LeaderScheduleCache,
                process_options: &blockstore_processor::ProcessOptions,
                transaction_status_sender: Option<&TransactionStatusSender>,
                cache_block_meta_sender: Option<&CacheBlockMetaSender>,
                blockstore_root_scan: BlockstoreRootScan,
                accounts_background_request_sender: &AbsRequestSender,
                start_progress: &Arc<RwLock<ValidatorStartProgress>>,
            ) {
            */
            let exit = Arc::new(AtomicBool::new(false));
            if let Some(max_slot) = highest_slot(self.blockstore) {
                let bank_forks = self.bank_forks.clone();
                let exit = exit.clone();
                let start_progress = self.start_progress.clone();

                let _ = std::thread::spawn(move || {
                    while !exit.load(Ordering::Relaxed) {
                        let slot = bank_forks.read().unwrap().working_bank().slot();
                        *start_progress.write().unwrap() =
                            ValidatorStartProgress::ProcessingLedger { slot, max_slot };
                        sleep(Duration::from_secs(2));
                    }
                });
            }
            blockstore_processor::process_blockstore_from_root(
                self.blockstore,
                self.bank_forks,
                self.leader_schedule_cache,
                self.process_options,
                self.transaction_status_sender,
                self.cache_block_meta_sender.as_ref(),
                &self.accounts_background_request_sender,
            )
            .unwrap_or_else(|err| {
                error!("Failed to load ledger: {:?}", err);
                abort()
            });

            exit.store(true, Ordering::Relaxed);

            if let Some(blockstore_root_scan) = self.blockstore_root_scan.take() {
                blockstore_root_scan.join();
            }

            self.tower = Some({
                let restored_tower = Tower::restore(self.config.tower_storage.as_ref(), self.id);
                if let Ok(tower) = &restored_tower {
                    reconcile_blockstore_roots_with_tower(tower, self.blockstore).unwrap_or_else(
                        |err| {
                            error!("Failed to reconcile blockstore with tower: {:?}", err);
                            abort()
                        },
                    );
                }

                post_process_restored_tower(
                    restored_tower,
                    self.id,
                    self.vote_account,
                    self.config,
                    &self.bank_forks.read().unwrap(),
                )
            });

            *self.start_progress.write().unwrap() = previous_start_process;
        }
    }
}

impl<'a> From<ProcessBlockStore<'a>> for Tower {
    fn from(mut process_blockstore: ProcessBlockStore<'a>) -> Self {
        process_blockstore.process();
        process_blockstore.tower.expect("valid tower")
    }
}

fn maybe_warp_slot(
    config: &ValidatorConfig,
    process_blockstore: &mut ProcessBlockStore,
    ledger_path: &Path,
    bank_forks: &RwLock<BankForks>,
    leader_schedule_cache: &LeaderScheduleCache,
) {
    if let Some(warp_slot) = config.warp_slot {
        let snapshot_config = config.snapshot_config.as_ref().unwrap_or_else(|| {
            error!("warp slot requires a snapshot config");
            abort();
        });

        process_blockstore.process();

        let mut bank_forks = bank_forks.write().unwrap();

        let working_bank = bank_forks.working_bank();

        if warp_slot <= working_bank.slot() {
            error!(
                "warp slot ({}) cannot be less than the working bank slot ({})",
                warp_slot,
                working_bank.slot()
            );
            abort();
        }
        info!("warping to slot {}", warp_slot);

        let root_bank = bank_forks.root_bank();
        bank_forks.insert(Bank::warp_from_parent(
            &root_bank,
            &Pubkey::default(),
            warp_slot,
        ));
        bank_forks.set_root(
            warp_slot,
            &solana_runtime::accounts_background_service::AbsRequestSender::default(),
            Some(warp_slot),
        );
        leader_schedule_cache.set_root(&bank_forks.root_bank());

        let full_snapshot_archive_info = snapshot_utils::bank_to_full_snapshot_archive(
            ledger_path,
            &bank_forks.root_bank(),
            None,
            &snapshot_config.full_snapshot_archives_dir,
            &snapshot_config.incremental_snapshot_archives_dir,
            snapshot_config.archive_format,
            snapshot_config.maximum_full_snapshot_archives_to_retain,
            snapshot_config.maximum_incremental_snapshot_archives_to_retain,
        )
        .unwrap_or_else(|err| {
            error!("Unable to create snapshot: {}", err);
            abort();
        });
        info!(
            "created snapshot: {}",
            full_snapshot_archive_info.path().display()
        );
    }
}

fn blockstore_contains_bad_shred_version(
    blockstore: &Blockstore,
    start_slot: Slot,
    shred_version: u16,
) -> bool {
    let now = Instant::now();
    // Search for shreds with incompatible version in blockstore
    if let Ok(slot_meta_iterator) = blockstore.slot_meta_iterator(start_slot) {
        info!("Searching for incorrect shreds..");
        for (slot, _meta) in slot_meta_iterator {
            if let Ok(shreds) = blockstore.get_data_shreds_for_slot(slot, 0) {
                for shred in &shreds {
                    if shred.version() != shred_version {
                        return true;
                    }
                }
            }
            if now.elapsed().as_secs() > 60 {
                info!("Didn't find incorrect shreds after 60 seconds, aborting");
                return false;
            }
        }
    }
    false
}

fn backup_and_clear_blockstore(ledger_path: &Path, start_slot: Slot, shred_version: u16) {
    let blockstore = Blockstore::open(ledger_path).unwrap();
    let do_copy_and_clear =
        blockstore_contains_bad_shred_version(&blockstore, start_slot, shred_version);

    // If found, then copy shreds to another db and clear from start_slot
    if do_copy_and_clear {
        let folder_name = format!("backup_rocksdb_{}", thread_rng().gen_range(0, 99999));
        let backup_blockstore = Blockstore::open(&ledger_path.join(folder_name));
        let mut last_print = Instant::now();
        let mut copied = 0;
        let mut last_slot = None;
        let slot_meta_iterator = blockstore.slot_meta_iterator(start_slot).unwrap();
        for (slot, _meta) in slot_meta_iterator {
            if let Ok(shreds) = blockstore.get_data_shreds_for_slot(slot, 0) {
                if let Ok(ref backup_blockstore) = backup_blockstore {
                    copied += shreds.len();
                    let _ = backup_blockstore.insert_shreds(shreds, None, true);
                }
            }
            if last_print.elapsed().as_millis() > 3000 {
                info!(
                    "Copying shreds from slot {} copied {} so far.",
                    start_slot, copied
                );
                last_print = Instant::now();
            }
            last_slot = Some(slot);
        }

        let end_slot = last_slot.unwrap();
        info!("Purging slots {} to {}", start_slot, end_slot);
        blockstore.purge_from_next_slots(start_slot, end_slot);
        blockstore.purge_slots(start_slot, end_slot, PurgeType::Exact);
        info!("Purging done, compacting db..");
        if let Err(e) = blockstore.compact_storage(start_slot, end_slot) {
            warn!(
                "Error from compacting storage from {} to {}: {:?}",
                start_slot, end_slot, e
            );
        }
        info!("done");
    }
    drop(blockstore);
}

fn initialize_rpc_transaction_history_services(
    blockstore: Arc<Blockstore>,
    exit: &Arc<AtomicBool>,
    enable_rpc_transaction_history: bool,
    enable_extended_tx_metadata_storage: bool,
    transaction_notifier: Option<TransactionNotifierLock>,
) -> TransactionHistoryServices {
    let max_complete_transaction_status_slot = Arc::new(AtomicU64::new(blockstore.max_root()));
    let (transaction_status_sender, transaction_status_receiver) = unbounded();
    let transaction_status_sender = Some(TransactionStatusSender {
        sender: transaction_status_sender,
    });
    let transaction_status_service = Some(TransactionStatusService::new(
        transaction_status_receiver,
        max_complete_transaction_status_slot.clone(),
        enable_rpc_transaction_history,
        transaction_notifier.clone(),
        blockstore.clone(),
        enable_extended_tx_metadata_storage,
        exit,
    ));

    let (rewards_recorder_sender, rewards_receiver) = unbounded();
    let rewards_recorder_sender = Some(rewards_recorder_sender);
    let rewards_recorder_service = Some(RewardsRecorderService::new(
        rewards_receiver,
        blockstore.clone(),
        exit,
    ));

    let (cache_block_meta_sender, cache_block_meta_receiver) = unbounded();
    let cache_block_meta_sender = Some(cache_block_meta_sender);
    let cache_block_meta_service = Some(CacheBlockMetaService::new(
        cache_block_meta_receiver,
        blockstore,
        exit,
    ));
    TransactionHistoryServices {
        transaction_status_sender,
        transaction_status_service,
        max_complete_transaction_status_slot,
        rewards_recorder_sender,
        rewards_recorder_service,
        cache_block_meta_sender,
        cache_block_meta_service,
    }
}

#[derive(Debug, PartialEq)]
enum ValidatorError {
    BadExpectedBankHash,
    NotEnoughLedgerData,
}

// Return if the validator waited on other nodes to start. In this case
// it should not wait for one of it's votes to land to produce blocks
// because if the whole network is waiting, then it will stall.
//
// Error indicates that a bad hash was encountered or another condition
// that is unrecoverable and the validator should exit.
fn wait_for_supermajority(
    config: &ValidatorConfig,
    process_blockstore: Option<&mut ProcessBlockStore>,
    bank_forks: &RwLock<BankForks>,
    cluster_info: &ClusterInfo,
    rpc_override_health_check: Arc<AtomicBool>,
    start_progress: &Arc<RwLock<ValidatorStartProgress>>,
) -> Result<bool, ValidatorError> {
    match config.wait_for_supermajority {
        None => Ok(false),
        Some(wait_for_supermajority) => {
            if let Some(process_blockstore) = process_blockstore {
                process_blockstore.process();
            }

            let bank = bank_forks.read().unwrap().working_bank();
            match wait_for_supermajority.cmp(&bank.slot()) {
                std::cmp::Ordering::Less => return Ok(false),
                std::cmp::Ordering::Greater => {
                    error!(
                        "Ledger does not have enough data to wait for supermajority, \
                             please enable snapshot fetch. Has {} needs {}",
                        bank.slot(),
                        wait_for_supermajority
                    );
                    return Err(ValidatorError::NotEnoughLedgerData);
                }
                _ => {}
            }

            if let Some(expected_bank_hash) = config.expected_bank_hash {
                if bank.hash() != expected_bank_hash {
                    error!(
                        "Bank hash({}) does not match expected value: {}",
                        bank.hash(),
                        expected_bank_hash
                    );
                    return Err(ValidatorError::BadExpectedBankHash);
                }
            }

            *start_progress.write().unwrap() = ValidatorStartProgress::WaitingForSupermajority;
            for i in 1.. {
                if i % 10 == 1 {
                    info!(
                        "Waiting for {}% of activated stake at slot {} to be in gossip...",
                        WAIT_FOR_SUPERMAJORITY_THRESHOLD_PERCENT,
                        bank.slot()
                    );
                }

                let gossip_stake_percent =
                    get_stake_percent_in_gossip(&bank, cluster_info, i % 10 == 0);

                if gossip_stake_percent >= WAIT_FOR_SUPERMAJORITY_THRESHOLD_PERCENT {
                    info!(
                        "Supermajority reached, {}% active stake detected, starting up now.",
                        gossip_stake_percent,
                    );
                    break;
                }
                // The normal RPC health checks don't apply as the node is waiting, so feign health to
                // prevent load balancers from removing the node from their list of candidates during a
                // manual restart.
                rpc_override_health_check.store(true, Ordering::Relaxed);
                sleep(Duration::new(1, 0));
            }
            rpc_override_health_check.store(false, Ordering::Relaxed);
            Ok(true)
        }
    }
}

// Get the activated stake percentage (based on the provided bank) that is visible in gossip
fn get_stake_percent_in_gossip(bank: &Bank, cluster_info: &ClusterInfo, log: bool) -> u64 {
    let mut online_stake = 0;
    let mut wrong_shred_stake = 0;
    let mut wrong_shred_nodes = vec![];
    let mut offline_stake = 0;
    let mut offline_nodes = vec![];

    let mut total_activated_stake = 0;
    let now = timestamp();
    // Nodes contact infos are saved to disk and restored on validator startup.
    // Staked nodes entries will not expire until an epoch after. So it
    // is necessary here to filter for recent entries to establish liveness.
    let peers: HashMap<_, _> = cluster_info
        .all_tvu_peers()
        .into_iter()
        .filter(|node| {
            let age = now.saturating_sub(node.wallclock);
            // Contact infos are refreshed twice during this period.
            age < CRDS_GOSSIP_PULL_CRDS_TIMEOUT_MS
        })
        .map(|node| (node.id, node))
        .collect();
    let my_shred_version = cluster_info.my_shred_version();
    let my_id = cluster_info.id();

    for (activated_stake, vote_account) in bank.vote_accounts().values() {
        let activated_stake = *activated_stake;
        total_activated_stake += activated_stake;

        if activated_stake == 0 {
            continue;
        }
        let vote_state_node_pubkey = vote_account
            .vote_state()
            .as_ref()
            .map(|vote_state| vote_state.node_pubkey)
            .unwrap_or_default();

        if let Some(peer) = peers.get(&vote_state_node_pubkey) {
            if peer.shred_version == my_shred_version {
                trace!(
                    "observed {} in gossip, (activated_stake={})",
                    vote_state_node_pubkey,
                    activated_stake
                );
                online_stake += activated_stake;
            } else {
                wrong_shred_stake += activated_stake;
                wrong_shred_nodes.push((activated_stake, vote_state_node_pubkey));
            }
        } else if vote_state_node_pubkey == my_id {
            online_stake += activated_stake; // This node is online
        } else {
            offline_stake += activated_stake;
            offline_nodes.push((activated_stake, vote_state_node_pubkey));
        }
    }

    let online_stake_percentage = (online_stake as f64 / total_activated_stake as f64) * 100.;
    if log {
        info!(
            "{:.3}% of active stake visible in gossip",
            online_stake_percentage
        );

        if !wrong_shred_nodes.is_empty() {
            info!(
                "{:.3}% of active stake has the wrong shred version in gossip",
                (wrong_shred_stake as f64 / total_activated_stake as f64) * 100.,
            );
            for (stake, identity) in wrong_shred_nodes {
                info!(
                    "    {:.3}% - {}",
                    (stake as f64 / total_activated_stake as f64) * 100.,
                    identity
                );
            }
        }

        if !offline_nodes.is_empty() {
            info!(
                "{:.3}% of active stake is not visible in gossip",
                (offline_stake as f64 / total_activated_stake as f64) * 100.
            );
            for (stake, identity) in offline_nodes {
                info!(
                    "    {:.3}% - {}",
                    (stake as f64 / total_activated_stake as f64) * 100.,
                    identity
                );
            }
        }
    }

    online_stake_percentage as u64
}

// Cleanup anything that looks like an accounts append-vec
fn cleanup_accounts_path(account_path: &std::path::Path) {
    if let Err(e) = std::fs::remove_dir_all(account_path) {
        warn!(
            "encountered error removing accounts path: {:?}: {}",
            account_path, e
        );
    }
}

pub fn is_snapshot_config_valid(
    full_snapshot_interval_slots: Slot,
    incremental_snapshot_interval_slots: Slot,
    accounts_hash_interval_slots: Slot,
) -> bool {
    // if full snapshot interval is MAX, that means snapshots are turned off, so yes, valid
    if full_snapshot_interval_slots == Slot::MAX {
        return true;
    }

    let is_incremental_config_valid = if incremental_snapshot_interval_slots == Slot::MAX {
        true
    } else {
        incremental_snapshot_interval_slots >= accounts_hash_interval_slots
            && incremental_snapshot_interval_slots % accounts_hash_interval_slots == 0
            && full_snapshot_interval_slots > incremental_snapshot_interval_slots
    };

    full_snapshot_interval_slots >= accounts_hash_interval_slots
        && full_snapshot_interval_slots % accounts_hash_interval_slots == 0
        && is_incremental_config_valid
}

#[cfg(test)]
mod tests {
    use {
        super::*,
        crossbeam_channel::{bounded, RecvTimeoutError},
        solana_ledger::{create_new_tmp_ledger, genesis_utils::create_genesis_config_with_leader},
        solana_sdk::{genesis_config::create_genesis_config, poh_config::PohConfig},
<<<<<<< HEAD
        std::{fs::remove_dir_all, thread},
=======
        std::{fs::remove_dir_all, thread, time::Duration},
>>>>>>> 3d01c5a8
    };

    #[test]
    fn validator_exit() {
        solana_logger::setup();
        let leader_keypair = Keypair::new();
        let leader_node = Node::new_localhost_with_pubkey(&leader_keypair.pubkey());

        let validator_keypair = Keypair::new();
        let validator_node = Node::new_localhost_with_pubkey(&validator_keypair.pubkey());
        let genesis_config =
            create_genesis_config_with_leader(10_000, &leader_keypair.pubkey(), 1000)
                .genesis_config;
        let (validator_ledger_path, _blockhash) = create_new_tmp_ledger!(&genesis_config);

        let voting_keypair = Arc::new(Keypair::new());
        let config = ValidatorConfig {
            rpc_addrs: Some((validator_node.info.rpc, validator_node.info.rpc_pubsub)),
            ..ValidatorConfig::default_for_test()
        };
        let start_progress = Arc::new(RwLock::new(ValidatorStartProgress::default()));
        let validator = Validator::new(
            validator_node,
            Arc::new(validator_keypair),
            &validator_ledger_path,
            &voting_keypair.pubkey(),
            Arc::new(RwLock::new(vec![voting_keypair.clone()])),
            vec![leader_node.info],
            &config,
            true, // should_check_duplicate_instance
            start_progress.clone(),
            SocketAddrSpace::Unspecified,
            false, // use_quic
        );
        assert_eq!(
            *start_progress.read().unwrap(),
            ValidatorStartProgress::Running
        );

        // spawn a new thread to wait for validator close
        let (sender, receiver) = bounded(0);
        let _ = thread::spawn(move || {
            validator.close();
            sender.send(()).unwrap();
        });

        // exit can deadlock. put an upper-bound on how long we wait for it
        let timeout = Duration::from_secs(30);
        if let Err(RecvTimeoutError::Timeout) = receiver.recv_timeout(timeout) {
            panic!("timeout for closing validator");
        }

        remove_dir_all(validator_ledger_path).unwrap();
    }

    #[test]
    fn test_backup_and_clear_blockstore() {
        use std::time::Instant;
        solana_logger::setup();
        use {
            solana_entry::entry,
            solana_ledger::{blockstore, get_tmp_ledger_path},
        };
        let blockstore_path = get_tmp_ledger_path!();
        {
            let blockstore = Blockstore::open(&blockstore_path).unwrap();

            let entries = entry::create_ticks(1, 0, Hash::default());

            info!("creating shreds");
            let mut last_print = Instant::now();
            for i in 1..10 {
                let shreds = blockstore::entries_to_test_shreds(&entries, i, i - 1, true, 1);
                blockstore.insert_shreds(shreds, None, true).unwrap();
                if last_print.elapsed().as_millis() > 5000 {
                    info!("inserted {}", i);
                    last_print = Instant::now();
                }
            }
            drop(blockstore);

            // this purges and compacts all slots greater than or equal to 5
            backup_and_clear_blockstore(&blockstore_path, 5, 2);

            let blockstore = Blockstore::open(&blockstore_path).unwrap();
            // assert that slots less than 5 aren't affected
            assert!(blockstore.meta(4).unwrap().unwrap().next_slots.is_empty());
            for i in 5..10 {
                assert!(blockstore
                    .get_data_shreds_for_slot(i, 0)
                    .unwrap()
                    .is_empty());
            }
        }
    }

    #[test]
    fn validator_parallel_exit() {
        let leader_keypair = Keypair::new();
        let leader_node = Node::new_localhost_with_pubkey(&leader_keypair.pubkey());

        let mut ledger_paths = vec![];
        let mut validators: Vec<Validator> = (0..2)
            .map(|_| {
                let validator_keypair = Keypair::new();
                let validator_node = Node::new_localhost_with_pubkey(&validator_keypair.pubkey());
                let genesis_config =
                    create_genesis_config_with_leader(10_000, &leader_keypair.pubkey(), 1000)
                        .genesis_config;
                let (validator_ledger_path, _blockhash) = create_new_tmp_ledger!(&genesis_config);
                ledger_paths.push(validator_ledger_path.clone());
                let vote_account_keypair = Keypair::new();
                let config = ValidatorConfig {
                    rpc_addrs: Some((validator_node.info.rpc, validator_node.info.rpc_pubsub)),
                    ..ValidatorConfig::default_for_test()
                };
                Validator::new(
                    validator_node,
                    Arc::new(validator_keypair),
                    &validator_ledger_path,
                    &vote_account_keypair.pubkey(),
                    Arc::new(RwLock::new(vec![Arc::new(vote_account_keypair)])),
                    vec![leader_node.info.clone()],
                    &config,
                    true, // should_check_duplicate_instance
                    Arc::new(RwLock::new(ValidatorStartProgress::default())),
                    SocketAddrSpace::Unspecified,
                    false, // use_quic
                )
            })
            .collect();

        // Each validator can exit in parallel to speed many sequential calls to join`
        validators.iter_mut().for_each(|v| v.exit());

        // spawn a new thread to wait for the join of the validator
        let (sender, receiver) = bounded(0);
        let _ = thread::spawn(move || {
            validators.into_iter().for_each(|validator| {
                validator.join();
            });
            sender.send(()).unwrap();
        });

        // timeout of 30s for shutting down the validators
        let timeout = Duration::from_secs(30);
        if let Err(RecvTimeoutError::Timeout) = receiver.recv_timeout(timeout) {
            panic!("timeout for shutting down validators",);
        }

        for path in ledger_paths {
            remove_dir_all(path).unwrap();
        }
    }

    #[test]
    fn test_wait_for_supermajority() {
        solana_logger::setup();
        use solana_sdk::hash::hash;
        let node_keypair = Arc::new(Keypair::new());
        let cluster_info = ClusterInfo::new(
            ContactInfo::new_localhost(&node_keypair.pubkey(), timestamp()),
            node_keypair,
            SocketAddrSpace::Unspecified,
        );

        let (genesis_config, _mint_keypair) = create_genesis_config(1);
        let bank_forks = RwLock::new(BankForks::new(Bank::new_for_tests(&genesis_config)));
        let mut config = ValidatorConfig::default_for_test();
        let rpc_override_health_check = Arc::new(AtomicBool::new(false));
        let start_progress = Arc::new(RwLock::new(ValidatorStartProgress::default()));

        assert!(!wait_for_supermajority(
            &config,
            None,
            &bank_forks,
            &cluster_info,
            rpc_override_health_check.clone(),
            &start_progress,
        )
        .unwrap());

        // bank=0, wait=1, should fail
        config.wait_for_supermajority = Some(1);
        assert_eq!(
            wait_for_supermajority(
                &config,
                None,
                &bank_forks,
                &cluster_info,
                rpc_override_health_check.clone(),
                &start_progress,
            ),
            Err(ValidatorError::NotEnoughLedgerData)
        );

        // bank=1, wait=0, should pass, bank is past the wait slot
        let bank_forks = RwLock::new(BankForks::new(Bank::new_from_parent(
            &bank_forks.read().unwrap().root_bank(),
            &Pubkey::default(),
            1,
        )));
        config.wait_for_supermajority = Some(0);
        assert!(!wait_for_supermajority(
            &config,
            None,
            &bank_forks,
            &cluster_info,
            rpc_override_health_check.clone(),
            &start_progress,
        )
        .unwrap());

        // bank=1, wait=1, equal, but bad hash provided
        config.wait_for_supermajority = Some(1);
        config.expected_bank_hash = Some(hash(&[1]));
        assert_eq!(
            wait_for_supermajority(
                &config,
                None,
                &bank_forks,
                &cluster_info,
                rpc_override_health_check,
                &start_progress,
            ),
            Err(ValidatorError::BadExpectedBankHash)
        );
    }

    #[test]
    fn test_interval_check() {
        assert!(is_snapshot_config_valid(300, 200, 100));

        let default_accounts_hash_interval =
            snapshot_utils::DEFAULT_INCREMENTAL_SNAPSHOT_ARCHIVE_INTERVAL_SLOTS;
        assert!(is_snapshot_config_valid(
            snapshot_utils::DEFAULT_FULL_SNAPSHOT_ARCHIVE_INTERVAL_SLOTS,
            snapshot_utils::DEFAULT_INCREMENTAL_SNAPSHOT_ARCHIVE_INTERVAL_SLOTS,
            default_accounts_hash_interval,
        ));

        assert!(is_snapshot_config_valid(
            Slot::MAX,
            snapshot_utils::DEFAULT_INCREMENTAL_SNAPSHOT_ARCHIVE_INTERVAL_SLOTS,
            default_accounts_hash_interval
        ));
        assert!(is_snapshot_config_valid(
            snapshot_utils::DEFAULT_FULL_SNAPSHOT_ARCHIVE_INTERVAL_SLOTS,
            Slot::MAX,
            default_accounts_hash_interval
        ));
        assert!(is_snapshot_config_valid(
            snapshot_utils::DEFAULT_INCREMENTAL_SNAPSHOT_ARCHIVE_INTERVAL_SLOTS,
            Slot::MAX,
            default_accounts_hash_interval
        ));

        assert!(!is_snapshot_config_valid(0, 100, 100));
        assert!(!is_snapshot_config_valid(100, 0, 100));
        assert!(!is_snapshot_config_valid(42, 100, 100));
        assert!(!is_snapshot_config_valid(100, 42, 100));
        assert!(!is_snapshot_config_valid(100, 100, 100));
        assert!(!is_snapshot_config_valid(100, 200, 100));
        assert!(!is_snapshot_config_valid(444, 200, 100));
        assert!(!is_snapshot_config_valid(400, 222, 100));
    }

    #[test]
    #[should_panic]
    fn test_poh_speed() {
        solana_logger::setup();
        let poh_config = PohConfig {
            target_tick_duration: Duration::from_millis(solana_sdk::clock::MS_PER_TICK),
            // make PoH rate really fast to cause the panic condition
            hashes_per_tick: Some(100 * solana_sdk::clock::DEFAULT_HASHES_PER_TICK),
            ..PohConfig::default()
        };
        let genesis_config = GenesisConfig {
            poh_config,
            ..GenesisConfig::default()
        };
        check_poh_speed(&genesis_config, Some(10_000));
    }

    #[test]
    fn test_poh_speed_no_hashes_per_tick() {
        let poh_config = PohConfig {
            target_tick_duration: Duration::from_millis(solana_sdk::clock::MS_PER_TICK),
            hashes_per_tick: None,
            ..PohConfig::default()
        };
        let genesis_config = GenesisConfig {
            poh_config,
            ..GenesisConfig::default()
        };
        check_poh_speed(&genesis_config, Some(10_000));
    }
}<|MERGE_RESOLUTION|>--- conflicted
+++ resolved
@@ -66,14 +66,10 @@
         transaction_status_service::TransactionStatusService,
     },
     solana_runtime::{
-<<<<<<< HEAD
-        accounts_background_service::DroppedSlotsReceiver,
-=======
         accounts_background_service::{
             AbsRequestHandler, AbsRequestSender, AccountsBackgroundService, DroppedSlotsReceiver,
             SnapshotRequestHandler,
         },
->>>>>>> 3d01c5a8
         accounts_db::{AccountShrinkThreshold, AccountsDbConfig},
         accounts_index::AccountSecondaryIndexes,
         accounts_update_notifier_interface::AccountsUpdateNotifier,
@@ -537,71 +533,6 @@
             Some(poh_timing_point_sender.clone()),
         );
 
-<<<<<<< HEAD
-        let last_full_snapshot_slot = process_blockstore(
-            &blockstore,
-            &mut bank_forks,
-            &leader_schedule_cache,
-            &blockstore_process_options,
-            transaction_status_sender.as_ref(),
-            cache_block_meta_sender.as_ref(),
-            config.snapshot_config.as_ref(),
-            accounts_package_channel.0.clone(),
-            blockstore_root_scan,
-            pruned_banks_receiver.clone(),
-        );
-        let last_full_snapshot_slot =
-            last_full_snapshot_slot.or_else(|| starting_snapshot_hashes.map(|x| x.full.hash.0));
-
-        maybe_warp_slot(config, ledger_path, &mut bank_forks, &leader_schedule_cache);
-
-        let tower = {
-            let restored_tower = Tower::restore(config.tower_storage.as_ref(), &id);
-            if let Ok(tower) = &restored_tower {
-                reconcile_blockstore_roots_with_tower(tower, &blockstore).unwrap_or_else(|err| {
-                    error!("Failed to reconcile blockstore with tower: {:?}", err);
-                    abort()
-                });
-            }
-
-            post_process_restored_tower(restored_tower, &id, vote_account, config, &bank_forks)
-        };
-        info!("Tower state: {:?}", tower);
-
-        *start_progress.write().unwrap() = ValidatorStartProgress::StartingServices;
-
-        if !config.no_os_network_stats_reporting {
-            verify_udp_stats_access().unwrap_or_else(|err| {
-                error!("Failed to access UDP stats: {}. Bypass check with --no-os-network-stats-reporting.", err);
-                abort();
-            });
-        }
-
-        let leader_schedule_cache = Arc::new(leader_schedule_cache);
-        let bank_forks = Arc::new(RwLock::new(bank_forks));
-
-        let sample_performance_service =
-            if config.rpc_addrs.is_some() && config.rpc_config.enable_rpc_transaction_history {
-                Some(SamplePerformanceService::new(
-                    &bank_forks,
-                    &blockstore,
-                    &exit,
-                ))
-            } else {
-                None
-            };
-
-        let bank = bank_forks.read().unwrap().working_bank();
-        info!("Starting validator with working bank slot {}", bank.slot());
-        {
-            let hard_forks: Vec<_> = bank.hard_forks().read().unwrap().iter().copied().collect();
-            if !hard_forks.is_empty() {
-                info!("Hard forks: {:?}", hard_forks);
-            }
-        }
-
-=======
->>>>>>> 3d01c5a8
         node.info.wallclock = timestamp();
         node.info.shred_version = compute_shred_version(
             &genesis_config.hash(),
@@ -1030,11 +961,7 @@
             &cost_model,
             block_metadata_notifier,
             config.wait_to_vote_slot,
-<<<<<<< HEAD
-            pruned_banks_receiver,
-=======
             accounts_background_request_sender,
->>>>>>> 3d01c5a8
             use_quic,
         );
 
@@ -1466,25 +1393,6 @@
             TransactionHistoryServices::default()
         };
 
-<<<<<<< HEAD
-    let (
-        mut bank_forks,
-        mut leader_schedule_cache,
-        starting_snapshot_hashes,
-        pruned_banks_receiver,
-    ) = bank_forks_utils::load_bank_forks(
-        &genesis_config,
-        &blockstore,
-        config.account_paths.clone(),
-        config.account_shrink_paths.clone(),
-        config.snapshot_config.as_ref(),
-        &process_options,
-        transaction_history_services
-            .cache_block_meta_sender
-            .as_ref(),
-        accounts_update_notifier,
-    );
-=======
     let (bank_forks, mut leader_schedule_cache, starting_snapshot_hashes) =
         bank_forks_utils::load_bank_forks(
             &genesis_config,
@@ -1498,7 +1406,6 @@
                 .as_ref(),
             accounts_update_notifier,
         );
->>>>>>> 3d01c5a8
 
     // Before replay starts, set the callbacks in each of the banks in BankForks so that
     // all dropped banks come through the `pruned_banks_receiver` channel. This way all bank
@@ -1565,36 +1472,6 @@
     )
 }
 
-<<<<<<< HEAD
-#[allow(clippy::too_many_arguments)]
-fn process_blockstore(
-    blockstore: &Blockstore,
-    bank_forks: &mut BankForks,
-    leader_schedule_cache: &LeaderScheduleCache,
-    process_options: &blockstore_processor::ProcessOptions,
-    transaction_status_sender: Option<&TransactionStatusSender>,
-    cache_block_meta_sender: Option<&CacheBlockMetaSender>,
-    snapshot_config: Option<&SnapshotConfig>,
-    accounts_package_sender: AccountsPackageSender,
-    blockstore_root_scan: BlockstoreRootScan,
-    pruned_banks_receiver: DroppedSlotsReceiver,
-) -> Option<Slot> {
-    let last_full_snapshot_slot = blockstore_processor::process_blockstore_from_root(
-        blockstore,
-        bank_forks,
-        leader_schedule_cache,
-        process_options,
-        transaction_status_sender,
-        cache_block_meta_sender,
-        snapshot_config,
-        accounts_package_sender,
-        pruned_banks_receiver,
-    )
-    .unwrap_or_else(|err| {
-        error!("Failed to load ledger: {:?}", err);
-        abort()
-    });
-=======
 fn highest_slot(blockstore: &Blockstore) -> Option<Slot> {
     let mut start = Measure::start("Blockstore search for highest slot");
     let highest_slot = blockstore
@@ -1617,7 +1494,6 @@
     info!("{}. Found slot {:?}", start, highest_slot);
     highest_slot
 }
->>>>>>> 3d01c5a8
 
 struct ProcessBlockStore<'a> {
     id: &'a Pubkey,
@@ -2160,11 +2036,7 @@
         crossbeam_channel::{bounded, RecvTimeoutError},
         solana_ledger::{create_new_tmp_ledger, genesis_utils::create_genesis_config_with_leader},
         solana_sdk::{genesis_config::create_genesis_config, poh_config::PohConfig},
-<<<<<<< HEAD
-        std::{fs::remove_dir_all, thread},
-=======
         std::{fs::remove_dir_all, thread, time::Duration},
->>>>>>> 3d01c5a8
     };
 
     #[test]
