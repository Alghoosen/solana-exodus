--- conflicted
+++ resolved
@@ -79,14 +79,10 @@
         bank::{Bank, StakeVoteAccountRewardResult},
         bank_forks::BankForks,
         commitment::BlockCommitmentCache,
-<<<<<<< HEAD
-        cost_model::CostModel,
         epoch_reward_calc_service::{
             EpochRewardCalcRequestHandler, EpochRewardCalcRequestReceiver, EpochRewardCalcService,
             EpochRewardResult,
         },
-=======
->>>>>>> 9524c9db
         hardened_unpack::{open_genesis_config, MAX_GENESIS_ARCHIVE_UNPACKED_SIZE},
         prioritization_fee_cache::PrioritizationFeeCache,
         runtime_config::RuntimeConfig,
