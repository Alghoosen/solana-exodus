--- conflicted
+++ resolved
@@ -229,11 +229,8 @@
             transaction_status_sender,
             replay_vote_sender,
             cost_model.clone(),
-<<<<<<< HEAD
             log_messages_bytes_limit,
-=======
             connection_cache.clone(),
->>>>>>> 118c1e9e
         );
 
         let broadcast_stage = broadcast_type.new_broadcast_stage(
