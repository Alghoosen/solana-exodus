--- conflicted
+++ resolved
@@ -77,10 +77,6 @@
         cluster_confirmed_slot_sender: GossipDuplicateConfirmedSlotsSender,
         cost_model: &Arc<RwLock<CostModel>>,
     ) -> Self {
-<<<<<<< HEAD
-        let (packet_sender, packet_receiver) = unbounded();
-        let (vote_packet_sender, vote_packet_receiver) = unbounded();
-=======
         let TpuSockets {
             transactions: transactions_sockets,
             transaction_forwards: tpu_forwards_sockets,
@@ -88,9 +84,8 @@
             broadcast: broadcast_sockets,
         } = sockets;
 
-        let (packet_sender, packet_receiver) = channel();
-        let (vote_packet_sender, vote_packet_receiver) = channel();
->>>>>>> d064c406
+        let (packet_sender, packet_receiver) = unbounded();
+        let (vote_packet_sender, vote_packet_receiver) = unbounded();
         let fetch_stage = FetchStage::new_with_sender(
             transactions_sockets,
             tpu_forwards_sockets,
