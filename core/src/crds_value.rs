--- conflicted
+++ resolved
@@ -111,11 +111,8 @@
     EpochSlots(EpochSlotsIndex, EpochSlots),
     LegacyVersion(LegacyVersion),
     Version(Version),
-<<<<<<< HEAD
+    NodeInstance(NodeInstance),
     DuplicateSlotProof(DuplicateProofIndex, CrdsDuplicateSlotProof),
-=======
-    NodeInstance(NodeInstance),
->>>>>>> 2d3a3372
 }
 
 impl Sanitize for CrdsData {
@@ -144,13 +141,15 @@
             }
             CrdsData::LegacyVersion(version) => version.sanitize(),
             CrdsData::Version(version) => version.sanitize(),
-<<<<<<< HEAD
+            CrdsData::NodeInstance(node) => node.sanitize(),
             CrdsData::DuplicateSlotProof(ix, proof) => {
                 if *ix as usize >= MAX_DUPLICATE_PROOFS as usize {
                     return Err(SanitizeError::ValueOutOfBounds);
                 }
                 proof.sanitize()?;
-                let shred = solana_ledger::shred::Shred::new_from_serialized_shred(proof.proof.clone()).map_err(|_e| SanitizeError::InvalidValue)?;
+                let shred =
+                    solana_ledger::shred::Shred::new_from_serialized_shred(proof.proof.clone())
+                        .map_err(|_e| SanitizeError::InvalidValue)?;
                 if shred.slot() != proof.slot {
                     return Err(SanitizeError::InvalidValue);
                 }
@@ -159,10 +158,7 @@
                     return Err(SanitizeError::InvalidValue);
                 }*/
                 Ok(())
-            },
-=======
-            CrdsData::NodeInstance(node) => node.sanitize(),
->>>>>>> 2d3a3372
+            }
         }
     }
 }
@@ -443,11 +439,8 @@
     AccountsHashes(Pubkey),
     LegacyVersion(Pubkey),
     Version(Pubkey),
-<<<<<<< HEAD
+    NodeInstance(Pubkey, u64 /*token*/),
     DuplicateSlotProof(DuplicateProofIndex, Pubkey),
-=======
-    NodeInstance(Pubkey, u64 /*token*/),
->>>>>>> 2d3a3372
 }
 
 impl fmt::Display for CrdsValueLabel {
@@ -461,11 +454,10 @@
             CrdsValueLabel::AccountsHashes(_) => write!(f, "AccountsHashes({})", self.pubkey()),
             CrdsValueLabel::LegacyVersion(_) => write!(f, "LegacyVersion({})", self.pubkey()),
             CrdsValueLabel::Version(_) => write!(f, "Version({})", self.pubkey()),
-<<<<<<< HEAD
-            CrdsValueLabel::DuplicateSlotProof(ix, _) => write!(f, "DuplicateProof({}, {})", ix, self.pubkey()),
-=======
             CrdsValueLabel::NodeInstance(_, _) => write!(f, "NodeInstance({})", self.pubkey()),
->>>>>>> 2d3a3372
+            CrdsValueLabel::DuplicateSlotProof(ix, _) => {
+                write!(f, "DuplicateProof({}, {})", ix, self.pubkey())
+            }
         }
     }
 }
@@ -481,11 +473,8 @@
             CrdsValueLabel::AccountsHashes(p) => *p,
             CrdsValueLabel::LegacyVersion(p) => *p,
             CrdsValueLabel::Version(p) => *p,
-<<<<<<< HEAD
+            CrdsValueLabel::NodeInstance(p, _ /*token*/) => *p,
             CrdsValueLabel::DuplicateSlotProof(_, p) => *p,
-=======
-            CrdsValueLabel::NodeInstance(p, _ /*token*/) => *p,
->>>>>>> 2d3a3372
         }
     }
 }
@@ -532,11 +521,8 @@
             CrdsData::EpochSlots(_, p) => p.wallclock,
             CrdsData::LegacyVersion(version) => version.wallclock,
             CrdsData::Version(version) => version.wallclock,
-<<<<<<< HEAD
+            CrdsData::NodeInstance(node) => node.wallclock,
             CrdsData::DuplicateSlotProof(_, proof) => proof.wallclock,
-=======
-            CrdsData::NodeInstance(node) => node.wallclock,
->>>>>>> 2d3a3372
         }
     }
     pub fn pubkey(&self) -> Pubkey {
@@ -549,11 +535,8 @@
             CrdsData::EpochSlots(_, p) => p.from,
             CrdsData::LegacyVersion(version) => version.from,
             CrdsData::Version(version) => version.from,
-<<<<<<< HEAD
+            CrdsData::NodeInstance(node) => node.from,
             CrdsData::DuplicateSlotProof(_, proof) => proof.from,
-=======
-            CrdsData::NodeInstance(node) => node.from,
->>>>>>> 2d3a3372
         }
     }
     pub fn label(&self) -> CrdsValueLabel {
@@ -566,11 +549,8 @@
             CrdsData::EpochSlots(ix, _) => CrdsValueLabel::EpochSlots(*ix, self.pubkey()),
             CrdsData::LegacyVersion(_) => CrdsValueLabel::LegacyVersion(self.pubkey()),
             CrdsData::Version(_) => CrdsValueLabel::Version(self.pubkey()),
-<<<<<<< HEAD
+            CrdsData::NodeInstance(node) => CrdsValueLabel::NodeInstance(self.pubkey(), node.token),
             CrdsData::DuplicateSlotProof(_, _) => CrdsValueLabel::Version(self.pubkey()),
-=======
-            CrdsData::NodeInstance(node) => CrdsValueLabel::NodeInstance(self.pubkey(), node.token),
->>>>>>> 2d3a3372
         }
     }
     pub fn contact_info(&self) -> Option<&ContactInfo> {
@@ -755,7 +735,7 @@
                 CrdsValueLabel::EpochSlots(ix, _) => {
                     hits[*ix as usize + MAX_VOTES as usize + 6] = true
                 }
-                CrdsValueLabel::DuplicateSlotProof(),
+                CrdsValueLabel::DuplicateSlotProof(_, _) => (),
             }
         }
         assert!(hits.iter().all(|x| *x));
