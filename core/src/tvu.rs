--- conflicted
+++ resolved
@@ -140,13 +140,10 @@
         banking_tracer: Arc<BankingTracer>,
         turbine_quic_endpoint_sender: AsyncSender<(SocketAddr, Bytes)>,
         turbine_quic_endpoint_receiver: Receiver<(Pubkey, SocketAddr, Bytes)>,
-        repair_quic_endpoint_sender: AsyncSender<LocalRequest>,
-<<<<<<< HEAD
-        wen_restart_repair_slots: Option<Arc<RwLock<Vec<Slot>>>>,
-=======
+        repair_quic_endpoint_sender: AsyncSender<LocalRequest>,        
         outstanding_repair_requests: Arc<RwLock<OutstandingShredRepairs>>,
         cluster_slots: Arc<ClusterSlots>,
->>>>>>> c071cf5c
+        wen_restart_repair_slots: Option<Arc<RwLock<Vec<Slot>>>>,
     ) -> Result<Self, String> {
         let TvuSockets {
             repair: repair_socket,
@@ -508,12 +505,9 @@
             turbine_quic_endpoint_sender,
             turbine_quic_endpoint_receiver,
             repair_quic_endpoint_sender,
-<<<<<<< HEAD
-            None,
-=======
             outstanding_repair_requests,
             cluster_slots,
->>>>>>> c071cf5c
+            None,
         )
         .expect("assume success");
         exit.store(true, Ordering::Relaxed);
