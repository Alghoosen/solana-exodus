--- conflicted
+++ resolved
@@ -132,11 +132,6 @@
         let mut batches = vec![PacketBatch::default()];
         batches[0].packets.resize(2, Packet::default());
 
-<<<<<<< HEAD
-        let mut shred =
-            Shred::new_from_data(0, 0xc0de, 0xdead, &[1, 2, 3, 4], true, true, 0, 0, 0xc0de);
-        shred.sign_v1(&leader_keypair);
-=======
         let mut shred = Shred::new_from_data(
             0,
             0xc0de,
@@ -147,8 +142,7 @@
             0,
             0xc0de,
         );
-        shred.sign(&leader_keypair);
->>>>>>> e070c5ca
+        shred.sign_v1(&leader_keypair);
         batches[0].packets[0].data[0..shred.payload().len()].copy_from_slice(shred.payload());
         batches[0].packets[0].meta.size = shred.payload().len();
 
