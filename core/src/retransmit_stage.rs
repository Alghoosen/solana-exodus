//! The `retransmit_stage` retransmits shreds between validators
#![allow(clippy::rc_buffer)]

use {
    crate::{
        ancestor_hashes_service::AncestorHashesReplayUpdateReceiver,
        cluster_info_vote_listener::VerifiedVoteReceiver,
        cluster_nodes::ClusterNodesCache,
        cluster_slots::ClusterSlots,
        cluster_slots_service::{ClusterSlotsService, ClusterSlotsUpdateReceiver},
        completed_data_sets_service::CompletedDataSetsSender,
        packet_hasher::PacketHasher,
        repair_service::{DuplicateSlotsResetSender, RepairInfo},
        window_service::{should_retransmit_and_persist, WindowService},
    },
    crossbeam_channel::{unbounded, Receiver, RecvTimeoutError, Sender},
    lru::LruCache,
    rayon::{prelude::*, ThreadPool, ThreadPoolBuilder},
    solana_client::rpc_response::SlotUpdate,
    solana_gossip::{
        cluster_info::{ClusterInfo, DATA_PLANE_FANOUT},
        contact_info::ContactInfo,
    },
    solana_ledger::{
        blockstore::Blockstore,
        leader_schedule_cache::LeaderScheduleCache,
        shred::{Shred, ShredId},
    },
    solana_measure::measure::Measure,
    solana_perf::packet::PacketBatch,
    solana_rayon_threadlimit::get_thread_count,
    solana_rpc::{max_slots::MaxSlots, rpc_subscriptions::RpcSubscriptions},
    solana_runtime::{bank::Bank, bank_forks::BankForks},
    solana_sdk::{clock::Slot, epoch_schedule::EpochSchedule, pubkey::Pubkey, timing::timestamp},
    solana_streamer::sendmmsg::{multi_target_send, SendPktsError},
    std::{
        collections::{BTreeSet, HashMap, HashSet},
        net::UdpSocket,
        ops::{AddAssign, DerefMut},
        sync::{
            atomic::{AtomicBool, AtomicU64, AtomicUsize, Ordering},
            Arc, Mutex, RwLock,
        },
        thread::{self, Builder, JoinHandle},
        time::{Duration, Instant},
    },
};

const MAX_DUPLICATE_COUNT: usize = 2;
const DEFAULT_LRU_SIZE: usize = 10_000;

const CLUSTER_NODES_CACHE_NUM_EPOCH_CAP: usize = 8;
const CLUSTER_NODES_CACHE_TTL: Duration = Duration::from_secs(5);

#[derive(Default)]
struct RetransmitSlotStats {
    num_shreds: usize,
    num_nodes: usize,
}

impl AddAssign for RetransmitSlotStats {
    fn add_assign(&mut self, other: Self) {
        *self = Self {
            num_shreds: self.num_shreds + other.num_shreds,
            num_nodes: self.num_nodes + other.num_nodes,
        }
    }
}

#[derive(Default)]
struct RetransmitStats {
    since: Option<Instant>,
    num_nodes: AtomicUsize,
    num_addrs_failed: AtomicUsize,
    num_shreds: usize,
    num_shreds_skipped: AtomicUsize,
    total_batches: usize,
    total_time: u64,
    epoch_fetch: u64,
    epoch_cache_update: u64,
    retransmit_total: AtomicU64,
    compute_turbine_peers_total: AtomicU64,
    slot_stats: HashMap<Slot, RetransmitSlotStats>,
    unknown_shred_slot_leader: AtomicUsize,
}

impl RetransmitStats {
    fn maybe_submit(
        &mut self,
        root_bank: &Bank,
        working_bank: &Bank,
        cluster_info: &ClusterInfo,
        cluster_nodes_cache: &ClusterNodesCache<RetransmitStage>,
    ) {
        const SUBMIT_CADENCE: Duration = Duration::from_secs(2);
        let elapsed = self.since.as_ref().map(Instant::elapsed);
        if elapsed.unwrap_or(Duration::MAX) < SUBMIT_CADENCE {
            return;
        }
        let num_peers = cluster_nodes_cache
            .get(root_bank.slot(), root_bank, working_bank, cluster_info)
            .num_peers();
        let stats = std::mem::replace(
            self,
            Self {
                since: Some(Instant::now()),
                ..Self::default()
            },
        );
        datapoint_info!("retransmit-num_nodes", ("count", num_peers, i64));
        datapoint_info!(
            "retransmit-stage",
            ("total_time", stats.total_time, i64),
            ("epoch_fetch", stats.epoch_fetch, i64),
            ("epoch_cache_update", stats.epoch_cache_update, i64),
            ("total_batches", stats.total_batches, i64),
            ("num_nodes", stats.num_nodes.into_inner(), i64),
            ("num_addrs_failed", stats.num_addrs_failed.into_inner(), i64),
            ("num_shreds", stats.num_shreds, i64),
            (
                "num_shreds_skipped",
                stats.num_shreds_skipped.into_inner(),
                i64
            ),
            ("retransmit_total", stats.retransmit_total.into_inner(), i64),
            (
                "compute_turbine",
                stats.compute_turbine_peers_total.into_inner(),
                i64
            ),
            (
                "unknown_shred_slot_leader",
                stats.unknown_shred_slot_leader.into_inner(),
                i64
            ),
        );
        for (slot, stats) in stats.slot_stats {
            datapoint_info!(
                "retransmit-stage-slot-stats",
                ("slot", slot, i64),
                ("num_shreds", stats.num_shreds, i64),
                ("num_nodes", stats.num_nodes, i64),
            );
        }
    }
}

// Map of shred (slot, index, type) => list of hash values seen for that key.
type ShredFilter = LruCache<ShredId, Vec<u64>>;

type ShredFilterAndHasher = (ShredFilter, PacketHasher);

// Returns true if shred is already received and should skip retransmit.
fn should_skip_retransmit(shred: &Shred, shreds_received: &Mutex<ShredFilterAndHasher>) -> bool {
    let key = shred.id();
    let mut shreds_received = shreds_received.lock().unwrap();
    let (cache, hasher) = shreds_received.deref_mut();
    match cache.get_mut(&key) {
        Some(sent) if sent.len() >= MAX_DUPLICATE_COUNT => true,
        Some(sent) => {
            let hash = hasher.hash_shred(shred);
            if sent.contains(&hash) {
                true
            } else {
                sent.push(hash);
                false
            }
        }
        None => {
            let hash = hasher.hash_shred(shred);
            cache.put(key, vec![hash]);
            false
        }
    }
}

// Returns true if this is the first time receiving a shred for `shred_slot`.
fn check_if_first_shred_received(
    shred_slot: Slot,
    first_shreds_received: &Mutex<BTreeSet<Slot>>,
    root_bank: &Bank,
) -> bool {
    if shred_slot <= root_bank.slot() {
        return false;
    }

    let mut first_shreds_received_locked = first_shreds_received.lock().unwrap();
    if first_shreds_received_locked.insert(shred_slot) {
        datapoint_info!("retransmit-first-shred", ("slot", shred_slot, i64));
        if first_shreds_received_locked.len() > 100 {
            *first_shreds_received_locked =
                first_shreds_received_locked.split_off(&(root_bank.slot() + 1));
        }
        true
    } else {
        false
    }
}

fn maybe_reset_shreds_received_cache(
    shreds_received: &Mutex<ShredFilterAndHasher>,
    hasher_reset_ts: &mut Instant,
) {
    const UPDATE_INTERVAL: Duration = Duration::from_secs(1);
    if hasher_reset_ts.elapsed() >= UPDATE_INTERVAL {
        *hasher_reset_ts = Instant::now();
        let mut shreds_received = shreds_received.lock().unwrap();
        let (cache, hasher) = shreds_received.deref_mut();
        cache.clear();
        hasher.reset();
    }
}

#[allow(clippy::too_many_arguments)]
fn retransmit(
    thread_pool: &ThreadPool,
    bank_forks: &RwLock<BankForks>,
    leader_schedule_cache: &LeaderScheduleCache,
    cluster_info: &ClusterInfo,
    shreds_receiver: &Receiver<Vec<Shred>>,
    sockets: &[UdpSocket],
    stats: &mut RetransmitStats,
    cluster_nodes_cache: &ClusterNodesCache<RetransmitStage>,
    hasher_reset_ts: &mut Instant,
    shreds_received: &Mutex<ShredFilterAndHasher>,
    max_slots: &MaxSlots,
    first_shreds_received: &Mutex<BTreeSet<Slot>>,
    rpc_subscriptions: Option<&RpcSubscriptions>,
) -> Result<(), RecvTimeoutError> {
    const RECV_TIMEOUT: Duration = Duration::from_secs(1);
    let mut shreds = shreds_receiver.recv_timeout(RECV_TIMEOUT)?;
    let mut timer_start = Measure::start("retransmit");
    shreds.extend(shreds_receiver.try_iter().flatten());
    stats.num_shreds += shreds.len();
    stats.total_batches += 1;

    let mut epoch_fetch = Measure::start("retransmit_epoch_fetch");
    let (working_bank, root_bank) = {
        let bank_forks = bank_forks.read().unwrap();
        (bank_forks.working_bank(), bank_forks.root_bank())
    };
    epoch_fetch.stop();
    stats.epoch_fetch += epoch_fetch.as_us();

    let mut epoch_cache_update = Measure::start("retransmit_epoch_cache_update");
    maybe_reset_shreds_received_cache(shreds_received, hasher_reset_ts);
    epoch_cache_update.stop();
    stats.epoch_cache_update += epoch_cache_update.as_us();

    let socket_addr_space = cluster_info.socket_addr_space();
    let retransmit_shred = |shred: &Shred, socket: &UdpSocket| {
        if should_skip_retransmit(shred, shreds_received) {
            stats.num_shreds_skipped.fetch_add(1, Ordering::Relaxed);
            return 0;
        }
        let shred_slot = shred.slot();
        max_slots
            .retransmit
            .fetch_max(shred_slot, Ordering::Relaxed);

        if let Some(rpc_subscriptions) = rpc_subscriptions {
            if check_if_first_shred_received(shred_slot, first_shreds_received, &root_bank) {
                rpc_subscriptions.notify_slot_update(SlotUpdate::FirstShredReceived {
                    slot: shred_slot,
                    timestamp: timestamp(),
                });
            }
        }

        let mut compute_turbine_peers = Measure::start("turbine_start");
        // TODO: consider using root-bank here for leader lookup!
        // Shreds' signatures should be verified before they reach here, and if
        // the leader is unknown they should fail signature check. So here we
        // should expect to know the slot leader and otherwise skip the shred.
        let slot_leader =
            match leader_schedule_cache.slot_leader_at(shred_slot, Some(&working_bank)) {
                Some(pubkey) => pubkey,
                None => {
                    stats
                        .unknown_shred_slot_leader
                        .fetch_add(1, Ordering::Relaxed);
                    return 0;
                }
            };
        let cluster_nodes =
            cluster_nodes_cache.get(shred_slot, &root_bank, &working_bank, cluster_info);
        let addrs: Vec<_> = cluster_nodes
            .get_retransmit_addrs(slot_leader, shred, &root_bank, DATA_PLANE_FANOUT)
            .into_iter()
            .filter(|addr| ContactInfo::is_valid_address(addr, socket_addr_space))
            .collect();
        compute_turbine_peers.stop();
        stats
            .compute_turbine_peers_total
            .fetch_add(compute_turbine_peers.as_us(), Ordering::Relaxed);

        let mut retransmit_time = Measure::start("retransmit_to");
        let num_nodes = match multi_target_send(socket, shred.payload(), &addrs) {
            Ok(()) => addrs.len(),
            Err(SendPktsError::IoError(ioerr, num_failed)) => {
                stats
                    .num_addrs_failed
                    .fetch_add(num_failed, Ordering::Relaxed);
                error!(
                    "retransmit_to multi_target_send error: {:?}, {}/{} packets failed",
                    ioerr,
                    num_failed,
                    addrs.len(),
                );
                addrs.len() - num_failed
            }
        };
        retransmit_time.stop();
        stats.num_nodes.fetch_add(num_nodes, Ordering::Relaxed);
        stats
            .retransmit_total
            .fetch_add(retransmit_time.as_us(), Ordering::Relaxed);
        num_nodes
    };
    fn merge<K, V>(mut acc: HashMap<K, V>, other: HashMap<K, V>) -> HashMap<K, V>
    where
        K: Eq + std::hash::Hash,
        V: Default + AddAssign,
    {
        if acc.len() < other.len() {
            return merge(other, acc);
        }
        for (key, value) in other {
            *acc.entry(key).or_default() += value;
        }
        acc
    }
    let slot_stats = thread_pool.install(|| {
        shreds
            .into_par_iter()
            .with_min_len(4)
            .map(|shred| {
                let index = thread_pool.current_thread_index().unwrap();
                let socket = &sockets[index % sockets.len()];
                let num_nodes = retransmit_shred(&shred, socket);
                (shred.slot(), num_nodes)
            })
            .fold(
                HashMap::<Slot, RetransmitSlotStats>::new,
                |mut acc, (slot, num_nodes)| {
                    let stats = acc.entry(slot).or_default();
                    stats.num_nodes += num_nodes;
                    stats.num_shreds += 1;
                    acc
                },
            )
            .reduce(HashMap::new, merge)
    });
    stats.slot_stats = merge(std::mem::take(&mut stats.slot_stats), slot_stats);
    timer_start.stop();
    stats.total_time += timer_start.as_us();
    stats.maybe_submit(&root_bank, &working_bank, cluster_info, cluster_nodes_cache);
    Ok(())
}

/// Service to retransmit messages from the leader or layer 1 to relevant peer nodes.
/// See `cluster_info` for network layer definitions.
/// # Arguments
/// * `sockets` - Sockets to read from.
/// * `bank_forks` - The BankForks structure
/// * `leader_schedule_cache` - The leader schedule to verify shreds
/// * `cluster_info` - This structure needs to be updated and populated by the bank and via gossip.
/// * `r` - Receive channel for shreds to be retransmitted to all the layer 1 nodes.
pub fn retransmitter(
    sockets: Arc<Vec<UdpSocket>>,
    bank_forks: Arc<RwLock<BankForks>>,
    leader_schedule_cache: Arc<LeaderScheduleCache>,
    cluster_info: Arc<ClusterInfo>,
    shreds_receiver: Receiver<Vec<Shred>>,
    max_slots: Arc<MaxSlots>,
    rpc_subscriptions: Option<Arc<RpcSubscriptions>>,
) -> JoinHandle<()> {
    let cluster_nodes_cache = ClusterNodesCache::<RetransmitStage>::new(
        CLUSTER_NODES_CACHE_NUM_EPOCH_CAP,
        CLUSTER_NODES_CACHE_TTL,
    );
    let mut hasher_reset_ts = Instant::now();
    let mut stats = RetransmitStats::default();
    let shreds_received = Mutex::new((LruCache::new(DEFAULT_LRU_SIZE), PacketHasher::default()));
    let first_shreds_received = Mutex::<BTreeSet<Slot>>::default();
    let num_threads = get_thread_count().min(8).max(sockets.len());
    let thread_pool = ThreadPoolBuilder::new()
        .num_threads(num_threads)
        .thread_name(|i| format!("retransmit-{}", i))
        .build()
        .unwrap();
    Builder::new()
        .name("solana-retransmitter".to_string())
        .spawn(move || {
            trace!("retransmitter started");
            loop {
                match retransmit(
                    &thread_pool,
                    &bank_forks,
                    &leader_schedule_cache,
                    &cluster_info,
                    &shreds_receiver,
                    &sockets,
                    &mut stats,
                    &cluster_nodes_cache,
                    &mut hasher_reset_ts,
                    &shreds_received,
                    &max_slots,
                    &first_shreds_received,
                    rpc_subscriptions.as_deref(),
                ) {
                    Ok(()) => (),
                    Err(RecvTimeoutError::Timeout) => (),
                    Err(RecvTimeoutError::Disconnected) => break,
                }
            }
            trace!("exiting retransmitter");
        })
        .unwrap()
}

pub struct RetransmitStage {
    retransmit_thread_handle: JoinHandle<()>,
    window_service: WindowService,
    cluster_slots_service: ClusterSlotsService,
}

impl RetransmitStage {
    #[allow(clippy::new_ret_no_self)]
    #[allow(clippy::too_many_arguments)]
    pub(crate) fn new(
        bank_forks: Arc<RwLock<BankForks>>,
        leader_schedule_cache: Arc<LeaderScheduleCache>,
        blockstore: Arc<Blockstore>,
        cluster_info: Arc<ClusterInfo>,
        retransmit_sockets: Arc<Vec<UdpSocket>>,
        repair_socket: Arc<UdpSocket>,
        ancestor_hashes_socket: Arc<UdpSocket>,
        verified_receiver: Receiver<Vec<PacketBatch>>,
        exit: Arc<AtomicBool>,
        cluster_slots_update_receiver: ClusterSlotsUpdateReceiver,
        epoch_schedule: EpochSchedule,
        turbine_disabled: Option<Arc<AtomicBool>>,
        shred_version: u16,
        cluster_slots: Arc<ClusterSlots>,
        duplicate_slots_reset_sender: DuplicateSlotsResetSender,
        verified_vote_receiver: VerifiedVoteReceiver,
        repair_validators: Option<HashSet<Pubkey>>,
        completed_data_sets_sender: CompletedDataSetsSender,
        max_slots: Arc<MaxSlots>,
        rpc_subscriptions: Option<Arc<RpcSubscriptions>>,
        duplicate_slots_sender: Sender<Slot>,
        ancestor_hashes_replay_update_receiver: AncestorHashesReplayUpdateReceiver,
    ) -> Self {
        let (retransmit_sender, retransmit_receiver) = unbounded();

        let retransmit_thread_handle = retransmitter(
            retransmit_sockets,
            bank_forks.clone(),
            leader_schedule_cache.clone(),
            cluster_info.clone(),
            retransmit_receiver,
            max_slots,
            rpc_subscriptions,
        );

        let cluster_slots_service = ClusterSlotsService::new(
            blockstore.clone(),
            cluster_slots.clone(),
            bank_forks.clone(),
            cluster_info.clone(),
            cluster_slots_update_receiver,
            exit.clone(),
        );

        let leader_schedule_cache_clone = leader_schedule_cache.clone();
        let repair_info = RepairInfo {
            bank_forks,
            epoch_schedule,
            duplicate_slots_reset_sender,
            repair_validators,
            cluster_info,
            cluster_slots,
        };
        let window_service = WindowService::new(
            blockstore,
            verified_receiver,
            retransmit_sender,
            repair_socket,
            ancestor_hashes_socket,
            exit,
            repair_info,
            leader_schedule_cache,
            move |id, shred, working_bank, last_root| {
                let turbine_disabled = turbine_disabled
                    .as_ref()
                    .map(|x| x.load(Ordering::Relaxed))
                    .unwrap_or(false);
                let rv = should_retransmit_and_persist(
                    shred,
                    working_bank,
                    &leader_schedule_cache_clone,
                    id,
                    last_root,
                    shred_version,
                );
                rv && !turbine_disabled
            },
            verified_vote_receiver,
            completed_data_sets_sender,
            duplicate_slots_sender,
            ancestor_hashes_replay_update_receiver,
        );

        Self {
            retransmit_thread_handle,
            window_service,
            cluster_slots_service,
        }
    }

    pub(crate) fn join(self) -> thread::Result<()> {
        self.retransmit_thread_handle.join()?;
        self.window_service.join()?;
        self.cluster_slots_service.join()
    }
}

#[cfg(test)]
mod tests {
<<<<<<< HEAD
    use super::*;
=======
    use {super::*, solana_ledger::shred::ShredFlags};
>>>>>>> 3d01c5a8

    #[test]
    fn test_already_received() {
        let slot = 1;
        let index = 5;
        let version = 0x40;
        let shred = Shred::new_from_data(
            slot,
            index,
            0,
            &[],
            ShredFlags::LAST_SHRED_IN_SLOT,
            0,
            version,
            0,
        );
        let shreds_received = Arc::new(Mutex::new((LruCache::new(100), PacketHasher::default())));
        // unique shred for (1, 5) should pass
        assert!(!should_skip_retransmit(&shred, &shreds_received));
        // duplicate shred for (1, 5) blocked
        assert!(should_skip_retransmit(&shred, &shreds_received));

        let shred = Shred::new_from_data(
            slot,
            index,
            2,
            &[],
            ShredFlags::LAST_SHRED_IN_SLOT,
            0,
            version,
            0,
        );
        // first duplicate shred for (1, 5) passed
        assert!(!should_skip_retransmit(&shred, &shreds_received));
        // then blocked
        assert!(should_skip_retransmit(&shred, &shreds_received));

        let shred = Shred::new_from_data(
            slot,
            index,
            8,
            &[],
            ShredFlags::LAST_SHRED_IN_SLOT,
            0,
            version,
            0,
        );
        // 2nd duplicate shred for (1, 5) blocked
        assert!(should_skip_retransmit(&shred, &shreds_received));
        assert!(should_skip_retransmit(&shred, &shreds_received));

        let shred = Shred::new_from_parity_shard(slot, index, &[], 0, 1, 1, 0, version);
        // Coding at (1, 5) passes
        assert!(!should_skip_retransmit(&shred, &shreds_received));
        // then blocked
        assert!(should_skip_retransmit(&shred, &shreds_received));

        let shred = Shred::new_from_parity_shard(slot, index, &[], 2, 1, 1, 0, version);
        // 2nd unique coding at (1, 5) passes
        assert!(!should_skip_retransmit(&shred, &shreds_received));
        // same again is blocked
        assert!(should_skip_retransmit(&shred, &shreds_received));

        let shred = Shred::new_from_parity_shard(slot, index, &[], 3, 1, 1, 0, version);
        // Another unique coding at (1, 5) always blocked
        assert!(should_skip_retransmit(&shred, &shreds_received));
        assert!(should_skip_retransmit(&shred, &shreds_received));
    }
}<|MERGE_RESOLUTION|>--- conflicted
+++ resolved
@@ -528,11 +528,7 @@
 
 #[cfg(test)]
 mod tests {
-<<<<<<< HEAD
-    use super::*;
-=======
     use {super::*, solana_ledger::shred::ShredFlags};
->>>>>>> 3d01c5a8
 
     #[test]
     fn test_already_received() {
