//! The `sigverify_stage` implements the signature verification stage of the TPU. It
//! receives a list of lists of packets and outputs the same list, but tags each
//! top-level list with a list of booleans, telling the next stage whether the
//! signature in that packet is valid. It assumes each packet contains one
//! transaction. All processing is done on the CPU by default and on a GPU
//! if perf-libs are available

use {
    crate::{find_packet_sender_stake_stage::FindPacketSenderStakeReceiver, sigverify},
    core::time::Duration,
    crossbeam_channel::{RecvTimeoutError, SendError},
    itertools::Itertools,
    solana_measure::measure::Measure,
    solana_perf::{
        packet::{Packet, PacketBatch},
        sigverify::{
            count_discarded_packets, count_packets_in_batches, count_valid_packets, shrink_batches,
            Deduper,
        },
    },
    solana_sdk::timing,
    solana_streamer::streamer::{self, StreamerError},
    std::{
        thread::{self, Builder, JoinHandle},
        time::Instant,
    },
    thiserror::Error,
};

// Try to target 50ms, rough timings from mainnet machines
//
// 50ms/(300ns/packet) = 166666 packets ~ 1300 batches
const MAX_DEDUP_BATCH: usize = 165_000;

// 50ms/(25us/packet) = 2000 packets
const MAX_SIGVERIFY_BATCH: usize = 2_000;

// Packet batch shrinker will reorganize packets into compacted batches if 10%
// or more of the packets in a group of packet batches have been discarded.
const MAX_DISCARDED_PACKET_RATE: f64 = 0.10;

#[derive(Error, Debug)]
pub enum SigVerifyServiceError<SendType> {
    #[error("send packets batch error")]
    Send(#[from] SendError<SendType>),

    #[error("streamer error")]
    Streamer(#[from] StreamerError),
}

type Result<T, SendType> = std::result::Result<T, SigVerifyServiceError<SendType>>;

pub struct SigVerifyStage {
    thread_hdl: JoinHandle<()>,
}

pub trait SigVerifier {
    type SendType: std::fmt::Debug;
    fn verify_batches(&self, batches: Vec<PacketBatch>, valid_packets: usize) -> Vec<PacketBatch>;
    fn process_received_packet(
        &mut self,
        _packet: &mut Packet,
        _removed_before_sigverify_stage: bool,
        _is_dup: bool,
    ) {
    }
    fn process_excess_packet(&mut self, _packet: &Packet) {}
    fn process_passed_sigverify_packet(&mut self, _packet: &Packet) {}
    fn send_packets(&mut self, packet_batches: Vec<PacketBatch>) -> Result<(), Self::SendType>;
}

#[derive(Default, Clone)]
pub struct DisabledSigVerifier {}

#[derive(Default)]
struct SigVerifierStats {
    recv_batches_us_hist: histogram::Histogram, // time to call recv_batch
    verify_batches_pp_us_hist: histogram::Histogram, // per-packet time to call verify_batch
    discard_packets_pp_us_hist: histogram::Histogram, // per-packet time to call verify_batch
    dedup_packets_pp_us_hist: histogram::Histogram, // per-packet time to call verify_batch
    batches_hist: histogram::Histogram,         // number of packet batches per verify call
    packets_hist: histogram::Histogram,         // number of packets per verify call
    total_batches: usize,
    total_packets: usize,
    total_dedup: usize,
    total_excess_fail: usize,
    total_valid_packets: usize,
    total_shrinks: usize,
    total_discard_random: usize,
    total_dedup_time_us: usize,
    total_discard_time_us: usize,
    total_discard_random_time_us: usize,
    total_verify_time_us: usize,
    total_shrink_time_us: usize,
}

impl SigVerifierStats {
    fn report(&self, name: &'static str) {
        datapoint_info!(
            name,
            (
                "recv_batches_us_90pct",
                self.recv_batches_us_hist.percentile(90.0).unwrap_or(0),
                i64
            ),
            (
                "recv_batches_us_min",
                self.recv_batches_us_hist.minimum().unwrap_or(0),
                i64
            ),
            (
                "recv_batches_us_max",
                self.recv_batches_us_hist.maximum().unwrap_or(0),
                i64
            ),
            (
                "recv_batches_us_mean",
                self.recv_batches_us_hist.mean().unwrap_or(0),
                i64
            ),
            (
                "verify_batches_pp_us_90pct",
                self.verify_batches_pp_us_hist.percentile(90.0).unwrap_or(0),
                i64
            ),
            (
                "verify_batches_pp_us_min",
                self.verify_batches_pp_us_hist.minimum().unwrap_or(0),
                i64
            ),
            (
                "verify_batches_pp_us_max",
                self.verify_batches_pp_us_hist.maximum().unwrap_or(0),
                i64
            ),
            (
                "verify_batches_pp_us_mean",
                self.verify_batches_pp_us_hist.mean().unwrap_or(0),
                i64
            ),
            (
                "discard_packets_pp_us_90pct",
                self.discard_packets_pp_us_hist
                    .percentile(90.0)
                    .unwrap_or(0),
                i64
            ),
            (
                "discard_packets_pp_us_min",
                self.discard_packets_pp_us_hist.minimum().unwrap_or(0),
                i64
            ),
            (
                "discard_packets_pp_us_max",
                self.discard_packets_pp_us_hist.maximum().unwrap_or(0),
                i64
            ),
            (
                "discard_packets_pp_us_mean",
                self.discard_packets_pp_us_hist.mean().unwrap_or(0),
                i64
            ),
            (
                "dedup_packets_pp_us_90pct",
                self.dedup_packets_pp_us_hist.percentile(90.0).unwrap_or(0),
                i64
            ),
            (
                "dedup_packets_pp_us_min",
                self.dedup_packets_pp_us_hist.minimum().unwrap_or(0),
                i64
            ),
            (
                "dedup_packets_pp_us_max",
                self.dedup_packets_pp_us_hist.maximum().unwrap_or(0),
                i64
            ),
            (
                "dedup_packets_pp_us_mean",
                self.dedup_packets_pp_us_hist.mean().unwrap_or(0),
                i64
            ),
            (
                "batches_90pct",
                self.batches_hist.percentile(90.0).unwrap_or(0),
                i64
            ),
            ("batches_min", self.batches_hist.minimum().unwrap_or(0), i64),
            ("batches_max", self.batches_hist.maximum().unwrap_or(0), i64),
            ("batches_mean", self.batches_hist.mean().unwrap_or(0), i64),
            (
                "packets_90pct",
                self.packets_hist.percentile(90.0).unwrap_or(0),
                i64
            ),
            ("packets_min", self.packets_hist.minimum().unwrap_or(0), i64),
            ("packets_max", self.packets_hist.maximum().unwrap_or(0), i64),
            ("packets_mean", self.packets_hist.mean().unwrap_or(0), i64),
            ("total_batches", self.total_batches, i64),
            ("total_packets", self.total_packets, i64),
            ("total_dedup", self.total_dedup, i64),
            ("total_excess_fail", self.total_excess_fail, i64),
            ("total_valid_packets", self.total_valid_packets, i64),
            ("total_discard_random", self.total_discard_random, i64),
            ("total_shrinks", self.total_shrinks, i64),
            ("total_dedup_time_us", self.total_dedup_time_us, i64),
            ("total_discard_time_us", self.total_discard_time_us, i64),
            (
                "total_discard_random_time_us",
                self.total_discard_random_time_us,
                i64
            ),
            ("total_verify_time_us", self.total_verify_time_us, i64),
            ("total_shrink_time_us", self.total_shrink_time_us, i64),
        );
    }
}

impl SigVerifier for DisabledSigVerifier {
    type SendType = ();
    fn verify_batches(
        &self,
        mut batches: Vec<PacketBatch>,
        _valid_packets: usize,
    ) -> Vec<PacketBatch> {
        sigverify::ed25519_verify_disabled(&mut batches);
        batches
    }

    fn send_packets(&mut self, _packet_batches: Vec<PacketBatch>) -> Result<(), Self::SendType> {
        Ok(())
    }
}

impl SigVerifyStage {
    #[allow(clippy::new_ret_no_self)]
    pub fn new<T: SigVerifier + 'static + Send>(
<<<<<<< HEAD
        packet_receiver: find_packet_sender_stake_stage::FindPacketSenderStakeReceiver,
=======
        packet_receiver: FindPacketSenderStakeReceiver,
>>>>>>> 40bbf99c
        verifier: T,
        name: &'static str,
    ) -> Self {
        let thread_hdl = Self::verifier_services(packet_receiver, verifier, name);
        Self { thread_hdl }
    }

    pub fn discard_excess_packets(
        batches: &mut [PacketBatch],
        mut max_packets: usize,
        mut process_excess_packet: impl FnMut(&Packet),
    ) {
        // Group packets by their incoming IP address.
        let mut addrs = batches
            .iter_mut()
            .rev()
            .flat_map(|batch| batch.iter_mut().rev())
            .filter(|packet| !packet.meta().discard())
            .map(|packet| (packet.meta().addr, packet))
            .into_group_map();
        // Allocate max_packets evenly across addresses.
        while max_packets > 0 && !addrs.is_empty() {
            let num_addrs = addrs.len();
            addrs.retain(|_, packets| {
                let cap = (max_packets + num_addrs - 1) / num_addrs;
                max_packets -= packets.len().min(cap);
                packets.truncate(packets.len().saturating_sub(cap));
                !packets.is_empty()
            });
        }
        // Discard excess packets from each address.
        for packet in addrs.into_values().flatten() {
            process_excess_packet(packet);
            packet.meta_mut().set_discard(true);
        }
    }

    /// make this function public so that it is available for benchmarking
    pub fn maybe_shrink_batches(packet_batches: &mut Vec<PacketBatch>) -> (u64, usize) {
        let mut shrink_time = Measure::start("sigverify_shrink_time");
        let num_packets = count_packets_in_batches(packet_batches);
        let num_discarded_packets = count_discarded_packets(packet_batches);
        let pre_packet_batches_len = packet_batches.len();
        let discarded_packet_rate = (num_discarded_packets as f64) / (num_packets as f64);
        if discarded_packet_rate >= MAX_DISCARDED_PACKET_RATE {
            shrink_batches(packet_batches);
        }
        let post_packet_batches_len = packet_batches.len();
        let shrink_total = pre_packet_batches_len.saturating_sub(post_packet_batches_len);
        shrink_time.stop();
        (shrink_time.as_us(), shrink_total)
    }

    fn verifier<T: SigVerifier>(
        deduper: &Deduper,
        recvr: &FindPacketSenderStakeReceiver,
        verifier: &mut T,
        stats: &mut SigVerifierStats,
    ) -> Result<(), T::SendType> {
        let (mut batches, num_packets, recv_duration) = streamer::recv_vec_packet_batches(recvr)?;

        let batches_len = batches.len();
        debug!(
            "@{:?} verifier: verifying: {}",
            timing::timestamp(),
            num_packets,
        );

        let mut discard_random_time = Measure::start("sigverify_discard_random_time");
        let non_discarded_packets = solana_perf::discard::discard_batches_randomly(
            &mut batches,
            MAX_DEDUP_BATCH,
            num_packets,
        );
        let num_discarded_randomly = num_packets.saturating_sub(non_discarded_packets);
        discard_random_time.stop();

        let mut dedup_time = Measure::start("sigverify_dedup_time");
        let discard_or_dedup_fail = deduper.dedup_packets_and_count_discards(
            &mut batches,
            #[inline(always)]
            |received_packet, removed_before_sigverify_stage, is_dup| {
                verifier.process_received_packet(
                    received_packet,
                    removed_before_sigverify_stage,
                    is_dup,
                );
            },
        ) as usize;
        dedup_time.stop();
        let num_unique = non_discarded_packets.saturating_sub(discard_or_dedup_fail);

        let mut discard_time = Measure::start("sigverify_discard_time");
        let mut num_packets_to_verify = num_unique;
        if num_unique > MAX_SIGVERIFY_BATCH {
            Self::discard_excess_packets(
                &mut batches,
                MAX_SIGVERIFY_BATCH,
                #[inline(always)]
                |excess_packet| verifier.process_excess_packet(excess_packet),
            );
            num_packets_to_verify = MAX_SIGVERIFY_BATCH;
        }
        let excess_fail = num_unique.saturating_sub(MAX_SIGVERIFY_BATCH);
        discard_time.stop();

        // Pre-shrink packet batches if many packets are discarded from dedup / discard
        let (pre_shrink_time_us, pre_shrink_total) = Self::maybe_shrink_batches(&mut batches);

        let mut verify_time = Measure::start("sigverify_batch_time");
        let mut batches = verifier.verify_batches(batches, num_packets_to_verify);
        let num_valid_packets = count_valid_packets(
            &batches,
            #[inline(always)]
            |valid_packet| verifier.process_passed_sigverify_packet(valid_packet),
        );
        verify_time.stop();

        // Post-shrink packet batches if many packets are discarded from sigverify
        let (post_shrink_time_us, post_shrink_total) = Self::maybe_shrink_batches(&mut batches);

        verifier.send_packets(batches)?;

        debug!(
            "@{:?} verifier: done. batches: {} total verify time: {:?} verified: {} v/s {}",
            timing::timestamp(),
            batches_len,
            verify_time.as_ms(),
            num_packets,
            (num_packets as f32 / verify_time.as_s())
        );

        stats
            .recv_batches_us_hist
            .increment(recv_duration.as_micros() as u64)
            .unwrap();
        stats
            .verify_batches_pp_us_hist
            .increment(verify_time.as_us() / (num_packets as u64))
            .unwrap();
        stats
            .discard_packets_pp_us_hist
            .increment(discard_time.as_us() / (num_packets as u64))
            .unwrap();
        stats
            .dedup_packets_pp_us_hist
            .increment(dedup_time.as_us() / (num_packets as u64))
            .unwrap();
        stats.batches_hist.increment(batches_len as u64).unwrap();
        stats.packets_hist.increment(num_packets as u64).unwrap();
        stats.total_batches += batches_len;
        stats.total_packets += num_packets;
        stats.total_dedup += discard_or_dedup_fail;
        stats.total_valid_packets += num_valid_packets;
        stats.total_discard_random_time_us += discard_random_time.as_us() as usize;
        stats.total_discard_random += num_discarded_randomly;
        stats.total_excess_fail += excess_fail;
        stats.total_shrinks += pre_shrink_total + post_shrink_total;
        stats.total_dedup_time_us += dedup_time.as_us() as usize;
        stats.total_discard_time_us += discard_time.as_us() as usize;
        stats.total_verify_time_us += verify_time.as_us() as usize;
        stats.total_shrink_time_us += (pre_shrink_time_us + post_shrink_time_us) as usize;

        Ok(())
    }

    fn verifier_service<T: SigVerifier + 'static + Send>(
<<<<<<< HEAD
        packet_receiver: find_packet_sender_stake_stage::FindPacketSenderStakeReceiver,
=======
        packet_receiver: FindPacketSenderStakeReceiver,
>>>>>>> 40bbf99c
        mut verifier: T,
        name: &'static str,
    ) -> JoinHandle<()> {
        let mut stats = SigVerifierStats::default();
        let mut last_print = Instant::now();
        const MAX_DEDUPER_AGE: Duration = Duration::from_secs(2);
        const MAX_DEDUPER_ITEMS: u32 = 1_000_000;
        Builder::new()
            .name("solSigVerifier".to_string())
            .spawn(move || {
                let mut deduper = Deduper::new(MAX_DEDUPER_ITEMS, MAX_DEDUPER_AGE);
                loop {
                    deduper.reset();
                    if let Err(e) =
                        Self::verifier(&deduper, &packet_receiver, &mut verifier, &mut stats)
                    {
                        match e {
                            SigVerifyServiceError::Streamer(StreamerError::RecvTimeout(
                                RecvTimeoutError::Disconnected,
                            )) => break,
                            SigVerifyServiceError::Streamer(StreamerError::RecvTimeout(
                                RecvTimeoutError::Timeout,
                            )) => (),
                            SigVerifyServiceError::Send(_) => {
                                break;
                            }
                            _ => error!("{:?}", e),
                        }
                    }
                    if last_print.elapsed().as_secs() > 2 {
                        stats.report(name);
                        stats = SigVerifierStats::default();
                        last_print = Instant::now();
                    }
                }
            })
            .unwrap()
    }

    fn verifier_services<T: SigVerifier + 'static + Send>(
<<<<<<< HEAD
        packet_receiver: find_packet_sender_stake_stage::FindPacketSenderStakeReceiver,
=======
        packet_receiver: FindPacketSenderStakeReceiver,
>>>>>>> 40bbf99c
        verifier: T,
        name: &'static str,
    ) -> JoinHandle<()> {
        Self::verifier_service(packet_receiver, verifier, name)
    }

    pub fn join(self) -> thread::Result<()> {
        self.thread_hdl.join()
    }
}

#[cfg(test)]
mod tests {
    use {
        super::*,
        crate::{
            banking_trace::BankingTracer, sigverify::TransactionSigVerifier,
            sigverify_stage::timing::duration_as_ms,
        },
        crossbeam_channel::unbounded,
        solana_perf::{
            packet::{to_packet_batches, Packet},
            test_tx::test_tx,
        },
        solana_sdk::packet::PacketFlags,
    };

    fn count_non_discard(packet_batches: &[PacketBatch]) -> usize {
        packet_batches
            .iter()
            .flatten()
            .filter(|p| !p.meta().discard())
            .count()
    }

    #[test]
    fn test_packet_discard() {
        solana_logger::setup();
        let batch_size = 10;
        let mut batch = PacketBatch::with_capacity(batch_size);
        let mut tracer_packet = Packet::default();
        tracer_packet.meta_mut().flags |= PacketFlags::TRACER_PACKET;
        batch.resize(batch_size, tracer_packet);
        batch[3].meta_mut().addr = std::net::IpAddr::from([1u16; 8]);
        batch[3].meta_mut().set_discard(true);
        let num_discarded_before_filter = 1;
        batch[4].meta_mut().addr = std::net::IpAddr::from([2u16; 8]);
        let total_num_packets = batch.len();
        let mut batches = vec![batch];
        let max = 3;
        let mut total_tracer_packets_discarded = 0;
        SigVerifyStage::discard_excess_packets(&mut batches, max, |packet| {
            if packet.meta().is_tracer_packet() {
                total_tracer_packets_discarded += 1;
            }
        });
        let total_non_discard = count_non_discard(&batches);
        let total_discarded = total_num_packets - total_non_discard;
        // Every packet except the packets already marked `discard` before the call
        // to `discard_excess_packets()` should count towards the
        // `total_tracer_packets_discarded`
        assert_eq!(
            total_tracer_packets_discarded,
            total_discarded - num_discarded_before_filter
        );
        assert_eq!(total_non_discard, max);
        assert!(!batches[0][0].meta().discard());
        assert!(batches[0][3].meta().discard());
        assert!(!batches[0][4].meta().discard());
    }

    fn gen_batches(
        use_same_tx: bool,
        packets_per_batch: usize,
        total_packets: usize,
    ) -> Vec<PacketBatch> {
        if use_same_tx {
            let tx = test_tx();
            to_packet_batches(&vec![tx; total_packets], packets_per_batch)
        } else {
            let txs: Vec<_> = (0..total_packets).map(|_| test_tx()).collect();
            to_packet_batches(&txs, packets_per_batch)
        }
    }

    #[test]
    fn test_sigverify_stage_with_same_tx() {
        test_sigverify_stage(true)
    }

    #[test]
    fn test_sigverify_stage_without_same_tx() {
        test_sigverify_stage(false)
    }

    fn test_sigverify_stage(use_same_tx: bool) {
        solana_logger::setup();
        trace!("start");
        let (packet_s, packet_r) = unbounded();
        let (verified_s, verified_r) = BankingTracer::channel_for_test();
        let verifier = TransactionSigVerifier::new(verified_s);
        let stage = SigVerifyStage::new(packet_r, verifier, "test");

        let now = Instant::now();
        let packets_per_batch = 128;
        let total_packets = 1920;
        // This is important so that we don't discard any packets and fail asserts below about
        // `total_excess_tracer_packets`
        assert!(total_packets < MAX_SIGVERIFY_BATCH);
        let batches = gen_batches(use_same_tx, packets_per_batch, total_packets);
        trace!(
            "starting... generation took: {} ms batches: {}",
            duration_as_ms(&now.elapsed()),
            batches.len()
        );

        let mut sent_len = 0;
        for mut batch in batches.into_iter() {
            sent_len += batch.len();
            batch
                .iter_mut()
                .for_each(|packet| packet.meta_mut().flags |= PacketFlags::TRACER_PACKET);
            assert_eq!(batch.len(), packets_per_batch);
            packet_s.send(vec![batch]).unwrap();
        }
        let mut received = 0;
        let mut total_tracer_packets_received_in_sigverify_stage = 0;
        trace!("sent: {}", sent_len);
        loop {
            if let Ok(message) = verified_r.recv() {
<<<<<<< HEAD
                let (verifieds, tracer_packet_stats_option) = (&message.0, message.1.clone());
                let tracer_packet_stats = tracer_packet_stats_option.unwrap();
=======
                let (verifieds, tracer_packet_stats) = (&message.0, message.1.as_ref().unwrap());
>>>>>>> 40bbf99c
                total_tracer_packets_received_in_sigverify_stage +=
                    tracer_packet_stats.total_tracer_packets_received_in_sigverify_stage;
                assert_eq!(
                    tracer_packet_stats.total_tracer_packets_received_in_sigverify_stage
                        % packets_per_batch,
                    0,
                );

                if use_same_tx {
                    // Every transaction other than the very first one in the very first batch
                    // should be deduped.

                    // Also have to account for the fact that deduper could be cleared periodically,
                    // in which case the first transaction in the next batch won't be deduped
                    assert!(
                        (tracer_packet_stats.total_tracer_packets_deduped
                            == tracer_packet_stats
                                .total_tracer_packets_received_in_sigverify_stage
                                - 1)
                            || (tracer_packet_stats.total_tracer_packets_deduped
                                == tracer_packet_stats
                                    .total_tracer_packets_received_in_sigverify_stage)
                    );
                    assert!(
                        (tracer_packet_stats.total_tracker_packets_passed_sigverify == 1)
                            || (tracer_packet_stats.total_tracker_packets_passed_sigverify == 0)
                    );
                } else {
                    assert_eq!(tracer_packet_stats.total_tracer_packets_deduped, 0);
                    assert!(
                        (tracer_packet_stats.total_tracker_packets_passed_sigverify
                            == tracer_packet_stats
                                .total_tracer_packets_received_in_sigverify_stage)
                    );
                }
                assert_eq!(tracer_packet_stats.total_excess_tracer_packets, 0);
<<<<<<< HEAD
                for v in verifieds.iter().rev() {
                    received += v.len();
                    batches.push(v.clone());
                }
=======
                received += verifieds.iter().map(|batch| batch.len()).sum::<usize>();
>>>>>>> 40bbf99c
            }

            if total_tracer_packets_received_in_sigverify_stage >= sent_len {
                break;
            }
        }
        trace!("received: {}", received);
        assert_eq!(
            total_tracer_packets_received_in_sigverify_stage,
            total_packets
        );
        drop(packet_s);
        stage.join().unwrap();
    }

    #[test]
    fn test_maybe_shrink_batches() {
        let packets_per_batch = 128;
        let total_packets = 4096;
        let mut batches = gen_batches(true, packets_per_batch, total_packets);
        let num_generated_batches = batches.len();
        let num_packets = count_packets_in_batches(&batches);
        assert_eq!(SigVerifyStage::maybe_shrink_batches(&mut batches).1, 0);

        // discard until the threshold is met but not exceeded
        {
            let mut index = 0;
            batches.iter_mut().for_each(|batch| {
                batch.iter_mut().for_each(|p| {
                    if ((index + 1) as f64 / num_packets as f64) < MAX_DISCARDED_PACKET_RATE {
                        p.meta_mut().set_discard(true);
                    }
                    index += 1;
                })
            });
        }

        assert_eq!(SigVerifyStage::maybe_shrink_batches(&mut batches).1, 0);

        // discard one more to exceed shrink threshold
        batches.last_mut().unwrap()[0].meta_mut().set_discard(true);

        let expected_num_shrunk_batches =
            1.max((num_generated_batches as f64 * MAX_DISCARDED_PACKET_RATE) as usize);
        assert_eq!(
            SigVerifyStage::maybe_shrink_batches(&mut batches).1,
            expected_num_shrunk_batches
        );
        let expected_remaining_batches = num_generated_batches - expected_num_shrunk_batches;
        assert_eq!(batches.len(), expected_remaining_batches);
    }
}<|MERGE_RESOLUTION|>--- conflicted
+++ resolved
@@ -235,11 +235,7 @@
 impl SigVerifyStage {
     #[allow(clippy::new_ret_no_self)]
     pub fn new<T: SigVerifier + 'static + Send>(
-<<<<<<< HEAD
-        packet_receiver: find_packet_sender_stake_stage::FindPacketSenderStakeReceiver,
-=======
         packet_receiver: FindPacketSenderStakeReceiver,
->>>>>>> 40bbf99c
         verifier: T,
         name: &'static str,
     ) -> Self {
@@ -407,11 +403,7 @@
     }
 
     fn verifier_service<T: SigVerifier + 'static + Send>(
-<<<<<<< HEAD
-        packet_receiver: find_packet_sender_stake_stage::FindPacketSenderStakeReceiver,
-=======
         packet_receiver: FindPacketSenderStakeReceiver,
->>>>>>> 40bbf99c
         mut verifier: T,
         name: &'static str,
     ) -> JoinHandle<()> {
@@ -452,11 +444,7 @@
     }
 
     fn verifier_services<T: SigVerifier + 'static + Send>(
-<<<<<<< HEAD
-        packet_receiver: find_packet_sender_stake_stage::FindPacketSenderStakeReceiver,
-=======
         packet_receiver: FindPacketSenderStakeReceiver,
->>>>>>> 40bbf99c
         verifier: T,
         name: &'static str,
     ) -> JoinHandle<()> {
@@ -587,12 +575,7 @@
         trace!("sent: {}", sent_len);
         loop {
             if let Ok(message) = verified_r.recv() {
-<<<<<<< HEAD
-                let (verifieds, tracer_packet_stats_option) = (&message.0, message.1.clone());
-                let tracer_packet_stats = tracer_packet_stats_option.unwrap();
-=======
                 let (verifieds, tracer_packet_stats) = (&message.0, message.1.as_ref().unwrap());
->>>>>>> 40bbf99c
                 total_tracer_packets_received_in_sigverify_stage +=
                     tracer_packet_stats.total_tracer_packets_received_in_sigverify_stage;
                 assert_eq!(
@@ -629,14 +612,7 @@
                     );
                 }
                 assert_eq!(tracer_packet_stats.total_excess_tracer_packets, 0);
-<<<<<<< HEAD
-                for v in verifieds.iter().rev() {
-                    received += v.len();
-                    batches.push(v.clone());
-                }
-=======
                 received += verifieds.iter().map(|batch| batch.len()).sum::<usize>();
->>>>>>> 40bbf99c
             }
 
             if total_tracer_packets_received_in_sigverify_stage >= sent_len {
