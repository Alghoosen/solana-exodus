//! `window_service` handles the data plane incoming shreds, storing them in
//!   blockstore and retransmitting where required
//!

use {
    crate::{
        cluster_info_vote_listener::VerifiedVoteReceiver,
        completed_data_sets_service::CompletedDataSetsSender,
        repair::{
            ancestor_hashes_service::AncestorHashesReplayUpdateReceiver,
            quic_endpoint::LocalRequest,
            repair_response,
            repair_service::{
                DumpedSlotsReceiver, OutstandingShredRepairs, PopularPrunedForksSender, RepairInfo,
                RepairService,
            },
        },
        result::{Error, Result},
    },
    crossbeam_channel::{unbounded, Receiver, RecvTimeoutError, Sender},
    rayon::{prelude::*, ThreadPool},
    solana_gossip::cluster_info::ClusterInfo,
    solana_ledger::{
        blockstore::{Blockstore, BlockstoreInsertionMetrics, PossibleDuplicateShred},
        leader_schedule_cache::LeaderScheduleCache,
        shred::{self, Nonce, ReedSolomonCache, Shred},
    },
    solana_measure::measure::Measure,
    solana_metrics::inc_new_counter_error,
    solana_perf::packet::{Packet, PacketBatch},
    solana_rayon_threadlimit::get_thread_count,
    solana_runtime::bank_forks::BankForks,
    solana_sdk::{
        clock::{Slot, DEFAULT_MS_PER_SLOT},
        feature_set,
    },
    solana_turbine::cluster_nodes,
    std::{
        cmp::Reverse,
        collections::{HashMap, HashSet},
        net::{SocketAddr, UdpSocket},
        sync::{
            atomic::{AtomicBool, Ordering},
            Arc, RwLock,
        },
        thread::{self, Builder, JoinHandle},
        time::{Duration, Instant},
    },
    tokio::sync::mpsc::Sender as AsyncSender,
};

type ShredPayload = Vec<u8>;
type DuplicateSlotSender = Sender<Slot>;
pub(crate) type DuplicateSlotReceiver = Receiver<Slot>;

#[derive(Default)]
struct WindowServiceMetrics {
    run_insert_count: u64,
    num_packets: usize,
    num_repairs: usize,
    num_shreds_received: usize,
    handle_packets_elapsed_us: u64,
    shred_receiver_elapsed_us: u64,
    prune_shreds_elapsed_us: u64,
    num_shreds_pruned_invalid_repair: usize,
    num_errors: u64,
    num_errors_blockstore: u64,
    num_errors_cross_beam_recv_timeout: u64,
    num_errors_other: u64,
    num_errors_try_crossbeam_send: u64,
    addrs: HashMap</*source:*/ SocketAddr, /*num packets:*/ usize>,
}

impl WindowServiceMetrics {
    fn report_metrics(&self, metric_name: &'static str) {
        const MAX_NUM_ADDRS: usize = 5;
        datapoint_info!(
            metric_name,
            (
                "handle_packets_elapsed_us",
                self.handle_packets_elapsed_us,
                i64
            ),
            ("run_insert_count", self.run_insert_count as i64, i64),
            ("num_packets", self.num_packets, i64),
            ("num_repairs", self.num_repairs, i64),
            ("num_shreds_received", self.num_shreds_received, i64),
            (
                "shred_receiver_elapsed_us",
                self.shred_receiver_elapsed_us as i64,
                i64
            ),
            (
                "prune_shreds_elapsed_us",
                self.prune_shreds_elapsed_us as i64,
                i64
            ),
            (
                "num_shreds_pruned_invalid_repair",
                self.num_shreds_pruned_invalid_repair,
                i64
            ),
            ("num_errors", self.num_errors, i64),
            ("num_errors_blockstore", self.num_errors_blockstore, i64),
            ("num_errors_other", self.num_errors_other, i64),
            (
                "num_errors_try_crossbeam_send",
                self.num_errors_try_crossbeam_send,
                i64
            ),
            (
                "num_errors_cross_beam_recv_timeout",
                self.num_errors_cross_beam_recv_timeout,
                i64
            ),
        );

        let mut addrs: Vec<_> = self.addrs.iter().collect();
        let reverse_count = |(_addr, count): &_| Reverse(*count);
        if addrs.len() > MAX_NUM_ADDRS {
            addrs.select_nth_unstable_by_key(MAX_NUM_ADDRS, reverse_count);
            addrs.truncate(MAX_NUM_ADDRS);
        }
        addrs.sort_unstable_by_key(reverse_count);
        info!(
            "num addresses: {}, top packets by source: {:?}",
            self.addrs.len(),
            addrs
        );
    }

    fn record_error(&mut self, err: &Error) {
        self.num_errors += 1;
        match err {
            Error::TrySend => self.num_errors_try_crossbeam_send += 1,
            Error::RecvTimeout(_) => self.num_errors_cross_beam_recv_timeout += 1,
            Error::Blockstore(err) => {
                self.num_errors_blockstore += 1;
                error!("blockstore error: {}", err);
            }
            _ => self.num_errors_other += 1,
        }
    }
}

fn run_check_duplicate(
    cluster_info: &ClusterInfo,
    blockstore: &Blockstore,
    shred_receiver: &Receiver<PossibleDuplicateShred>,
    duplicate_slots_sender: &DuplicateSlotSender,
    bank_forks: &RwLock<BankForks>,
) -> Result<()> {
    let mut root_bank = bank_forks.read().unwrap().root_bank();
    let mut last_updated = Instant::now();
    let check_duplicate = |shred: PossibleDuplicateShred| -> Result<()> {
        if last_updated.elapsed().as_millis() as u64 > DEFAULT_MS_PER_SLOT {
            // Grabs bank forks lock once a slot
            last_updated = Instant::now();
            root_bank = bank_forks.read().unwrap().root_bank();
        }
        let shred_slot = shred.slot();
        let send_index_and_erasure_conflicts = cluster_nodes::check_feature_activation(
            &feature_set::index_erasure_conflict_duplicate_proofs::id(),
            shred_slot,
            &root_bank,
        );
        let merkle_conflict_duplicate_proofs = cluster_nodes::check_feature_activation(
            &feature_set::merkle_conflict_duplicate_proofs::id(),
            shred_slot,
            &root_bank,
        );
        let (shred1, shred2) = match shred {
            PossibleDuplicateShred::LastIndexConflict(shred, conflict)
            | PossibleDuplicateShred::ErasureConflict(shred, conflict) => {
                if send_index_and_erasure_conflicts {
                    (shred, conflict)
                } else {
                    return Ok(());
                }
            }
            PossibleDuplicateShred::MerkleRootConflict(shred, conflict) => {
                if merkle_conflict_duplicate_proofs {
                    // Although this proof can be immediately stored on detection, we wait until
                    // here in order to check the feature flag, as storage in blockstore can
                    // preclude the detection of other duplicate proofs in this slot
                    if blockstore.has_duplicate_shreds_in_slot(shred_slot) {
                        return Ok(());
                    }
                    blockstore.store_duplicate_slot(
                        shred_slot,
                        conflict.clone(),
                        shred.clone().into_payload(),
                    )?;
                    (shred, conflict)
                } else {
                    return Ok(());
                }
            }
            PossibleDuplicateShred::Exists(shred) => {
                // Unlike the other cases we have to wait until here to decide to handle the duplicate and store
                // in blockstore. This is because the duplicate could have been part of the same insert batch,
                // so we wait until the batch has been written.
                if blockstore.has_duplicate_shreds_in_slot(shred_slot) {
                    return Ok(()); // A duplicate is already recorded
                }
                let Some(existing_shred_payload) = blockstore.is_shred_duplicate(&shred) else {
                    return Ok(()); // Not a duplicate
                };
                blockstore.store_duplicate_slot(
                    shred_slot,
                    existing_shred_payload.clone(),
                    shred.clone().into_payload(),
                )?;
                (shred, existing_shred_payload)
            }
        };

        // Propagate duplicate proof through gossip
        cluster_info.push_duplicate_shred(&shred1, &shred2)?;
        // Notify duplicate consensus state machine
        duplicate_slots_sender.send(shred_slot)?;

        Ok(())
    };
    const RECV_TIMEOUT: Duration = Duration::from_millis(200);
    std::iter::once(shred_receiver.recv_timeout(RECV_TIMEOUT)?)
        .chain(shred_receiver.try_iter())
        .try_for_each(check_duplicate)
}

fn verify_repair(
    outstanding_requests: &mut OutstandingShredRepairs,
    shred: &Shred,
    repair_meta: &Option<RepairMeta>,
) -> bool {
    repair_meta
        .as_ref()
        .map(|repair_meta| {
            outstanding_requests
                .register_response(
                    repair_meta.nonce,
                    shred,
                    solana_sdk::timing::timestamp(),
                    |_| (),
                )
                .is_some()
        })
        .unwrap_or(true)
}

fn prune_shreds_by_repair_status(
    shreds: &mut Vec<Shred>,
    repair_infos: &mut Vec<Option<RepairMeta>>,
    outstanding_requests: &RwLock<OutstandingShredRepairs>,
    accept_repairs_only: bool,
) {
    assert_eq!(shreds.len(), repair_infos.len());
    let mut i = 0;
    let mut removed = HashSet::new();
    {
        let mut outstanding_requests = outstanding_requests.write().unwrap();
        shreds.retain(|shred| {
            let should_keep = (
                (!accept_repairs_only || repair_infos[i].is_some())
                    && verify_repair(&mut outstanding_requests, shred, &repair_infos[i]),
                i += 1,
            )
                .0;
            if !should_keep {
                removed.insert(i - 1);
            }
            should_keep
        });
    }
    i = 0;
    repair_infos.retain(|_repair_info| (!removed.contains(&i), i += 1).0);
    assert_eq!(shreds.len(), repair_infos.len());
}

#[allow(clippy::too_many_arguments)]
fn run_insert<F>(
    thread_pool: &ThreadPool,
    verified_receiver: &Receiver<Vec<PacketBatch>>,
    blockstore: &Blockstore,
    leader_schedule_cache: &LeaderScheduleCache,
    handle_duplicate: F,
    metrics: &mut BlockstoreInsertionMetrics,
    ws_metrics: &mut WindowServiceMetrics,
    completed_data_sets_sender: &CompletedDataSetsSender,
    retransmit_sender: &Sender<Vec<ShredPayload>>,
    outstanding_requests: &RwLock<OutstandingShredRepairs>,
    reed_solomon_cache: &ReedSolomonCache,
    accept_repairs_only: bool,
) -> Result<()>
where
    F: Fn(PossibleDuplicateShred),
{
    const RECV_TIMEOUT: Duration = Duration::from_millis(200);
    let mut shred_receiver_elapsed = Measure::start("shred_receiver_elapsed");
    let mut packets = verified_receiver.recv_timeout(RECV_TIMEOUT)?;
    packets.extend(verified_receiver.try_iter().flatten());
    shred_receiver_elapsed.stop();
    ws_metrics.shred_receiver_elapsed_us += shred_receiver_elapsed.as_us();
    ws_metrics.run_insert_count += 1;
    let handle_packet = |packet: &Packet| {
        if packet.meta().discard() {
            return None;
        }
        let shred = shred::layout::get_shred(packet)?;
        let shred = Shred::new_from_serialized_shred(shred.to_vec()).ok()?;
        if packet.meta().repair() {
            let repair_info = RepairMeta {
                // If can't parse the nonce, dump the packet.
                nonce: repair_response::nonce(packet)?,
            };
            Some((shred, Some(repair_info)))
        } else {
            Some((shred, None))
        }
    };
    let now = Instant::now();
    let (mut shreds, mut repair_infos): (Vec<_>, Vec<_>) = thread_pool.install(|| {
        packets
            .par_iter()
            .flat_map_iter(|packets| packets.iter().filter_map(handle_packet))
            .unzip()
    });
    ws_metrics.handle_packets_elapsed_us += now.elapsed().as_micros() as u64;
    ws_metrics.num_packets += packets.iter().map(PacketBatch::len).sum::<usize>();
    ws_metrics.num_repairs += repair_infos.iter().filter(|r| r.is_some()).count();
    ws_metrics.num_shreds_received += shreds.len();
    for packet in packets.iter().flat_map(PacketBatch::iter) {
        let addr = packet.meta().socket_addr();
        *ws_metrics.addrs.entry(addr).or_default() += 1;
    }

    let mut prune_shreds_elapsed = Measure::start("prune_shreds_elapsed");
    let num_shreds = shreds.len();
    prune_shreds_by_repair_status(
        &mut shreds,
        &mut repair_infos,
        outstanding_requests,
        accept_repairs_only,
    );
    ws_metrics.num_shreds_pruned_invalid_repair = num_shreds - shreds.len();
    let repairs: Vec<_> = repair_infos
        .iter()
        .map(|repair_info| repair_info.is_some())
        .collect();
    prune_shreds_elapsed.stop();
    ws_metrics.prune_shreds_elapsed_us += prune_shreds_elapsed.as_us();

    let completed_data_sets = blockstore.insert_shreds_handle_duplicate(
        shreds,
        repairs,
        Some(leader_schedule_cache),
        false, // is_trusted
        Some(retransmit_sender),
        &handle_duplicate,
        reed_solomon_cache,
        metrics,
    )?;

    completed_data_sets_sender.try_send(completed_data_sets)?;
    Ok(())
}

struct RepairMeta {
    nonce: Nonce,
}

pub(crate) struct WindowService {
    t_insert: JoinHandle<()>,
    t_check_duplicate: JoinHandle<()>,
    repair_service: RepairService,
}

impl WindowService {
    #[allow(clippy::too_many_arguments)]
    pub(crate) fn new(
        blockstore: Arc<Blockstore>,
        verified_receiver: Receiver<Vec<PacketBatch>>,
        retransmit_sender: Sender<Vec<ShredPayload>>,
        repair_socket: Arc<UdpSocket>,
        ancestor_hashes_socket: Arc<UdpSocket>,
        repair_quic_endpoint_sender: AsyncSender<LocalRequest>,
        repair_quic_endpoint_response_sender: Sender<(SocketAddr, Vec<u8>)>,
        exit: Arc<AtomicBool>,
        repair_info: RepairInfo,
        leader_schedule_cache: Arc<LeaderScheduleCache>,
        verified_vote_receiver: VerifiedVoteReceiver,
        completed_data_sets_sender: CompletedDataSetsSender,
        duplicate_slots_sender: DuplicateSlotSender,
        ancestor_hashes_replay_update_receiver: AncestorHashesReplayUpdateReceiver,
        dumped_slots_receiver: DumpedSlotsReceiver,
        popular_pruned_forks_sender: PopularPrunedForksSender,
        outstanding_repair_requests: Arc<RwLock<OutstandingShredRepairs>>,
    ) -> WindowService {
        let cluster_info = repair_info.cluster_info.clone();
        let bank_forks = repair_info.bank_forks.clone();

        // In wen_restart, we discard all shreds from Turbine and keep only those from repair to
        // avoid new shreds make validator OOM before wen_restart is over.
        let accept_repairs_only = repair_info.wen_restart_repair_slots.is_some();

        let repair_service = RepairService::new(
            blockstore.clone(),
            exit.clone(),
            repair_socket,
            ancestor_hashes_socket,
            repair_quic_endpoint_sender,
            repair_quic_endpoint_response_sender,
            repair_info,
            verified_vote_receiver,
            outstanding_repair_requests.clone(),
            ancestor_hashes_replay_update_receiver,
            dumped_slots_receiver,
            popular_pruned_forks_sender,
        );

        let (duplicate_sender, duplicate_receiver) = unbounded();

        let t_check_duplicate = Self::start_check_duplicate_thread(
            cluster_info,
            exit.clone(),
            blockstore.clone(),
            duplicate_receiver,
            duplicate_slots_sender,
            bank_forks,
        );

        let t_insert = Self::start_window_insert_thread(
            exit,
            blockstore,
            leader_schedule_cache,
            verified_receiver,
            duplicate_sender,
            completed_data_sets_sender,
            retransmit_sender,
<<<<<<< HEAD
            outstanding_requests,
            accept_repairs_only,
=======
            outstanding_repair_requests,
>>>>>>> c071cf5c
        );

        WindowService {
            t_insert,
            t_check_duplicate,
            repair_service,
        }
    }

    fn start_check_duplicate_thread(
        cluster_info: Arc<ClusterInfo>,
        exit: Arc<AtomicBool>,
        blockstore: Arc<Blockstore>,
        duplicate_receiver: Receiver<PossibleDuplicateShred>,
        duplicate_slots_sender: DuplicateSlotSender,
        bank_forks: Arc<RwLock<BankForks>>,
    ) -> JoinHandle<()> {
        let handle_error = || {
            inc_new_counter_error!("solana-check-duplicate-error", 1, 1);
        };
        Builder::new()
            .name("solWinCheckDup".to_string())
            .spawn(move || {
                while !exit.load(Ordering::Relaxed) {
                    if let Err(e) = run_check_duplicate(
                        &cluster_info,
                        &blockstore,
                        &duplicate_receiver,
                        &duplicate_slots_sender,
                        &bank_forks,
                    ) {
                        if Self::should_exit_on_error(e, &handle_error) {
                            break;
                        }
                    }
                }
            })
            .unwrap()
    }

    fn start_window_insert_thread(
        exit: Arc<AtomicBool>,
        blockstore: Arc<Blockstore>,
        leader_schedule_cache: Arc<LeaderScheduleCache>,
        verified_receiver: Receiver<Vec<PacketBatch>>,
        check_duplicate_sender: Sender<PossibleDuplicateShred>,
        completed_data_sets_sender: CompletedDataSetsSender,
        retransmit_sender: Sender<Vec<ShredPayload>>,
        outstanding_requests: Arc<RwLock<OutstandingShredRepairs>>,
        accept_repairs_only: bool,
    ) -> JoinHandle<()> {
        let handle_error = || {
            inc_new_counter_error!("solana-window-insert-error", 1, 1);
        };
        let thread_pool = rayon::ThreadPoolBuilder::new()
            .num_threads(get_thread_count().min(8))
            .thread_name(|i| format!("solWinInsert{i:02}"))
            .build()
            .unwrap();
        let reed_solomon_cache = ReedSolomonCache::default();
        Builder::new()
            .name("solWinInsert".to_string())
            .spawn(move || {
                let handle_duplicate = |possible_duplicate_shred| {
                    let _ = check_duplicate_sender.send(possible_duplicate_shred);
                };
                let mut metrics = BlockstoreInsertionMetrics::default();
                let mut ws_metrics = WindowServiceMetrics::default();
                let mut last_print = Instant::now();
                while !exit.load(Ordering::Relaxed) {
                    if let Err(e) = run_insert(
                        &thread_pool,
                        &verified_receiver,
                        &blockstore,
                        &leader_schedule_cache,
                        handle_duplicate,
                        &mut metrics,
                        &mut ws_metrics,
                        &completed_data_sets_sender,
                        &retransmit_sender,
                        &outstanding_requests,
                        &reed_solomon_cache,
                        accept_repairs_only,
                    ) {
                        ws_metrics.record_error(&e);
                        if Self::should_exit_on_error(e, &handle_error) {
                            break;
                        }
                    }

                    if last_print.elapsed().as_secs() > 2 {
                        metrics.report_metrics("blockstore-insert-shreds");
                        metrics = BlockstoreInsertionMetrics::default();
                        ws_metrics.report_metrics("recv-window-insert-shreds");
                        ws_metrics = WindowServiceMetrics::default();
                        last_print = Instant::now();
                    }
                }
            })
            .unwrap()
    }

    fn should_exit_on_error<H>(e: Error, handle_error: &H) -> bool
    where
        H: Fn(),
    {
        match e {
            Error::RecvTimeout(RecvTimeoutError::Disconnected) => true,
            Error::RecvTimeout(RecvTimeoutError::Timeout) => false,
            Error::Send => true,
            _ => {
                handle_error();
                error!("thread {:?} error {:?}", thread::current().name(), e);
                false
            }
        }
    }

    pub(crate) fn join(self) -> thread::Result<()> {
        self.t_insert.join()?;
        self.t_check_duplicate.join()?;
        self.repair_service.join()
    }
}

#[cfg(test)]
mod test {
    use {
        super::*,
        crate::repair::serve_repair::ShredRepairType,
        solana_entry::entry::{create_ticks, Entry},
        solana_gossip::contact_info::ContactInfo,
        solana_ledger::{
            blockstore::{make_many_slot_entries, Blockstore},
            genesis_utils::create_genesis_config,
            get_tmp_ledger_path_auto_delete,
            shred::{ProcessShredsStats, Shredder},
        },
        solana_runtime::bank::Bank,
        solana_sdk::{
            hash::Hash,
            signature::{Keypair, Signer},
            timing::timestamp,
        },
        solana_streamer::socket::SocketAddrSpace,
    };

    fn local_entries_to_shred(
        entries: &[Entry],
        slot: Slot,
        parent: Slot,
        keypair: &Keypair,
    ) -> Vec<Shred> {
        let shredder = Shredder::new(slot, parent, 0, 0).unwrap();
        let (data_shreds, _) = shredder.entries_to_shreds(
            keypair,
            entries,
            true, // is_last_in_slot
            0,    // next_shred_index
            0,    // next_code_index
            true, // merkle_variant
            &ReedSolomonCache::default(),
            &mut ProcessShredsStats::default(),
        );
        data_shreds
    }

    #[test]
    fn test_process_shred() {
        let ledger_path = get_tmp_ledger_path_auto_delete!();
        let blockstore = Arc::new(Blockstore::open(ledger_path.path()).unwrap());
        let num_entries = 10;
        let original_entries = create_ticks(num_entries, 0, Hash::default());
        let mut shreds = local_entries_to_shred(&original_entries, 0, 0, &Keypair::new());
        shreds.reverse();
        blockstore
            .insert_shreds(shreds, None, false)
            .expect("Expect successful processing of shred");

        assert_eq!(blockstore.get_slot_entries(0, 0).unwrap(), original_entries);
    }

    #[test]
    fn test_run_check_duplicate() {
        let ledger_path = get_tmp_ledger_path_auto_delete!();
        let genesis_config = create_genesis_config(10_000).genesis_config;
        let bank_forks = BankForks::new_rw_arc(Bank::new_for_tests(&genesis_config));
        let blockstore = Arc::new(Blockstore::open(ledger_path.path()).unwrap());
        let (sender, receiver) = unbounded();
        let (duplicate_slot_sender, duplicate_slot_receiver) = unbounded();
        let (shreds, _) = make_many_slot_entries(5, 5, 10);
        blockstore
            .insert_shreds(shreds.clone(), None, false)
            .unwrap();
        let duplicate_index = 0;
        let original_shred = shreds[duplicate_index].clone();
        let duplicate_shred = {
            let (mut shreds, _) = make_many_slot_entries(5, 1, 10);
            shreds.swap_remove(duplicate_index)
        };
        assert_eq!(duplicate_shred.slot(), shreds[0].slot());
        let duplicate_shred_slot = duplicate_shred.slot();
        sender
            .send(PossibleDuplicateShred::Exists(duplicate_shred.clone()))
            .unwrap();
        assert!(!blockstore.has_duplicate_shreds_in_slot(duplicate_shred_slot));
        let keypair = Keypair::new();
        let contact_info = ContactInfo::new_localhost(&keypair.pubkey(), timestamp());
        let cluster_info = ClusterInfo::new(
            contact_info,
            Arc::new(keypair),
            SocketAddrSpace::Unspecified,
        );
        run_check_duplicate(
            &cluster_info,
            &blockstore,
            &receiver,
            &duplicate_slot_sender,
            &bank_forks,
        )
        .unwrap();

        // Make sure the correct duplicate proof was stored
        let duplicate_proof = blockstore.get_duplicate_slot(duplicate_shred_slot).unwrap();
        assert_eq!(duplicate_proof.shred1, *original_shred.payload());
        assert_eq!(duplicate_proof.shred2, *duplicate_shred.payload());

        // Make sure a duplicate signal was sent
        assert_eq!(
            duplicate_slot_receiver.try_recv().unwrap(),
            duplicate_shred_slot
        );
    }

    #[test]
    fn test_store_duplicate_shreds_same_batch() {
        let ledger_path = get_tmp_ledger_path_auto_delete!();
        let blockstore = Arc::new(Blockstore::open(ledger_path.path()).unwrap());
        let (duplicate_shred_sender, duplicate_shred_receiver) = unbounded();
        let (duplicate_slot_sender, duplicate_slot_receiver) = unbounded();
        let exit = Arc::new(AtomicBool::new(false));
        let keypair = Keypair::new();
        let contact_info = ContactInfo::new_localhost(&keypair.pubkey(), timestamp());
        let cluster_info = Arc::new(ClusterInfo::new(
            contact_info,
            Arc::new(keypair),
            SocketAddrSpace::Unspecified,
        ));
        let genesis_config = create_genesis_config(10_000).genesis_config;
        let bank_forks = BankForks::new_rw_arc(Bank::new_for_tests(&genesis_config));

        // Start duplicate thread receiving and inserting duplicates
        let t_check_duplicate = WindowService::start_check_duplicate_thread(
            cluster_info,
            exit.clone(),
            blockstore.clone(),
            duplicate_shred_receiver,
            duplicate_slot_sender,
            bank_forks,
        );

        let handle_duplicate = |shred| {
            let _ = duplicate_shred_sender.send(shred);
        };
        let num_trials = 100;
        for slot in 0..num_trials {
            let (shreds, _) = make_many_slot_entries(slot, 1, 10);
            let duplicate_index = 0;
            let original_shred = shreds[duplicate_index].clone();
            let duplicate_shred = {
                let (mut shreds, _) = make_many_slot_entries(slot, 1, 10);
                shreds.swap_remove(duplicate_index)
            };
            assert_eq!(duplicate_shred.slot(), slot);
            // Simulate storing both duplicate shreds in the same batch
            blockstore
                .insert_shreds_handle_duplicate(
                    vec![original_shred.clone(), duplicate_shred.clone()],
                    vec![false, false],
                    None,
                    false, // is_trusted
                    None,
                    &handle_duplicate,
                    &ReedSolomonCache::default(),
                    &mut BlockstoreInsertionMetrics::default(),
                )
                .unwrap();

            // Make sure a duplicate signal was sent
            assert_eq!(
                duplicate_slot_receiver
                    .recv_timeout(Duration::from_millis(5_000))
                    .unwrap(),
                slot
            );

            // Make sure the correct duplicate proof was stored
            let duplicate_proof = blockstore.get_duplicate_slot(slot).unwrap();
            assert_eq!(duplicate_proof.shred1, *original_shred.payload());
            assert_eq!(duplicate_proof.shred2, *duplicate_shred.payload());
        }
        exit.store(true, Ordering::Relaxed);
        t_check_duplicate.join().unwrap();
    }

    #[test]
    fn test_prune_shreds() {
        solana_logger::setup();
        let shred = Shred::new_from_parity_shard(
            5,   // slot
            5,   // index
            &[], // parity_shard
            5,   // fec_set_index
            6,   // num_data_shreds
            6,   // num_coding_shreds
            4,   // position
            0,   // version
        );
        let mut shreds = vec![shred.clone(), shred.clone(), shred.clone()];
        let repair_meta = RepairMeta { nonce: 0 };
        let outstanding_requests = Arc::new(RwLock::new(OutstandingShredRepairs::default()));
        let repair_type = ShredRepairType::Orphan(9);
        let nonce = outstanding_requests
            .write()
            .unwrap()
            .add_request(repair_type, timestamp());
        let repair_meta1 = RepairMeta { nonce };
        let mut repair_infos = vec![None, Some(repair_meta), Some(repair_meta1)];
        prune_shreds_by_repair_status(&mut shreds, &mut repair_infos, &outstanding_requests, false);
        assert_eq!(shreds.len(), 2);
        assert_eq!(repair_infos.len(), 2);
        assert!(repair_infos[0].is_none());
        assert_eq!(repair_infos[1].as_ref().unwrap().nonce, nonce);

        shreds = vec![shred.clone(), shred.clone(), shred];
        let repair_meta2 = RepairMeta { nonce: 0 };
        let repair_meta3 = RepairMeta { nonce };
        repair_infos = vec![None, Some(repair_meta2), Some(repair_meta3)];
        // In wen_restart, we discard all Turbine shreds and only keep valid repair shreds.
        prune_shreds_by_repair_status(&mut shreds, &mut repair_infos, &outstanding_requests, true);
        assert_eq!(shreds.len(), 1);
        assert_eq!(repair_infos.len(), 1);
        assert!(repair_infos[0].is_some());
        assert_eq!(repair_infos[0].as_ref().unwrap().nonce, nonce);
    }
}<|MERGE_RESOLUTION|>--- conflicted
+++ resolved
@@ -437,12 +437,7 @@
             duplicate_sender,
             completed_data_sets_sender,
             retransmit_sender,
-<<<<<<< HEAD
-            outstanding_requests,
-            accept_repairs_only,
-=======
             outstanding_repair_requests,
->>>>>>> c071cf5c
         );
 
         WindowService {
