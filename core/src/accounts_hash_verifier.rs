--- conflicted
+++ resolved
@@ -129,11 +129,8 @@
                         check_hash: false,
                         ancestors: None,
                         use_write_cache: false,
-<<<<<<< HEAD
-=======
                         epoch_schedule: &accounts_package.epoch_schedule,
                         rent_collector: &accounts_package.rent_collector,
->>>>>>> c9a476e2
                     },
                     &sorted_storages,
                     timings,
