--- conflicted
+++ resolved
@@ -1129,15 +1129,6 @@
             bank.freeze();
             bank
         } else {
-<<<<<<< HEAD
-            bank_forks.insert_without_scheduler(Bank::warp_from_parent(
-                bank,
-                &Pubkey::default(),
-                pre_warp_slot,
-                // some warping tests cannot use the append vecs because of the sequence of adding roots and flushing
-                solana_accounts_db::accounts_db::CalcAccountsHashDataSource::IndexForTests,
-            ))
-=======
             bank_forks
                 .insert(Bank::warp_from_parent(
                     bank,
@@ -1147,7 +1138,6 @@
                     solana_accounts_db::accounts_db::CalcAccountsHashDataSource::IndexForTests,
                 ))
                 .clone_without_scheduler()
->>>>>>> 5a963529
         };
 
         let (snapshot_request_sender, snapshot_request_receiver) = crossbeam_channel::unbounded();
