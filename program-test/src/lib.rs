--- conflicted
+++ resolved
@@ -14,7 +14,7 @@
         stable_log, timings::ExecuteTimings,
     },
     solana_runtime::{
-        bank::{Bank, CommitTransactionCounts},
+        bank::Bank,
         bank_forks::BankForks,
         builtins::Builtin,
         commitment::BlockCommitmentCache,
@@ -421,49 +421,6 @@
     file_data
 }
 
-<<<<<<< HEAD
-fn setup_fees(bank: Bank) -> Bank {
-    // Realistic fees part 1: Fake a single signature by calling
-    // `bank.commit_transactions()` so that the fee in the child bank will be
-    // initialized with a non-zero fee.
-    assert_eq!(bank.signature_count(), 0);
-    let (last_blockhash, lamports_per_signature) = bank.last_blockhash_and_lamports_per_signature();
-    bank.commit_transactions(
-        &[],     // transactions
-        &mut [], // loaded accounts
-        vec![],  // transaction execution results
-        last_blockhash,
-        lamports_per_signature,
-        CommitTransactionCounts {
-            committed_transactions_count: 0,
-            committed_with_failure_result_count: 0,
-            signature_count: 1,
-        },
-        &mut ExecuteTimings::default(),
-    );
-    assert_eq!(bank.signature_count(), 1);
-
-    // Advance beyond slot 0 for a slightly more realistic test environment
-    let bank = Arc::new(bank);
-    let bank = Bank::new_from_parent(&bank, bank.collector_id(), bank.slot() + 1);
-    debug!("Bank slot: {}", bank.slot());
-
-    // Realistic fees part 2: Tick until a new blockhash is produced to pick up the
-    // non-zero fees
-    let last_blockhash = bank.last_blockhash();
-    while last_blockhash == bank.last_blockhash() {
-        bank.register_tick(&Hash::new_unique());
-    }
-
-    // Make sure a fee is now required
-    let lamports_per_signature = bank.get_lamports_per_signature();
-    assert_ne!(lamports_per_signature, 0);
-
-    bank
-}
-
-=======
->>>>>>> 3d01c5a8
 pub struct ProgramTest {
     accounts: Vec<(Pubkey, AccountSharedData)>,
     builtins: Vec<Builtin>,
@@ -845,7 +802,7 @@
         bank.set_capitalization();
         if let Some(max_units) = self.compute_max_units {
             bank.set_compute_budget(Some(ComputeBudget {
-                compute_unit_limit: max_units,
+                max_units,
                 ..ComputeBudget::default()
             }));
         }
