--- conflicted
+++ resolved
@@ -1129,17 +1129,6 @@
             bank.freeze();
             bank
         } else {
-<<<<<<< HEAD
-            bank_forks
-                .insert(Bank::warp_from_parent(
-                    &bank,
-                    &Pubkey::default(),
-                    pre_warp_slot,
-                    // some warping tests cannot use the append vecs because of the sequence of adding roots and flushing
-                    solana_runtime::accounts_db::CalcAccountsHashDataSource::IndexForTests,
-                ))
-                .clone()
-=======
             bank_forks.insert(Bank::warp_from_parent(
                 bank,
                 &Pubkey::default(),
@@ -1147,7 +1136,7 @@
                 // some warping tests cannot use the append vecs because of the sequence of adding roots and flushing
                 solana_accounts_db::accounts_db::CalcAccountsHashDataSource::IndexForTests,
             ))
->>>>>>> 0f417199
+            .clone()
         };
 
         let (snapshot_request_sender, snapshot_request_receiver) = crossbeam_channel::unbounded();
