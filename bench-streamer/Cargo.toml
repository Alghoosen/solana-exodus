--- conflicted
+++ resolved
@@ -2,11 +2,7 @@
 authors = ["Solana Maintainers <maintainers@solana.foundation>"]
 edition = "2021"
 name = "solana-bench-streamer"
-<<<<<<< HEAD
-version = "1.10.16"
-=======
 version = "1.11.0"
->>>>>>> 3d01c5a8
 repository = "https://github.com/solana-labs/solana"
 license = "Apache-2.0"
 homepage = "https://solana.com/"
@@ -14,16 +10,10 @@
 
 [dependencies]
 crossbeam-channel = "0.5"
-<<<<<<< HEAD
-solana-net-utils = { path = "../net-utils", version = "=1.10.16" }
-solana-streamer = { path = "../streamer", version = "=1.10.16" }
-solana-version = { path = "../version", version = "=1.10.16" }
-=======
 clap = { version = "3.1.5", features = ["cargo"] }
 solana-net-utils = { path = "../net-utils", version = "=1.11.0" }
 solana-streamer = { path = "../streamer", version = "=1.11.0" }
 solana-version = { path = "../version", version = "=1.11.0" }
->>>>>>> 3d01c5a8
 
 [package.metadata.docs.rs]
 targets = ["x86_64-unknown-linux-gnu"]