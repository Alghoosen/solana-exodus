--- conflicted
+++ resolved
@@ -16,33 +16,18 @@
 dirs = "1.0.5"
 log = "0.4.2"
 serde_json = "1.0.39"
-<<<<<<< HEAD
-solana-budget-api = { path = "../instruction-processors/budget_api", version = "0.13.0" }
-solana-client = { path = "../client", version = "0.13.0" }
-solana-drone = { path = "../drone", version = "0.13.0" }
-solana-logger = { path = "../logger", version = "0.13.0" }
-solana-netutil = { path = "../netutil", version = "0.13.0" }
-solana-sdk = { path = "../sdk", version = "0.13.0" }
-solana-vote-api = { path = "../instruction-processors/vote_api", version = "0.13.0" }
-solana-vote-signer = { path = "../vote-signer", version = "0.13.0" }
-
-[dev-dependencies]
-solana-budget-program = { path = "../instruction-processors/budget_program", version = "0.13.0" }
-solana = { path = "../core", version = "0.13.0" }
-=======
-solana-budget-api = { path = "../programs/budget_api", version = "0.14.0" }
+solana-budget-api = { path = "../instruction-processors/budget_api", version = "0.14.0" }
 solana-client = { path = "../client", version = "0.14.0" }
 solana-drone = { path = "../drone", version = "0.14.0" }
 solana-logger = { path = "../logger", version = "0.14.0" }
 solana-netutil = { path = "../netutil", version = "0.14.0" }
 solana-sdk = { path = "../sdk", version = "0.14.0" }
-solana-vote-api = { path = "../programs/vote_api", version = "0.14.0" }
+solana-vote-api = { path = "../instruction-processors/vote_api", version = "0.14.0" }
 solana-vote-signer = { path = "../vote-signer", version = "0.14.0" }
 
 [dev-dependencies]
-solana-budget-program = { path = "../programs/budget_program", version = "0.14.0" }
+solana-budget-program = { path = "../instruction-processors/budget_program", version = "0.14.0" }
 solana = { path = "../core", version = "0.14.0" }
->>>>>>> 141e25d5
 
 [features]
 cuda = []
