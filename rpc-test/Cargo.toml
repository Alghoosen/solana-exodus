--- conflicted
+++ resolved
@@ -1,10 +1,6 @@
 [package]
 name = "solana-rpc-test"
-<<<<<<< HEAD
-version = "1.10.16"
-=======
 version = "1.11.0"
->>>>>>> 3d01c5a8
 description = "Solana RPC Test"
 authors = ["Solana Maintainers <maintainers@solana.foundation>"]
 repository = "https://github.com/solana-labs/solana"
@@ -21,21 +17,6 @@
 futures-util = "0.3.21"
 log = "0.4.17"
 reqwest = { version = "0.11.10", default-features = false, features = ["blocking", "rustls-tls", "json"] }
-<<<<<<< HEAD
-serde = "1.0.136"
-serde_json = "1.0.79"
-solana-account-decoder = { path = "../account-decoder", version = "=1.10.16" }
-solana-client = { path = "../client", version = "=1.10.16" }
-solana-rpc = { path = "../rpc", version = "=1.10.16" }
-solana-sdk = { path = "../sdk", version = "=1.10.16" }
-solana-streamer = { path = "../streamer", version = "=1.10.16" }
-solana-test-validator = { path = "../test-validator", version = "=1.10.16" }
-solana-transaction-status = { path = "../transaction-status", version = "=1.10.16" }
-tokio = { version = "~1.14.1", features = ["full"] }
-
-[dev-dependencies]
-solana-logger = { path = "../logger", version = "=1.10.16" }
-=======
 serde = "1.0.137"
 serde_json = "1.0.81"
 solana-account-decoder = { path = "../account-decoder", version = "=1.11.0" }
@@ -49,7 +30,6 @@
 
 [dev-dependencies]
 solana-logger = { path = "../logger", version = "=1.11.0" }
->>>>>>> 3d01c5a8
 
 [package.metadata.docs.rs]
 targets = ["x86_64-unknown-linux-gnu"]