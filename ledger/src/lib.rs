#![cfg_attr(RUSTC_WITH_SPECIALIZATION, feature(min_specialization))]
#![allow(clippy::integer_arithmetic)]
#[macro_use]
extern crate solana_bpf_loader_program;

pub mod bank_forks_utils;
pub mod bigtable_delete;
pub mod bigtable_upload;
pub mod bigtable_upload_service;
pub mod block_error;
#[macro_use]
pub mod blockstore;
pub mod ancestor_iterator;
pub mod blockstore_db;
pub mod blockstore_meta;
#[macro_use]
pub mod blockstore_metrics;
pub mod blockstore_processor;
pub mod builtins;
pub mod genesis_utils;
pub mod leader_schedule;
pub mod leader_schedule_cache;
pub mod leader_schedule_utils;
pub mod next_slots_iterator;
pub mod rooted_slot_iterator;
pub mod shred;
pub mod shred_stats;
mod shredder;
pub mod sigverify_shreds;
pub mod slot_stats;
<<<<<<< HEAD
pub mod staking_utils;
=======
mod staking_utils;
>>>>>>> 3d01c5a8

#[macro_use]
extern crate solana_metrics;

#[macro_use]
extern crate log;

#[macro_use]
extern crate lazy_static;

#[macro_use]
extern crate solana_frozen_abi_macro;<|MERGE_RESOLUTION|>--- conflicted
+++ resolved
@@ -28,11 +28,7 @@
 mod shredder;
 pub mod sigverify_shreds;
 pub mod slot_stats;
-<<<<<<< HEAD
-pub mod staking_utils;
-=======
 mod staking_utils;
->>>>>>> 3d01c5a8
 
 #[macro_use]
 extern crate solana_metrics;
