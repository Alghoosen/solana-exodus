#![allow(clippy::implicit_hasher)]
use {
    crate::shred::{ShredType, SIZE_OF_NONCE},
    rayon::{
        iter::{
            IndexedParallelIterator, IntoParallelIterator, IntoParallelRefMutIterator,
            ParallelIterator,
        },
        ThreadPool,
    },
    sha2::{Digest, Sha512},
    solana_metrics::inc_new_counter_debug,
    solana_perf::{
        cuda_runtime::PinnedVec,
        packet::{limited_deserialize, Packet, PacketBatch},
        perf_libs,
        recycler_cache::RecyclerCache,
        sigverify::{self, count_packets_in_batches, TxOffset},
    },
    solana_rayon_threadlimit::get_thread_count,
    solana_sdk::{
        clock::Slot,
        pubkey::Pubkey,
        signature::{Keypair, Signature, Signer},
    },
    std::{collections::HashMap, mem::size_of, sync::Arc},
};

pub const SIGN_SHRED_GPU_MIN: usize = 256;

lazy_static! {
    pub static ref SIGVERIFY_THREAD_POOL: ThreadPool = rayon::ThreadPoolBuilder::new()
        .num_threads(get_thread_count())
        .thread_name(|ix| format!("sigverify_shreds_{}", ix))
        .build()
        .unwrap();
}

/// Assuming layout is
/// signature: Signature
/// signed_msg: {
///   type: ShredType
///   slot: u64,
///   ...
/// }
/// Signature is the first thing in the packet, and slot is the first thing in the signed message.
pub fn verify_shred_cpu(packet: &Packet, slot_leaders: &HashMap<u64, [u8; 32]>) -> Option<u8> {
    let sig_start = 0;
    let sig_end = size_of::<Signature>();
    let slot_start = sig_end + size_of::<ShredType>();
    let slot_end = slot_start + size_of::<u64>();
    let msg_start = sig_end;
    if packet.meta.discard() {
        return Some(0);
    }
    trace!("slot start and end {} {}", slot_start, slot_end);
    if packet.meta.size < slot_end {
        return Some(0);
    }
    let slot: u64 = limited_deserialize(&packet.data[slot_start..slot_end]).ok()?;
    let msg_end = if packet.meta.repair() {
        packet.meta.size.saturating_sub(SIZE_OF_NONCE)
    } else {
        packet.meta.size
    };
    trace!("slot {}", slot);
    let pubkey = slot_leaders.get(&slot)?;
    if packet.meta.size < sig_end {
        return Some(0);
    }
    let signature = Signature::new(&packet.data[sig_start..sig_end]);
    trace!("signature {}", signature);
    if !signature.verify(pubkey, &packet.data[msg_start..msg_end]) {
        return Some(0);
    }
    Some(1)
}

fn verify_shreds_cpu(
    batches: &[PacketBatch],
    slot_leaders: &HashMap<u64, [u8; 32]>,
) -> Vec<Vec<u8>> {
    use rayon::prelude::*;
    let packet_count = count_packets_in_batches(batches);
    debug!("CPU SHRED ECDSA for {}", packet_count);
    let rv = SIGVERIFY_THREAD_POOL.install(|| {
        batches
            .into_par_iter()
            .map(|batch| {
                batch
                    .packets
                    .par_iter()
                    .map(|p| verify_shred_cpu(p, slot_leaders).unwrap_or(0))
                    .collect()
            })
            .collect()
    });
    inc_new_counter_debug!("ed25519_shred_verify_cpu", packet_count);
    rv
}

fn slot_key_data_for_gpu<
    T: Sync + Sized + Default + std::fmt::Debug + Eq + std::hash::Hash + Clone + Copy + AsRef<[u8]>,
>(
    offset_start: usize,
    batches: &[PacketBatch],
    slot_keys: &HashMap<u64, T>,
    recycler_cache: &RecyclerCache,
) -> (PinnedVec<u8>, TxOffset, usize) {
    //TODO: mark Pubkey::default shreds as failed after the GPU returns
    assert_eq!(slot_keys.get(&std::u64::MAX), Some(&T::default()));
    let slots: Vec<Vec<Slot>> = SIGVERIFY_THREAD_POOL.install(|| {
        batches
            .into_par_iter()
            .map(|batch| {
                batch
                    .packets
                    .iter()
                    .map(|packet| {
                        let slot_start = size_of::<Signature>() + size_of::<ShredType>();
                        let slot_end = slot_start + size_of::<u64>();
                        if packet.meta.size < slot_end || packet.meta.discard() {
                            return std::u64::MAX;
                        }
                        let slot: Option<u64> =
                            limited_deserialize(&packet.data[slot_start..slot_end]).ok();
                        match slot {
                            Some(slot) if slot_keys.get(&slot).is_some() => slot,
                            _ => std::u64::MAX,
                        }
                    })
                    .collect()
            })
            .collect()
    });
    let mut keys_to_slots: HashMap<T, Vec<u64>> = HashMap::new();
    for batch in slots.iter() {
        for slot in batch.iter() {
            let key = slot_keys.get(slot).unwrap();
            keys_to_slots
                .entry(*key)
                .or_insert_with(Vec::new)
                .push(*slot);
        }
    }
    let mut keyvec = recycler_cache.buffer().allocate("shred_gpu_pubkeys");
    keyvec.set_pinnable();
    let mut slot_to_key_ix = HashMap::new();

    let keyvec_size = keys_to_slots.len() * size_of::<T>();
    keyvec.resize(keyvec_size, 0);

    for (i, (k, slots)) in keys_to_slots.iter().enumerate() {
        let start = i * size_of::<T>();
        let end = start + size_of::<T>();
        keyvec[start..end].copy_from_slice(k.as_ref());
        for s in slots {
            slot_to_key_ix.insert(s, i);
        }
    }
    let mut offsets = recycler_cache.offsets().allocate("shred_offsets");
    offsets.set_pinnable();
    slots.iter().for_each(|packet_slots| {
        packet_slots.iter().for_each(|slot| {
            offsets
                .push((offset_start + (slot_to_key_ix.get(slot).unwrap() * size_of::<T>())) as u32);
        });
    });
    let num_in_packets = resize_vec(&mut keyvec);
    trace!("keyvec.len: {}", keyvec.len());
    trace!("keyvec: {:?}", keyvec);
    trace!("offsets: {:?}", offsets);
    (keyvec, offsets, num_in_packets)
}

fn vec_size_in_packets(keyvec: &PinnedVec<u8>) -> usize {
    (keyvec.len() + (size_of::<Packet>() - 1)) / size_of::<Packet>()
}

fn resize_vec(keyvec: &mut PinnedVec<u8>) -> usize {
    //HACK: Pubkeys vector is passed along as a `PacketBatch` buffer to the GPU
    //TODO: GPU needs a more opaque interface, which can handle variable sized structures for data
    //Pad the Pubkeys buffer such that it is bigger than a buffer of Packet sized elems
    let num_in_packets = (keyvec.len() + (size_of::<Packet>() - 1)) / size_of::<Packet>();
    keyvec.resize(num_in_packets * size_of::<Packet>(), 0u8);
    num_in_packets
}

fn shred_gpu_offsets(
    mut pubkeys_end: usize,
    batches: &[PacketBatch],
    recycler_cache: &RecyclerCache,
) -> (TxOffset, TxOffset, TxOffset, Vec<Vec<u32>>) {
    let mut signature_offsets = recycler_cache.offsets().allocate("shred_signatures");
    signature_offsets.set_pinnable();
    let mut msg_start_offsets = recycler_cache.offsets().allocate("shred_msg_starts");
    msg_start_offsets.set_pinnable();
    let mut msg_sizes = recycler_cache.offsets().allocate("shred_msg_sizes");
    msg_sizes.set_pinnable();
    let mut v_sig_lens = vec![];
    for batch in batches.iter() {
        let mut sig_lens = Vec::new();
        for packet in batch.packets.iter() {
            let sig_start = pubkeys_end;
            let sig_end = sig_start + size_of::<Signature>();
            let msg_start = sig_end;
            let msg_end = if packet.meta.repair() {
                sig_start + packet.meta.size.saturating_sub(SIZE_OF_NONCE)
            } else {
                sig_start + packet.meta.size
            };
            signature_offsets.push(sig_start as u32);
            msg_start_offsets.push(msg_start as u32);
            let msg_size = if msg_end < msg_start {
                0
            } else {
                msg_end - msg_start
            };
            msg_sizes.push(msg_size as u32);
            sig_lens.push(1);
            pubkeys_end += size_of::<Packet>();
        }
        v_sig_lens.push(sig_lens);
    }
    (signature_offsets, msg_start_offsets, msg_sizes, v_sig_lens)
}

pub fn verify_shreds_gpu(
    batches: &[PacketBatch],
    slot_leaders: &HashMap<u64, [u8; 32]>,
    recycler_cache: &RecyclerCache,
) -> Vec<Vec<u8>> {
    let api = perf_libs::api();
    if api.is_none() {
        return verify_shreds_cpu(batches, slot_leaders);
    }
    let api = api.unwrap();

    let mut elems = Vec::new();
    let mut rvs = Vec::new();
    let packet_count = count_packets_in_batches(batches);
    let (pubkeys, pubkey_offsets, mut num_packets) =
        slot_key_data_for_gpu(0, batches, slot_leaders, recycler_cache);
    //HACK: Pubkeys vector is passed along as a `PacketBatch` buffer to the GPU
    //TODO: GPU needs a more opaque interface, which can handle variable sized structures for data
    let pubkeys_len = num_packets * size_of::<Packet>();
    trace!("num_packets: {}", num_packets);
    trace!("pubkeys_len: {}", pubkeys_len);
    let (signature_offsets, msg_start_offsets, msg_sizes, v_sig_lens) =
        shred_gpu_offsets(pubkeys_len, batches, recycler_cache);
    let mut out = recycler_cache.buffer().allocate("out_buffer");
    out.set_pinnable();
    elems.push(perf_libs::Elems {
        #[allow(clippy::cast_ptr_alignment)]
        elems: pubkeys.as_ptr() as *const solana_sdk::packet::Packet,
        num: num_packets as u32,
    });

    for batch in batches {
        elems.push(perf_libs::Elems {
            elems: batch.packets.as_ptr(),
            num: batch.packets.len() as u32,
        });
        let mut v = Vec::new();
        v.resize(batch.packets.len(), 0);
        rvs.push(v);
        num_packets += batch.packets.len();
    }
    out.resize(signature_offsets.len(), 0);

    trace!("Starting verify num packets: {}", num_packets);
    trace!("elem len: {}", elems.len() as u32);
    trace!("packet sizeof: {}", size_of::<Packet>() as u32);
    const USE_NON_DEFAULT_STREAM: u8 = 1;
    unsafe {
        let res = (api.ed25519_verify_many)(
            elems.as_ptr(),
            elems.len() as u32,
            size_of::<Packet>() as u32,
            num_packets as u32,
            signature_offsets.len() as u32,
            msg_sizes.as_ptr(),
            pubkey_offsets.as_ptr(),
            signature_offsets.as_ptr(),
            msg_start_offsets.as_ptr(),
            out.as_mut_ptr(),
            USE_NON_DEFAULT_STREAM,
        );
        if res != 0 {
            trace!("RETURN!!!: {}", res);
        }
    }
    trace!("done verify");
    trace!("out buf {:?}", out);

    sigverify::copy_return_values(&v_sig_lens, &out, &mut rvs);

    inc_new_counter_debug!("ed25519_shred_verify_gpu", packet_count);
    rvs
}

/// Assuming layout is
/// signature: Signature
/// signed_msg: {
///   type: ShredType
///   slot: u64,
///   ...
/// }
/// Signature is the first thing in the packet, and slot is the first thing in the signed message.
fn sign_shred_cpu(keypair: &Keypair, packet: &mut Packet) {
    let sig_start = 0;
    let sig_end = sig_start + size_of::<Signature>();
    let msg_start = sig_end;
    let msg_end = packet.meta.size;
    assert!(
        packet.meta.size >= msg_end,
        "packet is not large enough for a signature"
    );
    let signature = keypair.sign_message(&packet.data[msg_start..msg_end]);
    trace!("signature {:?}", signature);
    packet.data[0..sig_end].copy_from_slice(signature.as_ref());
}

pub fn sign_shreds_cpu(keypair: &Keypair, batches: &mut [PacketBatch]) {
    use rayon::prelude::*;
    let packet_count = count_packets_in_batches(batches);
    debug!("CPU SHRED ECDSA for {}", packet_count);
    SIGVERIFY_THREAD_POOL.install(|| {
        batches.par_iter_mut().for_each(|batch| {
            batch.packets[..]
                .par_iter_mut()
                .for_each(|p| sign_shred_cpu(keypair, p));
        });
    });
    inc_new_counter_debug!("ed25519_shred_verify_cpu", packet_count);
}

pub fn sign_shreds_gpu_pinned_keypair(keypair: &Keypair, cache: &RecyclerCache) -> PinnedVec<u8> {
    let mut vec = cache.buffer().allocate("pinned_keypair");
    let pubkey = keypair.pubkey().to_bytes();
    let secret = keypair.secret().to_bytes();
    let mut hasher = Sha512::default();
    hasher.update(&secret);
    let mut result = hasher.finalize();
    result[0] &= 248;
    result[31] &= 63;
    result[31] |= 64;
    vec.resize(pubkey.len() + result.len(), 0);
    vec[0..pubkey.len()].copy_from_slice(&pubkey);
    vec[pubkey.len()..].copy_from_slice(&result);
    resize_vec(&mut vec);
    vec
}

pub fn sign_shreds_gpu(
    keypair: &Keypair,
    pinned_keypair: &Option<Arc<PinnedVec<u8>>>,
    batches: &mut [PacketBatch],
    recycler_cache: &RecyclerCache,
) {
    let sig_size = size_of::<Signature>();
    let pubkey_size = size_of::<Pubkey>();
    let api = perf_libs::api();
    let packet_count = count_packets_in_batches(batches);
    if api.is_none() || packet_count < SIGN_SHRED_GPU_MIN || pinned_keypair.is_none() {
        return sign_shreds_cpu(keypair, batches);
    }
    let api = api.unwrap();
    let pinned_keypair = pinned_keypair.as_ref().unwrap();

    let mut elems = Vec::new();
    let offset: usize = pinned_keypair.len();
    let num_keypair_packets = vec_size_in_packets(pinned_keypair);
    let mut num_packets = num_keypair_packets;

    //should be zero
    let mut pubkey_offsets = recycler_cache.offsets().allocate("pubkey offsets");
    pubkey_offsets.resize(packet_count, 0);

    let mut secret_offsets = recycler_cache.offsets().allocate("secret_offsets");
    secret_offsets.resize(packet_count, pubkey_size as u32);

    trace!("offset: {}", offset);
    let (signature_offsets, msg_start_offsets, msg_sizes, _v_sig_lens) =
        shred_gpu_offsets(offset, batches, recycler_cache);
    let total_sigs = signature_offsets.len();
    let mut signatures_out = recycler_cache.buffer().allocate("ed25519 signatures");
    signatures_out.set_pinnable();
    signatures_out.resize(total_sigs * sig_size, 0);
    elems.push(perf_libs::Elems {
        #[allow(clippy::cast_ptr_alignment)]
        elems: pinned_keypair.as_ptr() as *const solana_sdk::packet::Packet,
        num: num_keypair_packets as u32,
    });

    for batch in batches.iter() {
        elems.push(perf_libs::Elems {
            elems: batch.packets.as_ptr(),
            num: batch.packets.len() as u32,
        });
        let mut v = Vec::new();
        v.resize(batch.packets.len(), 0);
        num_packets += batch.packets.len();
    }

    trace!("Starting verify num packets: {}", num_packets);
    trace!("elem len: {}", elems.len() as u32);
    trace!("packet sizeof: {}", size_of::<Packet>() as u32);
    const USE_NON_DEFAULT_STREAM: u8 = 1;
    unsafe {
        let res = (api.ed25519_sign_many)(
            elems.as_mut_ptr(),
            elems.len() as u32,
            size_of::<Packet>() as u32,
            num_packets as u32,
            total_sigs as u32,
            msg_sizes.as_ptr(),
            pubkey_offsets.as_ptr(),
            secret_offsets.as_ptr(),
            msg_start_offsets.as_ptr(),
            signatures_out.as_mut_ptr(),
            USE_NON_DEFAULT_STREAM,
        );
        if res != 0 {
            trace!("RETURN!!!: {}", res);
        }
    }
    trace!("done sign");
    let mut sizes: Vec<usize> = vec![0];
    sizes.extend(batches.iter().map(|b| b.packets.len()));
    for i in 0..sizes.len() {
        if i == 0 {
            continue;
        }
        sizes[i] += sizes[i - 1];
    }
    SIGVERIFY_THREAD_POOL.install(|| {
        batches
            .par_iter_mut()
            .enumerate()
            .for_each(|(batch_ix, batch)| {
                let num_packets = sizes[batch_ix];
                batch.packets[..]
                    .par_iter_mut()
                    .enumerate()
                    .for_each(|(packet_ix, packet)| {
                        let sig_ix = packet_ix + num_packets;
                        let sig_start = sig_ix * sig_size;
                        let sig_end = sig_start + sig_size;
                        packet.data[0..sig_size]
                            .copy_from_slice(&signatures_out[sig_start..sig_end]);
                    });
            });
    });
    inc_new_counter_debug!("ed25519_shred_sign_gpu", packet_count);
}

#[cfg(test)]
pub mod tests {
    use {
        super::*,
<<<<<<< HEAD
        crate::shred::{Shred, SIZE_OF_DATA_SHRED_PAYLOAD_V1},
=======
        crate::shred::{Shred, ShredFlags, SIZE_OF_DATA_SHRED_PAYLOAD},
>>>>>>> e070c5ca
        solana_sdk::signature::{Keypair, Signer},
    };

    fn run_test_sigverify_shred_cpu(slot: Slot) {
        solana_logger::setup();
        let mut packet = Packet::default();
        let mut shred = Shred::new_from_data(
            slot,
            0xc0de,
            0xdead,
            &[1, 2, 3, 4],
            ShredFlags::LAST_SHRED_IN_SLOT,
            0,
            0,
            0xc0de,
        );
        assert_eq!(shred.slot(), slot);
        let keypair = Keypair::new();
        shred.sign_v1(&keypair);
        trace!("signature {}", shred.signature());
        packet.data[0..shred.payload().len()].copy_from_slice(shred.payload());
        packet.meta.size = shred.payload().len();

        let leader_slots = [(slot, keypair.pubkey().to_bytes())]
            .iter()
            .cloned()
            .collect();
        let rv = verify_shred_cpu(&packet, &leader_slots);
        assert_eq!(rv, Some(1));

        let wrong_keypair = Keypair::new();
        let leader_slots = [(slot, wrong_keypair.pubkey().to_bytes())]
            .iter()
            .cloned()
            .collect();
        let rv = verify_shred_cpu(&packet, &leader_slots);
        assert_eq!(rv, Some(0));

        let leader_slots = HashMap::new();
        let rv = verify_shred_cpu(&packet, &leader_slots);
        assert_eq!(rv, None);
    }

    #[test]
    fn test_sigverify_shred_cpu() {
        run_test_sigverify_shred_cpu(0xdead_c0de);
    }

    fn run_test_sigverify_shreds_cpu(slot: Slot) {
        solana_logger::setup();
        let mut batches = [PacketBatch::default()];
        let mut shred = Shred::new_from_data(
            slot,
            0xc0de,
            0xdead,
            &[1, 2, 3, 4],
            ShredFlags::LAST_SHRED_IN_SLOT,
            0,
            0,
            0xc0de,
        );
        let keypair = Keypair::new();
        shred.sign_v1(&keypair);
        batches[0].packets.resize(1, Packet::default());
        batches[0].packets[0].data[0..shred.payload().len()].copy_from_slice(shred.payload());
        batches[0].packets[0].meta.size = shred.payload().len();

        let leader_slots = [(slot, keypair.pubkey().to_bytes())]
            .iter()
            .cloned()
            .collect();
        let rv = verify_shreds_cpu(&batches, &leader_slots);
        assert_eq!(rv, vec![vec![1]]);

        let wrong_keypair = Keypair::new();
        let leader_slots = [(slot, wrong_keypair.pubkey().to_bytes())]
            .iter()
            .cloned()
            .collect();
        let rv = verify_shreds_cpu(&batches, &leader_slots);
        assert_eq!(rv, vec![vec![0]]);

        let leader_slots = HashMap::new();
        let rv = verify_shreds_cpu(&batches, &leader_slots);
        assert_eq!(rv, vec![vec![0]]);

        let leader_slots = [(slot, keypair.pubkey().to_bytes())]
            .iter()
            .cloned()
            .collect();
        batches[0].packets[0].meta.size = 0;
        let rv = verify_shreds_cpu(&batches, &leader_slots);
        assert_eq!(rv, vec![vec![0]]);
    }

    #[test]
    fn test_sigverify_shreds_cpu() {
        run_test_sigverify_shreds_cpu(0xdead_c0de);
    }

    fn run_test_sigverify_shreds_gpu(slot: Slot) {
        solana_logger::setup();
        let recycler_cache = RecyclerCache::default();

        let mut batches = [PacketBatch::default()];
        let mut shred = Shred::new_from_data(
            slot,
            0xc0de,
            0xdead,
            &[1, 2, 3, 4],
            ShredFlags::LAST_SHRED_IN_SLOT,
            0,
            0,
            0xc0de,
        );
        let keypair = Keypair::new();
        shred.sign_v1(&keypair);
        batches[0].packets.resize(1, Packet::default());
        batches[0].packets[0].data[0..shred.payload().len()].copy_from_slice(shred.payload());
        batches[0].packets[0].meta.size = shred.payload().len();

        let leader_slots = [
            (std::u64::MAX, Pubkey::default().to_bytes()),
            (slot, keypair.pubkey().to_bytes()),
        ]
        .iter()
        .cloned()
        .collect();
        let rv = verify_shreds_gpu(&batches, &leader_slots, &recycler_cache);
        assert_eq!(rv, vec![vec![1]]);

        let wrong_keypair = Keypair::new();
        let leader_slots = [
            (std::u64::MAX, Pubkey::default().to_bytes()),
            (slot, wrong_keypair.pubkey().to_bytes()),
        ]
        .iter()
        .cloned()
        .collect();
        let rv = verify_shreds_gpu(&batches, &leader_slots, &recycler_cache);
        assert_eq!(rv, vec![vec![0]]);

        let leader_slots = [(std::u64::MAX, [0u8; 32])].iter().cloned().collect();
        let rv = verify_shreds_gpu(&batches, &leader_slots, &recycler_cache);
        assert_eq!(rv, vec![vec![0]]);

        batches[0].packets[0].meta.size = 0;
        let leader_slots = [
            (std::u64::MAX, Pubkey::default().to_bytes()),
            (slot, keypair.pubkey().to_bytes()),
        ]
        .iter()
        .cloned()
        .collect();
        let rv = verify_shreds_gpu(&batches, &leader_slots, &recycler_cache);
        assert_eq!(rv, vec![vec![0]]);
    }

    #[test]
    fn test_sigverify_shreds_gpu() {
        run_test_sigverify_shreds_gpu(0xdead_c0de);
    }

    fn run_test_sigverify_shreds_sign_gpu(slot: Slot) {
        solana_logger::setup();
        let recycler_cache = RecyclerCache::default();

        let mut packet_batch = PacketBatch::default();
        let num_packets = 32;
        let num_batches = 100;
        packet_batch.packets.resize(num_packets, Packet::default());
        for (i, p) in packet_batch.packets.iter_mut().enumerate() {
            let shred = Shred::new_from_data(
                slot,
                0xc0de,
                i as u16,
<<<<<<< HEAD
                &[5; SIZE_OF_DATA_SHRED_PAYLOAD_V1], // TODO MERKLE
                true,
                true,
=======
                &[5; SIZE_OF_DATA_SHRED_PAYLOAD],
                ShredFlags::LAST_SHRED_IN_SLOT,
>>>>>>> e070c5ca
                1,
                2,
                0xc0de,
            );
            shred.copy_to_packet(p);
        }
        let mut batches = vec![packet_batch; num_batches];
        let keypair = Keypair::new();
        let pinned_keypair = sign_shreds_gpu_pinned_keypair(&keypair, &recycler_cache);
        let pinned_keypair = Some(Arc::new(pinned_keypair));
        let pubkeys = [
            (std::u64::MAX, Pubkey::default().to_bytes()),
            (slot, keypair.pubkey().to_bytes()),
        ]
        .iter()
        .cloned()
        .collect();
        //unsigned
        let rv = verify_shreds_gpu(&batches, &pubkeys, &recycler_cache);
        assert_eq!(rv, vec![vec![0; num_packets]; num_batches]);
        //signed
        sign_shreds_gpu(&keypair, &pinned_keypair, &mut batches, &recycler_cache);
        let rv = verify_shreds_cpu(&batches, &pubkeys);
        assert_eq!(rv, vec![vec![1; num_packets]; num_batches]);

        let rv = verify_shreds_gpu(&batches, &pubkeys, &recycler_cache);
        assert_eq!(rv, vec![vec![1; num_packets]; num_batches]);
    }

    #[test]
    fn test_sigverify_shreds_sign_gpu() {
        run_test_sigverify_shreds_sign_gpu(0xdead_c0de);
    }

    fn run_test_sigverify_shreds_sign_cpu(slot: Slot) {
        solana_logger::setup();

        let mut batches = [PacketBatch::default()];
        let keypair = Keypair::new();
        let shred = Shred::new_from_data(
            slot,
            0xc0de,
            0xdead,
            &[1, 2, 3, 4],
            ShredFlags::LAST_SHRED_IN_SLOT,
            0,
            0,
            0xc0de,
        );
        batches[0].packets.resize(1, Packet::default());
        batches[0].packets[0].data[0..shred.payload().len()].copy_from_slice(shred.payload());
        batches[0].packets[0].meta.size = shred.payload().len();
        let pubkeys = [
            (slot, keypair.pubkey().to_bytes()),
            (std::u64::MAX, Pubkey::default().to_bytes()),
        ]
        .iter()
        .cloned()
        .collect();
        //unsigned
        let rv = verify_shreds_cpu(&batches, &pubkeys);
        assert_eq!(rv, vec![vec![0]]);
        //signed
        sign_shreds_cpu(&keypair, &mut batches);
        let rv = verify_shreds_cpu(&batches, &pubkeys);
        assert_eq!(rv, vec![vec![1]]);
    }

    #[test]
    fn test_sigverify_shreds_sign_cpu() {
        run_test_sigverify_shreds_sign_cpu(0xdead_c0de);
    }
}<|MERGE_RESOLUTION|>--- conflicted
+++ resolved
@@ -459,11 +459,7 @@
 pub mod tests {
     use {
         super::*,
-<<<<<<< HEAD
-        crate::shred::{Shred, SIZE_OF_DATA_SHRED_PAYLOAD_V1},
-=======
-        crate::shred::{Shred, ShredFlags, SIZE_OF_DATA_SHRED_PAYLOAD},
->>>>>>> e070c5ca
+        crate::shred::{Shred, ShredFlags, SIZE_OF_DATA_SHRED_PAYLOAD_V1},
         solana_sdk::signature::{Keypair, Signer},
     };
 
@@ -640,14 +636,8 @@
                 slot,
                 0xc0de,
                 i as u16,
-<<<<<<< HEAD
                 &[5; SIZE_OF_DATA_SHRED_PAYLOAD_V1], // TODO MERKLE
-                true,
-                true,
-=======
-                &[5; SIZE_OF_DATA_SHRED_PAYLOAD],
                 ShredFlags::LAST_SHRED_IN_SLOT,
->>>>>>> e070c5ca
                 1,
                 2,
                 0xc0de,
