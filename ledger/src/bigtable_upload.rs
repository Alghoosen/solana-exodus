use {
    crate::blockstore::Blockstore,
    crossbeam_channel::{bounded, unbounded},
    log::*,
    solana_measure::measure::Measure,
    solana_sdk::clock::Slot,
    std::{
<<<<<<< HEAD
        cmp::{max, min},
=======
        cmp::min,
>>>>>>> 3d01c5a8
        collections::HashSet,
        result::Result,
        sync::{
            atomic::{AtomicBool, Ordering},
            Arc,
        },
        time::{Duration, Instant},
    },
};

#[derive(Clone)]
pub struct ConfirmedBlockUploadConfig {
    pub force_reupload: bool,
    pub max_num_slots_to_check: usize,
    pub num_blocks_to_upload_in_parallel: usize,
    pub block_read_ahead_depth: usize, // should always be >= `num_blocks_to_upload_in_parallel`
}

impl Default for ConfirmedBlockUploadConfig {
    fn default() -> Self {
<<<<<<< HEAD
        let num_blocks_to_upload_in_parallel = num_cpus::get() / 2;
        ConfirmedBlockUploadConfig {
            force_reupload: false,
            max_num_slots_to_check: num_blocks_to_upload_in_parallel * 4,
            num_blocks_to_upload_in_parallel,
            block_read_ahead_depth: num_blocks_to_upload_in_parallel * 2,
        }
    }
}

struct BlockstoreLoadStats {
    pub num_blocks_read: usize,
    pub elapsed: Duration,
}
=======
        const NUM_BLOCKS_TO_UPLOAD_IN_PARALLEL: usize = 32;
        ConfirmedBlockUploadConfig {
            force_reupload: false,
            max_num_slots_to_check: NUM_BLOCKS_TO_UPLOAD_IN_PARALLEL * 4,
            num_blocks_to_upload_in_parallel: NUM_BLOCKS_TO_UPLOAD_IN_PARALLEL,
            block_read_ahead_depth: NUM_BLOCKS_TO_UPLOAD_IN_PARALLEL * 2,
        }
    }
}
>>>>>>> 3d01c5a8

pub async fn upload_confirmed_blocks(
    blockstore: Arc<Blockstore>,
    bigtable: solana_storage_bigtable::LedgerStorage,
    starting_slot: Slot,
    ending_slot: Option<Slot>,
    config: ConfirmedBlockUploadConfig,
    exit: Arc<AtomicBool>,
) -> Result<Slot, Box<dyn std::error::Error>> {
    let mut measure = Measure::start("entire upload");

    info!("Loading ledger slots starting at {}...", starting_slot);
    let blockstore_slots: Vec<_> = blockstore
        .rooted_slot_iterator(starting_slot)
        .map_err(|err| {
            format!(
                "Failed to load entries starting from slot {}: {:?}",
                starting_slot, err
            )
        })?
        .map_while(|slot| {
            if let Some(ending_slot) = &ending_slot {
                if slot > *ending_slot {
                    return None;
                }
            }
            Some(slot)
        })
        .collect();

    if blockstore_slots.is_empty() {
        return Err(format!(
            "Ledger has no slots from {} to {:?}",
            starting_slot, ending_slot
        )
        .into());
    }

    let first_blockstore_slot = blockstore_slots.first().unwrap();
    let last_blockstore_slot = blockstore_slots.last().unwrap();
    info!(
        "Found {} slots in the range ({}, {})",
        blockstore_slots.len(),
        first_blockstore_slot,
        last_blockstore_slot,
    );

    // Gather the blocks that are already present in bigtable, by slot
    let bigtable_slots = if !config.force_reupload {
        let mut bigtable_slots = vec![];
        info!(
            "Loading list of bigtable blocks between slots {} and {}...",
            first_blockstore_slot, last_blockstore_slot
        );

        let mut start_slot = *first_blockstore_slot;
        while start_slot <= *last_blockstore_slot {
            let mut next_bigtable_slots = loop {
                let num_bigtable_blocks = min(1000, config.max_num_slots_to_check * 2);
                match bigtable
                    .get_confirmed_blocks(start_slot, num_bigtable_blocks)
                    .await
                {
                    Ok(slots) => break slots,
                    Err(err) => {
                        error!("get_confirmed_blocks for {} failed: {:?}", start_slot, err);
                        // Consider exponential backoff...
                        tokio::time::sleep(Duration::from_secs(2)).await;
                    }
                }
            };
            if next_bigtable_slots.is_empty() {
                break;
            }
            bigtable_slots.append(&mut next_bigtable_slots);
            start_slot = bigtable_slots.last().unwrap() + 1;
        }
        bigtable_slots
            .into_iter()
            .filter(|slot| slot <= last_blockstore_slot)
            .collect::<Vec<_>>()
    } else {
        Vec::new()
    };

    // The blocks that still need to be uploaded is the difference between what's already in the
    // bigtable and what's in blockstore...
    let blocks_to_upload = {
        let blockstore_slots = blockstore_slots.iter().cloned().collect::<HashSet<_>>();
        let bigtable_slots = bigtable_slots.into_iter().collect::<HashSet<_>>();

        let mut blocks_to_upload = blockstore_slots
            .difference(&bigtable_slots)
            .cloned()
            .collect::<Vec<_>>();
        blocks_to_upload.sort_unstable();
        blocks_to_upload.truncate(config.max_num_slots_to_check);
        blocks_to_upload
    };

    if blocks_to_upload.is_empty() {
        info!("No blocks need to be uploaded to bigtable");
        return Ok(*last_blockstore_slot);
    }
    let last_slot = *blocks_to_upload.last().unwrap();
    info!(
        "{} blocks to be uploaded to the bucket in the range ({}, {})",
        blocks_to_upload.len(),
        blocks_to_upload.first().unwrap(),
        last_slot
    );

    // Distribute the blockstore reading across a few background threads to speed up the bigtable uploading
    let (loader_threads, receiver): (Vec<_>, _) = {
        let exit = exit.clone();

        let (sender, receiver) = bounded(config.block_read_ahead_depth);
<<<<<<< HEAD

        let (slot_sender, slot_receiver) = unbounded();
        let _ = blocks_to_upload
            .into_iter()
            .for_each(|b| slot_sender.send(b).unwrap());
        drop(slot_sender);

=======
>>>>>>> 3d01c5a8
        (
            (0..config.num_blocks_to_upload_in_parallel)
                .map(|_| {
                    let blockstore = blockstore.clone();
                    let sender = sender.clone();
                    let slot_receiver = slot_receiver.clone();
                    let exit = exit.clone();

                    std::thread::spawn(move || {
                        let start = Instant::now();
                        let mut num_blocks_read = 0;

                        while let Ok(slot) = slot_receiver.recv() {
                            if exit.load(Ordering::Relaxed) {
                                break;
                            }

                            let _ = match blockstore.get_rooted_block(slot, true) {
                                Ok(confirmed_block) => {
                                    num_blocks_read += 1;
                                    sender.send((slot, Some(confirmed_block)))
                                }
                                Err(err) => {
                                    warn!(
                                        "Failed to get load confirmed block from slot {}: {:?}",
                                        slot, err
                                    );
                                    sender.send((slot, None))
                                }
                            };
                        }
<<<<<<< HEAD
                        BlockstoreLoadStats {
                            num_blocks_read,
                            elapsed: start.elapsed(),
                        }
                    })
                })
                .collect(),
=======
                    };

                    if i > 0 && i % config.num_blocks_to_upload_in_parallel == 0 {
                        info!(
                            "{}% of blocks processed ({}/{})",
                            i * 100 / blocks_to_upload.len(),
                            i,
                            blocks_to_upload.len()
                        );
                    }
                }
                measure.stop();
                info!("{} to load {} blocks", measure, blocks_to_upload.len());
            }),
>>>>>>> 3d01c5a8
            receiver,
        )
    };

    let mut failures = 0;
    use futures::stream::StreamExt;

    let mut stream =
        tokio_stream::iter(receiver.into_iter()).chunks(config.num_blocks_to_upload_in_parallel);

    while let Some(blocks) = stream.next().await {
        if exit.load(Ordering::Relaxed) {
            break;
        }

        let mut measure_upload = Measure::start("Upload");
        let mut num_blocks = blocks.len();
        info!("Preparing the next {} blocks for upload", num_blocks);

        let uploads = blocks.into_iter().filter_map(|(slot, block)| match block {
            None => {
                num_blocks -= 1;
                None
            }
            Some(confirmed_block) => {
                let bt = bigtable.clone();
                Some(tokio::spawn(async move {
                    bt.upload_confirmed_block(slot, confirmed_block).await
                }))
            }
        });

        for result in futures::future::join_all(uploads).await {
            if let Err(err) = result {
                error!("upload_confirmed_block() join failed: {:?}", err);
                failures += 1;
            } else if let Err(err) = result.unwrap() {
                error!("upload_confirmed_block() upload failed: {:?}", err);
                failures += 1;
            }
        }

        measure_upload.stop();
        info!("{} for {} blocks", measure_upload, num_blocks);
    }

    measure.stop();
    info!("{}", measure);

    let blockstore_results = loader_threads.into_iter().map(|t| t.join());

    let mut blockstore_num_blocks_read = 0;
    let mut blockstore_load_wallclock = Duration::default();
    let mut blockstore_errors = 0;

    for r in blockstore_results {
        match r {
            Ok(stats) => {
                blockstore_num_blocks_read += stats.num_blocks_read;
                blockstore_load_wallclock = max(stats.elapsed, blockstore_load_wallclock);
            }
            Err(e) => {
                error!("error joining blockstore thread: {:?}", e);
                blockstore_errors += 1;
            }
        }
    }

    info!(
        "blockstore upload took {:?} for {} blocks ({:.2} blocks/s) errors: {}",
        blockstore_load_wallclock,
        blockstore_num_blocks_read,
        blockstore_num_blocks_read as f64 / blockstore_load_wallclock.as_secs_f64(),
        blockstore_errors
    );

    if failures > 0 {
        Err(format!("Incomplete upload, {} operations failed", failures).into())
    } else {
        Ok(last_slot)
    }
}<|MERGE_RESOLUTION|>--- conflicted
+++ resolved
@@ -1,22 +1,18 @@
 use {
     crate::blockstore::Blockstore,
-    crossbeam_channel::{bounded, unbounded},
+    crossbeam_channel::bounded,
     log::*,
     solana_measure::measure::Measure,
     solana_sdk::clock::Slot,
     std::{
-<<<<<<< HEAD
-        cmp::{max, min},
-=======
         cmp::min,
->>>>>>> 3d01c5a8
         collections::HashSet,
         result::Result,
         sync::{
             atomic::{AtomicBool, Ordering},
             Arc,
         },
-        time::{Duration, Instant},
+        time::Duration,
     },
 };
 
@@ -30,22 +26,6 @@
 
 impl Default for ConfirmedBlockUploadConfig {
     fn default() -> Self {
-<<<<<<< HEAD
-        let num_blocks_to_upload_in_parallel = num_cpus::get() / 2;
-        ConfirmedBlockUploadConfig {
-            force_reupload: false,
-            max_num_slots_to_check: num_blocks_to_upload_in_parallel * 4,
-            num_blocks_to_upload_in_parallel,
-            block_read_ahead_depth: num_blocks_to_upload_in_parallel * 2,
-        }
-    }
-}
-
-struct BlockstoreLoadStats {
-    pub num_blocks_read: usize,
-    pub elapsed: Duration,
-}
-=======
         const NUM_BLOCKS_TO_UPLOAD_IN_PARALLEL: usize = 32;
         ConfirmedBlockUploadConfig {
             force_reupload: false,
@@ -55,7 +35,6 @@
         }
     }
 }
->>>>>>> 3d01c5a8
 
 pub async fn upload_confirmed_blocks(
     blockstore: Arc<Blockstore>,
@@ -168,61 +147,28 @@
         last_slot
     );
 
-    // Distribute the blockstore reading across a few background threads to speed up the bigtable uploading
-    let (loader_threads, receiver): (Vec<_>, _) = {
+    // Load the blocks out of blockstore in a separate thread to allow for concurrent block uploading
+    let (_loader_thread, receiver) = {
         let exit = exit.clone();
 
         let (sender, receiver) = bounded(config.block_read_ahead_depth);
-<<<<<<< HEAD
-
-        let (slot_sender, slot_receiver) = unbounded();
-        let _ = blocks_to_upload
-            .into_iter()
-            .for_each(|b| slot_sender.send(b).unwrap());
-        drop(slot_sender);
-
-=======
->>>>>>> 3d01c5a8
         (
-            (0..config.num_blocks_to_upload_in_parallel)
-                .map(|_| {
-                    let blockstore = blockstore.clone();
-                    let sender = sender.clone();
-                    let slot_receiver = slot_receiver.clone();
-                    let exit = exit.clone();
-
-                    std::thread::spawn(move || {
-                        let start = Instant::now();
-                        let mut num_blocks_read = 0;
-
-                        while let Ok(slot) = slot_receiver.recv() {
-                            if exit.load(Ordering::Relaxed) {
-                                break;
-                            }
-
-                            let _ = match blockstore.get_rooted_block(slot, true) {
-                                Ok(confirmed_block) => {
-                                    num_blocks_read += 1;
-                                    sender.send((slot, Some(confirmed_block)))
-                                }
-                                Err(err) => {
-                                    warn!(
-                                        "Failed to get load confirmed block from slot {}: {:?}",
-                                        slot, err
-                                    );
-                                    sender.send((slot, None))
-                                }
-                            };
+            std::thread::spawn(move || {
+                let mut measure = Measure::start("block loader thread");
+                for (i, slot) in blocks_to_upload.iter().enumerate() {
+                    if exit.load(Ordering::Relaxed) {
+                        break;
+                    }
+
+                    let _ = match blockstore.get_rooted_block(*slot, true) {
+                        Ok(confirmed_block) => sender.send((*slot, Some(confirmed_block))),
+                        Err(err) => {
+                            warn!(
+                                "Failed to get load confirmed block from slot {}: {:?}",
+                                slot, err
+                            );
+                            sender.send((*slot, None))
                         }
-<<<<<<< HEAD
-                        BlockstoreLoadStats {
-                            num_blocks_read,
-                            elapsed: start.elapsed(),
-                        }
-                    })
-                })
-                .collect(),
-=======
                     };
 
                     if i > 0 && i % config.num_blocks_to_upload_in_parallel == 0 {
@@ -237,7 +183,6 @@
                 measure.stop();
                 info!("{} to load {} blocks", measure, blocks_to_upload.len());
             }),
->>>>>>> 3d01c5a8
             receiver,
         )
     };
@@ -262,20 +207,12 @@
                 num_blocks -= 1;
                 None
             }
-            Some(confirmed_block) => {
-                let bt = bigtable.clone();
-                Some(tokio::spawn(async move {
-                    bt.upload_confirmed_block(slot, confirmed_block).await
-                }))
-            }
+            Some(confirmed_block) => Some(bigtable.upload_confirmed_block(slot, confirmed_block)),
         });
 
         for result in futures::future::join_all(uploads).await {
-            if let Err(err) = result {
-                error!("upload_confirmed_block() join failed: {:?}", err);
-                failures += 1;
-            } else if let Err(err) = result.unwrap() {
-                error!("upload_confirmed_block() upload failed: {:?}", err);
+            if result.is_err() {
+                error!("upload_confirmed_block() failed: {:?}", result.err());
                 failures += 1;
             }
         }
@@ -286,34 +223,6 @@
 
     measure.stop();
     info!("{}", measure);
-
-    let blockstore_results = loader_threads.into_iter().map(|t| t.join());
-
-    let mut blockstore_num_blocks_read = 0;
-    let mut blockstore_load_wallclock = Duration::default();
-    let mut blockstore_errors = 0;
-
-    for r in blockstore_results {
-        match r {
-            Ok(stats) => {
-                blockstore_num_blocks_read += stats.num_blocks_read;
-                blockstore_load_wallclock = max(stats.elapsed, blockstore_load_wallclock);
-            }
-            Err(e) => {
-                error!("error joining blockstore thread: {:?}", e);
-                blockstore_errors += 1;
-            }
-        }
-    }
-
-    info!(
-        "blockstore upload took {:?} for {} blocks ({:.2} blocks/s) errors: {}",
-        blockstore_load_wallclock,
-        blockstore_num_blocks_read,
-        blockstore_num_blocks_read as f64 / blockstore_load_wallclock.as_secs_f64(),
-        blockstore_errors
-    );
-
     if failures > 0 {
         Err(format!("Incomplete upload, {} operations failed", failures).into())
     } else {
