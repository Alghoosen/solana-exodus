--- conflicted
+++ resolved
@@ -7,10 +7,8 @@
         },
         leader_schedule_cache::LeaderScheduleCache,
     },
-    crossbeam_channel::unbounded,
     log::*,
     solana_runtime::{
-        accounts_background_service::DroppedSlotsReceiver,
         accounts_update_notifier_interface::AccountsUpdateNotifier,
         bank_forks::BankForks,
         snapshot_archive_info::SnapshotArchiveInfoGetter,
@@ -52,19 +50,6 @@
     cache_block_meta_sender: Option<&CacheBlockMetaSender>,
     accounts_update_notifier: Option<AccountsUpdateNotifier>,
 ) -> LoadResult {
-<<<<<<< HEAD
-    let (mut bank_forks, leader_schedule_cache, starting_snapshot_hashes, pruned_banks_receiver) =
-        load_bank_forks(
-            genesis_config,
-            blockstore,
-            account_paths,
-            shrink_paths,
-            snapshot_config,
-            &process_options,
-            cache_block_meta_sender,
-            accounts_update_notifier,
-        );
-=======
     let (bank_forks, leader_schedule_cache, starting_snapshot_hashes, ..) = load_bank_forks(
         genesis_config,
         blockstore,
@@ -75,7 +60,6 @@
         cache_block_meta_sender,
         accounts_update_notifier,
     );
->>>>>>> 3d01c5a8
 
     blockstore_processor::process_blockstore_from_root(
         blockstore,
@@ -84,13 +68,7 @@
         &process_options,
         transaction_status_sender,
         cache_block_meta_sender,
-<<<<<<< HEAD
-        snapshot_config,
-        accounts_package_sender,
-        pruned_banks_receiver,
-=======
         &solana_runtime::accounts_background_service::AbsRequestSender::default(),
->>>>>>> 3d01c5a8
     )
     .map(|_| (bank_forks, leader_schedule_cache, starting_snapshot_hashes))
 }
@@ -109,7 +87,6 @@
     Arc<RwLock<BankForks>>,
     LeaderScheduleCache,
     Option<StartingSnapshotHashes>,
-    DroppedSlotsReceiver,
 ) {
     let snapshot_present = if let Some(snapshot_config) = snapshot_config {
         info!(
@@ -168,31 +145,8 @@
         )
     };
 
-<<<<<<< HEAD
-    // Before replay starts, set the callbacks in each of the banks in BankForks so that
-    // all dropped banks come through the `pruned_banks_receiver` channel. This way all bank
-    // drop behavior can be safely synchronized with any other ongoing accounts activity like
-    // cache flush, clean, shrink, as long as the same thread performing those activities also
-    // is processing the dropped banks from the `pruned_banks_receiver` channel.
-
-    // There should only be one bank, the root bank in BankForks. Thus all banks added to
-    // BankForks from now on will be descended from the root bank and thus will inherit
-    // the bank drop callback.
-    assert_eq!(bank_forks.banks().len(), 1);
-    let (pruned_banks_sender, pruned_banks_receiver) = unbounded();
-    let root_bank = bank_forks.root_bank();
-    let callback = root_bank
-        .rc
-        .accounts
-        .accounts_db
-        .create_drop_bank_callback(pruned_banks_sender);
-    root_bank.set_callback(Some(Box::new(callback)));
-
-    let mut leader_schedule_cache = LeaderScheduleCache::new_from_bank(&root_bank);
-=======
     let mut leader_schedule_cache =
         LeaderScheduleCache::new_from_bank(&bank_forks.read().unwrap().root_bank());
->>>>>>> 3d01c5a8
     if process_options.full_leader_cache {
         leader_schedule_cache.set_max_schedules(std::usize::MAX);
     }
@@ -213,12 +167,7 @@
         }
     }
 
-    (
-        bank_forks,
-        leader_schedule_cache,
-        starting_snapshot_hashes,
-        pruned_banks_receiver,
-    )
+    (bank_forks, leader_schedule_cache, starting_snapshot_hashes)
 }
 
 #[allow(clippy::too_many_arguments)]
