--- conflicted
+++ resolved
@@ -59,13 +59,7 @@
     num_enum::{IntoPrimitive, TryFromPrimitive},
     serde::{Deserialize, Serialize},
     solana_entry::entry::{create_ticks, Entry},
-<<<<<<< HEAD
-    solana_measure::measure::Measure,
-    solana_perf::packet::{limited_deserialize, Packet},
-    solana_rayon_threadlimit::get_thread_count,
-=======
     solana_perf::packet::{deserialize_from_with_limit, limited_deserialize, Packet},
->>>>>>> 3d01c5a8
     solana_sdk::{
         clock::Slot,
         hash::{hashv, Hash},
@@ -73,11 +67,7 @@
         pubkey::Pubkey,
         signature::{Keypair, Signature, Signer},
     },
-<<<<<<< HEAD
-    std::{cell::RefCell, mem::size_of},
-=======
     std::{fmt::Debug, io::Cursor, mem::size_of, ops::RangeInclusive},
->>>>>>> 3d01c5a8
     thiserror::Error,
 };
 
@@ -530,13 +520,8 @@
         ErasureSetId(self.slot(), self.fec_set_index())
     }
 
-<<<<<<< HEAD
-    // Returns the block index within the erasure coding set.
-    fn erasure_block_index(&self) -> Option<usize> {
-=======
     // Returns the shard index within the erasure coding set.
     pub(crate) fn erasure_shard_index(&self) -> Option<usize> {
->>>>>>> 3d01c5a8
         match self.shred_type() {
             ShredType::Data => {
                 let index = self.index().checked_sub(self.fec_set_index())?;
@@ -607,8 +592,6 @@
         self.common_header.signature
     }
 
-<<<<<<< HEAD
-=======
     pub fn sign(&mut self, keypair: &Keypair) {
         let signature = keypair.sign_message(&self.payload[SIZE_OF_SIGNATURE..]);
         bincode::serialize_into(&mut self.payload[..SIZE_OF_SIGNATURE], &signature)
@@ -616,7 +599,6 @@
         self.common_header.signature = signature;
     }
 
->>>>>>> 3d01c5a8
     pub fn seed(&self, leader_pubkey: Pubkey) -> [u8; 32] {
         hashv(&[
             &self.slot().to_le_bytes(),
@@ -700,133 +682,6 @@
         self.signature()
             .verify(pubkey.as_ref(), &self.payload[SIZE_OF_SIGNATURE..])
     }
-<<<<<<< HEAD
-}
-
-#[derive(Debug)]
-pub struct Shredder {
-    pub slot: Slot,
-    pub parent_slot: Slot,
-    version: u16,
-    reference_tick: u8,
-}
-
-impl Shredder {
-    pub fn new(slot: Slot, parent_slot: Slot, reference_tick: u8, version: u16) -> Result<Self> {
-        if slot < parent_slot || slot - parent_slot > u64::from(std::u16::MAX) {
-            Err(ShredError::SlotTooLow { slot, parent_slot })
-        } else {
-            Ok(Self {
-                slot,
-                parent_slot,
-                reference_tick,
-                version,
-            })
-        }
-    }
-
-    pub fn entries_to_shreds(
-        &self,
-        keypair: &Keypair,
-        entries: &[Entry],
-        is_last_in_slot: bool,
-        next_shred_index: u32,
-        next_code_index: u32,
-    ) -> (
-        Vec<Shred>, // data shreds
-        Vec<Shred>, // coding shreds
-    ) {
-        let mut stats = ProcessShredsStats::default();
-        let data_shreds = self.entries_to_data_shreds(
-            keypair,
-            entries,
-            is_last_in_slot,
-            next_shred_index,
-            next_shred_index, // fec_set_offset
-            &mut stats,
-        );
-        let coding_shreds = Self::data_shreds_to_coding_shreds(
-            keypair,
-            &data_shreds,
-            is_last_in_slot,
-            next_code_index,
-            &mut stats,
-        )
-        .unwrap();
-        (data_shreds, coding_shreds)
-    }
-
-    // Each FEC block has maximum MAX_DATA_SHREDS_PER_FEC_BLOCK shreds.
-    // "FEC set index" is the index of first data shred in that FEC block.
-    // Shred indices with the same value of:
-    //   (shred_index - fec_set_offset) / MAX_DATA_SHREDS_PER_FEC_BLOCK
-    // belong to the same FEC set.
-    pub fn fec_set_index(shred_index: u32, fec_set_offset: u32) -> Option<u32> {
-        let diff = shred_index.checked_sub(fec_set_offset)?;
-        Some(shred_index - diff % MAX_DATA_SHREDS_PER_FEC_BLOCK)
-    }
-
-    pub fn entries_to_data_shreds(
-        &self,
-        keypair: &Keypair,
-        entries: &[Entry],
-        is_last_in_slot: bool,
-        next_shred_index: u32,
-        // Shred index offset at which FEC sets are generated.
-        fec_set_offset: u32,
-        process_stats: &mut ProcessShredsStats,
-    ) -> Vec<Shred> {
-        let mut serialize_time = Measure::start("shred_serialize");
-        let serialized_shreds =
-            bincode::serialize(entries).expect("Expect to serialize all entries");
-        serialize_time.stop();
-
-        let mut gen_data_time = Measure::start("shred_gen_data_time");
-        let payload_capacity = SIZE_OF_DATA_SHRED_PAYLOAD;
-        // Integer division to ensure we have enough shreds to fit all the data
-        let num_shreds = (serialized_shreds.len() + payload_capacity - 1) / payload_capacity;
-        let last_shred_index = next_shred_index + num_shreds as u32 - 1;
-        // 1) Generate data shreds
-        let make_data_shred = |shred_index: u32, data| {
-            let is_last_data = shred_index == last_shred_index;
-            let is_last_in_slot = is_last_data && is_last_in_slot;
-            let parent_offset = self.slot - self.parent_slot;
-            let fec_set_index = Self::fec_set_index(shred_index, fec_set_offset);
-            let mut shred = Shred::new_from_data(
-                self.slot,
-                shred_index,
-                parent_offset as u16,
-                Some(data),
-                is_last_data,
-                is_last_in_slot,
-                self.reference_tick,
-                self.version,
-                fec_set_index.unwrap(),
-            );
-            Shredder::sign_shred(keypair, &mut shred);
-            shred
-        };
-        let data_shreds: Vec<Shred> = PAR_THREAD_POOL.with(|thread_pool| {
-            thread_pool.borrow().install(|| {
-                serialized_shreds
-                    .par_chunks(payload_capacity)
-                    .enumerate()
-                    .map(|(i, shred_data)| {
-                        let shred_index = next_shred_index + i as u32;
-                        make_data_shred(shred_index, shred_data)
-                    })
-                    .collect()
-            })
-        });
-        gen_data_time.stop();
-
-        process_stats.serialize_elapsed += serialize_time.as_us();
-        process_stats.gen_data_elapsed += gen_data_time.as_us();
-
-        data_shreds
-    }
-=======
->>>>>>> 3d01c5a8
 
     // Returns true if the erasure coding of the two shreds mismatch.
     pub(crate) fn erasure_mismatch(self: &Shred, other: &Shred) -> Result<bool, Error> {
@@ -1043,130 +898,6 @@
     }
 
     #[test]
-<<<<<<< HEAD
-    fn test_shred_fec_set_index() {
-        let keypair = Arc::new(Keypair::new());
-        let hash = hash(Hash::default().as_ref());
-        let version = shred_version::version_from_hash(&hash);
-        assert_ne!(version, 0);
-        let shredder = Shredder::new(0, 0, 0, version).unwrap();
-        let entries: Vec<_> = (0..500)
-            .map(|_| {
-                let keypair0 = Keypair::new();
-                let keypair1 = Keypair::new();
-                let tx0 =
-                    system_transaction::transfer(&keypair0, &keypair1.pubkey(), 1, Hash::default());
-                Entry::new(&Hash::default(), 1, vec![tx0])
-            })
-            .collect();
-
-        let start_index = 0x12;
-        let (data_shreds, coding_shreds) = shredder.entries_to_shreds(
-            &keypair,
-            &entries,
-            true,        // is_last_in_slot
-            start_index, // next_shred_index
-            start_index, // next_code_index
-        );
-        let max_per_block = MAX_DATA_SHREDS_PER_FEC_BLOCK as usize;
-        data_shreds.iter().enumerate().for_each(|(i, s)| {
-            let expected_fec_set_index = start_index + (i - i % max_per_block) as u32;
-            assert_eq!(s.fec_set_index(), expected_fec_set_index);
-        });
-
-        coding_shreds.iter().enumerate().for_each(|(i, s)| {
-            let mut expected_fec_set_index = start_index + (i - i % max_per_block) as u32;
-            while expected_fec_set_index as usize - start_index as usize > data_shreds.len() {
-                expected_fec_set_index -= max_per_block as u32;
-            }
-            assert_eq!(s.fec_set_index(), expected_fec_set_index);
-        });
-    }
-
-    #[test]
-    fn test_max_coding_shreds() {
-        let keypair = Arc::new(Keypair::new());
-        let hash = hash(Hash::default().as_ref());
-        let version = shred_version::version_from_hash(&hash);
-        assert_ne!(version, 0);
-        let shredder = Shredder::new(0, 0, 0, version).unwrap();
-        let entries: Vec<_> = (0..500)
-            .map(|_| {
-                let keypair0 = Keypair::new();
-                let keypair1 = Keypair::new();
-                let tx0 =
-                    system_transaction::transfer(&keypair0, &keypair1.pubkey(), 1, Hash::default());
-                Entry::new(&Hash::default(), 1, vec![tx0])
-            })
-            .collect();
-
-        let mut stats = ProcessShredsStats::default();
-        let start_index = 0x12;
-        let data_shreds = shredder.entries_to_data_shreds(
-            &keypair,
-            &entries,
-            true, // is_last_in_slot
-            start_index,
-            start_index, // fec_set_offset
-            &mut stats,
-        );
-
-        assert!(data_shreds.len() > MAX_DATA_SHREDS_PER_FEC_BLOCK as usize);
-        let next_code_index = data_shreds[0].index();
-
-        (1..=MAX_DATA_SHREDS_PER_FEC_BLOCK as usize).for_each(|count| {
-            let coding_shreds = Shredder::data_shreds_to_coding_shreds(
-                &keypair,
-                &data_shreds[..count],
-                false, // is_last_in_slot
-                next_code_index,
-                &mut stats,
-            )
-            .unwrap();
-            assert_eq!(coding_shreds.len(), count);
-            let coding_shreds = Shredder::data_shreds_to_coding_shreds(
-                &keypair,
-                &data_shreds[..count],
-                true, // is_last_in_slot
-                next_code_index,
-                &mut stats,
-            )
-            .unwrap();
-            assert_eq!(
-                coding_shreds.len(),
-                2 * MAX_DATA_SHREDS_PER_FEC_BLOCK as usize - count
-            );
-        });
-
-        let coding_shreds = Shredder::data_shreds_to_coding_shreds(
-            &keypair,
-            &data_shreds[..MAX_DATA_SHREDS_PER_FEC_BLOCK as usize + 1],
-            false, // is_last_in_slot
-            next_code_index,
-            &mut stats,
-        )
-        .unwrap();
-        assert_eq!(
-            coding_shreds.len(),
-            MAX_DATA_SHREDS_PER_FEC_BLOCK as usize + 1
-        );
-        let coding_shreds = Shredder::data_shreds_to_coding_shreds(
-            &keypair,
-            &data_shreds[..MAX_DATA_SHREDS_PER_FEC_BLOCK as usize + 1],
-            true, // is_last_in_slot
-            next_code_index,
-            &mut stats,
-        )
-        .unwrap();
-        assert_eq!(
-            coding_shreds.len(),
-            3 * MAX_DATA_SHREDS_PER_FEC_BLOCK as usize - 1
-        );
-    }
-
-    #[test]
-=======
->>>>>>> 3d01c5a8
     fn test_invalid_parent_offset() {
         let shred = Shred::new_from_data(10, 0, 1000, &[1, 2, 3], ShredFlags::empty(), 0, 1, 0);
         let mut packet = Packet::default();
