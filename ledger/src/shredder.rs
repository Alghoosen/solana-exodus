--- conflicted
+++ resolved
@@ -1,12 +1,8 @@
 use {
     crate::{
-<<<<<<< HEAD
-        shred::{Error, Shred, MAX_DATA_SHREDS_PER_FEC_BLOCK, SIZE_OF_DATA_SHRED_PAYLOAD_V1},
-=======
         shred::{
-            Error, Shred, ShredFlags, MAX_DATA_SHREDS_PER_FEC_BLOCK, SIZE_OF_DATA_SHRED_PAYLOAD,
+            Error, Shred, ShredFlags, MAX_DATA_SHREDS_PER_FEC_BLOCK, SIZE_OF_DATA_SHRED_PAYLOAD_V1,
         },
->>>>>>> e070c5ca
         shred_stats::ProcessShredsStats,
     },
     rayon::{prelude::*, ThreadPool},
@@ -421,11 +417,7 @@
     use {
         super::*,
         crate::shred::{
-<<<<<<< HEAD
-            max_entries_per_n_shred, max_ticks_per_n_shreds, verify_test_data_shred, ShredFlags,
-=======
-            max_entries_per_n_shred, max_ticks_per_n_shreds, verify_test_data_shred, ShredType,
->>>>>>> e070c5ca
+            max_entries_per_n_shred, max_ticks_per_n_shreds, verify_test_data_shred,
         },
         bincode::serialized_size,
         matches::assert_matches,
