--- conflicted
+++ resolved
@@ -331,57 +331,33 @@
 }
 
 #[derive(Clone, Debug, Default, Deserialize, Serialize, PartialEq)]
-<<<<<<< HEAD
-pub struct OptimisticSlotMeta {
-=======
 pub struct OptimisticSlotMetaV0 {
->>>>>>> 8caf0aab
     pub hash: Hash,
     pub timestamp: UnixTimestamp,
 }
 
 #[derive(Deserialize, Serialize, Debug, PartialEq)]
 pub enum OptimisticSlotMetaVersioned {
-<<<<<<< HEAD
-    Current(OptimisticSlotMeta),
-=======
     V0(OptimisticSlotMetaV0),
->>>>>>> 8caf0aab
 }
 
 impl OptimisticSlotMetaVersioned {
     pub fn new(hash: Hash, timestamp: UnixTimestamp) -> Self {
-<<<<<<< HEAD
-        OptimisticSlotMetaVersioned::Current(OptimisticSlotMeta { hash, timestamp })
-=======
         OptimisticSlotMetaVersioned::V0(OptimisticSlotMetaV0 { hash, timestamp })
->>>>>>> 8caf0aab
     }
 
     pub fn hash(&self) -> Hash {
         match self {
-<<<<<<< HEAD
-            OptimisticSlotMetaVersioned::Current(meta) => meta.hash,
-=======
             OptimisticSlotMetaVersioned::V0(meta) => meta.hash,
->>>>>>> 8caf0aab
         }
     }
 
     pub fn timestamp(&self) -> UnixTimestamp {
         match self {
-<<<<<<< HEAD
-            OptimisticSlotMetaVersioned::Current(meta) => meta.timestamp,
-        }
-    }
-}
-
-=======
             OptimisticSlotMetaVersioned::V0(meta) => meta.timestamp,
         }
     }
 }
->>>>>>> 8caf0aab
 #[cfg(test)]
 mod test {
     use {
