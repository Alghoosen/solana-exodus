--- conflicted
+++ resolved
@@ -362,7 +362,6 @@
         let mut batch_cost: u64 = 0;
         let mut batch_cost_without_bpf: u64 = 0;
         let mut slice_start = 0;
-<<<<<<< HEAD
         tx_costs
             .into_iter()
             .enumerate()
@@ -371,9 +370,8 @@
                 batch_cost = batch_cost.saturating_add(cost_pair.0);
                 batch_cost_without_bpf = batch_cost_without_bpf.saturating_add(cost_pair.1);
                 if batch_cost >= target_batch_cost || next_index == sanitized_txs.len() {
-                    let txs = &sanitized_txs[slice_start..=index];
-                    let results = &lock_results[slice_start..=index];
-                    let tx_batch = TransactionBatch::new(results.to_vec(), bank, Cow::from(txs));
+                    let tx_batch =
+                        rebatch_transactions(&lock_results, bank, &sanitized_txs, slice_start, index);
                     slice_start = next_index;
                     tx_batches.push(tx_batch);
                     tx_batch_costs.push(batch_cost_without_bpf);
@@ -381,19 +379,6 @@
                     batch_cost_without_bpf = 0;
                 }
             });
-=======
-        tx_costs.into_iter().enumerate().for_each(|(index, cost)| {
-            let next_index = index + 1;
-            batch_cost = batch_cost.saturating_add(cost);
-            if batch_cost >= target_batch_cost || next_index == sanitized_txs.len() {
-                let tx_batch =
-                    rebatch_transactions(&lock_results, bank, &sanitized_txs, slice_start, index);
-                slice_start = next_index;
-                tx_batches.push(tx_batch);
-                batch_cost = 0;
-            }
-        });
->>>>>>> 68800982
         &tx_batches[..]
     } else {
         match batches.len() {
