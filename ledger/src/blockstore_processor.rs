use {
    crate::{
        block_error::BlockError, blockstore::Blockstore, blockstore_db::BlockstoreError,
        blockstore_meta::SlotMeta, leader_schedule_cache::LeaderScheduleCache,
        token_balances::collect_token_balances,
    },
    chrono_humanize::{Accuracy, HumanTime, Tense},
    crossbeam_channel::Sender,
    itertools::Itertools,
    log::*,
    rand::{seq::SliceRandom, thread_rng},
    rayon::{prelude::*, ThreadPool},
    solana_entry::entry::{
        self, create_ticks, Entry, EntrySlice, EntryType, EntryVerificationStatus, VerifyRecyclers,
    },
    solana_measure::{measure, measure::Measure},
    solana_metrics::{datapoint_error, inc_new_counter_debug},
    solana_program_runtime::timings::{ExecuteTimingType, ExecuteTimings, ThreadExecuteTimings},
    solana_rayon_threadlimit::{get_max_thread_count, get_thread_count},
    solana_runtime::{
        accounts_background_service::{AbsRequestSender, SnapshotRequestType},
        accounts_db::{AccountShrinkThreshold, AccountsDbConfig},
        accounts_index::AccountSecondaryIndexes,
        accounts_update_notifier_interface::AccountsUpdateNotifier,
        bank::{
            Bank, RentDebits, TransactionBalancesSet, TransactionExecutionDetails,
            TransactionExecutionResult, TransactionResults, VerifyAccountsHashConfig,
        },
        bank_forks::BankForks,
        bank_utils,
        commitment::VOTE_THRESHOLD_SIZE,
        cost_model::CostModel,
        epoch_accounts_hash::EpochAccountsHash,
        runtime_config::RuntimeConfig,
        transaction_batch::TransactionBatch,
        vote_account::VoteAccountsHashMap,
        vote_sender_types::ReplayVoteSender,
    },
    solana_sdk::{
        clock::{Slot, MAX_PROCESSING_AGE},
        feature_set,
        genesis_config::GenesisConfig,
        hash::Hash,
        pubkey::Pubkey,
        signature::{Keypair, Signature},
        timing,
        transaction::{
            Result, SanitizedTransaction, TransactionError, TransactionVerificationMode,
            VersionedTransaction,
        },
    },
    solana_transaction_status::token_balances::TransactionTokenBalancesSet,
    std::{
        borrow::Cow,
        collections::{HashMap, HashSet},
        path::PathBuf,
        result,
        sync::{
            atomic::{AtomicBool, Ordering::Relaxed},
            Arc, Mutex, RwLock,
        },
        time::{Duration, Instant},
    },
    thiserror::Error,
};

struct TransactionBatchWithIndexes<'a, 'b> {
    pub batch: TransactionBatch<'a, 'b>,
    pub transaction_indexes: Vec<usize>,
}

struct ReplayEntry {
    entry: EntryType,
    starting_index: usize,
}

// get_max_thread_count to match number of threads in the old code.
// see: https://github.com/solana-labs/solana/pull/24853
lazy_static! {
    static ref PAR_THREAD_POOL: ThreadPool = rayon::ThreadPoolBuilder::new()
        .num_threads(get_max_thread_count())
        .thread_name(|i| format!("solBstoreProc{i:02}"))
        .build()
        .unwrap();
}

fn first_err(results: &[Result<()>]) -> Result<()> {
    for r in results {
        if r.is_err() {
            return r.clone();
        }
    }
    Ok(())
}

// Includes transaction signature for unit-testing
fn get_first_error(
    batch: &TransactionBatch,
    fee_collection_results: Vec<Result<()>>,
) -> Option<(Result<()>, Signature)> {
    let mut first_err = None;
    for (result, transaction) in fee_collection_results
        .iter()
        .zip(batch.sanitized_transactions())
    {
        if let Err(ref err) = result {
            if first_err.is_none() {
                first_err = Some((result.clone(), *transaction.signature()));
            }
            warn!(
                "Unexpected validator error: {:?}, transaction: {:?}",
                err, transaction
            );
            datapoint_error!(
                "validator_process_entry_error",
                (
                    "error",
                    format!("error: {err:?}, transaction: {transaction:?}"),
                    String
                )
            );
        }
    }
    first_err
}

fn execute_batch(
    batch: &TransactionBatchWithIndexes,
    bank: &Arc<Bank>,
    transaction_status_sender: Option<&TransactionStatusSender>,
    replay_vote_sender: Option<&ReplayVoteSender>,
    timings: &mut ExecuteTimings,
    log_messages_bytes_limit: Option<usize>,
) -> Result<()> {
    let TransactionBatchWithIndexes {
        batch,
        transaction_indexes,
    } = batch;
    let record_token_balances = transaction_status_sender.is_some();

    let mut mint_decimals: HashMap<Pubkey, u8> = HashMap::new();

    let pre_token_balances = if record_token_balances {
        collect_token_balances(bank, batch, &mut mint_decimals)
    } else {
        vec![]
    };

    let (tx_results, balances) = batch.bank().load_execute_and_commit_transactions(
        batch,
        MAX_PROCESSING_AGE,
        transaction_status_sender.is_some(),
        transaction_status_sender.is_some(),
        transaction_status_sender.is_some(),
        transaction_status_sender.is_some(),
        timings,
        log_messages_bytes_limit,
    );

    bank_utils::find_and_send_votes(
        batch.sanitized_transactions(),
        &tx_results,
        replay_vote_sender,
    );

    let TransactionResults {
        fee_collection_results,
        execution_results,
        rent_debits,
        ..
    } = tx_results;

    if let Some(transaction_status_sender) = transaction_status_sender {
        let transactions = batch.sanitized_transactions().to_vec();
        let post_token_balances = if record_token_balances {
            collect_token_balances(bank, batch, &mut mint_decimals)
        } else {
            vec![]
        };

        let token_balances =
            TransactionTokenBalancesSet::new(pre_token_balances, post_token_balances);

        transaction_status_sender.send_transaction_status_batch(
            bank.clone(),
            transactions,
            execution_results,
            balances,
            token_balances,
            rent_debits,
            transaction_indexes.to_vec(),
        );
    }

    let first_err = get_first_error(batch, fee_collection_results);
    first_err.map(|(result, _)| result).unwrap_or(Ok(()))
}

#[derive(Default)]
pub struct ExecuteBatchesInternalMetrics {
    pub execution_timings_per_thread: HashMap<usize, ThreadExecuteTimings>,
    total_batches_len: u64,
    execute_batches_us: u64,
}

fn execute_batches_internal(
    bank: &Arc<Bank>,
    batches: &[TransactionBatchWithIndexes],
    transaction_status_sender: Option<&TransactionStatusSender>,
    replay_vote_sender: Option<&ReplayVoteSender>,
    log_messages_bytes_limit: Option<usize>,
) -> Result<ExecuteBatchesInternalMetrics> {
    assert!(!batches.is_empty());
    inc_new_counter_debug!("bank-par_execute_entries-count", batches.len());
    let execution_timings_per_thread: Mutex<HashMap<usize, ThreadExecuteTimings>> =
        Mutex::new(HashMap::new());

    let mut execute_batches_elapsed = Measure::start("execute_batches_elapsed");
    let results: Vec<Result<()>> = PAR_THREAD_POOL.install(|| {
        batches
            .into_par_iter()
            .map(|transaction_batch| {
                let transaction_count =
                    transaction_batch.batch.sanitized_transactions().len() as u64;
                let mut timings = ExecuteTimings::default();
                let (result, execute_batches_time): (Result<()>, Measure) = measure!(
<<<<<<< HEAD
                    execute_batch(
                        transaction_batch,
                        bank,
                        transaction_status_sender,
                        replay_vote_sender,
                        &mut timings,
                        log_messages_bytes_limit,
                    ),
=======
                    {
                        execute_batch(
                            transaction_batch,
                            bank,
                            transaction_status_sender,
                            replay_vote_sender,
                            &mut timings,
                            log_messages_bytes_limit,
                        )
                    },
>>>>>>> aaaee556
                    "execute_batch",
                );

                let thread_index = PAR_THREAD_POOL.current_thread_index().unwrap();
                execution_timings_per_thread
                    .lock()
                    .unwrap()
                    .entry(thread_index)
                    .and_modify(|thread_execution_time| {
                        let ThreadExecuteTimings {
                            total_thread_us,
                            total_transactions_executed,
                            execute_timings: total_thread_execute_timings,
                        } = thread_execution_time;
                        *total_thread_us += execute_batches_time.as_us();
                        *total_transactions_executed += transaction_count;
                        total_thread_execute_timings
                            .saturating_add_in_place(ExecuteTimingType::TotalBatchesLen, 1);
                        total_thread_execute_timings.accumulate(&timings);
                    })
                    .or_insert(ThreadExecuteTimings {
                        total_thread_us: execute_batches_time.as_us(),
                        total_transactions_executed: transaction_count,
                        execute_timings: timings,
                    });
                result
            })
            .collect()
    });
    execute_batches_elapsed.stop();

    first_err(&results)?;

    Ok(ExecuteBatchesInternalMetrics {
        execution_timings_per_thread: execution_timings_per_thread.into_inner().unwrap(),
        total_batches_len: batches.len() as u64,
        execute_batches_us: execute_batches_elapsed.as_us(),
    })
}

fn process_batches(
    bank: &Arc<Bank>,
    batches: &[TransactionBatchWithIndexes],
    transaction_status_sender: Option<&TransactionStatusSender>,
    replay_vote_sender: Option<&ReplayVoteSender>,
    confirmation_timing: &mut ConfirmationTiming,
    log_messages_bytes_limit: Option<usize>,
) -> Result<()> {
    if !bank.with_scheduler() {
        execute_batches_as_replay_backend(bank, batches, transaction_status_sender, replay_vote_sender, confirmation_timing, log_messages_bytes_limit)
    } else {
        send_batches_to_replay_backend(bank, batches)
    }
}

fn send_batches_to_replay_backend(bank: &Arc<Bank>, batches: &[TransactionBatchWithIndexes]) -> Result<()> {
    for batch in batches {
        let TransactionBatchWithIndexes {
            batch,
            transaction_indexes,
        } = batch;
        bank.schedule_transactions_to_commit(batch.sanitized_transactions(), transaction_indexes.into_iter());
    }
    Ok(())
}

fn rebatch_transactions<'a>(
    lock_results: &'a [Result<()>],
    bank: &'a Arc<Bank>,
    sanitized_txs: &'a [SanitizedTransaction],
    start: usize,
    end: usize,
    transaction_indexes: &'a [usize],
) -> TransactionBatchWithIndexes<'a, 'a> {
    let txs = &sanitized_txs[start..=end];
    let results = &lock_results[start..=end];
    let mut tx_batch = TransactionBatch::new(results.to_vec(), bank, Cow::from(txs));
    tx_batch.set_needs_unlock(false);

    let transaction_indexes = transaction_indexes[start..=end].to_vec();
    TransactionBatchWithIndexes {
        batch: tx_batch,
        transaction_indexes,
    }
}

fn execute_batches_as_replay_backend(
    bank: &Arc<Bank>,
    batches: &[TransactionBatchWithIndexes],
    transaction_status_sender: Option<&TransactionStatusSender>,
    replay_vote_sender: Option<&ReplayVoteSender>,
    confirmation_timing: &mut ConfirmationTiming,
    log_messages_bytes_limit: Option<usize>,
) -> Result<()> {
    if batches.is_empty() {
        return Ok(());
    }

    let ((lock_results, sanitized_txs), transaction_indexes): ((Vec<_>, Vec<_>), Vec<_>) = batches
        .iter()
        .flat_map(|batch| {
            batch
                .batch
                .lock_results()
                .iter()
                .cloned()
                .zip(batch.batch.sanitized_transactions().to_vec())
                .zip(batch.transaction_indexes.to_vec())
        })
        .unzip();

    let mut minimal_tx_cost = u64::MAX;
    let mut total_cost: u64 = 0;
    let tx_costs = sanitized_txs
        .iter()
        .map(|tx| {
            let tx_cost = CostModel::calculate_cost(tx, &bank.feature_set);
            let cost = tx_cost.sum();
            minimal_tx_cost = std::cmp::min(minimal_tx_cost, cost);
            total_cost = total_cost.saturating_add(cost);
            tx_cost
        })
        .collect::<Vec<_>>();

    if bank
        .feature_set
        .is_active(&feature_set::apply_cost_tracker_during_replay::id())
    {
        let mut cost_tracker = bank.write_cost_tracker().unwrap();
        for tx_cost in &tx_costs {
            cost_tracker
                .try_add(tx_cost)
                .map_err(TransactionError::from)?;
        }
    }

    let target_batch_count = get_thread_count() as u64;

    let mut tx_batches: Vec<TransactionBatchWithIndexes> = vec![];
    let rebatched_txs = if total_cost > target_batch_count.saturating_mul(minimal_tx_cost) {
        let target_batch_cost = total_cost / target_batch_count;
        let mut batch_cost: u64 = 0;
        let mut slice_start = 0;
        tx_costs
            .into_iter()
            .enumerate()
            .for_each(|(index, tx_cost)| {
                let next_index = index + 1;
                batch_cost = batch_cost.saturating_add(tx_cost.sum());
                if batch_cost >= target_batch_cost || next_index == sanitized_txs.len() {
                    let tx_batch = rebatch_transactions(
                        &lock_results,
                        bank,
                        &sanitized_txs,
                        slice_start,
                        index,
                        &transaction_indexes,
                    );
                    slice_start = next_index;
                    tx_batches.push(tx_batch);
                    batch_cost = 0;
                }
            });
        &tx_batches[..]
    } else {
        batches
    };

    let execute_batches_internal_metrics = execute_batches_internal(
        bank,
        rebatched_txs,
        transaction_status_sender,
        replay_vote_sender,
        log_messages_bytes_limit,
    )?;

    confirmation_timing.process_execute_batches_internal_metrics(execute_batches_internal_metrics);
    Ok(())
}

/// Process an ordered list of entries in parallel
/// 1. In order lock accounts for each entry while the lock succeeds, up to a Tick entry
/// 2. Process the locked group in parallel
/// 3. Register the `Tick` if it's available
/// 4. Update the leader scheduler, goto 1
///
/// This method is for use testing against a single Bank, and assumes `Bank::transaction_count()`
/// represents the number of transactions executed in this Bank
pub fn process_entries_for_tests(
    bank: &Arc<Bank>,
    entries: Vec<Entry>,
    transaction_status_sender: Option<&TransactionStatusSender>,
    replay_vote_sender: Option<&ReplayVoteSender>,
) -> Result<()> {
    let verify_transaction = {
        let bank = bank.clone();
        move |versioned_tx: VersionedTransaction| -> Result<SanitizedTransaction> {
            bank.verify_transaction(versioned_tx, TransactionVerificationMode::FullVerification)
        }
    };

    let mut entry_starting_index: usize = bank.transaction_count().try_into().unwrap();
    let mut confirmation_timing = ConfirmationTiming::default();
    let mut replay_entries: Vec<_> =
        entry::verify_transactions(entries, Arc::new(verify_transaction))?
            .into_iter()
            .map(|entry| {
                let starting_index = entry_starting_index;
                if let EntryType::Transactions(ref transactions) = entry {
                    entry_starting_index = entry_starting_index.saturating_add(transactions.len());
                }
                ReplayEntry {
                    entry,
                    starting_index,
                }
            })
            .collect();

    let result = process_entries_with_callback(
        bank,
        &mut replay_entries,
<<<<<<< HEAD
=======
        randomize,
>>>>>>> aaaee556
        transaction_status_sender,
        replay_vote_sender,
        &mut confirmation_timing,
        None,
    );

    debug!("process_entries: {:?}", confirmation_timing);
    result
}

// Note: If randomize is true this will shuffle entries' transactions in-place.
#[allow(clippy::too_many_arguments)]
fn process_entries_with_callback(
    bank: &Arc<Bank>,
    entries: &mut [ReplayEntry],
<<<<<<< HEAD
=======
    randomize: bool,
>>>>>>> aaaee556
    transaction_status_sender: Option<&TransactionStatusSender>,
    replay_vote_sender: Option<&ReplayVoteSender>,
    confirmation_timing: &mut ConfirmationTiming,
    log_messages_bytes_limit: Option<usize>,
) -> Result<()> {
    // accumulator for entries that can be processed in parallel
    let mut batches = vec![];
    let mut tick_hashes = vec![];
    let mut rng = thread_rng();

    for ReplayEntry {
        entry,
        starting_index,
    } in entries
    {
        match entry {
            EntryType::Tick(hash) => {
                // If it's a tick, save it for later
                tick_hashes.push(hash);
                if bank.is_block_boundary(bank.tick_height() + tick_hashes.len() as u64) {
                    // If it's a tick that will cause a new blockhash to be created,
                    // execute the group and register the tick
                    process_batches(
                        bank,
                        &batches,
                        transaction_status_sender,
                        replay_vote_sender,
                        confirmation_timing,
                        log_messages_bytes_limit,
                    )?;
                    batches.clear();
                    for hash in &tick_hashes {
                        bank.register_tick(hash);
                    }
                    tick_hashes.clear();
                }
            }
            EntryType::Transactions(transactions) => {
                let starting_index = *starting_index;
                let transaction_indexes = 
                    (starting_index..starting_index.saturating_add(transactions.len())).collect()
                ;

                loop {
                    // try to lock the accounts
                    let batch = bank.prepare_sanitized_batch(transactions);
                    let first_lock_err = first_err(batch.lock_results());

                    // if locking worked
                    if first_lock_err.is_ok() {
                        batches.push(TransactionBatchWithIndexes {
                            batch,
                            transaction_indexes,
                        });
                        // done with this entry
                        break;
                    }
                    // else we failed to lock, 2 possible reasons
                    if batches.is_empty() {
                        // An entry has account lock conflicts with *itself*, which should not happen
                        // if generated by a properly functioning leader
                        datapoint_error!(
                            "validator_process_entry_error",
                            (
                                "error",
                                format!(
                                    "Lock accounts error, entry conflicts with itself, txs: {transactions:?}"
                                ),
                                String
                            )
                        );
                        // bail
                        first_lock_err?;
                    } else {
                        // else we have an entry that conflicts with a prior entry
                        // execute the current queue and try to process this entry again
                        process_batches(
                            bank,
                            &batches,
                            transaction_status_sender,
                            replay_vote_sender,
                            confirmation_timing,
                            log_messages_bytes_limit,
                        )?;
                        batches.clear();
                    }
                }
            }
        }
    }
    process_batches(
        bank,
        &batches,
        transaction_status_sender,
        replay_vote_sender,
        confirmation_timing,
        log_messages_bytes_limit,
    )?;
    for hash in tick_hashes {
        bank.register_tick(hash);
    }
    Ok(())
}

#[derive(Error, Debug)]
pub enum BlockstoreProcessorError {
    #[error("failed to load entries, error: {0}")]
    FailedToLoadEntries(#[from] BlockstoreError),

    #[error("failed to load meta")]
    FailedToLoadMeta,

    #[error("invalid block error: {0}")]
    InvalidBlock(#[from] BlockError),

    #[error("invalid transaction error: {0}")]
    InvalidTransaction(#[from] TransactionError),

    #[error("no valid forks found")]
    NoValidForksFound,

    #[error("invalid hard fork slot {0}")]
    InvalidHardFork(Slot),

    #[error("root bank with mismatched capitalization at {0}")]
    RootBankWithMismatchedCapitalization(Slot),
}

/// Callback for accessing bank state while processing the blockstore
pub type ProcessCallback = Arc<dyn Fn(&Bank) + Sync + Send>;

#[derive(Default, Clone)]
pub struct ProcessOptions {
    pub poh_verify: bool,
    pub full_leader_cache: bool,
    pub halt_at_slot: Option<Slot>,
    pub new_hard_forks: Option<Vec<Slot>>,
    pub debug_keys: Option<Arc<HashSet<Pubkey>>>,
    pub account_indexes: AccountSecondaryIndexes,
    pub limit_load_slot_count_from_snapshot: Option<usize>,
    pub allow_dead_slots: bool,
    pub accounts_db_test_hash_calculation: bool,
    pub accounts_db_skip_shrink: bool,
    pub accounts_db_config: Option<AccountsDbConfig>,
    pub verify_index: bool,
    pub shrink_ratio: AccountShrinkThreshold,
    pub runtime_config: RuntimeConfig,
    pub on_halt_store_hash_raw_data_for_debug: bool,
    /// true if after processing the contents of the blockstore at startup, we should run an accounts hash calc
    /// This is useful for debugging.
    pub run_final_accounts_hash_calc: bool,
}

pub fn test_process_blockstore(
    genesis_config: &GenesisConfig,
    blockstore: &Blockstore,
    opts: &ProcessOptions,
    exit: &Arc<AtomicBool>,
) -> (Arc<RwLock<BankForks>>, LeaderScheduleCache) {
    // Spin up a thread to be a fake Accounts Background Service.  Need to intercept and handle all
    // EpochAccountsHash requests so future rooted banks do not hang in Bank::freeze() waiting for
    // an in-flight EAH calculation to complete.
    let (snapshot_request_sender, snapshot_request_receiver) = crossbeam_channel::unbounded();
    let abs_request_sender = AbsRequestSender::new(snapshot_request_sender);
    let bg_exit = Arc::new(AtomicBool::new(false));
    let bg_thread = {
        let exit = Arc::clone(&bg_exit);
        std::thread::spawn(move || {
            while !exit.load(Relaxed) {
                snapshot_request_receiver
                    .try_iter()
                    .filter(|snapshot_request| {
                        snapshot_request.request_type == SnapshotRequestType::EpochAccountsHash
                    })
                    .for_each(|snapshot_request| {
                        snapshot_request
                            .snapshot_root_bank
                            .rc
                            .accounts
                            .accounts_db
                            .epoch_accounts_hash_manager
                            .set_valid(
                                EpochAccountsHash::new(Hash::new_unique()),
                                snapshot_request.snapshot_root_bank.slot(),
                            )
                    });
                std::thread::sleep(Duration::from_millis(100));
            }
        })
    };

    let (bank_forks, leader_schedule_cache, ..) = crate::bank_forks_utils::load_bank_forks(
        genesis_config,
        blockstore,
        Vec::new(),
        None,
        None,
        opts,
        None,
        None,
        exit,
    );

    process_blockstore_from_root(
        blockstore,
        &bank_forks,
        &leader_schedule_cache,
        opts,
        None,
        None,
        &abs_request_sender,
    )
    .unwrap();

    bg_exit.store(true, Relaxed);
    bg_thread.join().unwrap();

    (bank_forks, leader_schedule_cache)
}

pub(crate) fn process_blockstore_for_bank_0(
    genesis_config: &GenesisConfig,
    blockstore: &Blockstore,
    account_paths: Vec<PathBuf>,
    opts: &ProcessOptions,
    cache_block_meta_sender: Option<&CacheBlockMetaSender>,
    accounts_update_notifier: Option<AccountsUpdateNotifier>,
    exit: &Arc<AtomicBool>,
) -> Arc<RwLock<BankForks>> {
    // Setup bank for slot 0
    let bank0 = Bank::new_with_paths(
        genesis_config,
        Arc::new(opts.runtime_config.clone()),
        account_paths,
        opts.debug_keys.clone(),
        Some(&crate::builtins::get(opts.runtime_config.bpf_jit)),
        opts.account_indexes.clone(),
        opts.shrink_ratio,
        false,
        opts.accounts_db_config.clone(),
        accounts_update_notifier,
        exit,
    );
    let bank_forks = Arc::new(RwLock::new(BankForks::new(bank0)));

    info!("Processing ledger for slot 0...");
    process_bank_0(
        &bank_forks.read().unwrap().root_bank(),
        blockstore,
        opts,
        &VerifyRecyclers::default(),
        cache_block_meta_sender,
    );
    bank_forks
}

/// Process blockstore from a known root bank
#[allow(clippy::too_many_arguments)]
pub fn process_blockstore_from_root(
    blockstore: &Blockstore,
    bank_forks: &RwLock<BankForks>,
    leader_schedule_cache: &LeaderScheduleCache,
    opts: &ProcessOptions,
    transaction_status_sender: Option<&TransactionStatusSender>,
    cache_block_meta_sender: Option<&CacheBlockMetaSender>,
    accounts_background_request_sender: &AbsRequestSender,
) -> result::Result<(), BlockstoreProcessorError> {
    // Starting slot must be a root, and thus has no parents
    assert_eq!(bank_forks.read().unwrap().banks().len(), 1);
    let bank = bank_forks.read().unwrap().root_bank();
    assert!(bank.parent().is_none());

    let start_slot = bank.slot();
    info!("Processing ledger from slot {}...", start_slot);
    let now = Instant::now();

    // ensure start_slot is rooted for correct replay
    if blockstore.is_primary_access() {
        blockstore
            .mark_slots_as_if_rooted_normally_at_startup(
                vec![(bank.slot(), Some(bank.hash()))],
                true,
            )
            .expect("Couldn't mark start_slot as root on startup");
    } else {
        info!(
            "Starting slot {} isn't root and won't be updated due to being secondary blockstore access",
            start_slot
        );
    }

    if let Ok(Some(highest_slot)) = blockstore.highest_slot() {
        info!("ledger holds data through slot {}", highest_slot);
    }

    let mut timing = ExecuteTimings::default();

    // Iterate and replay slots from blockstore starting from `start_slot`
    let mut num_slots_processed = 0;
    if let Some(start_slot_meta) = blockstore
        .meta(start_slot)
        .unwrap_or_else(|_| panic!("Failed to get meta for slot {start_slot}"))
    {
        num_slots_processed = load_frozen_forks(
            bank_forks,
            start_slot,
            &start_slot_meta,
            blockstore,
            leader_schedule_cache,
            opts,
            transaction_status_sender,
            cache_block_meta_sender,
            &mut timing,
            accounts_background_request_sender,
        )?;
    } else {
        // If there's no meta in the blockstore for the input `start_slot`,
        // then we started from a snapshot and are unable to process anything.
        //
        // If the ledger has any data at all, the snapshot was likely taken at
        // a slot that is not within the range of ledger min/max slot(s).
        warn!(
            "Starting slot {} is not in Blockstore, unable to process",
            start_slot
        );
    };

    let processing_time = now.elapsed();

    datapoint_info!(
        "process_blockstore_from_root",
        ("total_time_us", processing_time.as_micros(), i64),
        (
            "frozen_banks",
            bank_forks.read().unwrap().frozen_banks().len(),
            i64
        ),
        ("slot", bank_forks.read().unwrap().root(), i64),
        ("num_slots_processed", num_slots_processed, i64),
        ("forks", bank_forks.read().unwrap().banks().len(), i64),
    );

    info!("ledger processing timing: {:?}", timing);
    {
        let bank_forks = bank_forks.read().unwrap();
        let mut bank_slots = bank_forks.banks().keys().copied().collect::<Vec<_>>();
        bank_slots.sort_unstable();

        info!(
            "ledger processed in {}. root slot is {}, {} bank{}: {}",
            HumanTime::from(chrono::Duration::from_std(processing_time).unwrap())
                .to_text_en(Accuracy::Precise, Tense::Present),
            bank_forks.root(),
            bank_slots.len(),
            if bank_slots.len() > 1 { "s" } else { "" },
            bank_slots.iter().map(|slot| slot.to_string()).join(", "),
        );
        assert!(bank_forks.active_bank_slots().is_empty());
    }

    Ok(())
}

/// Verify that a segment of entries has the correct number of ticks and hashes
fn verify_ticks(
    bank: &Bank,
    entries: &[Entry],
    slot_full: bool,
    tick_hash_count: &mut u64,
) -> std::result::Result<(), BlockError> {
    let next_bank_tick_height = bank.tick_height() + entries.tick_count();
    let max_bank_tick_height = bank.max_tick_height();

    if next_bank_tick_height > max_bank_tick_height {
        warn!("Too many entry ticks found in slot: {}", bank.slot());
        return Err(BlockError::TooManyTicks);
    }

    if next_bank_tick_height < max_bank_tick_height && slot_full {
        info!("Too few entry ticks found in slot: {}", bank.slot());
        return Err(BlockError::TooFewTicks);
    }

    if next_bank_tick_height == max_bank_tick_height {
        let has_trailing_entry = entries.last().map(|e| !e.is_tick()).unwrap_or_default();
        if has_trailing_entry {
            warn!("Slot: {} did not end with a tick entry", bank.slot());
            return Err(BlockError::TrailingEntry);
        }

        if !slot_full {
            warn!("Slot: {} was not marked full", bank.slot());
            return Err(BlockError::InvalidLastTick);
        }
    }

    let hashes_per_tick = bank.hashes_per_tick().unwrap_or(0);
    if !entries.verify_tick_hash_count(tick_hash_count, hashes_per_tick) {
        warn!(
            "Tick with invalid number of hashes found in slot: {}",
            bank.slot()
        );
        return Err(BlockError::InvalidTickHashCount);
    }

    Ok(())
}

fn confirm_full_slot(
    blockstore: &Blockstore,
    bank: &Arc<Bank>,
    opts: &ProcessOptions,
    recyclers: &VerifyRecyclers,
    progress: &mut ConfirmationProgress,
    transaction_status_sender: Option<&TransactionStatusSender>,
    replay_vote_sender: Option<&ReplayVoteSender>,
    timing: &mut ExecuteTimings,
) -> result::Result<(), BlockstoreProcessorError> {
    let mut confirmation_timing = ConfirmationTiming::default();
    let skip_verification = !opts.poh_verify;

    confirm_slot(
        blockstore,
        bank,
        &mut confirmation_timing,
        progress,
        skip_verification,
        transaction_status_sender,
        replay_vote_sender,
        recyclers,
        opts.allow_dead_slots,
        opts.runtime_config.log_messages_bytes_limit,
    )?;

    timing.accumulate(&confirmation_timing.execute_timings);

    if !bank.is_complete() {
        Err(BlockstoreProcessorError::InvalidBlock(
            BlockError::Incomplete,
        ))
    } else {
        Ok(())
    }
}

#[derive(Debug)]
pub struct ConfirmationTiming {
    pub started: Instant,
    pub replay_elapsed: u64,
    pub execute_batches_us: u64,
    pub poh_verify_elapsed: u64,
    pub transaction_verify_elapsed: u64,
    pub fetch_elapsed: u64,
    pub fetch_fail_elapsed: u64,
    pub execute_timings: ExecuteTimings,
    pub end_to_end_execute_timings: ThreadExecuteTimings,
}

impl ConfirmationTiming {
    pub fn process_execute_batches_internal_metrics(
        &mut self,
        execute_batches_internal_metrics: ExecuteBatchesInternalMetrics,
    ) {
        let ConfirmationTiming {
            execute_timings: ref mut cumulative_execute_timings,
            execute_batches_us: ref mut cumulative_execute_batches_us,
            ref mut end_to_end_execute_timings,
            ..
        } = self;

        saturating_add_assign!(
            *cumulative_execute_batches_us,
            execute_batches_internal_metrics.execute_batches_us
        );

        cumulative_execute_timings.saturating_add_in_place(
            ExecuteTimingType::TotalBatchesLen,
            execute_batches_internal_metrics.total_batches_len,
        );
        cumulative_execute_timings.saturating_add_in_place(ExecuteTimingType::NumExecuteBatches, 1);

        let mut current_max_thread_execution_time: Option<ThreadExecuteTimings> = None;
        for (_, thread_execution_time) in execute_batches_internal_metrics
            .execution_timings_per_thread
            .into_iter()
        {
            let ThreadExecuteTimings {
                total_thread_us,
                execute_timings,
                ..
            } = &thread_execution_time;
            cumulative_execute_timings.accumulate(execute_timings);
            if *total_thread_us
                > current_max_thread_execution_time
                    .as_ref()
                    .map(|thread_execution_time| thread_execution_time.total_thread_us)
                    .unwrap_or(0)
            {
                current_max_thread_execution_time = Some(thread_execution_time);
            }
        }

        if let Some(current_max_thread_execution_time) = current_max_thread_execution_time {
            end_to_end_execute_timings.accumulate(&current_max_thread_execution_time);
            end_to_end_execute_timings
                .execute_timings
                .saturating_add_in_place(ExecuteTimingType::NumExecuteBatches, 1);
        };
    }
}

impl Default for ConfirmationTiming {
    fn default() -> Self {
        Self {
            started: Instant::now(),
            replay_elapsed: 0,
            execute_batches_us: 0,
            poh_verify_elapsed: 0,
            transaction_verify_elapsed: 0,
            fetch_elapsed: 0,
            fetch_fail_elapsed: 0,
            execute_timings: ExecuteTimings::default(),
            end_to_end_execute_timings: ThreadExecuteTimings::default(),
        }
    }
}

#[derive(Default)]
pub struct ConfirmationProgress {
    pub last_entry: Hash,
    pub tick_hash_count: u64,
    pub num_shreds: u64,
    pub num_entries: usize,
    pub num_txs: usize,
}

impl ConfirmationProgress {
    pub fn new(last_entry: Hash) -> Self {
        Self {
            last_entry,
            ..Self::default()
        }
    }
}

#[allow(clippy::too_many_arguments)]
pub fn confirm_slot(
    blockstore: &Blockstore,
    bank: &Arc<Bank>,
    timing: &mut ConfirmationTiming,
    progress: &mut ConfirmationProgress,
    skip_verification: bool,
    transaction_status_sender: Option<&TransactionStatusSender>,
    replay_vote_sender: Option<&ReplayVoteSender>,
    recyclers: &VerifyRecyclers,
    allow_dead_slots: bool,
    log_messages_bytes_limit: Option<usize>,
) -> result::Result<(), BlockstoreProcessorError> {
    let slot = bank.slot();

    let slot_entries_load_result = {
        let mut load_elapsed = Measure::start("load_elapsed");
        let load_result = blockstore
            .get_slot_entries_with_shred_info(slot, progress.num_shreds, allow_dead_slots)
            .map_err(BlockstoreProcessorError::FailedToLoadEntries);
        load_elapsed.stop();
        if load_result.is_err() {
            timing.fetch_fail_elapsed += load_elapsed.as_us();
        } else {
            timing.fetch_elapsed += load_elapsed.as_us();
        }
        load_result
    }?;

    confirm_slot_entries(
        bank,
        slot_entries_load_result,
        timing,
        progress,
        skip_verification,
        transaction_status_sender,
        replay_vote_sender,
        recyclers,
        log_messages_bytes_limit,
    )
}

#[allow(clippy::too_many_arguments)]
fn confirm_slot_entries(
    bank: &Arc<Bank>,
    slot_entries_load_result: (Vec<Entry>, u64, bool),
    timing: &mut ConfirmationTiming,
    progress: &mut ConfirmationProgress,
    skip_verification: bool,
    transaction_status_sender: Option<&TransactionStatusSender>,
    replay_vote_sender: Option<&ReplayVoteSender>,
    recyclers: &VerifyRecyclers,
    log_messages_bytes_limit: Option<usize>,
) -> result::Result<(), BlockstoreProcessorError> {
    let slot = bank.slot();
    let (entries, num_shreds, slot_full) = slot_entries_load_result;
    let num_entries = entries.len();
    let mut entry_starting_indexes = Vec::with_capacity(num_entries);
    let mut entry_starting_index = progress.num_txs;
    let num_txs = entries
        .iter()
        .map(|e| {
            let num_txs = e.transactions.len();
            let next_starting_index = entry_starting_index.saturating_add(num_txs);
            entry_starting_indexes.push(entry_starting_index);
            entry_starting_index = next_starting_index;
            num_txs
        })
        .sum::<usize>();
    trace!(
        "Fetched entries for slot {}, num_entries: {}, num_shreds: {}, num_txs: {}, slot_full: {}",
        slot,
        num_entries,
        num_shreds,
        num_txs,
        slot_full,
    );

    if !skip_verification {
        let tick_hash_count = &mut progress.tick_hash_count;
        verify_ticks(bank, &entries, slot_full, tick_hash_count).map_err(|err| {
            warn!(
                "{:#?}, slot: {}, entry len: {}, tick_height: {}, last entry: {}, last_blockhash: {}, shred_index: {}, slot_full: {}",
                err,
                slot,
                num_entries,
                bank.tick_height(),
                progress.last_entry,
                bank.last_blockhash(),
                num_shreds,
                slot_full,
            );
            err
        })?;
    }

    let last_entry_hash = entries.last().map(|e| e.hash);
    let verifier = if !skip_verification {
        datapoint_debug!("verify-batch-size", ("size", num_entries as i64, i64));
        let entry_state = entries.start_verify(&progress.last_entry, recyclers.clone());
        if entry_state.status() == EntryVerificationStatus::Failure {
            warn!("Ledger proof of history failed at slot: {}", slot);
            return Err(BlockError::InvalidEntryHash.into());
        }
        Some(entry_state)
    } else {
        None
    };

    let verify_transaction = {
        let bank = bank.clone();
        move |versioned_tx: VersionedTransaction,
              verification_mode: TransactionVerificationMode|
              -> Result<SanitizedTransaction> {
            bank.verify_transaction(versioned_tx, verification_mode)
        }
    };

    let check_start = Instant::now();
    let check_result = entry::start_verify_transactions(
        entries,
        skip_verification,
        recyclers.clone(),
        Arc::new(verify_transaction),
    );
    let transaction_cpu_duration_us = timing::duration_as_us(&check_start.elapsed());

    match check_result {
        Ok(mut check_result) => {
            let entries = check_result.entries();
            assert!(entries.is_some());

            let mut replay_elapsed = Measure::start("replay_elapsed");
            let mut replay_entries: Vec<_> = entries
                .unwrap()
                .into_iter()
                .zip(entry_starting_indexes)
                .map(|(entry, starting_index)| ReplayEntry {
                    entry,
                    starting_index,
                })
                .collect();
            // Note: This will shuffle entries' transactions in-place.
            let process_result = process_entries_with_callback(
                bank,
                &mut replay_entries,
<<<<<<< HEAD
=======
                true, // shuffle transactions.
>>>>>>> aaaee556
                transaction_status_sender,
                replay_vote_sender,
                timing,
                log_messages_bytes_limit,
            )
            .map_err(BlockstoreProcessorError::from);
            replay_elapsed.stop();
            timing.replay_elapsed += replay_elapsed.as_us();

            // If running signature verification on the GPU, wait for that
            // computation to finish, and get the result of it. If we did the
            // signature verification on the CPU, this just returns the
            // already-computed result produced in start_verify_transactions.
            // Either way, check the result of the signature verification.
            if !check_result.finish_verify() {
                warn!("Ledger proof of history failed at slot: {}", bank.slot());
                return Err(TransactionError::SignatureFailure.into());
            }

            if let Some(mut verifier) = verifier {
                let verified = verifier.finish_verify();
                timing.poh_verify_elapsed += verifier.poh_duration_us();
                // The GPU Entry verification (if any) is kicked off right when the CPU-side
                // Entry verification finishes, so these times should be disjoint
                timing.transaction_verify_elapsed +=
                    transaction_cpu_duration_us + check_result.gpu_verify_duration();
                if !verified {
                    warn!("Ledger proof of history failed at slot: {}", bank.slot());
                    return Err(BlockError::InvalidEntryHash.into());
                }
            }

            process_result?;

            progress.num_shreds += num_shreds;
            progress.num_entries += num_entries;
            progress.num_txs += num_txs;
            if let Some(last_entry_hash) = last_entry_hash {
                progress.last_entry = last_entry_hash;
            }

            Ok(())
        }
        Err(err) => {
            warn!("Ledger proof of history failed at slot: {}", bank.slot());
            Err(err.into())
        }
    }
}

// Special handling required for processing the entries in slot 0
fn process_bank_0(
    bank0: &Arc<Bank>,
    blockstore: &Blockstore,
    opts: &ProcessOptions,
    recyclers: &VerifyRecyclers,
    cache_block_meta_sender: Option<&CacheBlockMetaSender>,
) {
    assert_eq!(bank0.slot(), 0);
    let mut progress = ConfirmationProgress::new(bank0.last_blockhash());
    confirm_full_slot(
        blockstore,
        bank0,
        opts,
        recyclers,
        &mut progress,
        None,
        None,
        &mut ExecuteTimings::default(),
    )
    .expect("Failed to process bank 0 from ledger. Did you forget to provide a snapshot?");
    bank0.wait_for_scheduler(false).1.unwrap();
    bank0.freeze();
    if blockstore.is_primary_access() {
        blockstore.insert_bank_hash(bank0.slot(), bank0.hash(), false);
    }
    cache_block_meta(bank0, cache_block_meta_sender);
}

// Given a bank, add its children to the pending slots queue if those children slots are
// complete
fn process_next_slots(
    bank: &Arc<Bank>,
    meta: &SlotMeta,
    blockstore: &Blockstore,
    leader_schedule_cache: &LeaderScheduleCache,
    pending_slots: &mut Vec<(SlotMeta, Bank, Hash)>,
    halt_at_slot: Option<Slot>,
) -> result::Result<(), BlockstoreProcessorError> {
    if meta.next_slots.is_empty() {
        return Ok(());
    }

    // This is a fork point if there are multiple children, create a new child bank for each fork
    for next_slot in &meta.next_slots {
        let skip_next_slot = halt_at_slot
            .map(|halt_at_slot| *next_slot > halt_at_slot)
            .unwrap_or(false);
        if skip_next_slot {
            continue;
        }

        let next_meta = blockstore
            .meta(*next_slot)
            .map_err(|err| {
                warn!("Failed to load meta for slot {}: {:?}", next_slot, err);
                BlockstoreProcessorError::FailedToLoadMeta
            })?
            .unwrap();

        // Only process full slots in blockstore_processor, replay_stage
        // handles any partials
        if next_meta.is_full() {
            let next_bank = Bank::new_from_parent(
                bank,
                &leader_schedule_cache
                    .slot_leader_at(*next_slot, Some(bank))
                    .unwrap(),
                *next_slot,
            );
            trace!(
                "New bank for slot {}, parent slot is {}",
                next_slot,
                bank.slot(),
            );
            pending_slots.push((next_meta, next_bank, bank.last_blockhash()));
        }
    }

    // Reverse sort by slot, so the next slot to be processed can be popped
    pending_slots.sort_by(|a, b| b.1.slot().cmp(&a.1.slot()));
    Ok(())
}

// Iterate through blockstore processing slots starting from the root slot pointed to by the
// given `meta` and return a vector of frozen bank forks
#[allow(clippy::too_many_arguments)]
fn load_frozen_forks(
    bank_forks: &RwLock<BankForks>,
    start_slot: Slot,
    start_slot_meta: &SlotMeta,
    blockstore: &Blockstore,
    leader_schedule_cache: &LeaderScheduleCache,
    opts: &ProcessOptions,
    transaction_status_sender: Option<&TransactionStatusSender>,
    cache_block_meta_sender: Option<&CacheBlockMetaSender>,
    timing: &mut ExecuteTimings,
    accounts_background_request_sender: &AbsRequestSender,
) -> result::Result<u64, BlockstoreProcessorError> {
    let recyclers = VerifyRecyclers::default();
    let mut all_banks = HashMap::new();
    let mut last_status_report = Instant::now();
    let mut pending_slots = vec![];
    // The total number of slots processed
    let mut total_slots_elapsed = 0;
    // The number of slots processed between status report updates
    let mut slots_elapsed = 0;
    let mut txs = 0;
    let blockstore_max_root = blockstore.max_root();
    let mut root = bank_forks.read().unwrap().root();
    let max_root = std::cmp::max(root, blockstore_max_root);

    info!(
        "load_frozen_forks() latest root from blockstore: {}, max_root: {}",
        blockstore_max_root, max_root,
    );

    process_next_slots(
        &bank_forks.read().unwrap().get(start_slot).unwrap(),
        start_slot_meta,
        blockstore,
        leader_schedule_cache,
        &mut pending_slots,
        opts.halt_at_slot,
    )?;

    let on_halt_store_hash_raw_data_for_debug = opts.on_halt_store_hash_raw_data_for_debug;
    if Some(bank_forks.read().unwrap().root()) != opts.halt_at_slot {
        let mut set_root_us = 0;
        let mut root_retain_us = 0;
        let mut process_single_slot_us = 0;
        let mut voting_us = 0;
        while !pending_slots.is_empty() {
            timing.details.per_program_timings.clear();
            let (meta, bank, last_entry_hash) = pending_slots.pop().unwrap();
            let slot = bank.slot();
            if last_status_report.elapsed() > Duration::from_secs(2) {
                let secs = last_status_report.elapsed().as_secs() as f32;
                last_status_report = Instant::now();
                info!(
                    "processing ledger: slot={}, last root slot={} slots={} slots/s={:?} txs/s={}, set_root_us={set_root_us}, root_retain_us={root_retain_us}, process_single_slot_us:{process_single_slot_us}, voting_us: {voting_us}",
                    slot,
                    root,
                    slots_elapsed,
                    slots_elapsed as f32 / secs,
                    txs as f32 / secs,
                );
                slots_elapsed = 0;
                txs = 0;
                set_root_us = 0;
                root_retain_us = 0;
                process_single_slot_us = 0;
                voting_us = 0;
            }

            let mut progress = ConfirmationProgress::new(last_entry_hash);

            let mut m = Measure::start("process_single_slot");
            let bank = bank_forks.write().unwrap().add_new_bank_for_replaying(bank);
            if process_single_slot(
                blockstore,
                &bank,
                opts,
                &recyclers,
                &mut progress,
                transaction_status_sender,
                cache_block_meta_sender,
                None,
                timing,
            )
            .is_err()
            {
                assert!(bank_forks.write().unwrap().remove(bank.slot()).is_some());
                continue;
            }
            txs += progress.num_txs;

            // Block must be frozen by this point, otherwise `process_single_slot` would
            // have errored above
            assert!(bank.is_frozen());
            all_banks.insert(bank.slot(), bank.clone());
            m.stop();
            process_single_slot_us += m.as_us();

            let mut m = Measure::start("voting");

            // If we've reached the last known root in blockstore, start looking
            // for newer cluster confirmed roots
            let new_root_bank = {
                if bank_forks.read().unwrap().root() >= max_root {
                    supermajority_root_from_vote_accounts(
                        bank.slot(),
                        bank.total_epoch_stake(),
                        &bank.vote_accounts(),
                    ).and_then(|supermajority_root| {
                        if supermajority_root > root {
                            // If there's a cluster confirmed root greater than our last
                            // replayed root, then because the cluster confirmed root should
                            // be descended from our last root, it must exist in `all_banks`
                            let cluster_root_bank = all_banks.get(&supermajority_root).unwrap();

                            // cluster root must be a descendant of our root, otherwise something
                            // is drastically wrong
                            assert!(cluster_root_bank.ancestors.contains_key(&root));
                            info!(
                                "blockstore processor found new cluster confirmed root: {}, observed in bank: {}",
                                cluster_root_bank.slot(), bank.slot()
                            );

                            // Ensure cluster-confirmed root and parents are set as root in blockstore
                            let mut rooted_slots = vec![];
                            let mut new_root_bank = cluster_root_bank.clone();
                            loop {
                                if new_root_bank.slot() == root { break; } // Found the last root in the chain, yay!
                                assert!(new_root_bank.slot() > root);

                                rooted_slots.push((new_root_bank.slot(), Some(new_root_bank.hash())));
                                // As noted, the cluster confirmed root should be descended from
                                // our last root; therefore parent should be set
                                new_root_bank = new_root_bank.parent().unwrap();
                            }
                            inc_new_counter_info!("load_frozen_forks-cluster-confirmed-root", rooted_slots.len());
                            if blockstore.is_primary_access() {
                                blockstore
                                    .mark_slots_as_if_rooted_normally_at_startup(rooted_slots, true)
                                    .expect("Blockstore::mark_slots_as_if_rooted_normally_at_startup() should succeed");
                            }
                            Some(cluster_root_bank)
                        } else {
                            None
                        }
                    })
                } else if blockstore.is_root(slot) {
                    Some(&bank)
                } else {
                    None
                }
            };

            m.stop();
            voting_us += m.as_us();

            if let Some(new_root_bank) = new_root_bank {
                let mut m = Measure::start("set_root");
                root = new_root_bank.slot();

                leader_schedule_cache.set_root(new_root_bank);
                let _ = bank_forks.write().unwrap().set_root(
                    root,
                    accounts_background_request_sender,
                    None,
                );
                m.stop();
                set_root_us += m.as_us();

                // Filter out all non descendants of the new root
                let mut m = Measure::start("filter pending slots");
                pending_slots
                    .retain(|(_, pending_bank, _)| pending_bank.ancestors.contains_key(&root));
                all_banks.retain(|_, bank| bank.ancestors.contains_key(&root));
                m.stop();
                root_retain_us += m.as_us();
            }

            slots_elapsed += 1;
            total_slots_elapsed += 1;

            trace!(
                "Bank for {}slot {} is complete",
                if root == slot { "root " } else { "" },
                slot,
            );

            let done_processing = opts
                .halt_at_slot
                .map(|halt_at_slot| slot >= halt_at_slot)
                .unwrap_or(false);
            if done_processing {
                if opts.run_final_accounts_hash_calc {
                    run_final_hash_calc(&bank, on_halt_store_hash_raw_data_for_debug);
                }
                break;
            }

            process_next_slots(
                &bank,
                &meta,
                blockstore,
                leader_schedule_cache,
                &mut pending_slots,
                opts.halt_at_slot,
            )?;
        }
    } else if on_halt_store_hash_raw_data_for_debug {
        run_final_hash_calc(
            &bank_forks.read().unwrap().root_bank(),
            on_halt_store_hash_raw_data_for_debug,
        );
    }

    Ok(total_slots_elapsed)
}

fn run_final_hash_calc(bank: &Bank, on_halt_store_hash_raw_data_for_debug: bool) {
    bank.force_flush_accounts_cache();
    // note that this slot may not be a root
    let _ = bank.verify_accounts_hash(VerifyAccountsHashConfig {
        test_hash_calculation: false,
        ignore_mismatch: true,
        require_rooted_bank: false,
        run_in_background: false,
        store_hash_raw_data_for_debug: on_halt_store_hash_raw_data_for_debug,
    });
}

// `roots` is sorted largest to smallest by root slot
fn supermajority_root(roots: &[(Slot, u64)], total_epoch_stake: u64) -> Option<Slot> {
    if roots.is_empty() {
        return None;
    }

    // Find latest root
    let mut total = 0;
    let mut prev_root = roots[0].0;
    for (root, stake) in roots.iter() {
        assert!(*root <= prev_root);
        total += stake;
        if total as f64 / total_epoch_stake as f64 > VOTE_THRESHOLD_SIZE {
            return Some(*root);
        }
        prev_root = *root;
    }

    None
}

fn supermajority_root_from_vote_accounts(
    bank_slot: Slot,
    total_epoch_stake: u64,
    vote_accounts: &VoteAccountsHashMap,
) -> Option<Slot> {
    let mut roots_stakes: Vec<(Slot, u64)> = vote_accounts
        .iter()
        .filter_map(|(key, (stake, account))| {
            if *stake == 0 {
                return None;
            }

            match account.vote_state().as_ref() {
                Err(_) => {
                    warn!(
                        "Unable to get vote_state from account {} in bank: {}",
                        key, bank_slot
                    );
                    None
                }
                Ok(vote_state) => Some((vote_state.root_slot?, *stake)),
            }
        })
        .collect();

    // Sort from greatest to smallest slot
    roots_stakes.sort_unstable_by(|a, b| a.0.cmp(&b.0).reverse());

    // Find latest root
    supermajority_root(&roots_stakes, total_epoch_stake)
}

// Processes and replays the contents of a single slot, returns Error
// if failed to play the slot
fn process_single_slot(
    blockstore: &Blockstore,
    bank: &Arc<Bank>,
    opts: &ProcessOptions,
    recyclers: &VerifyRecyclers,
    progress: &mut ConfirmationProgress,
    transaction_status_sender: Option<&TransactionStatusSender>,
    cache_block_meta_sender: Option<&CacheBlockMetaSender>,
    replay_vote_sender: Option<&ReplayVoteSender>,
    timing: &mut ExecuteTimings,
) -> result::Result<(), BlockstoreProcessorError> {
    // Mark corrupt slots as dead so validators don't replay this slot and
    // see AlreadyProcessed errors later in ReplayStage
    confirm_full_slot(
        blockstore,
        bank,
        opts,
        recyclers,
        progress,
        transaction_status_sender,
        replay_vote_sender,
        timing,
    )
    .map_err(|err| {
        let slot = bank.slot();
        warn!("slot {} failed to verify: {}", slot, err);
        if blockstore.is_primary_access() {
            blockstore
                .set_dead_slot(slot)
                .expect("Failed to mark slot as dead in blockstore");
        } else {
            info!(
                "Failed slot {} won't be marked dead due to being secondary blockstore access",
                slot
            );
        }
        err
    })?;

    bank.wait_for_scheduler(false).1?;
    bank.freeze(); // all banks handled by this routine are created from complete slots
    if blockstore.is_primary_access() {
        blockstore.insert_bank_hash(bank.slot(), bank.hash(), false);
    }
    cache_block_meta(bank, cache_block_meta_sender);

    Ok(())
}

#[allow(clippy::large_enum_variant)]
pub enum TransactionStatusMessage {
    Batch(TransactionStatusBatch),
    Freeze(Slot),
}

pub struct TransactionStatusBatch {
    pub bank: Arc<Bank>,
    pub transactions: Vec<SanitizedTransaction>,
    pub execution_results: Vec<Option<TransactionExecutionDetails>>,
    pub balances: TransactionBalancesSet,
    pub token_balances: TransactionTokenBalancesSet,
    pub rent_debits: Vec<RentDebits>,
    pub transaction_indexes: Vec<usize>,
}

#[derive(Clone, Debug)]
pub struct TransactionStatusSender {
    pub sender: Sender<TransactionStatusMessage>,
}

impl TransactionStatusSender {
    pub fn send_transaction_status_batch(
        &self,
        bank: Arc<Bank>,
        transactions: Vec<SanitizedTransaction>,
        execution_results: Vec<TransactionExecutionResult>,
        balances: TransactionBalancesSet,
        token_balances: TransactionTokenBalancesSet,
        rent_debits: Vec<RentDebits>,
        transaction_indexes: Vec<usize>,
    ) {
        let slot = bank.slot();

        if let Err(e) = self
            .sender
            .send(TransactionStatusMessage::Batch(TransactionStatusBatch {
                bank,
                transactions,
                execution_results: execution_results
                    .into_iter()
                    .map(|result| match result {
                        TransactionExecutionResult::Executed { details, .. } => Some(details),
                        TransactionExecutionResult::NotExecuted(_) => None,
                    })
                    .collect(),
                balances,
                token_balances,
                rent_debits,
                transaction_indexes,
            }))
        {
            trace!(
                "Slot {} transaction_status send batch failed: {:?}",
                slot,
                e
            );
        }
    }

    pub fn send_transaction_status_freeze_message(&self, bank: &Arc<Bank>) {
        let slot = bank.slot();
        if let Err(e) = self.sender.send(TransactionStatusMessage::Freeze(slot)) {
            trace!(
                "Slot {} transaction_status send freeze message failed: {:?}",
                slot,
                e
            );
        }
    }
}

pub type CacheBlockMetaSender = Sender<Arc<Bank>>;

pub fn cache_block_meta(bank: &Arc<Bank>, cache_block_meta_sender: Option<&CacheBlockMetaSender>) {
    if let Some(cache_block_meta_sender) = cache_block_meta_sender {
        cache_block_meta_sender
            .send(bank.clone())
            .unwrap_or_else(|err| warn!("cache_block_meta_sender failed: {:?}", err));
    }
}

// used for tests only
pub fn fill_blockstore_slot_with_ticks(
    blockstore: &Blockstore,
    ticks_per_slot: u64,
    slot: u64,
    parent_slot: u64,
    last_entry_hash: Hash,
) -> Hash {
    // Only slot 0 can be equal to the parent_slot
    assert!(slot.saturating_sub(1) >= parent_slot);
    let num_slots = (slot - parent_slot).max(1);
    let entries = create_ticks(num_slots * ticks_per_slot, 0, last_entry_hash);
    let last_entry_hash = entries.last().unwrap().hash;

    blockstore
        .write_entries(
            slot,
            0,
            0,
            ticks_per_slot,
            Some(parent_slot),
            true,
            &Arc::new(Keypair::new()),
            entries,
            0,
        )
        .unwrap();

    last_entry_hash
}

#[cfg(test)]
pub mod tests {
    use {
        super::*,
        crate::{
            blockstore_options::{AccessType, BlockstoreOptions},
            genesis_utils::{
                create_genesis_config, create_genesis_config_with_leader, GenesisConfigInfo,
            },
        },
        matches::assert_matches,
        rand::{thread_rng, Rng},
        solana_entry::entry::{create_ticks, next_entry, next_entry_mut},
        solana_runtime::{
            genesis_utils::{
                self, create_genesis_config_with_vote_accounts, ValidatorVoteKeypairs,
            },
            vote_account::VoteAccount,
        },
        solana_sdk::{
            account::{AccountSharedData, WritableAccount},
            epoch_schedule::EpochSchedule,
            hash::Hash,
            native_token::LAMPORTS_PER_SOL,
            pubkey::Pubkey,
            signature::{Keypair, Signer},
            system_instruction::SystemError,
            system_transaction,
            transaction::{Transaction, TransactionError},
        },
        solana_vote_program::{
            self,
            vote_state::{VoteState, VoteStateVersions, MAX_LOCKOUT_HISTORY},
            vote_transaction,
        },
        std::{collections::BTreeSet, sync::RwLock},
        trees::tr,
    };

    // Convenience wrapper to optionally process blockstore with Secondary access.
    //
    // Setting up the ledger for a test requires Primary access as items will need to be inserted.
    // However, once a Secondary access has been opened, it won't automaticaly see updates made by
    // the Primary access. So, open (and close) the Secondary access within this function to ensure
    // that "stale" Secondary accesses don't propagate.
    fn test_process_blockstore_with_custom_options(
        genesis_config: &GenesisConfig,
        blockstore: &Blockstore,
        opts: &ProcessOptions,
        access_type: AccessType,
    ) -> (Arc<RwLock<BankForks>>, LeaderScheduleCache) {
        match access_type {
            AccessType::Primary | AccessType::PrimaryForMaintenance => {
                // Attempting to open a second Primary access would fail, so
                // just pass the original session if it is a Primary variant
                test_process_blockstore(genesis_config, blockstore, opts, &Arc::default())
            }
            AccessType::Secondary => {
                let secondary_blockstore = Blockstore::open_with_options(
                    blockstore.ledger_path(),
                    BlockstoreOptions {
                        access_type,
                        ..BlockstoreOptions::default()
                    },
                )
                .expect("Unable to open access to blockstore");
                test_process_blockstore(
                    genesis_config,
                    &secondary_blockstore,
                    opts,
                    &Arc::default(),
                )
            }
        }
    }

    #[test]
    fn test_process_blockstore_with_missing_hashes() {
        do_test_process_blockstore_with_missing_hashes(AccessType::Primary);
    }

    #[test]
    fn test_process_blockstore_with_missing_hashes_secondary_access() {
        do_test_process_blockstore_with_missing_hashes(AccessType::Secondary);
    }

    // Intentionally make slot 1 faulty and ensure that processing sees it as dead
    fn do_test_process_blockstore_with_missing_hashes(blockstore_access_type: AccessType) {
        solana_logger::setup();

        let hashes_per_tick = 2;
        let GenesisConfigInfo {
            mut genesis_config, ..
        } = create_genesis_config(10_000);
        genesis_config.poh_config.hashes_per_tick = Some(hashes_per_tick);
        let ticks_per_slot = genesis_config.ticks_per_slot;

        let (ledger_path, blockhash) = create_new_tmp_ledger_auto_delete!(&genesis_config);
        let blockstore = Blockstore::open(ledger_path.path()).unwrap();

        let parent_slot = 0;
        let slot = 1;
        let entries = create_ticks(ticks_per_slot, hashes_per_tick - 1, blockhash);
        assert_matches!(
            blockstore.write_entries(
                slot,
                0,
                0,
                ticks_per_slot,
                Some(parent_slot),
                true,
                &Arc::new(Keypair::new()),
                entries,
                0,
            ),
            Ok(_)
        );

        let (bank_forks, ..) = test_process_blockstore_with_custom_options(
            &genesis_config,
            &blockstore,
            &ProcessOptions {
                poh_verify: true,
                ..ProcessOptions::default()
            },
            blockstore_access_type.clone(),
        );
        assert_eq!(frozen_bank_slots(&bank_forks.read().unwrap()), vec![0]);

        let dead_slots: Vec<Slot> = blockstore.dead_slots_iterator(0).unwrap().collect();
        match blockstore_access_type {
            // Secondary access is immutable so even though a dead slot
            // will be identified, it won't actually be marked dead.
            AccessType::Secondary => {
                assert_eq!(dead_slots.len(), 0);
            }
            AccessType::Primary | AccessType::PrimaryForMaintenance => {
                assert_eq!(&dead_slots, &[1]);
            }
        }
    }

    #[test]
    fn test_process_blockstore_with_invalid_slot_tick_count() {
        solana_logger::setup();

        let GenesisConfigInfo { genesis_config, .. } = create_genesis_config(10_000);
        let ticks_per_slot = genesis_config.ticks_per_slot;

        // Create a new ledger with slot 0 full of ticks
        let (ledger_path, blockhash) = create_new_tmp_ledger_auto_delete!(&genesis_config);
        let blockstore = Blockstore::open(ledger_path.path()).unwrap();

        // Write slot 1 with one tick missing
        let parent_slot = 0;
        let slot = 1;
        let entries = create_ticks(ticks_per_slot - 1, 0, blockhash);
        assert_matches!(
            blockstore.write_entries(
                slot,
                0,
                0,
                ticks_per_slot,
                Some(parent_slot),
                true,
                &Arc::new(Keypair::new()),
                entries,
                0,
            ),
            Ok(_)
        );

        // Should return slot 0, the last slot on the fork that is valid
        let (bank_forks, ..) = test_process_blockstore(
            &genesis_config,
            &blockstore,
            &ProcessOptions {
                poh_verify: true,
                ..ProcessOptions::default()
            },
            &Arc::default(),
        );
        assert_eq!(frozen_bank_slots(&bank_forks.read().unwrap()), vec![0]);

        // Write slot 2 fully
        let _last_slot2_entry_hash =
            fill_blockstore_slot_with_ticks(&blockstore, ticks_per_slot, 2, 0, blockhash);

        let (bank_forks, ..) = test_process_blockstore(
            &genesis_config,
            &blockstore,
            &ProcessOptions {
                poh_verify: true,
                ..ProcessOptions::default()
            },
            &Arc::default(),
        );

        // One valid fork, one bad fork.  process_blockstore() should only return the valid fork
        assert_eq!(frozen_bank_slots(&bank_forks.read().unwrap()), vec![0, 2]);
        assert_eq!(bank_forks.read().unwrap().working_bank().slot(), 2);
        assert_eq!(bank_forks.read().unwrap().root(), 0);
    }

    #[test]
    fn test_process_blockstore_with_slot_with_trailing_entry() {
        solana_logger::setup();

        let GenesisConfigInfo {
            mint_keypair,
            genesis_config,
            ..
        } = create_genesis_config(10_000);
        let ticks_per_slot = genesis_config.ticks_per_slot;

        let (ledger_path, blockhash) = create_new_tmp_ledger_auto_delete!(&genesis_config);
        let blockstore = Blockstore::open(ledger_path.path()).unwrap();

        let mut entries = create_ticks(ticks_per_slot, 0, blockhash);
        let trailing_entry = {
            let keypair = Keypair::new();
            let tx = system_transaction::transfer(&mint_keypair, &keypair.pubkey(), 1, blockhash);
            next_entry(&blockhash, 1, vec![tx])
        };
        entries.push(trailing_entry);

        // Tricks blockstore into writing the trailing entry by lying that there is one more tick
        // per slot.
        let parent_slot = 0;
        let slot = 1;
        assert_matches!(
            blockstore.write_entries(
                slot,
                0,
                0,
                ticks_per_slot + 1,
                Some(parent_slot),
                true,
                &Arc::new(Keypair::new()),
                entries,
                0,
            ),
            Ok(_)
        );

        let opts = ProcessOptions {
            poh_verify: true,
            accounts_db_test_hash_calculation: true,
            ..ProcessOptions::default()
        };
        let (bank_forks, ..) =
            test_process_blockstore(&genesis_config, &blockstore, &opts, &Arc::default());
        assert_eq!(frozen_bank_slots(&bank_forks.read().unwrap()), vec![0]);
    }

    #[test]
    fn test_process_blockstore_with_incomplete_slot() {
        solana_logger::setup();

        let GenesisConfigInfo { genesis_config, .. } = create_genesis_config(10_000);
        let ticks_per_slot = genesis_config.ticks_per_slot;

        /*
          Build a blockstore in the ledger with the following fork structure:

               slot 0 (all ticks)
                 |
               slot 1 (all ticks but one)
                 |
               slot 2 (all ticks)

           where slot 1 is incomplete (missing 1 tick at the end)
        */

        // Create a new ledger with slot 0 full of ticks
        let (ledger_path, mut blockhash) = create_new_tmp_ledger_auto_delete!(&genesis_config);
        debug!("ledger_path: {:?}", ledger_path);

        let blockstore = Blockstore::open(ledger_path.path()).unwrap();

        // Write slot 1
        // slot 1, points at slot 0.  Missing one tick
        {
            let parent_slot = 0;
            let slot = 1;
            let mut entries = create_ticks(ticks_per_slot, 0, blockhash);
            blockhash = entries.last().unwrap().hash;

            // throw away last one
            entries.pop();

            assert_matches!(
                blockstore.write_entries(
                    slot,
                    0,
                    0,
                    ticks_per_slot,
                    Some(parent_slot),
                    false,
                    &Arc::new(Keypair::new()),
                    entries,
                    0,
                ),
                Ok(_)
            );
        }

        // slot 2, points at slot 1
        fill_blockstore_slot_with_ticks(&blockstore, ticks_per_slot, 2, 1, blockhash);

        let opts = ProcessOptions {
            poh_verify: true,
            accounts_db_test_hash_calculation: true,
            ..ProcessOptions::default()
        };
        let (bank_forks, ..) =
            test_process_blockstore(&genesis_config, &blockstore, &opts, &Arc::default());

        assert_eq!(frozen_bank_slots(&bank_forks.read().unwrap()), vec![0]); // slot 1 isn't "full", we stop at slot zero

        /* Add a complete slot such that the store looks like:

                                 slot 0 (all ticks)
                               /                  \
               slot 1 (all ticks but one)        slot 3 (all ticks)
                      |
               slot 2 (all ticks)
        */
        let opts = ProcessOptions {
            poh_verify: true,
            accounts_db_test_hash_calculation: true,
            ..ProcessOptions::default()
        };
        fill_blockstore_slot_with_ticks(&blockstore, ticks_per_slot, 3, 0, blockhash);
        // Slot 0 should not show up in the ending bank_forks_info
        let (bank_forks, ..) =
            test_process_blockstore(&genesis_config, &blockstore, &opts, &Arc::default());

        // slot 1 isn't "full", we stop at slot zero
        assert_eq!(frozen_bank_slots(&bank_forks.read().unwrap()), vec![0, 3]);
    }

    #[test]
    fn test_process_blockstore_with_two_forks_and_squash() {
        solana_logger::setup();

        let GenesisConfigInfo { genesis_config, .. } = create_genesis_config(10_000);
        let ticks_per_slot = genesis_config.ticks_per_slot;

        // Create a new ledger with slot 0 full of ticks
        let (ledger_path, blockhash) = create_new_tmp_ledger_auto_delete!(&genesis_config);
        debug!("ledger_path: {:?}", ledger_path);
        let mut last_entry_hash = blockhash;

        /*
            Build a blockstore in the ledger with the following fork structure:

                 slot 0
                   |
                 slot 1
                 /   \
            slot 2   |
               /     |
            slot 3   |
                     |
                   slot 4 <-- set_root(true)

        */
        let blockstore = Blockstore::open(ledger_path.path()).unwrap();

        // Fork 1, ending at slot 3
        let last_slot1_entry_hash =
            fill_blockstore_slot_with_ticks(&blockstore, ticks_per_slot, 1, 0, last_entry_hash);
        last_entry_hash = fill_blockstore_slot_with_ticks(
            &blockstore,
            ticks_per_slot,
            2,
            1,
            last_slot1_entry_hash,
        );
        let last_fork1_entry_hash =
            fill_blockstore_slot_with_ticks(&blockstore, ticks_per_slot, 3, 2, last_entry_hash);

        // Fork 2, ending at slot 4
        let last_fork2_entry_hash = fill_blockstore_slot_with_ticks(
            &blockstore,
            ticks_per_slot,
            4,
            1,
            last_slot1_entry_hash,
        );

        info!("last_fork1_entry.hash: {:?}", last_fork1_entry_hash);
        info!("last_fork2_entry.hash: {:?}", last_fork2_entry_hash);

        blockstore.set_roots(vec![0, 1, 4].iter()).unwrap();

        let opts = ProcessOptions {
            poh_verify: true,
            accounts_db_test_hash_calculation: true,
            ..ProcessOptions::default()
        };
        let (bank_forks, ..) =
            test_process_blockstore(&genesis_config, &blockstore, &opts, &Arc::default());
        let bank_forks = bank_forks.read().unwrap();

        // One fork, other one is ignored b/c not a descendant of the root
        assert_eq!(frozen_bank_slots(&bank_forks), vec![4]);

        assert!(&bank_forks[4]
            .parents()
            .iter()
            .map(|bank| bank.slot())
            .next()
            .is_none());

        // Ensure bank_forks holds the right banks
        verify_fork_infos(&bank_forks);

        assert_eq!(bank_forks.root(), 4);
    }

    #[test]
    fn test_process_blockstore_with_two_forks() {
        solana_logger::setup();

        let GenesisConfigInfo { genesis_config, .. } = create_genesis_config(10_000);
        let ticks_per_slot = genesis_config.ticks_per_slot;

        // Create a new ledger with slot 0 full of ticks
        let (ledger_path, blockhash) = create_new_tmp_ledger_auto_delete!(&genesis_config);
        debug!("ledger_path: {:?}", ledger_path);
        let mut last_entry_hash = blockhash;

        /*
            Build a blockstore in the ledger with the following fork structure:

                 slot 0
                   |
                 slot 1  <-- set_root(true)
                 /   \
            slot 2   |
               /     |
            slot 3   |
                     |
                   slot 4

        */
        let blockstore = Blockstore::open(ledger_path.path()).unwrap();

        // Fork 1, ending at slot 3
        let last_slot1_entry_hash =
            fill_blockstore_slot_with_ticks(&blockstore, ticks_per_slot, 1, 0, last_entry_hash);
        last_entry_hash = fill_blockstore_slot_with_ticks(
            &blockstore,
            ticks_per_slot,
            2,
            1,
            last_slot1_entry_hash,
        );
        let last_fork1_entry_hash =
            fill_blockstore_slot_with_ticks(&blockstore, ticks_per_slot, 3, 2, last_entry_hash);

        // Fork 2, ending at slot 4
        let last_fork2_entry_hash = fill_blockstore_slot_with_ticks(
            &blockstore,
            ticks_per_slot,
            4,
            1,
            last_slot1_entry_hash,
        );

        info!("last_fork1_entry.hash: {:?}", last_fork1_entry_hash);
        info!("last_fork2_entry.hash: {:?}", last_fork2_entry_hash);

        blockstore.set_roots(vec![0, 1].iter()).unwrap();

        let opts = ProcessOptions {
            poh_verify: true,
            accounts_db_test_hash_calculation: true,
            ..ProcessOptions::default()
        };
        let (bank_forks, ..) =
            test_process_blockstore(&genesis_config, &blockstore, &opts, &Arc::default());
        let bank_forks = bank_forks.read().unwrap();

        assert_eq!(frozen_bank_slots(&bank_forks), vec![1, 2, 3, 4]);
        assert_eq!(bank_forks.working_bank().slot(), 4);
        assert_eq!(bank_forks.root(), 1);

        assert_eq!(
            &bank_forks[3]
                .parents()
                .iter()
                .map(|bank| bank.slot())
                .collect::<Vec<_>>(),
            &[2, 1]
        );
        assert_eq!(
            &bank_forks[4]
                .parents()
                .iter()
                .map(|bank| bank.slot())
                .collect::<Vec<_>>(),
            &[1]
        );

        assert_eq!(bank_forks.root(), 1);

        // Ensure bank_forks holds the right banks
        verify_fork_infos(&bank_forks);
    }

    #[test]
    fn test_process_blockstore_with_dead_slot() {
        solana_logger::setup();

        let GenesisConfigInfo { genesis_config, .. } = create_genesis_config(10_000);
        let ticks_per_slot = genesis_config.ticks_per_slot;
        let (ledger_path, blockhash) = create_new_tmp_ledger_auto_delete!(&genesis_config);
        debug!("ledger_path: {:?}", ledger_path);

        /*
                   slot 0
                     |
                   slot 1
                  /     \
                 /       \
           slot 2 (dead)  \
                           \
                        slot 3
        */
        let blockstore = Blockstore::open(ledger_path.path()).unwrap();
        let slot1_blockhash =
            fill_blockstore_slot_with_ticks(&blockstore, ticks_per_slot, 1, 0, blockhash);
        fill_blockstore_slot_with_ticks(&blockstore, ticks_per_slot, 2, 1, slot1_blockhash);
        blockstore.set_dead_slot(2).unwrap();
        fill_blockstore_slot_with_ticks(&blockstore, ticks_per_slot, 3, 1, slot1_blockhash);

        let (bank_forks, ..) = test_process_blockstore(
            &genesis_config,
            &blockstore,
            &ProcessOptions::default(),
            &Arc::default(),
        );
        let bank_forks = bank_forks.read().unwrap();

        assert_eq!(frozen_bank_slots(&bank_forks), vec![0, 1, 3]);
        assert_eq!(bank_forks.working_bank().slot(), 3);
        assert_eq!(
            &bank_forks[3]
                .parents()
                .iter()
                .map(|bank| bank.slot())
                .collect::<Vec<_>>(),
            &[1, 0]
        );
        verify_fork_infos(&bank_forks);
    }

    #[test]
    fn test_process_blockstore_with_dead_child() {
        solana_logger::setup();

        let GenesisConfigInfo { genesis_config, .. } = create_genesis_config(10_000);
        let ticks_per_slot = genesis_config.ticks_per_slot;
        let (ledger_path, blockhash) = create_new_tmp_ledger_auto_delete!(&genesis_config);
        debug!("ledger_path: {:?}", ledger_path);

        /*
                   slot 0
                     |
                   slot 1
                  /     \
                 /       \
              slot 2      \
               /           \
           slot 4 (dead)   slot 3
        */
        let blockstore = Blockstore::open(ledger_path.path()).unwrap();
        let slot1_blockhash =
            fill_blockstore_slot_with_ticks(&blockstore, ticks_per_slot, 1, 0, blockhash);
        let slot2_blockhash =
            fill_blockstore_slot_with_ticks(&blockstore, ticks_per_slot, 2, 1, slot1_blockhash);
        fill_blockstore_slot_with_ticks(&blockstore, ticks_per_slot, 4, 2, slot2_blockhash);
        blockstore.set_dead_slot(4).unwrap();
        fill_blockstore_slot_with_ticks(&blockstore, ticks_per_slot, 3, 1, slot1_blockhash);

        let (bank_forks, ..) = test_process_blockstore(
            &genesis_config,
            &blockstore,
            &ProcessOptions::default(),
            &Arc::default(),
        );
        let bank_forks = bank_forks.read().unwrap();

        // Should see the parent of the dead child
        assert_eq!(frozen_bank_slots(&bank_forks), vec![0, 1, 2, 3]);
        assert_eq!(bank_forks.working_bank().slot(), 3);

        assert_eq!(
            &bank_forks[3]
                .parents()
                .iter()
                .map(|bank| bank.slot())
                .collect::<Vec<_>>(),
            &[1, 0]
        );
        assert_eq!(
            &bank_forks[2]
                .parents()
                .iter()
                .map(|bank| bank.slot())
                .collect::<Vec<_>>(),
            &[1, 0]
        );
        assert_eq!(bank_forks.working_bank().slot(), 3);
        verify_fork_infos(&bank_forks);
    }

    #[test]
    fn test_root_with_all_dead_children() {
        solana_logger::setup();

        let GenesisConfigInfo { genesis_config, .. } = create_genesis_config(10_000);
        let ticks_per_slot = genesis_config.ticks_per_slot;
        let (ledger_path, blockhash) = create_new_tmp_ledger_auto_delete!(&genesis_config);
        debug!("ledger_path: {:?}", ledger_path);

        /*
                   slot 0
                 /        \
                /          \
           slot 1 (dead)  slot 2 (dead)
        */
        let blockstore = Blockstore::open(ledger_path.path()).unwrap();
        fill_blockstore_slot_with_ticks(&blockstore, ticks_per_slot, 1, 0, blockhash);
        fill_blockstore_slot_with_ticks(&blockstore, ticks_per_slot, 2, 0, blockhash);
        blockstore.set_dead_slot(1).unwrap();
        blockstore.set_dead_slot(2).unwrap();
        let (bank_forks, ..) = test_process_blockstore(
            &genesis_config,
            &blockstore,
            &ProcessOptions::default(),
            &Arc::default(),
        );
        let bank_forks = bank_forks.read().unwrap();

        // Should see only the parent of the dead children
        assert_eq!(frozen_bank_slots(&bank_forks), vec![0]);
        verify_fork_infos(&bank_forks);
    }

    #[test]
    fn test_process_blockstore_epoch_boundary_root() {
        solana_logger::setup();

        let GenesisConfigInfo { genesis_config, .. } = create_genesis_config(10_000);
        let ticks_per_slot = genesis_config.ticks_per_slot;

        // Create a new ledger with slot 0 full of ticks
        let (ledger_path, blockhash) = create_new_tmp_ledger_auto_delete!(&genesis_config);
        let mut last_entry_hash = blockhash;

        let blockstore = Blockstore::open(ledger_path.path()).unwrap();

        // Let `last_slot` be the number of slots in the first two epochs
        let epoch_schedule = get_epoch_schedule(&genesis_config, Vec::new());
        let last_slot = epoch_schedule.get_last_slot_in_epoch(1);

        // Create a single chain of slots with all indexes in the range [0, v + 1]
        for i in 1..=last_slot + 1 {
            last_entry_hash = fill_blockstore_slot_with_ticks(
                &blockstore,
                ticks_per_slot,
                i,
                i - 1,
                last_entry_hash,
            );
        }

        // Set a root on the last slot of the last confirmed epoch
        let rooted_slots: Vec<Slot> = (0..=last_slot).collect();
        blockstore.set_roots(rooted_slots.iter()).unwrap();

        // Set a root on the next slot of the confirmed epoch
        blockstore
            .set_roots(std::iter::once(&(last_slot + 1)))
            .unwrap();

        // Check that we can properly restart the ledger / leader scheduler doesn't fail
        let opts = ProcessOptions {
            poh_verify: true,
            accounts_db_test_hash_calculation: true,
            ..ProcessOptions::default()
        };
        let (bank_forks, ..) =
            test_process_blockstore(&genesis_config, &blockstore, &opts, &Arc::default());
        let bank_forks = bank_forks.read().unwrap();

        // There is one fork, head is last_slot + 1
        assert_eq!(frozen_bank_slots(&bank_forks), vec![last_slot + 1]);

        // The latest root should have purged all its parents
        assert!(&bank_forks[last_slot + 1]
            .parents()
            .iter()
            .map(|bank| bank.slot())
            .next()
            .is_none());
    }

    #[test]
    fn test_first_err() {
        assert_eq!(first_err(&[Ok(())]), Ok(()));
        assert_eq!(
            first_err(&[Ok(()), Err(TransactionError::AlreadyProcessed)]),
            Err(TransactionError::AlreadyProcessed)
        );
        assert_eq!(
            first_err(&[
                Ok(()),
                Err(TransactionError::AlreadyProcessed),
                Err(TransactionError::AccountInUse)
            ]),
            Err(TransactionError::AlreadyProcessed)
        );
        assert_eq!(
            first_err(&[
                Ok(()),
                Err(TransactionError::AccountInUse),
                Err(TransactionError::AlreadyProcessed)
            ]),
            Err(TransactionError::AccountInUse)
        );
        assert_eq!(
            first_err(&[
                Err(TransactionError::AccountInUse),
                Ok(()),
                Err(TransactionError::AlreadyProcessed)
            ]),
            Err(TransactionError::AccountInUse)
        );
    }

    #[test]
    fn test_process_empty_entry_is_registered() {
        solana_logger::setup();

        let GenesisConfigInfo {
            genesis_config,
            mint_keypair,
            ..
        } = create_genesis_config(2);
        let bank = Arc::new(Bank::new_for_tests(&genesis_config));
        let keypair = Keypair::new();
        let slot_entries = create_ticks(genesis_config.ticks_per_slot, 1, genesis_config.hash());
        let tx = system_transaction::transfer(
            &mint_keypair,
            &keypair.pubkey(),
            1,
            slot_entries.last().unwrap().hash,
        );

        // First, ensure the TX is rejected because of the unregistered last ID
        assert_eq!(
            bank.process_transaction(&tx),
            Err(TransactionError::BlockhashNotFound)
        );

        // Now ensure the TX is accepted despite pointing to the ID of an empty entry.
        process_entries_for_tests(&bank, slot_entries, true, None, None).unwrap();
        assert_eq!(bank.process_transaction(&tx), Ok(()));
    }

    #[test]
    fn test_process_ledger_simple() {
        solana_logger::setup();
        let leader_pubkey = solana_sdk::pubkey::new_rand();
        let mint = 100;
        let hashes_per_tick = 10;
        let GenesisConfigInfo {
            mut genesis_config,
            mint_keypair,
            ..
        } = create_genesis_config_with_leader(mint, &leader_pubkey, 50);
        genesis_config.poh_config.hashes_per_tick = Some(hashes_per_tick);
        let (ledger_path, mut last_entry_hash) =
            create_new_tmp_ledger_auto_delete!(&genesis_config);
        debug!("ledger_path: {:?}", ledger_path);

        let deducted_from_mint = 3;
        let mut entries = vec![];
        let blockhash = genesis_config.hash();
        for _ in 0..deducted_from_mint {
            // Transfer one token from the mint to a random account
            let keypair = Keypair::new();
            let tx = system_transaction::transfer(&mint_keypair, &keypair.pubkey(), 1, blockhash);
            let entry = next_entry_mut(&mut last_entry_hash, 1, vec![tx]);
            entries.push(entry);

            // Add a second Transaction that will produce a
            // InstructionError<0, ResultWithNegativeLamports> error when processed
            let keypair2 = Keypair::new();
            let tx =
                system_transaction::transfer(&mint_keypair, &keypair2.pubkey(), 101, blockhash);
            let entry = next_entry_mut(&mut last_entry_hash, 1, vec![tx]);
            entries.push(entry);
        }

        let remaining_hashes = hashes_per_tick - entries.len() as u64;
        let tick_entry = next_entry_mut(&mut last_entry_hash, remaining_hashes, vec![]);
        entries.push(tick_entry);

        // Fill up the rest of slot 1 with ticks
        entries.extend(create_ticks(
            genesis_config.ticks_per_slot - 1,
            genesis_config.poh_config.hashes_per_tick.unwrap(),
            last_entry_hash,
        ));
        let last_blockhash = entries.last().unwrap().hash;

        let blockstore = Blockstore::open(ledger_path.path()).unwrap();
        blockstore
            .write_entries(
                1,
                0,
                0,
                genesis_config.ticks_per_slot,
                None,
                true,
                &Arc::new(Keypair::new()),
                entries,
                0,
            )
            .unwrap();
        let opts = ProcessOptions {
            poh_verify: true,
            accounts_db_test_hash_calculation: true,
            ..ProcessOptions::default()
        };
        let (bank_forks, ..) =
            test_process_blockstore(&genesis_config, &blockstore, &opts, &Arc::default());
        let bank_forks = bank_forks.read().unwrap();

        assert_eq!(frozen_bank_slots(&bank_forks), vec![0, 1]);
        assert_eq!(bank_forks.root(), 0);
        assert_eq!(bank_forks.working_bank().slot(), 1);

        let bank = bank_forks[1].clone();
        assert_eq!(
            bank.get_balance(&mint_keypair.pubkey()),
            mint - deducted_from_mint
        );
        assert_eq!(bank.tick_height(), 2 * genesis_config.ticks_per_slot);
        assert_eq!(bank.last_blockhash(), last_blockhash);
    }

    #[test]
    fn test_process_ledger_with_one_tick_per_slot() {
        let GenesisConfigInfo {
            mut genesis_config, ..
        } = create_genesis_config(123);
        genesis_config.ticks_per_slot = 1;
        let (ledger_path, _blockhash) = create_new_tmp_ledger_auto_delete!(&genesis_config);

        let blockstore = Blockstore::open(ledger_path.path()).unwrap();
        let opts = ProcessOptions {
            poh_verify: true,
            accounts_db_test_hash_calculation: true,
            ..ProcessOptions::default()
        };
        let (bank_forks, ..) =
            test_process_blockstore(&genesis_config, &blockstore, &opts, &Arc::default());
        let bank_forks = bank_forks.read().unwrap();

        assert_eq!(frozen_bank_slots(&bank_forks), vec![0]);
        let bank = bank_forks[0].clone();
        assert_eq!(bank.tick_height(), 1);
    }

    #[test]
    fn test_process_ledger_options_full_leader_cache() {
        let GenesisConfigInfo { genesis_config, .. } = create_genesis_config(123);
        let (ledger_path, _blockhash) = create_new_tmp_ledger_auto_delete!(&genesis_config);

        let blockstore = Blockstore::open(ledger_path.path()).unwrap();
        let opts = ProcessOptions {
            full_leader_cache: true,
            accounts_db_test_hash_calculation: true,
            ..ProcessOptions::default()
        };
        let (_bank_forks, leader_schedule) =
            test_process_blockstore(&genesis_config, &blockstore, &opts, &Arc::default());
        assert_eq!(leader_schedule.max_schedules(), std::usize::MAX);
    }

    #[test]
    fn test_process_entries_tick() {
        let GenesisConfigInfo { genesis_config, .. } = create_genesis_config(1000);
        let bank = Arc::new(Bank::new_for_tests(&genesis_config));

        // ensure bank can process a tick
        assert_eq!(bank.tick_height(), 0);
        let tick = next_entry(&genesis_config.hash(), 1, vec![]);
        assert_eq!(
            process_entries_for_tests(&bank, vec![tick], true, None, None),
            Ok(())
        );
        assert_eq!(bank.tick_height(), 1);
    }

    #[test]
    fn test_process_entries_2_entries_collision() {
        let GenesisConfigInfo {
            genesis_config,
            mint_keypair,
            ..
        } = create_genesis_config(1000);
        let bank = Arc::new(Bank::new_for_tests(&genesis_config));
        let keypair1 = Keypair::new();
        let keypair2 = Keypair::new();

        let blockhash = bank.last_blockhash();

        // ensure bank can process 2 entries that have a common account and no tick is registered
        let tx = system_transaction::transfer(
            &mint_keypair,
            &keypair1.pubkey(),
            2,
            bank.last_blockhash(),
        );
        let entry_1 = next_entry(&blockhash, 1, vec![tx]);
        let tx = system_transaction::transfer(
            &mint_keypair,
            &keypair2.pubkey(),
            2,
            bank.last_blockhash(),
        );
        let entry_2 = next_entry(&entry_1.hash, 1, vec![tx]);
        assert_eq!(
            process_entries_for_tests(&bank, vec![entry_1, entry_2], true, None, None),
            Ok(())
        );
        assert_eq!(bank.get_balance(&keypair1.pubkey()), 2);
        assert_eq!(bank.get_balance(&keypair2.pubkey()), 2);
        assert_eq!(bank.last_blockhash(), blockhash);
    }

    #[test]
    fn test_process_entries_2_txes_collision() {
        let GenesisConfigInfo {
            genesis_config,
            mint_keypair,
            ..
        } = create_genesis_config(1000);
        let bank = Arc::new(Bank::new_for_tests(&genesis_config));
        let keypair1 = Keypair::new();
        let keypair2 = Keypair::new();
        let keypair3 = Keypair::new();

        // fund: put 4 in each of 1 and 2
        assert_matches!(bank.transfer(4, &mint_keypair, &keypair1.pubkey()), Ok(_));
        assert_matches!(bank.transfer(4, &mint_keypair, &keypair2.pubkey()), Ok(_));

        // construct an Entry whose 2nd transaction would cause a lock conflict with previous entry
        let entry_1_to_mint = next_entry(
            &bank.last_blockhash(),
            1,
            vec![system_transaction::transfer(
                &keypair1,
                &mint_keypair.pubkey(),
                1,
                bank.last_blockhash(),
            )],
        );

        let entry_2_to_3_mint_to_1 = next_entry(
            &entry_1_to_mint.hash,
            1,
            vec![
                system_transaction::transfer(
                    &keypair2,
                    &keypair3.pubkey(),
                    2,
                    bank.last_blockhash(),
                ), // should be fine
                system_transaction::transfer(
                    &keypair1,
                    &mint_keypair.pubkey(),
                    2,
                    bank.last_blockhash(),
                ), // will collide
            ],
        );

        assert_eq!(
            process_entries_for_tests(
                &bank,
                vec![entry_1_to_mint, entry_2_to_3_mint_to_1],
                false,
                None,
                None,
            ),
            Ok(())
        );

        assert_eq!(bank.get_balance(&keypair1.pubkey()), 1);
        assert_eq!(bank.get_balance(&keypair2.pubkey()), 2);
        assert_eq!(bank.get_balance(&keypair3.pubkey()), 2);
    }

    #[test]
    fn test_process_entries_2_txes_collision_and_error() {
        let GenesisConfigInfo {
            genesis_config,
            mint_keypair,
            ..
        } = create_genesis_config(1000);
        let bank = Arc::new(Bank::new_for_tests(&genesis_config));
        let keypair1 = Keypair::new();
        let keypair2 = Keypair::new();
        let keypair3 = Keypair::new();
        let keypair4 = Keypair::new();

        // fund: put 4 in each of 1 and 2
        assert_matches!(bank.transfer(4, &mint_keypair, &keypair1.pubkey()), Ok(_));
        assert_matches!(bank.transfer(4, &mint_keypair, &keypair2.pubkey()), Ok(_));
        assert_matches!(bank.transfer(4, &mint_keypair, &keypair4.pubkey()), Ok(_));

        // construct an Entry whose 2nd transaction would cause a lock conflict with previous entry
        let entry_1_to_mint = next_entry(
            &bank.last_blockhash(),
            1,
            vec![
                system_transaction::transfer(
                    &keypair1,
                    &mint_keypair.pubkey(),
                    1,
                    bank.last_blockhash(),
                ),
                system_transaction::transfer(
                    &keypair4,
                    &keypair4.pubkey(),
                    1,
                    Hash::default(), // Should cause a transaction failure with BlockhashNotFound
                ),
            ],
        );

        let entry_2_to_3_mint_to_1 = next_entry(
            &entry_1_to_mint.hash,
            1,
            vec![
                system_transaction::transfer(
                    &keypair2,
                    &keypair3.pubkey(),
                    2,
                    bank.last_blockhash(),
                ), // should be fine
                system_transaction::transfer(
                    &keypair1,
                    &mint_keypair.pubkey(),
                    2,
                    bank.last_blockhash(),
                ), // will collide
            ],
        );

        assert!(process_entries_for_tests(
            &bank,
            vec![entry_1_to_mint.clone(), entry_2_to_3_mint_to_1.clone()],
            false,
            None,
            None,
        )
        .is_err());

        // First transaction in first entry succeeded, so keypair1 lost 1 lamport
        assert_eq!(bank.get_balance(&keypair1.pubkey()), 3);
        assert_eq!(bank.get_balance(&keypair2.pubkey()), 4);

        // Check all accounts are unlocked
        let txs1 = entry_1_to_mint.transactions;
        let txs2 = entry_2_to_3_mint_to_1.transactions;
        let batch1 = bank.prepare_entry_batch(txs1).unwrap();
        for result in batch1.lock_results() {
            assert!(result.is_ok());
        }
        // txs1 and txs2 have accounts that conflict, so we must drop txs1 first
        drop(batch1);
        let batch2 = bank.prepare_entry_batch(txs2).unwrap();
        for result in batch2.lock_results() {
            assert!(result.is_ok());
        }
    }

    #[test]
    fn test_process_entries_2nd_entry_collision_with_self_and_error() {
        solana_logger::setup();

        let GenesisConfigInfo {
            genesis_config,
            mint_keypair,
            ..
        } = create_genesis_config(1000);
        let bank = Arc::new(Bank::new_for_tests(&genesis_config));
        let keypair1 = Keypair::new();
        let keypair2 = Keypair::new();
        let keypair3 = Keypair::new();

        // fund: put some money in each of 1 and 2
        assert_matches!(bank.transfer(5, &mint_keypair, &keypair1.pubkey()), Ok(_));
        assert_matches!(bank.transfer(4, &mint_keypair, &keypair2.pubkey()), Ok(_));

        // 3 entries: first has a transfer, 2nd has a conflict with 1st, 3rd has a conflict with itself
        let entry_1_to_mint = next_entry(
            &bank.last_blockhash(),
            1,
            vec![system_transaction::transfer(
                &keypair1,
                &mint_keypair.pubkey(),
                1,
                bank.last_blockhash(),
            )],
        );
        // should now be:
        // keypair1=4
        // keypair2=4
        // keypair3=0

        let entry_2_to_3_and_1_to_mint = next_entry(
            &entry_1_to_mint.hash,
            1,
            vec![
                system_transaction::transfer(
                    &keypair2,
                    &keypair3.pubkey(),
                    2,
                    bank.last_blockhash(),
                ), // should be fine
                system_transaction::transfer(
                    &keypair1,
                    &mint_keypair.pubkey(),
                    2,
                    bank.last_blockhash(),
                ), // will collide with predecessor
            ],
        );
        // should now be:
        // keypair1=2
        // keypair2=2
        // keypair3=2

        let entry_conflict_itself = next_entry(
            &entry_2_to_3_and_1_to_mint.hash,
            1,
            vec![
                system_transaction::transfer(
                    &keypair1,
                    &keypair3.pubkey(),
                    1,
                    bank.last_blockhash(),
                ),
                system_transaction::transfer(
                    &keypair1,
                    &keypair2.pubkey(),
                    1,
                    bank.last_blockhash(),
                ), // should be fine
            ],
        );
        // would now be:
        // keypair1=0
        // keypair2=3
        // keypair3=3

        assert!(process_entries_for_tests(
            &bank,
            vec![
                entry_1_to_mint,
                entry_2_to_3_and_1_to_mint,
                entry_conflict_itself,
            ],
            false,
            None,
            None,
        )
        .is_err());

        // last entry should have been aborted before par_execute_entries
        assert_eq!(bank.get_balance(&keypair1.pubkey()), 2);
        assert_eq!(bank.get_balance(&keypair2.pubkey()), 2);
        assert_eq!(bank.get_balance(&keypair3.pubkey()), 2);
    }

    #[test]
    fn test_process_entries_2_entries_par() {
        let GenesisConfigInfo {
            genesis_config,
            mint_keypair,
            ..
        } = create_genesis_config(1000);
        let bank = Arc::new(Bank::new_for_tests(&genesis_config));
        let keypair1 = Keypair::new();
        let keypair2 = Keypair::new();
        let keypair3 = Keypair::new();
        let keypair4 = Keypair::new();

        //load accounts
        let tx = system_transaction::transfer(
            &mint_keypair,
            &keypair1.pubkey(),
            1,
            bank.last_blockhash(),
        );
        assert_eq!(bank.process_transaction(&tx), Ok(()));
        let tx = system_transaction::transfer(
            &mint_keypair,
            &keypair2.pubkey(),
            1,
            bank.last_blockhash(),
        );
        assert_eq!(bank.process_transaction(&tx), Ok(()));

        // ensure bank can process 2 entries that do not have a common account and no tick is registered
        let blockhash = bank.last_blockhash();
        let tx =
            system_transaction::transfer(&keypair1, &keypair3.pubkey(), 1, bank.last_blockhash());
        let entry_1 = next_entry(&blockhash, 1, vec![tx]);
        let tx =
            system_transaction::transfer(&keypair2, &keypair4.pubkey(), 1, bank.last_blockhash());
        let entry_2 = next_entry(&entry_1.hash, 1, vec![tx]);
        assert_eq!(
            process_entries_for_tests(&bank, vec![entry_1, entry_2], true, None, None),
            Ok(())
        );
        assert_eq!(bank.get_balance(&keypair3.pubkey()), 1);
        assert_eq!(bank.get_balance(&keypair4.pubkey()), 1);
        assert_eq!(bank.last_blockhash(), blockhash);
    }

    #[test]
    fn test_process_entry_tx_random_execution_with_error() {
        let GenesisConfigInfo {
            genesis_config,
            mint_keypair,
            ..
        } = create_genesis_config(1_000_000_000);
        let bank = Arc::new(Bank::new_for_tests(&genesis_config));

        const NUM_TRANSFERS_PER_ENTRY: usize = 8;
        const NUM_TRANSFERS: usize = NUM_TRANSFERS_PER_ENTRY * 32;
        // large enough to scramble locks and results

        let keypairs: Vec<_> = (0..NUM_TRANSFERS * 2).map(|_| Keypair::new()).collect();

        // give everybody one lamport
        for keypair in &keypairs {
            bank.transfer(1, &mint_keypair, &keypair.pubkey())
                .expect("funding failed");
        }
        let mut hash = bank.last_blockhash();

        let present_account_key = Keypair::new();
        let present_account = AccountSharedData::new(1, 10, &Pubkey::default());
        bank.store_account(&present_account_key.pubkey(), &present_account);

        let entries: Vec<_> = (0..NUM_TRANSFERS)
            .step_by(NUM_TRANSFERS_PER_ENTRY)
            .map(|i| {
                let mut transactions = (0..NUM_TRANSFERS_PER_ENTRY)
                    .map(|j| {
                        system_transaction::transfer(
                            &keypairs[i + j],
                            &keypairs[i + j + NUM_TRANSFERS].pubkey(),
                            1,
                            bank.last_blockhash(),
                        )
                    })
                    .collect::<Vec<_>>();

                transactions.push(system_transaction::create_account(
                    &mint_keypair,
                    &present_account_key, // puts a TX error in results
                    bank.last_blockhash(),
                    1,
                    0,
                    &solana_sdk::pubkey::new_rand(),
                ));

                next_entry_mut(&mut hash, 0, transactions)
            })
            .collect();
        assert_eq!(
            process_entries_for_tests(&bank, entries, true, None, None),
            Ok(())
        );
    }

    #[test]
    fn test_process_entry_tx_random_execution_no_error() {
        // entropy multiplier should be big enough to provide sufficient entropy
        // but small enough to not take too much time while executing the test.
        let entropy_multiplier: usize = 25;
        let initial_lamports = 100;

        // number of accounts need to be in multiple of 4 for correct
        // execution of the test.
        let num_accounts = entropy_multiplier * 4;
        let GenesisConfigInfo {
            genesis_config,
            mint_keypair,
            ..
        } = create_genesis_config((num_accounts + 1) as u64 * initial_lamports);

        let bank = Arc::new(Bank::new_for_tests(&genesis_config));

        let mut keypairs: Vec<Keypair> = vec![];

        for _ in 0..num_accounts {
            let keypair = Keypair::new();
            let create_account_tx = system_transaction::transfer(
                &mint_keypair,
                &keypair.pubkey(),
                0,
                bank.last_blockhash(),
            );
            assert_eq!(bank.process_transaction(&create_account_tx), Ok(()));
            assert_matches!(
                bank.transfer(initial_lamports, &mint_keypair, &keypair.pubkey()),
                Ok(_)
            );
            keypairs.push(keypair);
        }

        let mut tx_vector: Vec<Transaction> = vec![];

        for i in (0..num_accounts).step_by(4) {
            tx_vector.append(&mut vec![
                system_transaction::transfer(
                    &keypairs[i + 1],
                    &keypairs[i].pubkey(),
                    initial_lamports,
                    bank.last_blockhash(),
                ),
                system_transaction::transfer(
                    &keypairs[i + 3],
                    &keypairs[i + 2].pubkey(),
                    initial_lamports,
                    bank.last_blockhash(),
                ),
            ]);
        }

        // Transfer lamports to each other
        let entry = next_entry(&bank.last_blockhash(), 1, tx_vector);
        assert_eq!(
            process_entries_for_tests(&bank, vec![entry], true, None, None),
            Ok(())
        );
        bank.squash();

        // Even number keypair should have balance of 2 * initial_lamports and
        // odd number keypair should have balance of 0, which proves
        // that even in case of random order of execution, overall state remains
        // consistent.
        for (i, keypair) in keypairs.iter().enumerate() {
            if i % 2 == 0 {
                assert_eq!(bank.get_balance(&keypair.pubkey()), 2 * initial_lamports);
            } else {
                assert_eq!(bank.get_balance(&keypair.pubkey()), 0);
            }
        }
    }

    #[test]
    fn test_process_entries_2_entries_tick() {
        let GenesisConfigInfo {
            genesis_config,
            mint_keypair,
            ..
        } = create_genesis_config(1000);
        let bank = Arc::new(Bank::new_for_tests(&genesis_config));
        let keypair1 = Keypair::new();
        let keypair2 = Keypair::new();
        let keypair3 = Keypair::new();
        let keypair4 = Keypair::new();

        //load accounts
        let tx = system_transaction::transfer(
            &mint_keypair,
            &keypair1.pubkey(),
            1,
            bank.last_blockhash(),
        );
        assert_eq!(bank.process_transaction(&tx), Ok(()));
        let tx = system_transaction::transfer(
            &mint_keypair,
            &keypair2.pubkey(),
            1,
            bank.last_blockhash(),
        );
        assert_eq!(bank.process_transaction(&tx), Ok(()));

        let blockhash = bank.last_blockhash();
        while blockhash == bank.last_blockhash() {
            bank.register_tick(&Hash::default());
        }

        // ensure bank can process 2 entries that do not have a common account and tick is registered
        let tx = system_transaction::transfer(&keypair2, &keypair3.pubkey(), 1, blockhash);
        let entry_1 = next_entry(&blockhash, 1, vec![tx]);
        let tick = next_entry(&entry_1.hash, 1, vec![]);
        let tx =
            system_transaction::transfer(&keypair1, &keypair4.pubkey(), 1, bank.last_blockhash());
        let entry_2 = next_entry(&tick.hash, 1, vec![tx]);
        assert_eq!(
            process_entries_for_tests(
                &bank,
                vec![entry_1, tick, entry_2.clone()],
                true,
                None,
                None
            ),
            Ok(())
        );
        assert_eq!(bank.get_balance(&keypair3.pubkey()), 1);
        assert_eq!(bank.get_balance(&keypair4.pubkey()), 1);

        // ensure that an error is returned for an empty account (keypair2)
        let tx =
            system_transaction::transfer(&keypair2, &keypair3.pubkey(), 1, bank.last_blockhash());
        let entry_3 = next_entry(&entry_2.hash, 1, vec![tx]);
        assert_eq!(
            process_entries_for_tests(&bank, vec![entry_3], true, None, None),
            Err(TransactionError::AccountNotFound)
        );
    }

    #[test]
    fn test_update_transaction_statuses() {
        // Make sure instruction errors still update the signature cache
        let GenesisConfigInfo {
            genesis_config,
            mint_keypair,
            ..
        } = create_genesis_config(11_000);
        let bank = Arc::new(Bank::new_for_tests(&genesis_config));
        let pubkey = solana_sdk::pubkey::new_rand();
        bank.transfer(1_000, &mint_keypair, &pubkey).unwrap();
        assert_eq!(bank.transaction_count(), 1);
        assert_eq!(bank.get_balance(&pubkey), 1_000);
        assert_eq!(
            bank.transfer(10_001, &mint_keypair, &pubkey),
            Err(TransactionError::InstructionError(
                0,
                SystemError::ResultWithNegativeLamports.into(),
            ))
        );
        assert_eq!(
            bank.transfer(10_001, &mint_keypair, &pubkey),
            Err(TransactionError::AlreadyProcessed)
        );

        // Make sure other errors don't update the signature cache
        let tx = system_transaction::transfer(&mint_keypair, &pubkey, 1000, Hash::default());
        let signature = tx.signatures[0];

        // Should fail with blockhash not found
        assert_eq!(
            bank.process_transaction(&tx).map(|_| signature),
            Err(TransactionError::BlockhashNotFound)
        );

        // Should fail again with blockhash not found
        assert_eq!(
            bank.process_transaction(&tx).map(|_| signature),
            Err(TransactionError::BlockhashNotFound)
        );
    }

    #[test]
    fn test_update_transaction_statuses_fail() {
        let GenesisConfigInfo {
            genesis_config,
            mint_keypair,
            ..
        } = create_genesis_config(11_000);
        let bank = Arc::new(Bank::new_for_tests(&genesis_config));
        let keypair1 = Keypair::new();
        let keypair2 = Keypair::new();
        let success_tx = system_transaction::transfer(
            &mint_keypair,
            &keypair1.pubkey(),
            1,
            bank.last_blockhash(),
        );
        let fail_tx = system_transaction::transfer(
            &mint_keypair,
            &keypair2.pubkey(),
            2,
            bank.last_blockhash(),
        );

        let entry_1_to_mint = next_entry(
            &bank.last_blockhash(),
            1,
            vec![
                success_tx,
                fail_tx.clone(), // will collide
            ],
        );

        assert_eq!(
            process_entries_for_tests(&bank, vec![entry_1_to_mint], false, None, None),
            Err(TransactionError::AccountInUse)
        );

        // Should not see duplicate signature error
        assert_eq!(bank.process_transaction(&fail_tx), Ok(()));
    }

    #[test]
    fn test_halt_at_slot_starting_snapshot_root() {
        let GenesisConfigInfo { genesis_config, .. } = create_genesis_config(123);

        // Create roots at slots 0, 1
        let forks = tr(0) / tr(1);
        let ledger_path = get_tmp_ledger_path_auto_delete!();
        let blockstore = Blockstore::open(ledger_path.path()).unwrap();
        blockstore.add_tree(
            forks,
            false,
            true,
            genesis_config.ticks_per_slot,
            genesis_config.hash(),
        );
        blockstore.set_roots(vec![0, 1].iter()).unwrap();

        // Specify halting at slot 0
        let opts = ProcessOptions {
            poh_verify: true,
            halt_at_slot: Some(0),
            accounts_db_test_hash_calculation: true,
            ..ProcessOptions::default()
        };
        let (bank_forks, ..) =
            test_process_blockstore(&genesis_config, &blockstore, &opts, &Arc::default());
        let bank_forks = bank_forks.read().unwrap();

        // Should be able to fetch slot 0 because we specified halting at slot 0, even
        // if there is a greater root at slot 1.
        assert!(bank_forks.get(0).is_some());
    }

    #[test]
    fn test_process_blockstore_from_root() {
        let GenesisConfigInfo {
            mut genesis_config, ..
        } = create_genesis_config(123);

        let ticks_per_slot = 1;
        genesis_config.ticks_per_slot = ticks_per_slot;
        let (ledger_path, blockhash) = create_new_tmp_ledger_auto_delete!(&genesis_config);
        let blockstore = Blockstore::open(ledger_path.path()).unwrap();

        /*
          Build a blockstore in the ledger with the following fork structure:

               slot 0 (all ticks)
                 |
               slot 1 (all ticks)
                 |
               slot 2 (all ticks)
                 |
               slot 3 (all ticks) -> root
                 |
               slot 4 (all ticks)
                 |
               slot 5 (all ticks) -> root
                 |
               slot 6 (all ticks)
        */

        let mut last_hash = blockhash;
        for i in 0..6 {
            last_hash =
                fill_blockstore_slot_with_ticks(&blockstore, ticks_per_slot, i + 1, i, last_hash);
        }
        blockstore.set_roots(vec![3, 5].iter()).unwrap();

        // Set up bank1
        let mut bank_forks = BankForks::new(Bank::new_for_tests(&genesis_config));
        let bank0 = bank_forks.get(0).unwrap();
        let opts = ProcessOptions {
            poh_verify: true,
            accounts_db_test_hash_calculation: true,
            ..ProcessOptions::default()
        };
        let recyclers = VerifyRecyclers::default();
        process_bank_0(&bank0, &blockstore, &opts, &recyclers, None);
        let bank1 = bank_forks.insert(Bank::new_from_parent(&bank0, &Pubkey::default(), 1));
        confirm_full_slot(
            &blockstore,
            &bank1,
            &opts,
            &recyclers,
            &mut ConfirmationProgress::new(bank0.last_blockhash()),
            None,
            None,
            &mut ExecuteTimings::default(),
        )
        .unwrap();
        bank_forks.set_root(
            1,
            &solana_runtime::accounts_background_service::AbsRequestSender::default(),
            None,
        );

        let leader_schedule_cache = LeaderScheduleCache::new_from_bank(&bank1);

        // Test process_blockstore_from_root() from slot 1 onwards
        let bank_forks = RwLock::new(bank_forks);
        process_blockstore_from_root(
            &blockstore,
            &bank_forks,
            &leader_schedule_cache,
            &opts,
            None,
            None,
            &AbsRequestSender::default(),
        )
        .unwrap();

        let bank_forks = bank_forks.read().unwrap();

        assert_eq!(frozen_bank_slots(&bank_forks), vec![5, 6]);
        assert_eq!(bank_forks.working_bank().slot(), 6);
        assert_eq!(bank_forks.root(), 5);

        // Verify the parents of the head of the fork
        assert_eq!(
            &bank_forks[6]
                .parents()
                .iter()
                .map(|bank| bank.slot())
                .collect::<Vec<_>>(),
            &[5]
        );

        // Check that bank forks has the correct banks
        verify_fork_infos(&bank_forks);
    }

    #[test]
    #[ignore]
    fn test_process_entries_stress() {
        // this test throws lots of rayon threads at process_entries()
        //  finds bugs in very low-layer stuff
        solana_logger::setup();
        let GenesisConfigInfo {
            genesis_config,
            mint_keypair,
            ..
        } = create_genesis_config(1_000_000_000);
        let mut bank = Arc::new(Bank::new_for_tests(&genesis_config));

        const NUM_TRANSFERS_PER_ENTRY: usize = 8;
        const NUM_TRANSFERS: usize = NUM_TRANSFERS_PER_ENTRY * 32;

        let keypairs: Vec<_> = (0..NUM_TRANSFERS * 2).map(|_| Keypair::new()).collect();

        // give everybody one lamport
        for keypair in &keypairs {
            bank.transfer(1, &mint_keypair, &keypair.pubkey())
                .expect("funding failed");
        }

        let present_account_key = Keypair::new();
        let present_account = AccountSharedData::new(1, 10, &Pubkey::default());
        bank.store_account(&present_account_key.pubkey(), &present_account);

        let mut i = 0;
        let mut hash = bank.last_blockhash();
        let mut root: Option<Arc<Bank>> = None;
        loop {
            let entries: Vec<_> = (0..NUM_TRANSFERS)
                .step_by(NUM_TRANSFERS_PER_ENTRY)
                .map(|i| {
                    next_entry_mut(&mut hash, 0, {
                        let mut transactions = (i..i + NUM_TRANSFERS_PER_ENTRY)
                            .map(|i| {
                                system_transaction::transfer(
                                    &keypairs[i],
                                    &keypairs[i + NUM_TRANSFERS].pubkey(),
                                    1,
                                    bank.last_blockhash(),
                                )
                            })
                            .collect::<Vec<_>>();

                        transactions.push(system_transaction::create_account(
                            &mint_keypair,
                            &present_account_key, // puts a TX error in results
                            bank.last_blockhash(),
                            100,
                            100,
                            &solana_sdk::pubkey::new_rand(),
                        ));
                        transactions
                    })
                })
                .collect();
            info!("paying iteration {}", i);
            process_entries_for_tests(&bank, entries, true, None, None).expect("paying failed");

            let entries: Vec<_> = (0..NUM_TRANSFERS)
                .step_by(NUM_TRANSFERS_PER_ENTRY)
                .map(|i| {
                    next_entry_mut(
                        &mut hash,
                        0,
                        (i..i + NUM_TRANSFERS_PER_ENTRY)
                            .map(|i| {
                                system_transaction::transfer(
                                    &keypairs[i + NUM_TRANSFERS],
                                    &keypairs[i].pubkey(),
                                    1,
                                    bank.last_blockhash(),
                                )
                            })
                            .collect::<Vec<_>>(),
                    )
                })
                .collect();

            info!("refunding iteration {}", i);
            process_entries_for_tests(&bank, entries, true, None, None).expect("refunding failed");

            // advance to next block
            process_entries_for_tests(
                &bank,
                (0..bank.ticks_per_slot())
                    .map(|_| next_entry_mut(&mut hash, 1, vec![]))
                    .collect::<Vec<_>>(),
                true,
                None,
                None,
            )
            .expect("process ticks failed");

            if i % 16 == 0 {
                if let Some(old_root) = root {
                    old_root.squash();
                }
                root = Some(bank.clone());
            }
            i += 1;

            bank = Arc::new(Bank::new_from_parent(
                &bank,
                &Pubkey::default(),
                bank.slot() + thread_rng().gen_range(1, 3),
            ));
        }
    }

    #[test]
    fn test_process_ledger_ticks_ordering() {
        let GenesisConfigInfo {
            genesis_config,
            mint_keypair,
            ..
        } = create_genesis_config(100);
        let bank0 = Arc::new(Bank::new_for_tests(&genesis_config));
        let genesis_hash = genesis_config.hash();
        let keypair = Keypair::new();

        // Simulate a slot of virtual ticks, creates a new blockhash
        let mut entries = create_ticks(genesis_config.ticks_per_slot, 1, genesis_hash);

        // The new blockhash is going to be the hash of the last tick in the block
        let new_blockhash = entries.last().unwrap().hash;
        // Create an transaction that references the new blockhash, should still
        // be able to find the blockhash if we process transactions all in the same
        // batch
        let tx = system_transaction::transfer(&mint_keypair, &keypair.pubkey(), 1, new_blockhash);
        let entry = next_entry(&new_blockhash, 1, vec![tx]);
        entries.push(entry);

        process_entries_for_tests(&bank0, entries, true, None, None).unwrap();
        assert_eq!(bank0.get_balance(&keypair.pubkey()), 1)
    }

    fn get_epoch_schedule(
        genesis_config: &GenesisConfig,
        account_paths: Vec<PathBuf>,
    ) -> EpochSchedule {
        let bank = Bank::new_with_paths_for_tests(
            genesis_config,
            Arc::<RuntimeConfig>::default(),
            account_paths,
            AccountSecondaryIndexes::default(),
            AccountShrinkThreshold::default(),
        );
        *bank.epoch_schedule()
    }

    fn frozen_bank_slots(bank_forks: &BankForks) -> Vec<Slot> {
        let mut slots: Vec<_> = bank_forks.frozen_banks().keys().cloned().collect();
        slots.sort_unstable();
        slots
    }

    // Check that `bank_forks` contains all the ancestors and banks for each fork identified in
    // `bank_forks_info`
    fn verify_fork_infos(bank_forks: &BankForks) {
        for slot in frozen_bank_slots(bank_forks) {
            let head_bank = &bank_forks[slot];
            let mut parents = head_bank.parents();
            parents.push(head_bank.clone());

            // Ensure the tip of each fork and all its parents are in the given bank_forks
            for parent in parents {
                let parent_bank = &bank_forks[parent.slot()];
                assert_eq!(parent_bank.slot(), parent.slot());
                assert!(parent_bank.is_frozen());
            }
        }
    }

    #[test]
    fn test_get_first_error() {
        let GenesisConfigInfo {
            genesis_config,
            mint_keypair,
            ..
        } = create_genesis_config(1_000_000_000);
        let bank = Arc::new(Bank::new_for_tests(&genesis_config));

        let present_account_key = Keypair::new();
        let present_account = AccountSharedData::new(1, 10, &Pubkey::default());
        bank.store_account(&present_account_key.pubkey(), &present_account);

        let keypair = Keypair::new();

        // Create array of two transactions which throw different errors
        let account_not_found_tx = system_transaction::transfer(
            &keypair,
            &solana_sdk::pubkey::new_rand(),
            42,
            bank.last_blockhash(),
        );
        let account_not_found_sig = account_not_found_tx.signatures[0];
        let invalid_blockhash_tx = system_transaction::transfer(
            &mint_keypair,
            &solana_sdk::pubkey::new_rand(),
            42,
            Hash::default(),
        );
        let txs = vec![account_not_found_tx, invalid_blockhash_tx];
        let batch = bank.prepare_batch_for_tests(txs);
        let (
            TransactionResults {
                fee_collection_results,
                ..
            },
            _balances,
        ) = batch.bank().load_execute_and_commit_transactions(
            &batch,
            MAX_PROCESSING_AGE,
            false,
            false,
            false,
            false,
            &mut ExecuteTimings::default(),
            None,
        );
        let (err, signature) = get_first_error(&batch, fee_collection_results).unwrap();
        assert_eq!(err.unwrap_err(), TransactionError::AccountNotFound);
        assert_eq!(signature, account_not_found_sig);
    }

    #[test]
    fn test_replay_vote_sender() {
        let validator_keypairs: Vec<_> =
            (0..10).map(|_| ValidatorVoteKeypairs::new_rand()).collect();
        let GenesisConfigInfo {
            genesis_config,
            voting_keypair: _,
            ..
        } = create_genesis_config_with_vote_accounts(
            1_000_000_000,
            &validator_keypairs,
            vec![100; validator_keypairs.len()],
        );
        let bank0 = Arc::new(Bank::new_for_tests(&genesis_config));
        bank0.freeze();

        let bank1 = Arc::new(Bank::new_from_parent(
            &bank0,
            &solana_sdk::pubkey::new_rand(),
            1,
        ));

        // The new blockhash is going to be the hash of the last tick in the block
        let bank_1_blockhash = bank1.last_blockhash();

        // Create an transaction that references the new blockhash, should still
        // be able to find the blockhash if we process transactions all in the same
        // batch
        let mut expected_successful_voter_pubkeys = BTreeSet::new();
        let vote_txs: Vec<_> = validator_keypairs
            .iter()
            .enumerate()
            .map(|(i, validator_keypairs)| {
                if i % 3 == 0 {
                    // These votes are correct
                    expected_successful_voter_pubkeys
                        .insert(validator_keypairs.vote_keypair.pubkey());
                    vote_transaction::new_vote_transaction(
                        vec![0],
                        bank0.hash(),
                        bank_1_blockhash,
                        &validator_keypairs.node_keypair,
                        &validator_keypairs.vote_keypair,
                        &validator_keypairs.vote_keypair,
                        None,
                    )
                } else if i % 3 == 1 {
                    // These have the wrong authorized voter
                    vote_transaction::new_vote_transaction(
                        vec![0],
                        bank0.hash(),
                        bank_1_blockhash,
                        &validator_keypairs.node_keypair,
                        &validator_keypairs.vote_keypair,
                        &Keypair::new(),
                        None,
                    )
                } else {
                    // These have an invalid vote for non-existent bank 2
                    vote_transaction::new_vote_transaction(
                        vec![bank1.slot() + 1],
                        bank0.hash(),
                        bank_1_blockhash,
                        &validator_keypairs.node_keypair,
                        &validator_keypairs.vote_keypair,
                        &validator_keypairs.vote_keypair,
                        None,
                    )
                }
            })
            .collect();
        let entry = next_entry(&bank_1_blockhash, 1, vote_txs);
        let (replay_vote_sender, replay_vote_receiver) = crossbeam_channel::unbounded();
        let _ =
            process_entries_for_tests(&bank1, vec![entry], true, None, Some(&replay_vote_sender));
        let successes: BTreeSet<Pubkey> = replay_vote_receiver
            .try_iter()
            .map(|(vote_pubkey, ..)| vote_pubkey)
            .collect();
        assert_eq!(successes, expected_successful_voter_pubkeys);
    }

    fn make_slot_with_vote_tx(
        blockstore: &Blockstore,
        ticks_per_slot: u64,
        tx_landed_slot: Slot,
        parent_slot: Slot,
        parent_blockhash: &Hash,
        vote_tx: Transaction,
        slot_leader_keypair: &Arc<Keypair>,
    ) {
        // Add votes to `last_slot` so that `root` will be confirmed
        let vote_entry = next_entry(parent_blockhash, 1, vec![vote_tx]);
        let mut entries = create_ticks(ticks_per_slot, 0, vote_entry.hash);
        entries.insert(0, vote_entry);
        blockstore
            .write_entries(
                tx_landed_slot,
                0,
                0,
                ticks_per_slot,
                Some(parent_slot),
                true,
                slot_leader_keypair,
                entries,
                0,
            )
            .unwrap();
    }

    fn run_test_process_blockstore_with_supermajority_root(
        blockstore_root: Option<Slot>,
        blockstore_access_type: AccessType,
    ) {
        solana_logger::setup();
        /*
            Build fork structure:
                 slot 0
                   |
                 slot 1 <- (blockstore root)
                 /    \
            slot 2    |
               |      |
            slot 4    |
                    slot 5
                      |
                `expected_root_slot`
                     /    \
                  ...    minor fork
                  /
            `last_slot`
                 |
            `really_last_slot`
        */
        let starting_fork_slot = 5;
        let mut main_fork = tr(starting_fork_slot);
        let mut main_fork_ref = main_fork.root_mut().get_mut();

        // Make enough slots to make a root slot > blockstore_root
        let expected_root_slot = starting_fork_slot + blockstore_root.unwrap_or(0);
        let really_expected_root_slot = expected_root_slot + 1;
        let last_main_fork_slot = expected_root_slot + MAX_LOCKOUT_HISTORY as u64 + 1;
        let really_last_main_fork_slot = last_main_fork_slot + 1;

        // Make `minor_fork`
        let last_minor_fork_slot = really_last_main_fork_slot + 1;
        let minor_fork = tr(last_minor_fork_slot);

        // Make 'main_fork`
        for slot in starting_fork_slot + 1..last_main_fork_slot {
            if slot - 1 == expected_root_slot {
                main_fork_ref.push_front(minor_fork.clone());
            }
            main_fork_ref.push_front(tr(slot));
            main_fork_ref = main_fork_ref.front_mut().unwrap().get_mut();
        }
        let forks = tr(0) / (tr(1) / (tr(2) / (tr(4))) / main_fork);
        let validator_keypairs = ValidatorVoteKeypairs::new_rand();
        let GenesisConfigInfo { genesis_config, .. } =
            genesis_utils::create_genesis_config_with_vote_accounts(
                10_000,
                &[&validator_keypairs],
                vec![100],
            );
        let ticks_per_slot = genesis_config.ticks_per_slot();
        let ledger_path = get_tmp_ledger_path_auto_delete!();
        let blockstore = Blockstore::open(ledger_path.path()).unwrap();
        blockstore.add_tree(forks, false, true, ticks_per_slot, genesis_config.hash());

        if let Some(blockstore_root) = blockstore_root {
            blockstore
                .set_roots(std::iter::once(&blockstore_root))
                .unwrap();
        }

        let opts = ProcessOptions {
            poh_verify: true,
            accounts_db_test_hash_calculation: true,
            ..ProcessOptions::default()
        };

        let (bank_forks, ..) = test_process_blockstore_with_custom_options(
            &genesis_config,
            &blockstore,
            &opts,
            blockstore_access_type.clone(),
        );
        let bank_forks = bank_forks.read().unwrap();

        // prepare to add votes
        let last_vote_bank_hash = bank_forks.get(last_main_fork_slot - 1).unwrap().hash();
        let last_vote_blockhash = bank_forks
            .get(last_main_fork_slot - 1)
            .unwrap()
            .last_blockhash();
        let slots: Vec<_> = (expected_root_slot..last_main_fork_slot).collect();
        let vote_tx = vote_transaction::new_vote_transaction(
            slots,
            last_vote_bank_hash,
            last_vote_blockhash,
            &validator_keypairs.node_keypair,
            &validator_keypairs.vote_keypair,
            &validator_keypairs.vote_keypair,
            None,
        );

        // Add votes to `last_slot` so that `root` will be confirmed
        let leader_keypair = Arc::new(validator_keypairs.node_keypair);
        make_slot_with_vote_tx(
            &blockstore,
            ticks_per_slot,
            last_main_fork_slot,
            last_main_fork_slot - 1,
            &last_vote_blockhash,
            vote_tx,
            &leader_keypair,
        );

        let (bank_forks, ..) = test_process_blockstore_with_custom_options(
            &genesis_config,
            &blockstore,
            &opts,
            blockstore_access_type.clone(),
        );
        let bank_forks = bank_forks.read().unwrap();

        assert_eq!(bank_forks.root(), expected_root_slot);
        assert_eq!(
            bank_forks.frozen_banks().len() as u64,
            last_minor_fork_slot - really_expected_root_slot + 1
        );

        // Minor fork at `last_main_fork_slot + 1` was above the `expected_root_slot`
        // so should not have been purged
        //
        // Fork at slot 2 was purged because it was below the `expected_root_slot`
        for slot in 0..=last_minor_fork_slot {
            // this slot will be created below
            if slot == really_last_main_fork_slot {
                continue;
            }
            if slot >= expected_root_slot {
                let bank = bank_forks.get(slot).unwrap();
                assert_eq!(bank.slot(), slot);
                assert!(bank.is_frozen());
            } else {
                assert!(bank_forks.get(slot).is_none());
            }
        }

        // really prepare to add votes
        let last_vote_bank_hash = bank_forks.get(last_main_fork_slot).unwrap().hash();
        let last_vote_blockhash = bank_forks
            .get(last_main_fork_slot)
            .unwrap()
            .last_blockhash();
        let slots: Vec<_> = vec![last_main_fork_slot];
        let vote_tx = vote_transaction::new_vote_transaction(
            slots,
            last_vote_bank_hash,
            last_vote_blockhash,
            &leader_keypair,
            &validator_keypairs.vote_keypair,
            &validator_keypairs.vote_keypair,
            None,
        );

        // Add votes to `really_last_slot` so that `root` will be confirmed again
        make_slot_with_vote_tx(
            &blockstore,
            ticks_per_slot,
            really_last_main_fork_slot,
            last_main_fork_slot,
            &last_vote_blockhash,
            vote_tx,
            &leader_keypair,
        );

        let (bank_forks, ..) = test_process_blockstore_with_custom_options(
            &genesis_config,
            &blockstore,
            &opts,
            blockstore_access_type,
        );
        let bank_forks = bank_forks.read().unwrap();

        assert_eq!(bank_forks.root(), really_expected_root_slot);
    }

    #[test]
    fn test_process_blockstore_with_supermajority_root_without_blockstore_root() {
        run_test_process_blockstore_with_supermajority_root(None, AccessType::Primary);
    }

    #[test]
    fn test_process_blockstore_with_supermajority_root_without_blockstore_root_secondary_access() {
        run_test_process_blockstore_with_supermajority_root(None, AccessType::Secondary);
    }

    #[test]
    fn test_process_blockstore_with_supermajority_root_with_blockstore_root() {
        run_test_process_blockstore_with_supermajority_root(Some(1), AccessType::Primary)
    }

    #[test]
    #[allow(clippy::field_reassign_with_default)]
    fn test_supermajority_root_from_vote_accounts() {
        let convert_to_vote_accounts = |roots_stakes: Vec<(Slot, u64)>| -> VoteAccountsHashMap {
            roots_stakes
                .into_iter()
                .map(|(root, stake)| {
                    let mut vote_state = VoteState::default();
                    vote_state.root_slot = Some(root);
                    let mut vote_account =
                        AccountSharedData::new(1, VoteState::size_of(), &solana_vote_program::id());
                    let versioned = VoteStateVersions::new_current(vote_state);
                    VoteState::serialize(&versioned, vote_account.data_as_mut_slice()).unwrap();
                    (
                        solana_sdk::pubkey::new_rand(),
                        (stake, VoteAccount::try_from(vote_account).unwrap()),
                    )
                })
                .collect()
        };

        let total_stake = 10;
        let slot = 100;

        // Supermajority root should be None
        assert!(
            supermajority_root_from_vote_accounts(slot, total_stake, &HashMap::default()).is_none()
        );

        // Supermajority root should be None
        let roots_stakes = vec![(8, 1), (3, 1), (4, 1), (8, 1)];
        let accounts = convert_to_vote_accounts(roots_stakes);
        assert!(supermajority_root_from_vote_accounts(slot, total_stake, &accounts).is_none());

        // Supermajority root should be 4, has 7/10 of the stake
        let roots_stakes = vec![(8, 1), (3, 1), (4, 1), (8, 5)];
        let accounts = convert_to_vote_accounts(roots_stakes);
        assert_eq!(
            supermajority_root_from_vote_accounts(slot, total_stake, &accounts).unwrap(),
            4
        );

        // Supermajority root should be 8, it has 7/10 of the stake
        let roots_stakes = vec![(8, 1), (3, 1), (4, 1), (8, 6)];
        let accounts = convert_to_vote_accounts(roots_stakes);
        assert_eq!(
            supermajority_root_from_vote_accounts(slot, total_stake, &accounts).unwrap(),
            8
        );
    }

    fn confirm_slot_entries_for_tests(
        bank: &Arc<Bank>,
        slot_entries: Vec<Entry>,
        slot_full: bool,
        prev_entry_hash: Hash,
    ) -> result::Result<(), BlockstoreProcessorError> {
        confirm_slot_entries(
            bank,
            (slot_entries, 0, slot_full),
            &mut ConfirmationTiming::default(),
            &mut ConfirmationProgress::new(prev_entry_hash),
            false,
            None,
            None,
            &VerifyRecyclers::default(),
            None,
            &PrioritizationFeeCache::new(0u64),
        )
    }

    #[test]
    fn test_confirm_slot_entries_without_fix() {
        const HASHES_PER_TICK: u64 = 10;
        const TICKS_PER_SLOT: u64 = 2;

        let collector_id = Pubkey::new_unique();

        let GenesisConfigInfo {
            mut genesis_config,
            mint_keypair,
            ..
        } = create_genesis_config(10_000);
        genesis_config.poh_config.hashes_per_tick = Some(HASHES_PER_TICK);
        genesis_config.ticks_per_slot = TICKS_PER_SLOT;
        let genesis_hash = genesis_config.hash();

        let mut slot_0_bank = Bank::new_for_tests(&genesis_config);
        slot_0_bank.deactivate_feature(&feature_set::fix_recent_blockhashes::id());
        let slot_0_bank = Arc::new(slot_0_bank);
        assert_eq!(slot_0_bank.slot(), 0);
        assert_eq!(slot_0_bank.tick_height(), 0);
        assert_eq!(slot_0_bank.max_tick_height(), 2);
        assert_eq!(slot_0_bank.last_blockhash(), genesis_hash);
        assert_eq!(slot_0_bank.get_hash_age(&genesis_hash), Some(0));

        let slot_0_entries = entry::create_ticks(TICKS_PER_SLOT, HASHES_PER_TICK, genesis_hash);
        let slot_0_hash = slot_0_entries.last().unwrap().hash;
        confirm_slot_entries_for_tests(&slot_0_bank, slot_0_entries, true, genesis_hash).unwrap();
        assert_eq!(slot_0_bank.tick_height(), slot_0_bank.max_tick_height());
        assert_eq!(slot_0_bank.last_blockhash(), slot_0_hash);
        assert_eq!(slot_0_bank.get_hash_age(&genesis_hash), Some(1));
        assert_eq!(slot_0_bank.get_hash_age(&slot_0_hash), Some(0));

        let slot_2_bank = Arc::new(Bank::new_from_parent(&slot_0_bank, &collector_id, 2));
        assert_eq!(slot_2_bank.slot(), 2);
        assert_eq!(slot_2_bank.tick_height(), 2);
        assert_eq!(slot_2_bank.max_tick_height(), 6);
        assert_eq!(slot_2_bank.last_blockhash(), slot_0_hash);

        let slot_1_entries = entry::create_ticks(TICKS_PER_SLOT, HASHES_PER_TICK, slot_0_hash);
        let slot_1_hash = slot_1_entries.last().unwrap().hash;
        confirm_slot_entries_for_tests(&slot_2_bank, slot_1_entries, false, slot_0_hash).unwrap();
        assert_eq!(slot_2_bank.tick_height(), 4);
        assert_eq!(slot_2_bank.last_blockhash(), slot_1_hash);
        assert_eq!(slot_2_bank.get_hash_age(&genesis_hash), Some(2));
        assert_eq!(slot_2_bank.get_hash_age(&slot_0_hash), Some(1));
        assert_eq!(slot_2_bank.get_hash_age(&slot_1_hash), Some(0));

        // Check that slot 2 transactions can use any previous slot hash, including the
        // hash for slot 1 which is just ticks.
        let slot_2_entries = {
            let to_pubkey = Pubkey::new_unique();
            let mut prev_entry_hash = slot_1_hash;
            let mut remaining_entry_hashes = HASHES_PER_TICK;
            let mut entries: Vec<Entry> = [genesis_hash, slot_0_hash, slot_1_hash]
                .into_iter()
                .map(|recent_hash| {
                    let tx =
                        system_transaction::transfer(&mint_keypair, &to_pubkey, 1, recent_hash);
                    remaining_entry_hashes = remaining_entry_hashes.checked_sub(1).unwrap();
                    next_entry_mut(&mut prev_entry_hash, 1, vec![tx])
                })
                .collect();

            entries.push(next_entry_mut(
                &mut prev_entry_hash,
                remaining_entry_hashes,
                vec![],
            ));
            entries.push(next_entry_mut(
                &mut prev_entry_hash,
                HASHES_PER_TICK,
                vec![],
            ));
            entries
        };
        let slot_2_hash = slot_2_entries.last().unwrap().hash;
        confirm_slot_entries_for_tests(&slot_2_bank, slot_2_entries, true, slot_1_hash).unwrap();
        assert_eq!(slot_2_bank.tick_height(), slot_2_bank.max_tick_height());
        assert_eq!(slot_2_bank.last_blockhash(), slot_2_hash);
        assert_eq!(slot_2_bank.get_hash_age(&genesis_hash), Some(3));
        assert_eq!(slot_2_bank.get_hash_age(&slot_0_hash), Some(2));
        assert_eq!(slot_2_bank.get_hash_age(&slot_1_hash), Some(1));
        assert_eq!(slot_2_bank.get_hash_age(&slot_2_hash), Some(0));
    }

    #[test]
    fn test_confirm_slot_entries_progress_num_txs_indexes() {
        let GenesisConfigInfo {
            genesis_config,
            mint_keypair,
            ..
        } = create_genesis_config(100 * LAMPORTS_PER_SOL);
        let genesis_hash = genesis_config.hash();
        let bank = Arc::new(Bank::new_for_tests(&genesis_config));
        let mut timing = ConfirmationTiming::default();
        let mut progress = ConfirmationProgress::new(genesis_hash);
        let amount = genesis_config.rent.minimum_balance(0);
        let keypair1 = Keypair::new();
        let keypair2 = Keypair::new();
        let keypair3 = Keypair::new();
        let keypair4 = Keypair::new();
        bank.transfer(LAMPORTS_PER_SOL, &mint_keypair, &keypair1.pubkey())
            .unwrap();
        bank.transfer(LAMPORTS_PER_SOL, &mint_keypair, &keypair2.pubkey())
            .unwrap();

        let (transaction_status_sender, transaction_status_receiver) =
            crossbeam_channel::unbounded();
        let transaction_status_sender = TransactionStatusSender {
            sender: transaction_status_sender,
        };

        let blockhash = bank.last_blockhash();
        let tx1 = system_transaction::transfer(
            &keypair1,
            &keypair3.pubkey(),
            amount,
            bank.last_blockhash(),
        );
        let tx2 = system_transaction::transfer(
            &keypair2,
            &keypair4.pubkey(),
            amount,
            bank.last_blockhash(),
        );
        let entry = next_entry(&blockhash, 1, vec![tx1, tx2]);
        let new_hash = entry.hash;

        confirm_slot_entries(
            &bank,
            (vec![entry], 0, false),
            &mut timing,
            &mut progress,
            false,
            Some(&transaction_status_sender),
            None,
            &VerifyRecyclers::default(),
            None,
            &PrioritizationFeeCache::new(0u64),
        )
        .unwrap();
        assert_eq!(progress.num_txs, 2);
        let batch = transaction_status_receiver.recv().unwrap();
        if let TransactionStatusMessage::Batch(batch) = batch {
            assert_eq!(batch.transactions.len(), 2);
            assert_eq!(batch.transaction_indexes.len(), 2);
            // Assert contains instead of the actual vec due to randomize
            assert!(batch.transaction_indexes.contains(&0));
            assert!(batch.transaction_indexes.contains(&1));
        } else {
            panic!("batch should have been sent");
        }

        let tx1 = system_transaction::transfer(
            &keypair1,
            &keypair3.pubkey(),
            amount + 1,
            bank.last_blockhash(),
        );
        let tx2 = system_transaction::transfer(
            &keypair2,
            &keypair4.pubkey(),
            amount + 1,
            bank.last_blockhash(),
        );
        let tx3 = system_transaction::transfer(
            &mint_keypair,
            &Pubkey::new_unique(),
            amount,
            bank.last_blockhash(),
        );
        let entry = next_entry(&new_hash, 1, vec![tx1, tx2, tx3]);

        confirm_slot_entries(
            &bank,
            (vec![entry], 0, false),
            &mut timing,
            &mut progress,
            false,
            Some(&transaction_status_sender),
            None,
            &VerifyRecyclers::default(),
            None,
            &PrioritizationFeeCache::new(0u64),
        )
        .unwrap();
        assert_eq!(progress.num_txs, 5);
        let batch = transaction_status_receiver.recv().unwrap();
        if let TransactionStatusMessage::Batch(batch) = batch {
            assert_eq!(batch.transactions.len(), 3);
            assert_eq!(batch.transaction_indexes.len(), 3);
            // Assert contains instead of the actual vec due to randomize
            assert!(batch.transaction_indexes.contains(&2));
            assert!(batch.transaction_indexes.contains(&3));
            assert!(batch.transaction_indexes.contains(&4));
        } else {
            panic!("batch should have been sent");
        }
    }

    #[test]
    fn test_rebatch_transactions() {
        let dummy_leader_pubkey = solana_sdk::pubkey::new_rand();
        let GenesisConfigInfo {
            genesis_config,
            mint_keypair,
            ..
        } = create_genesis_config_with_leader(500, &dummy_leader_pubkey, 100);
        let bank = Arc::new(Bank::new_for_tests(&genesis_config));

        let pubkey = solana_sdk::pubkey::new_rand();
        let keypair2 = Keypair::new();
        let pubkey2 = solana_sdk::pubkey::new_rand();
        let keypair3 = Keypair::new();
        let pubkey3 = solana_sdk::pubkey::new_rand();

        let txs = vec![
            SanitizedTransaction::from_transaction_for_tests(system_transaction::transfer(
                &mint_keypair,
                &pubkey,
                1,
                genesis_config.hash(),
            )),
            SanitizedTransaction::from_transaction_for_tests(system_transaction::transfer(
                &keypair2,
                &pubkey2,
                1,
                genesis_config.hash(),
            )),
            SanitizedTransaction::from_transaction_for_tests(system_transaction::transfer(
                &keypair3,
                &pubkey3,
                1,
                genesis_config.hash(),
            )),
        ];

        let batch = bank.prepare_sanitized_batch(&txs);
        assert!(batch.needs_unlock());
        let transaction_indexes = vec![42, 43, 44];

        let batch2 = rebatch_transactions(
            batch.lock_results(),
            &bank,
            batch.sanitized_transactions(),
            0,
            0,
            &transaction_indexes,
        );
        assert!(batch.needs_unlock());
        assert!(!batch2.batch.needs_unlock());
        assert_eq!(batch2.transaction_indexes, vec![42]);

        let batch3 = rebatch_transactions(
            batch.lock_results(),
            &bank,
            batch.sanitized_transactions(),
            1,
            2,
            &transaction_indexes,
        );
        assert!(!batch3.batch.needs_unlock());
        assert_eq!(batch3.transaction_indexes, vec![43, 44]);
    }

    #[test]
    fn test_confirm_slot_entries_with_fix() {
        const HASHES_PER_TICK: u64 = 10;
        const TICKS_PER_SLOT: u64 = 2;

        let collector_id = Pubkey::new_unique();

        let GenesisConfigInfo {
            mut genesis_config,
            mint_keypair,
            ..
        } = create_genesis_config(10_000);
        genesis_config.poh_config.hashes_per_tick = Some(HASHES_PER_TICK);
        genesis_config.ticks_per_slot = TICKS_PER_SLOT;
        let genesis_hash = genesis_config.hash();

        let slot_0_bank = Arc::new(Bank::new_for_tests(&genesis_config));
        assert_eq!(slot_0_bank.slot(), 0);
        assert_eq!(slot_0_bank.tick_height(), 0);
        assert_eq!(slot_0_bank.max_tick_height(), 2);
        assert_eq!(slot_0_bank.last_blockhash(), genesis_hash);
        assert_eq!(slot_0_bank.get_hash_age(&genesis_hash), Some(0));

        let slot_0_entries = entry::create_ticks(TICKS_PER_SLOT, HASHES_PER_TICK, genesis_hash);
        let slot_0_hash = slot_0_entries.last().unwrap().hash;
        confirm_slot_entries_for_tests(&slot_0_bank, slot_0_entries, true, genesis_hash).unwrap();
        assert_eq!(slot_0_bank.tick_height(), slot_0_bank.max_tick_height());
        assert_eq!(slot_0_bank.last_blockhash(), slot_0_hash);
        assert_eq!(slot_0_bank.get_hash_age(&genesis_hash), Some(1));
        assert_eq!(slot_0_bank.get_hash_age(&slot_0_hash), Some(0));

        let slot_2_bank = Arc::new(Bank::new_from_parent(&slot_0_bank, &collector_id, 2));
        assert_eq!(slot_2_bank.slot(), 2);
        assert_eq!(slot_2_bank.tick_height(), 2);
        assert_eq!(slot_2_bank.max_tick_height(), 6);
        assert_eq!(slot_2_bank.last_blockhash(), slot_0_hash);

        let slot_1_entries = entry::create_ticks(TICKS_PER_SLOT, HASHES_PER_TICK, slot_0_hash);
        let slot_1_hash = slot_1_entries.last().unwrap().hash;
        confirm_slot_entries_for_tests(&slot_2_bank, slot_1_entries, false, slot_0_hash).unwrap();
        assert_eq!(slot_2_bank.tick_height(), 4);
        assert_eq!(slot_2_bank.last_blockhash(), slot_0_hash);
        assert_eq!(slot_2_bank.get_hash_age(&genesis_hash), Some(1));
        assert_eq!(slot_2_bank.get_hash_age(&slot_0_hash), Some(0));

        struct TestCase {
            recent_blockhash: Hash,
            expected_result: result::Result<(), BlockstoreProcessorError>,
        }

        let test_cases = [
            TestCase {
                recent_blockhash: slot_1_hash,
                expected_result: Err(BlockstoreProcessorError::InvalidTransaction(
                    TransactionError::BlockhashNotFound,
                )),
            },
            TestCase {
                recent_blockhash: slot_0_hash,
                expected_result: Ok(()),
            },
        ];

        // Check that slot 2 transactions can only use hashes for completed blocks.
        for TestCase {
            recent_blockhash,
            expected_result,
        } in test_cases
        {
            let slot_2_entries = {
                let to_pubkey = Pubkey::new_unique();
                let mut prev_entry_hash = slot_1_hash;
                let mut remaining_entry_hashes = HASHES_PER_TICK;

                let tx =
                    system_transaction::transfer(&mint_keypair, &to_pubkey, 1, recent_blockhash);
                remaining_entry_hashes = remaining_entry_hashes.checked_sub(1).unwrap();
                let mut entries = vec![next_entry_mut(&mut prev_entry_hash, 1, vec![tx])];

                entries.push(next_entry_mut(
                    &mut prev_entry_hash,
                    remaining_entry_hashes,
                    vec![],
                ));
                entries.push(next_entry_mut(
                    &mut prev_entry_hash,
                    HASHES_PER_TICK,
                    vec![],
                ));

                entries
            };

            let slot_2_hash = slot_2_entries.last().unwrap().hash;
            let result =
                confirm_slot_entries_for_tests(&slot_2_bank, slot_2_entries, true, slot_1_hash);
            match (result, expected_result) {
                (Ok(()), Ok(())) => {
                    assert_eq!(slot_2_bank.tick_height(), slot_2_bank.max_tick_height());
                    assert_eq!(slot_2_bank.last_blockhash(), slot_2_hash);
                    assert_eq!(slot_2_bank.get_hash_age(&genesis_hash), Some(2));
                    assert_eq!(slot_2_bank.get_hash_age(&slot_0_hash), Some(1));
                    assert_eq!(slot_2_bank.get_hash_age(&slot_2_hash), Some(0));
                }
                (
                    Err(BlockstoreProcessorError::InvalidTransaction(err)),
                    Err(BlockstoreProcessorError::InvalidTransaction(expected_err)),
                ) => {
                    assert_eq!(err, expected_err);
                }
                (result, expected_result) => {
                    panic!("actual result {result:?} != expected result {expected_result:?}");
                }
            }
        }
    }
}<|MERGE_RESOLUTION|>--- conflicted
+++ resolved
@@ -224,16 +224,6 @@
                     transaction_batch.batch.sanitized_transactions().len() as u64;
                 let mut timings = ExecuteTimings::default();
                 let (result, execute_batches_time): (Result<()>, Measure) = measure!(
-<<<<<<< HEAD
-                    execute_batch(
-                        transaction_batch,
-                        bank,
-                        transaction_status_sender,
-                        replay_vote_sender,
-                        &mut timings,
-                        log_messages_bytes_limit,
-                    ),
-=======
                     {
                         execute_batch(
                             transaction_batch,
@@ -244,7 +234,6 @@
                             log_messages_bytes_limit,
                         )
                     },
->>>>>>> aaaee556
                     "execute_batch",
                 );
 
@@ -466,10 +455,6 @@
     let result = process_entries_with_callback(
         bank,
         &mut replay_entries,
-<<<<<<< HEAD
-=======
-        randomize,
->>>>>>> aaaee556
         transaction_status_sender,
         replay_vote_sender,
         &mut confirmation_timing,
@@ -485,10 +470,6 @@
 fn process_entries_with_callback(
     bank: &Arc<Bank>,
     entries: &mut [ReplayEntry],
-<<<<<<< HEAD
-=======
-    randomize: bool,
->>>>>>> aaaee556
     transaction_status_sender: Option<&TransactionStatusSender>,
     replay_vote_sender: Option<&ReplayVoteSender>,
     confirmation_timing: &mut ConfirmationTiming,
@@ -1180,10 +1161,6 @@
             let process_result = process_entries_with_callback(
                 bank,
                 &mut replay_entries,
-<<<<<<< HEAD
-=======
-                true, // shuffle transactions.
->>>>>>> aaaee556
                 transaction_status_sender,
                 replay_vote_sender,
                 timing,
