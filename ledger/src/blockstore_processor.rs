--- conflicted
+++ resolved
@@ -283,40 +283,7 @@
     replay_vote_sender: Option<&ReplayVoteSender>,
     cost_capacity_meter: Arc<RwLock<BlockCostCapacityMeter>>,
     tx_costs: &[u64],
-<<<<<<< HEAD
     log_messages_bytes_limit: Option<usize>,
-) -> Result<()> {
-    inc_new_counter_debug!("bank-par_execute_entries-count", batches.len());
-    let (results, new_timings): (Vec<Result<()>>, Vec<ExecuteTimings>) =
-        PAR_THREAD_POOL.install(|| {
-            batches
-                .into_par_iter()
-                .enumerate()
-                .map(|(index, batch)| {
-                    let mut timings = ExecuteTimings::default();
-                    let result = execute_batch(
-                        batch,
-                        bank,
-                        transaction_status_sender,
-                        replay_vote_sender,
-                        &mut timings,
-                        cost_capacity_meter.clone(),
-                        tx_costs[index],
-                        log_messages_bytes_limit,
-                    );
-                    if let Some(entry_callback) = entry_callback {
-                        entry_callback(bank);
-                    }
-                    (result, timings)
-                })
-                .unzip()
-        });
-    timings.saturating_add_in_place(ExecuteTimingType::TotalBatchesLen, batches.len() as u64);
-    timings.saturating_add_in_place(ExecuteTimingType::NumExecuteBatches, 1);
-    for timing in new_timings {
-        timings.accumulate(&timing);
-    }
-=======
 ) -> Result<ExecuteBatchesInternalMetrics> {
     inc_new_counter_debug!("bank-par_execute_entries-count", batches.len());
     let execution_timings_per_thread: Mutex<HashMap<usize, ThreadExecuteTimings>> =
@@ -343,6 +310,7 @@
                             &mut timings,
                             cost_capacity_meter.clone(),
                             tx_costs[index],
+                            log_messages_bytes_limit,
                         );
                         if let Some(entry_callback) = entry_callback {
                             entry_callback(bank);
@@ -379,7 +347,6 @@
             .collect()
     });
     execute_batches_elapsed.stop();
->>>>>>> 938be88a
 
     first_err(&results)?;
 
@@ -504,15 +471,11 @@
         replay_vote_sender,
         cost_capacity_meter,
         &tx_batch_costs,
-<<<<<<< HEAD
         log_messages_bytes_limit,
-    )
-=======
     )?;
 
     confirmation_timing.process_execute_batches_internal_metrics(execute_batches_internal_metrics);
     Ok(())
->>>>>>> 938be88a
 }
 
 /// Process an ordered list of entries in parallel
