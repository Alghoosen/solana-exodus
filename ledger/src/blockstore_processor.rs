use {
    crate::{
        block_error::BlockError,
        blockstore::Blockstore,
        blockstore_db::BlockstoreError,
        blockstore_meta::SlotMeta,
        entry_notifier_service::{EntryNotification, EntryNotifierSender},
        leader_schedule_cache::LeaderScheduleCache,
        token_balances::collect_token_balances,
        use_snapshot_archives_at_startup::UseSnapshotArchivesAtStartup,
    },
    chrono_humanize::{Accuracy, HumanTime, Tense},
    crossbeam_channel::Sender,
    itertools::Itertools,
    log::*,
    rand::{seq::SliceRandom, thread_rng},
    rayon::{prelude::*, ThreadPool},
    scopeguard::defer,
    solana_accounts_db::{
        accounts_db::{AccountShrinkThreshold, AccountsDbConfig},
        accounts_index::AccountSecondaryIndexes,
        accounts_update_notifier_interface::AccountsUpdateNotifier,
        epoch_accounts_hash::EpochAccountsHash,
        rent_debits::RentDebits,
        transaction_results::{
            TransactionExecutionDetails, TransactionExecutionResult, TransactionResults,
        },
    },
    solana_cost_model::cost_model::CostModel,
    solana_entry::entry::{
        self, create_ticks, Entry, EntrySlice, EntryType, EntryVerificationStatus, VerifyRecyclers,
    },
    solana_measure::{measure, measure::Measure},
    solana_metrics::datapoint_error,
    solana_program_runtime::timings::{ExecuteTimingType, ExecuteTimings, ThreadExecuteTimings},
    solana_rayon_threadlimit::{get_max_thread_count, get_thread_count},
    solana_runtime::{
        accounts_background_service::{AbsRequestSender, SnapshotRequestKind},
        bank::{Bank, TransactionBalancesSet},
        bank_forks::BankForks,
        bank_utils,
        commitment::VOTE_THRESHOLD_SIZE,
<<<<<<< HEAD
        cost_model::CostModel,
        epoch_accounts_hash::EpochAccountsHash,
        installed_scheduler_pool::BankWithScheduler,
=======
>>>>>>> 0f417199
        prioritization_fee_cache::PrioritizationFeeCache,
        runtime_config::RuntimeConfig,
        transaction_batch::TransactionBatch,
        vote_account::VoteAccountsHashMap,
        vote_sender_types::ReplayVoteSender,
    },
    solana_sdk::{
        clock::{Slot, MAX_PROCESSING_AGE},
        feature_set,
        genesis_config::GenesisConfig,
        hash::Hash,
        pubkey::Pubkey,
        saturating_add_assign,
        signature::{Keypair, Signature},
        timing,
        transaction::{
            Result, SanitizedTransaction, TransactionError, TransactionVerificationMode,
            VersionedTransaction,
        },
    },
    solana_transaction_status::token_balances::TransactionTokenBalancesSet,
    std::{
        borrow::Cow,
        collections::{HashMap, HashSet},
        path::PathBuf,
        result,
        sync::{
            atomic::{AtomicBool, Ordering::Relaxed},
            Arc, Mutex, RwLock,
        },
        time::{Duration, Instant},
    },
    thiserror::Error,
};

pub struct TransactionBatchWithIndexes<'a, 'b> {
    pub batch: TransactionBatch<'a, 'b>,
    pub transaction_indexes: Vec<usize>,
}

struct ReplayEntry {
    entry: EntryType,
    starting_index: usize,
}

// get_max_thread_count to match number of threads in the old code.
// see: https://github.com/solana-labs/solana/pull/24853
lazy_static! {
    static ref PAR_THREAD_POOL: ThreadPool = rayon::ThreadPoolBuilder::new()
        .num_threads(get_max_thread_count())
        .thread_name(|i| format!("solBstoreProc{i:02}"))
        .build()
        .unwrap();
}

fn first_err(results: &[Result<()>]) -> Result<()> {
    for r in results {
        if r.is_err() {
            return r.clone();
        }
    }
    Ok(())
}

// Includes transaction signature for unit-testing
fn get_first_error(
    batch: &TransactionBatch,
    fee_collection_results: Vec<Result<()>>,
) -> Option<(Result<()>, Signature)> {
    let mut first_err = None;
    for (result, transaction) in fee_collection_results
        .iter()
        .zip(batch.sanitized_transactions())
    {
        if let Err(ref err) = result {
            if first_err.is_none() {
                first_err = Some((result.clone(), *transaction.signature()));
            }
            warn!(
                "Unexpected validator error: {:?}, transaction: {:?}",
                err, transaction
            );
            datapoint_error!(
                "validator_process_entry_error",
                (
                    "error",
                    format!("error: {err:?}, transaction: {transaction:?}"),
                    String
                )
            );
        }
    }
    first_err
}

pub fn execute_batch(
    batch: &TransactionBatchWithIndexes,
    bank: &Arc<Bank>,
    transaction_status_sender: Option<&TransactionStatusSender>,
    replay_vote_sender: Option<&ReplayVoteSender>,
    timings: &mut ExecuteTimings,
    log_messages_bytes_limit: Option<usize>,
    prioritization_fee_cache: &PrioritizationFeeCache,
) -> Result<()> {
    let TransactionBatchWithIndexes {
        batch,
        transaction_indexes,
    } = batch;
    let record_token_balances = transaction_status_sender.is_some();

    let mut mint_decimals: HashMap<Pubkey, u8> = HashMap::new();

    let pre_token_balances = if record_token_balances {
        collect_token_balances(bank, batch, &mut mint_decimals)
    } else {
        vec![]
    };

    let (tx_results, balances) = batch.bank().load_execute_and_commit_transactions(
        batch,
        MAX_PROCESSING_AGE,
        transaction_status_sender.is_some(),
        transaction_status_sender.is_some(),
        transaction_status_sender.is_some(),
        transaction_status_sender.is_some(),
        timings,
        log_messages_bytes_limit,
    );

    bank_utils::find_and_send_votes(
        batch.sanitized_transactions(),
        &tx_results,
        replay_vote_sender,
    );

    let TransactionResults {
        fee_collection_results,
        execution_results,
        rent_debits,
        ..
    } = tx_results;

    let executed_transactions = execution_results
        .iter()
        .zip(batch.sanitized_transactions())
        .filter_map(|(execution_result, tx)| execution_result.was_executed().then_some(tx))
        .collect_vec();

    if let Some(transaction_status_sender) = transaction_status_sender {
        let transactions = batch.sanitized_transactions().to_vec();
        let post_token_balances = if record_token_balances {
            collect_token_balances(bank, batch, &mut mint_decimals)
        } else {
            vec![]
        };

        let token_balances =
            TransactionTokenBalancesSet::new(pre_token_balances, post_token_balances);

        transaction_status_sender.send_transaction_status_batch(
            bank.clone(),
            transactions,
            execution_results,
            balances,
            token_balances,
            rent_debits,
            transaction_indexes.to_vec(),
        );
    }

    prioritization_fee_cache.update(bank, executed_transactions.into_iter());

    let first_err = get_first_error(batch, fee_collection_results);
    first_err.map(|(result, _)| result).unwrap_or(Ok(()))
}

#[derive(Default)]
pub struct ExecuteBatchesInternalMetrics {
    execution_timings_per_thread: HashMap<usize, ThreadExecuteTimings>,
    total_batches_len: u64,
    execute_batches_us: u64,
}

impl ExecuteBatchesInternalMetrics {
    pub fn new_with_timings_from_all_threads(execute_timings: ExecuteTimings) -> Self {
        let thread_timings = ThreadExecuteTimings {
            execute_timings,
            ..ThreadExecuteTimings::default()
        };
        let mut new = Self::default();
        new.execution_timings_per_thread.insert(0, thread_timings);

        new
    }
}

fn execute_batches_internal(
    bank: &Arc<Bank>,
    batches: &[TransactionBatchWithIndexes],
    transaction_status_sender: Option<&TransactionStatusSender>,
    replay_vote_sender: Option<&ReplayVoteSender>,
    log_messages_bytes_limit: Option<usize>,
    prioritization_fee_cache: &PrioritizationFeeCache,
) -> Result<ExecuteBatchesInternalMetrics> {
    assert!(!batches.is_empty());
    let execution_timings_per_thread: Mutex<HashMap<usize, ThreadExecuteTimings>> =
        Mutex::new(HashMap::new());

    let mut execute_batches_elapsed = Measure::start("execute_batches_elapsed");
    let results: Vec<Result<()>> = PAR_THREAD_POOL.install(|| {
        batches
            .into_par_iter()
            .map(|transaction_batch| {
                let transaction_count =
                    transaction_batch.batch.sanitized_transactions().len() as u64;
                let mut timings = ExecuteTimings::default();
                let (result, execute_batches_time): (Result<()>, Measure) = measure!(
                    {
                        execute_batch(
                            transaction_batch,
                            bank,
                            transaction_status_sender,
                            replay_vote_sender,
                            &mut timings,
                            log_messages_bytes_limit,
                            prioritization_fee_cache,
                        )
                    },
                    "execute_batch",
                );

                let thread_index = PAR_THREAD_POOL.current_thread_index().unwrap();
                execution_timings_per_thread
                    .lock()
                    .unwrap()
                    .entry(thread_index)
                    .and_modify(|thread_execution_time| {
                        let ThreadExecuteTimings {
                            total_thread_us,
                            total_transactions_executed,
                            execute_timings: total_thread_execute_timings,
                        } = thread_execution_time;
                        *total_thread_us += execute_batches_time.as_us();
                        *total_transactions_executed += transaction_count;
                        total_thread_execute_timings
                            .saturating_add_in_place(ExecuteTimingType::TotalBatchesLen, 1);
                        total_thread_execute_timings.accumulate(&timings);
                    })
                    .or_insert(ThreadExecuteTimings {
                        total_thread_us: execute_batches_time.as_us(),
                        total_transactions_executed: transaction_count,
                        execute_timings: timings,
                    });
                result
            })
            .collect()
    });
    execute_batches_elapsed.stop();

    first_err(&results)?;

    Ok(ExecuteBatchesInternalMetrics {
        execution_timings_per_thread: execution_timings_per_thread.into_inner().unwrap(),
        total_batches_len: batches.len() as u64,
        execute_batches_us: execute_batches_elapsed.as_us(),
    })
}

fn process_batches(
    bank: &BankWithScheduler,
    batches: &[TransactionBatchWithIndexes],
    transaction_status_sender: Option<&TransactionStatusSender>,
    replay_vote_sender: Option<&ReplayVoteSender>,
    batch_execution_timing: &mut BatchExecutionTiming,
    log_messages_bytes_limit: Option<usize>,
    prioritization_fee_cache: &PrioritizationFeeCache,
) -> Result<()> {
    if !bank.has_installed_scheduler() {
        debug!(
            "process_batches()/rebatch_and_execute_batches({} batches)",
            batches.len()
        );
        rebatch_and_execute_batches(
            bank,
            batches,
            transaction_status_sender,
            replay_vote_sender,
            batch_execution_timing,
            log_messages_bytes_limit,
            prioritization_fee_cache,
        )
    } else {
        debug!(
            "process_batches()/schedule_batches_for_execution({} batches)",
            batches.len()
        );
        schedule_batches_for_execution(bank, batches)
    }
}

fn schedule_batches_for_execution(
    bank: &BankWithScheduler,
    batches: &[TransactionBatchWithIndexes],
) -> Result<()> {
    for TransactionBatchWithIndexes {
        batch,
        transaction_indexes,
    } in batches
    {
        bank.schedule_transaction_executions(
            batch.sanitized_transactions(),
            transaction_indexes.iter(),
        );
    }
    Ok(())
}

fn rebatch_transactions<'a>(
    lock_results: &'a [Result<()>],
    bank: &'a Arc<Bank>,
    sanitized_txs: &'a [SanitizedTransaction],
    start: usize,
    end: usize,
    transaction_indexes: &'a [usize],
) -> TransactionBatchWithIndexes<'a, 'a> {
    let txs = &sanitized_txs[start..=end];
    let results = &lock_results[start..=end];
    let mut tx_batch = TransactionBatch::new(results.to_vec(), bank, Cow::from(txs));
    tx_batch.set_needs_unlock(false);

    let transaction_indexes = transaction_indexes[start..=end].to_vec();
    TransactionBatchWithIndexes {
        batch: tx_batch,
        transaction_indexes,
    }
}

fn rebatch_and_execute_batches(
    bank: &Arc<Bank>,
    batches: &[TransactionBatchWithIndexes],
    transaction_status_sender: Option<&TransactionStatusSender>,
    replay_vote_sender: Option<&ReplayVoteSender>,
    timing: &mut BatchExecutionTiming,
    log_messages_bytes_limit: Option<usize>,
    prioritization_fee_cache: &PrioritizationFeeCache,
) -> Result<()> {
    if batches.is_empty() {
        return Ok(());
    }

    let ((lock_results, sanitized_txs), transaction_indexes): ((Vec<_>, Vec<_>), Vec<_>) = batches
        .iter()
        .flat_map(|batch| {
            batch
                .batch
                .lock_results()
                .iter()
                .cloned()
                .zip(batch.batch.sanitized_transactions().to_vec())
                .zip(batch.transaction_indexes.to_vec())
        })
        .unzip();

    let mut minimal_tx_cost = u64::MAX;
    let mut total_cost: u64 = 0;
    let tx_costs = sanitized_txs
        .iter()
        .map(|tx| {
            let tx_cost = CostModel::calculate_cost(tx, &bank.feature_set);
            let cost = tx_cost.sum();
            minimal_tx_cost = std::cmp::min(minimal_tx_cost, cost);
            total_cost = total_cost.saturating_add(cost);
            tx_cost
        })
        .collect::<Vec<_>>();

    if bank
        .feature_set
        .is_active(&feature_set::apply_cost_tracker_during_replay::id())
    {
        let mut cost_tracker = bank.write_cost_tracker().unwrap();
        for tx_cost in &tx_costs {
            cost_tracker
                .try_add(tx_cost)
                .map_err(TransactionError::from)?;
        }
    }

    let target_batch_count = get_thread_count() as u64;

    let mut tx_batches: Vec<TransactionBatchWithIndexes> = vec![];
    let rebatched_txs = if total_cost > target_batch_count.saturating_mul(minimal_tx_cost) {
        let target_batch_cost = total_cost / target_batch_count;
        let mut batch_cost: u64 = 0;
        let mut slice_start = 0;
        tx_costs
            .into_iter()
            .enumerate()
            .for_each(|(index, tx_cost)| {
                let next_index = index + 1;
                batch_cost = batch_cost.saturating_add(tx_cost.sum());
                if batch_cost >= target_batch_cost || next_index == sanitized_txs.len() {
                    let tx_batch = rebatch_transactions(
                        &lock_results,
                        bank,
                        &sanitized_txs,
                        slice_start,
                        index,
                        &transaction_indexes,
                    );
                    slice_start = next_index;
                    tx_batches.push(tx_batch);
                    batch_cost = 0;
                }
            });
        &tx_batches[..]
    } else {
        batches
    };

    let execute_batches_internal_metrics = execute_batches_internal(
        bank,
        rebatched_txs,
        transaction_status_sender,
        replay_vote_sender,
        log_messages_bytes_limit,
        prioritization_fee_cache,
    )?;

    timing.accumulate(execute_batches_internal_metrics);
    Ok(())
}

/// Process an ordered list of entries in parallel
/// 1. In order lock accounts for each entry while the lock succeeds, up to a Tick entry
/// 2. Process the locked group in parallel
/// 3. Register the `Tick` if it's available
/// 4. Update the leader scheduler, goto 1
///
/// This method is for use testing against a single Bank, and assumes `Bank::transaction_count()`
/// represents the number of transactions executed in this Bank
pub fn process_entries_for_tests(
    bank: &BankWithScheduler,
    entries: Vec<Entry>,
    randomize: bool,
    transaction_status_sender: Option<&TransactionStatusSender>,
    replay_vote_sender: Option<&ReplayVoteSender>,
) -> Result<()> {
    let verify_transaction = {
        let bank = bank.clone_with_scheduler();
        move |versioned_tx: VersionedTransaction| -> Result<SanitizedTransaction> {
            bank.verify_transaction(versioned_tx, TransactionVerificationMode::FullVerification)
        }
    };

    let mut entry_starting_index: usize = bank.transaction_count().try_into().unwrap();
    let mut batch_timing = BatchExecutionTiming::default();
    let mut replay_entries: Vec<_> =
        entry::verify_transactions(entries, Arc::new(verify_transaction))?
            .into_iter()
            .map(|entry| {
                let starting_index = entry_starting_index;
                if let EntryType::Transactions(ref transactions) = entry {
                    entry_starting_index = entry_starting_index.saturating_add(transactions.len());
                }
                ReplayEntry {
                    entry,
                    starting_index,
                }
            })
            .collect();

    let ignored_prioritization_fee_cache = PrioritizationFeeCache::new(0u64);
    let result = process_entries(
        bank,
        &mut replay_entries,
        randomize,
        transaction_status_sender,
        replay_vote_sender,
        &mut batch_timing,
        None,
        &ignored_prioritization_fee_cache,
    );

    debug!("process_entries: {:?}", batch_timing);
    result
}

pub fn process_entries_for_tests_without_scheduler(
    bank: &Arc<Bank>,
    entries: Vec<Entry>,
    randomize: bool,
) -> Result<()> {
    process_entries_for_tests(
        &BankWithScheduler::new_without_scheduler(bank.clone()),
        entries,
        randomize,
        None,
        None,
    )
}

// Note: If randomize is true this will shuffle entries' transactions in-place.
fn process_entries(
    bank: &BankWithScheduler,
    entries: &mut [ReplayEntry],
    randomize: bool,
    transaction_status_sender: Option<&TransactionStatusSender>,
    replay_vote_sender: Option<&ReplayVoteSender>,
    batch_timing: &mut BatchExecutionTiming,
    log_messages_bytes_limit: Option<usize>,
    prioritization_fee_cache: &PrioritizationFeeCache,
) -> Result<()> {
    // accumulator for entries that can be processed in parallel
    let mut batches = vec![];
    let mut tick_hashes = vec![];
    let mut rng = thread_rng();

    for ReplayEntry {
        entry,
        starting_index,
    } in entries
    {
        match entry {
            EntryType::Tick(hash) => {
                // If it's a tick, save it for later
                tick_hashes.push(hash);
                if bank.is_block_boundary(bank.tick_height() + tick_hashes.len() as u64) {
                    // If it's a tick that will cause a new blockhash to be created,
                    // execute the group and register the tick
                    process_batches(
                        bank,
                        &batches,
                        transaction_status_sender,
                        replay_vote_sender,
                        batch_timing,
                        log_messages_bytes_limit,
                        prioritization_fee_cache,
                    )?;
                    batches.clear();
                    for hash in &tick_hashes {
                        bank.register_tick(hash);
                    }
                    tick_hashes.clear();
                }
            }
            EntryType::Transactions(transactions) => {
                let starting_index = *starting_index;
                let transaction_indexes = if randomize {
                    let mut transactions_and_indexes: Vec<(SanitizedTransaction, usize)> =
                        transactions.drain(..).zip(starting_index..).collect();
                    transactions_and_indexes.shuffle(&mut rng);
                    let (txs, indexes): (Vec<_>, Vec<_>) =
                        transactions_and_indexes.into_iter().unzip();
                    *transactions = txs;
                    indexes
                } else {
                    (starting_index..starting_index.saturating_add(transactions.len())).collect()
                };

                loop {
                    // try to lock the accounts
                    let batch = bank.prepare_sanitized_batch(transactions);
                    let first_lock_err = first_err(batch.lock_results());

                    // if locking worked
                    if first_lock_err.is_ok() {
                        batches.push(TransactionBatchWithIndexes {
                            batch,
                            transaction_indexes,
                        });
                        // done with this entry
                        break;
                    }
                    // else we failed to lock, 2 possible reasons
                    if batches.is_empty() {
                        // An entry has account lock conflicts with *itself*, which should not happen
                        // if generated by a properly functioning leader
                        datapoint_error!(
                            "validator_process_entry_error",
                            (
                                "error",
                                format!(
                                    "Lock accounts error, entry conflicts with itself, txs: {transactions:?}"
                                ),
                                String
                            )
                        );
                        // bail
                        first_lock_err?;
                    } else {
                        // else we have an entry that conflicts with a prior entry
                        // execute the current queue and try to process this entry again
                        process_batches(
                            bank,
                            &batches,
                            transaction_status_sender,
                            replay_vote_sender,
                            batch_timing,
                            log_messages_bytes_limit,
                            prioritization_fee_cache,
                        )?;
                        batches.clear();
                    }
                }
            }
        }
    }
    process_batches(
        bank,
        &batches,
        transaction_status_sender,
        replay_vote_sender,
        batch_timing,
        log_messages_bytes_limit,
        prioritization_fee_cache,
    )?;
    for hash in tick_hashes {
        bank.register_tick(hash);
    }
    Ok(())
}

#[derive(Error, Debug)]
pub enum BlockstoreProcessorError {
    #[error("failed to load entries, error: {0}")]
    FailedToLoadEntries(#[from] BlockstoreError),

    #[error("failed to load meta")]
    FailedToLoadMeta,

    #[error("invalid block error: {0}")]
    InvalidBlock(#[from] BlockError),

    #[error("invalid transaction error: {0}")]
    InvalidTransaction(#[from] TransactionError),

    #[error("no valid forks found")]
    NoValidForksFound,

    #[error("invalid hard fork slot {0}")]
    InvalidHardFork(Slot),

    #[error("root bank with mismatched capitalization at {0}")]
    RootBankWithMismatchedCapitalization(Slot),
}

/// Callback for accessing bank state while processing the blockstore
pub type ProcessCallback = Arc<dyn Fn(&Bank) + Sync + Send>;

#[derive(Default, Clone)]
pub struct ProcessOptions {
    /// Run PoH, transaction signature and other transaction verifications on the entries.
    pub run_verification: bool,
    pub full_leader_cache: bool,
    pub halt_at_slot: Option<Slot>,
    pub new_hard_forks: Option<Vec<Slot>>,
    pub debug_keys: Option<Arc<HashSet<Pubkey>>>,
    pub account_indexes: AccountSecondaryIndexes,
    pub limit_load_slot_count_from_snapshot: Option<usize>,
    pub allow_dead_slots: bool,
    pub accounts_db_test_hash_calculation: bool,
    pub accounts_db_skip_shrink: bool,
    pub accounts_db_config: Option<AccountsDbConfig>,
    pub verify_index: bool,
    pub shrink_ratio: AccountShrinkThreshold,
    pub runtime_config: RuntimeConfig,
    pub on_halt_store_hash_raw_data_for_debug: bool,
    /// true if after processing the contents of the blockstore at startup, we should run an accounts hash calc
    /// This is useful for debugging.
    pub run_final_accounts_hash_calc: bool,
    pub use_snapshot_archives_at_startup: UseSnapshotArchivesAtStartup,
}

pub fn test_process_blockstore(
    genesis_config: &GenesisConfig,
    blockstore: &Blockstore,
    opts: &ProcessOptions,
    exit: Arc<AtomicBool>,
) -> (Arc<RwLock<BankForks>>, LeaderScheduleCache) {
    // Spin up a thread to be a fake Accounts Background Service.  Need to intercept and handle all
    // EpochAccountsHash requests so future rooted banks do not hang in Bank::freeze() waiting for
    // an in-flight EAH calculation to complete.
    let (snapshot_request_sender, snapshot_request_receiver) = crossbeam_channel::unbounded();
    let abs_request_sender = AbsRequestSender::new(snapshot_request_sender);
    let bg_exit = Arc::new(AtomicBool::new(false));
    let bg_thread = {
        let exit = Arc::clone(&bg_exit);
        std::thread::spawn(move || {
            while !exit.load(Relaxed) {
                snapshot_request_receiver
                    .try_iter()
                    .filter(|snapshot_request| {
                        snapshot_request.request_kind == SnapshotRequestKind::EpochAccountsHash
                    })
                    .for_each(|snapshot_request| {
                        snapshot_request
                            .snapshot_root_bank
                            .rc
                            .accounts
                            .accounts_db
                            .epoch_accounts_hash_manager
                            .set_valid(
                                EpochAccountsHash::new(Hash::new_unique()),
                                snapshot_request.snapshot_root_bank.slot(),
                            )
                    });
                std::thread::sleep(Duration::from_millis(100));
            }
        })
    };

    let (bank_forks, leader_schedule_cache, ..) = crate::bank_forks_utils::load_bank_forks(
        genesis_config,
        blockstore,
        Vec::new(),
        None,
        None,
        opts,
        None,
        None,
        None,
        exit,
    );

    process_blockstore_from_root(
        blockstore,
        &bank_forks,
        &leader_schedule_cache,
        opts,
        None,
        None,
        None,
        &abs_request_sender,
    )
    .unwrap();

    bg_exit.store(true, Relaxed);
    bg_thread.join().unwrap();

    (bank_forks, leader_schedule_cache)
}

pub(crate) fn process_blockstore_for_bank_0(
    genesis_config: &GenesisConfig,
    blockstore: &Blockstore,
    account_paths: Vec<PathBuf>,
    opts: &ProcessOptions,
    cache_block_meta_sender: Option<&CacheBlockMetaSender>,
    entry_notification_sender: Option<&EntryNotifierSender>,
    accounts_update_notifier: Option<AccountsUpdateNotifier>,
    exit: Arc<AtomicBool>,
) -> Arc<RwLock<BankForks>> {
    // Setup bank for slot 0
    let bank0 = Bank::new_with_paths(
        genesis_config,
        Arc::new(opts.runtime_config.clone()),
        account_paths,
        opts.debug_keys.clone(),
        None,
        opts.account_indexes.clone(),
        opts.shrink_ratio,
        false,
        opts.accounts_db_config.clone(),
        accounts_update_notifier,
        exit,
    );
    let bank0_slot = bank0.slot();
    let bank_forks = Arc::new(RwLock::new(BankForks::new(bank0)));

    info!("Processing ledger for slot 0...");
    process_bank_0(
        &bank_forks
            .read()
            .unwrap()
            .get_with_scheduler(bank0_slot)
            .unwrap(),
        blockstore,
        opts,
        &VerifyRecyclers::default(),
        cache_block_meta_sender,
        entry_notification_sender,
    );
    bank_forks
}

/// Process blockstore from a known root bank
#[allow(clippy::too_many_arguments)]
pub fn process_blockstore_from_root(
    blockstore: &Blockstore,
    bank_forks: &RwLock<BankForks>,
    leader_schedule_cache: &LeaderScheduleCache,
    opts: &ProcessOptions,
    transaction_status_sender: Option<&TransactionStatusSender>,
    cache_block_meta_sender: Option<&CacheBlockMetaSender>,
    entry_notification_sender: Option<&EntryNotifierSender>,
    accounts_background_request_sender: &AbsRequestSender,
) -> result::Result<(), BlockstoreProcessorError> {
    let (start_slot, start_slot_hash) = {
        // Starting slot must be a root, and thus has no parents
        assert_eq!(bank_forks.read().unwrap().banks().len(), 1);
        let bank = bank_forks.read().unwrap().root_bank();
        assert!(bank.parent().is_none());
        (bank.slot(), bank.hash())
    };

    info!("Processing ledger from slot {}...", start_slot);
    let now = Instant::now();

    // Ensure start_slot is rooted for correct replay; also ensure start_slot and
    // qualifying children are marked as connected
    if blockstore.is_primary_access() {
        blockstore
            .mark_slots_as_if_rooted_normally_at_startup(
                vec![(start_slot, Some(start_slot_hash))],
                true,
            )
            .expect("Couldn't mark start_slot as root in startup");
        blockstore
            .set_and_chain_connected_on_root_and_next_slots(start_slot)
            .expect("Couldn't mark start_slot as connected during startup")
    } else {
        info!(
            "Start slot {} isn't a root, and won't be updated due to secondary blockstore access",
            start_slot
        );
    }

    if let Ok(Some(highest_slot)) = blockstore.highest_slot() {
        info!("ledger holds data through slot {}", highest_slot);
    }

    let mut timing = ExecuteTimings::default();
    let (num_slots_processed, num_new_roots_found) = if let Some(start_slot_meta) = blockstore
        .meta(start_slot)
        .unwrap_or_else(|_| panic!("Failed to get meta for slot {start_slot}"))
    {
        load_frozen_forks(
            bank_forks,
            &start_slot_meta,
            blockstore,
            leader_schedule_cache,
            opts,
            transaction_status_sender,
            cache_block_meta_sender,
            entry_notification_sender,
            &mut timing,
            accounts_background_request_sender,
        )?
    } else {
        // If there's no meta in the blockstore for the input `start_slot`,
        // then we started from a snapshot and are unable to process anything.
        //
        // If the ledger has any data at all, the snapshot was likely taken at
        // a slot that is not within the range of ledger min/max slot(s).
        warn!(
            "Starting slot {} is not in Blockstore, unable to process",
            start_slot
        );
        (0, 0)
    };

    let processing_time = now.elapsed();

    datapoint_info!(
        "process_blockstore_from_root",
        ("total_time_us", processing_time.as_micros(), i64),
        (
            "frozen_banks",
            bank_forks.read().unwrap().frozen_banks().len(),
            i64
        ),
        ("slot", bank_forks.read().unwrap().root(), i64),
        ("num_slots_processed", num_slots_processed, i64),
        ("num_new_roots_found", num_new_roots_found, i64),
        ("forks", bank_forks.read().unwrap().banks().len(), i64),
    );

    info!("ledger processing timing: {:?}", timing);
    {
        let bank_forks = bank_forks.read().unwrap();
        let mut bank_slots = bank_forks.banks().keys().copied().collect::<Vec<_>>();
        bank_slots.sort_unstable();

        info!(
            "ledger processed in {}. root slot is {}, {} bank{}: {}",
            HumanTime::from(chrono::Duration::from_std(processing_time).unwrap())
                .to_text_en(Accuracy::Precise, Tense::Present),
            bank_forks.root(),
            bank_slots.len(),
            if bank_slots.len() > 1 { "s" } else { "" },
            bank_slots.iter().map(|slot| slot.to_string()).join(", "),
        );
        assert!(bank_forks.active_bank_slots().is_empty());
    }

    Ok(())
}

/// Verify that a segment of entries has the correct number of ticks and hashes
fn verify_ticks(
    bank: &Bank,
    entries: &[Entry],
    slot_full: bool,
    tick_hash_count: &mut u64,
) -> std::result::Result<(), BlockError> {
    let next_bank_tick_height = bank.tick_height() + entries.tick_count();
    let max_bank_tick_height = bank.max_tick_height();

    if next_bank_tick_height > max_bank_tick_height {
        warn!("Too many entry ticks found in slot: {}", bank.slot());
        return Err(BlockError::TooManyTicks);
    }

    if next_bank_tick_height < max_bank_tick_height && slot_full {
        info!("Too few entry ticks found in slot: {}", bank.slot());
        return Err(BlockError::TooFewTicks);
    }

    if next_bank_tick_height == max_bank_tick_height {
        let has_trailing_entry = entries.last().map(|e| !e.is_tick()).unwrap_or_default();
        if has_trailing_entry {
            warn!("Slot: {} did not end with a tick entry", bank.slot());
            return Err(BlockError::TrailingEntry);
        }

        if !slot_full {
            warn!("Slot: {} was not marked full", bank.slot());
            return Err(BlockError::InvalidLastTick);
        }
    }

    let hashes_per_tick = bank.hashes_per_tick().unwrap_or(0);
    if !entries.verify_tick_hash_count(tick_hash_count, hashes_per_tick) {
        warn!(
            "Tick with invalid number of hashes found in slot: {}",
            bank.slot()
        );
        return Err(BlockError::InvalidTickHashCount);
    }

    Ok(())
}

fn confirm_full_slot(
    blockstore: &Blockstore,
    bank: &BankWithScheduler,
    opts: &ProcessOptions,
    recyclers: &VerifyRecyclers,
    progress: &mut ConfirmationProgress,
    transaction_status_sender: Option<&TransactionStatusSender>,
    entry_notification_sender: Option<&EntryNotifierSender>,
    replay_vote_sender: Option<&ReplayVoteSender>,
    timing: &mut ExecuteTimings,
) -> result::Result<(), BlockstoreProcessorError> {
    let mut confirmation_timing = ConfirmationTiming::default();
    let skip_verification = !opts.run_verification;
    let ignored_prioritization_fee_cache = PrioritizationFeeCache::new(0u64);

    confirm_slot(
        blockstore,
        bank,
        &mut confirmation_timing,
        progress,
        skip_verification,
        transaction_status_sender,
        entry_notification_sender,
        replay_vote_sender,
        recyclers,
        opts.allow_dead_slots,
        opts.runtime_config.log_messages_bytes_limit,
        &ignored_prioritization_fee_cache,
    )?;

    timing.accumulate(&confirmation_timing.batch_execute.totals);

    if !bank.is_complete() {
        Err(BlockstoreProcessorError::InvalidBlock(
            BlockError::Incomplete,
        ))
    } else {
        Ok(())
    }
}

/// Measures different parts of the slot confirmation processing pipeline.
#[derive(Debug)]
pub struct ConfirmationTiming {
    /// Moment when the `ConfirmationTiming` instance was created.  Used to track the total wall
    /// clock time from the moment the first shard for the slot is received and to the moment the
    /// slot is complete.
    pub started: Instant,

    /// Wall clock time used by the slot confirmation code, including PoH/signature verification,
    /// and replay.  As replay can run in parallel with the verification, this value can not be
    /// recovered from the `replay_elapsed` and or `{poh,transaction}_verify_elapsed`.  This
    /// includes failed cases, when `confirm_slot_entries` exist with an error.  In microseconds.
    pub confirmation_elapsed: u64,

    /// Wall clock time used by the entry replay code.  Does not include the PoH or the transaction
    /// signature/precompiles verification, but can overlap with the PoH and signature verification.
    /// In microseconds.
    pub replay_elapsed: u64,

    /// Wall clock times, used for the PoH verification of entries.  In microseconds.
    pub poh_verify_elapsed: u64,

    /// Wall clock time, used for the signature verification as well as precompiles verification.
    /// In microseconds.
    pub transaction_verify_elapsed: u64,

    /// Wall clock time spent loading data sets (and entries) from the blockstore.  This does not
    /// include the case when the blockstore load failed.  In microseconds.
    pub fetch_elapsed: u64,

    /// Same as `fetch_elapsed` above, but for the case when the blockstore load fails.  In
    /// microseconds.
    pub fetch_fail_elapsed: u64,

    /// `batch_execute()` measurements.
    pub batch_execute: BatchExecutionTiming,
}

impl Default for ConfirmationTiming {
    fn default() -> Self {
        Self {
            started: Instant::now(),
            confirmation_elapsed: 0,
            replay_elapsed: 0,
            poh_verify_elapsed: 0,
            transaction_verify_elapsed: 0,
            fetch_elapsed: 0,
            fetch_fail_elapsed: 0,
            batch_execute: BatchExecutionTiming::default(),
        }
    }
}

/// Measures times related to transaction execution in a slot.
#[derive(Debug, Default)]
pub struct BatchExecutionTiming {
    /// Time used by transaction execution.  Accumulated across multiple threads that are running
    /// `execute_batch()`.
    pub totals: ExecuteTimings,

    /// Wall clock time used by the transaction execution part of pipeline.
    /// [`ConfirmationTiming::replay_elapsed`] includes this time.  In microseconds.
    pub wall_clock_us: u64,

    /// Time used to execute transactions, via `execute_batch()`, in the thread that consumed the
    /// most time.
    pub slowest_thread: ThreadExecuteTimings,
}

impl BatchExecutionTiming {
    pub fn accumulate(&mut self, new_batch: ExecuteBatchesInternalMetrics) {
        let Self {
            totals,
            wall_clock_us,
            slowest_thread,
        } = self;

        saturating_add_assign!(*wall_clock_us, new_batch.execute_batches_us);

        use ExecuteTimingType::{NumExecuteBatches, TotalBatchesLen};
        totals.saturating_add_in_place(TotalBatchesLen, new_batch.total_batches_len);
        totals.saturating_add_in_place(NumExecuteBatches, 1);

        for thread_times in new_batch.execution_timings_per_thread.values() {
            totals.accumulate(&thread_times.execute_timings);
        }

        let slowest = new_batch
            .execution_timings_per_thread
            .values()
            .max_by_key(|thread_times| thread_times.total_thread_us);

        if let Some(slowest) = slowest {
            slowest_thread.accumulate(slowest);
            slowest_thread
                .execute_timings
                .saturating_add_in_place(NumExecuteBatches, 1);
        };
    }
}

#[derive(Default)]
pub struct ConfirmationProgress {
    pub last_entry: Hash,
    pub tick_hash_count: u64,
    pub num_shreds: u64,
    pub num_entries: usize,
    pub num_txs: usize,
}

impl ConfirmationProgress {
    pub fn new(last_entry: Hash) -> Self {
        Self {
            last_entry,
            ..Self::default()
        }
    }
}

#[allow(clippy::too_many_arguments)]
pub fn confirm_slot(
    blockstore: &Blockstore,
    bank: &BankWithScheduler,
    timing: &mut ConfirmationTiming,
    progress: &mut ConfirmationProgress,
    skip_verification: bool,
    transaction_status_sender: Option<&TransactionStatusSender>,
    entry_notification_sender: Option<&EntryNotifierSender>,
    replay_vote_sender: Option<&ReplayVoteSender>,
    recyclers: &VerifyRecyclers,
    allow_dead_slots: bool,
    log_messages_bytes_limit: Option<usize>,
    prioritization_fee_cache: &PrioritizationFeeCache,
) -> result::Result<(), BlockstoreProcessorError> {
    let slot = bank.slot();

    let slot_entries_load_result = {
        let mut load_elapsed = Measure::start("load_elapsed");
        let load_result = blockstore
            .get_slot_entries_with_shred_info(slot, progress.num_shreds, allow_dead_slots)
            .map_err(BlockstoreProcessorError::FailedToLoadEntries);
        load_elapsed.stop();
        if load_result.is_err() {
            timing.fetch_fail_elapsed += load_elapsed.as_us();
        } else {
            timing.fetch_elapsed += load_elapsed.as_us();
        }
        load_result
    }?;

    confirm_slot_entries(
        bank,
        slot_entries_load_result,
        timing,
        progress,
        skip_verification,
        transaction_status_sender,
        entry_notification_sender,
        replay_vote_sender,
        recyclers,
        log_messages_bytes_limit,
        prioritization_fee_cache,
    )
}

#[allow(clippy::too_many_arguments)]
fn confirm_slot_entries(
    bank: &BankWithScheduler,
    slot_entries_load_result: (Vec<Entry>, u64, bool),
    timing: &mut ConfirmationTiming,
    progress: &mut ConfirmationProgress,
    skip_verification: bool,
    transaction_status_sender: Option<&TransactionStatusSender>,
    entry_notification_sender: Option<&EntryNotifierSender>,
    replay_vote_sender: Option<&ReplayVoteSender>,
    recyclers: &VerifyRecyclers,
    log_messages_bytes_limit: Option<usize>,
    prioritization_fee_cache: &PrioritizationFeeCache,
) -> result::Result<(), BlockstoreProcessorError> {
    let ConfirmationTiming {
        confirmation_elapsed,
        replay_elapsed,
        poh_verify_elapsed,
        transaction_verify_elapsed,
        batch_execute: batch_execute_timing,
        ..
    } = timing;

    let confirmation_elapsed_timer = Measure::start("confirmation_elapsed");
    defer! {
        *confirmation_elapsed += confirmation_elapsed_timer.end_as_us();
    };

    let slot = bank.slot();
    let (entries, num_shreds, slot_full) = slot_entries_load_result;
    let num_entries = entries.len();
    let mut entry_tx_starting_indexes = Vec::with_capacity(num_entries);
    let mut entry_tx_starting_index = progress.num_txs;
    let num_txs = entries
        .iter()
        .enumerate()
        .map(|(i, entry)| {
            if let Some(entry_notification_sender) = entry_notification_sender {
                let entry_index = progress.num_entries.saturating_add(i);
                if let Err(err) = entry_notification_sender.send(EntryNotification {
                    slot,
                    index: entry_index,
                    entry: entry.into(),
                }) {
                    warn!(
                        "Slot {}, entry {} entry_notification_sender send failed: {:?}",
                        slot, entry_index, err
                    );
                }
            }
            let num_txs = entry.transactions.len();
            let next_tx_starting_index = entry_tx_starting_index.saturating_add(num_txs);
            entry_tx_starting_indexes.push(entry_tx_starting_index);
            entry_tx_starting_index = next_tx_starting_index;
            num_txs
        })
        .sum::<usize>();
    trace!(
        "Fetched entries for slot {}, num_entries: {}, num_shreds: {}, num_txs: {}, slot_full: {}",
        slot,
        num_entries,
        num_shreds,
        num_txs,
        slot_full,
    );

    if !skip_verification {
        let tick_hash_count = &mut progress.tick_hash_count;
        verify_ticks(bank, &entries, slot_full, tick_hash_count).map_err(|err| {
            warn!(
                "{:#?}, slot: {}, entry len: {}, tick_height: {}, last entry: {}, \
                last_blockhash: {}, shred_index: {}, slot_full: {}",
                err,
                slot,
                num_entries,
                bank.tick_height(),
                progress.last_entry,
                bank.last_blockhash(),
                num_shreds,
                slot_full,
            );
            err
        })?;
    }

    let last_entry_hash = entries.last().map(|e| e.hash);
    let verifier = if !skip_verification {
        datapoint_debug!("verify-batch-size", ("size", num_entries as i64, i64));
        let entry_state = entries.start_verify(&progress.last_entry, recyclers.clone());
        if entry_state.status() == EntryVerificationStatus::Failure {
            warn!("Ledger proof of history failed at slot: {}", slot);
            return Err(BlockError::InvalidEntryHash.into());
        }
        Some(entry_state)
    } else {
        None
    };

    let verify_transaction = {
        let bank = bank.clone_with_scheduler();
        move |versioned_tx: VersionedTransaction,
              verification_mode: TransactionVerificationMode|
              -> Result<SanitizedTransaction> {
            bank.verify_transaction(versioned_tx, verification_mode)
        }
    };

    let transaction_verification_start = Instant::now();
    let transaction_verification_result = entry::start_verify_transactions(
        entries,
        skip_verification,
        recyclers.clone(),
        Arc::new(verify_transaction),
    );
    let transaction_cpu_duration_us =
        timing::duration_as_us(&transaction_verification_start.elapsed());

    let mut transaction_verification_result = match transaction_verification_result {
        Ok(transaction_verification_result) => transaction_verification_result,
        Err(err) => {
            warn!(
                "Ledger transaction signature verification failed at slot: {}",
                bank.slot()
            );
            return Err(err.into());
        }
    };

    let entries = transaction_verification_result
        .entries()
        .expect("Transaction verification generates entries");

    let mut replay_timer = Measure::start("replay_elapsed");
    let mut replay_entries: Vec<_> = entries
        .into_iter()
        .zip(entry_tx_starting_indexes)
        .map(|(entry, tx_starting_index)| ReplayEntry {
            entry,
            starting_index: tx_starting_index,
        })
        .collect();
    // Note: This will shuffle entries' transactions in-place.
    let process_result = process_entries(
        bank,
        &mut replay_entries,
        true, // shuffle transactions.
        transaction_status_sender,
        replay_vote_sender,
        batch_execute_timing,
        log_messages_bytes_limit,
        prioritization_fee_cache,
    )
    .map_err(BlockstoreProcessorError::from);
    replay_timer.stop();
    *replay_elapsed += replay_timer.as_us();

    {
        // If running signature verification on the GPU, wait for that computation to finish, and
        // get the result of it. If we did the signature verification on the CPU, this just returns
        // the already-computed result produced in start_verify_transactions.  Either way, check the
        // result of the signature verification.
        let valid = transaction_verification_result.finish_verify();

        // The GPU Entry verification (if any) is kicked off right when the CPU-side Entry
        // verification finishes, so these times should be disjoint
        *transaction_verify_elapsed +=
            transaction_cpu_duration_us + transaction_verification_result.gpu_verify_duration();

        if !valid {
            warn!(
                "Ledger transaction signature verification failed at slot: {}",
                bank.slot()
            );
            return Err(TransactionError::SignatureFailure.into());
        }
    }

    if let Some(mut verifier) = verifier {
        let verified = verifier.finish_verify();
        *poh_verify_elapsed += verifier.poh_duration_us();
        if !verified {
            warn!("Ledger proof of history failed at slot: {}", bank.slot());
            return Err(BlockError::InvalidEntryHash.into());
        }
    }

    process_result?;

    progress.num_shreds += num_shreds;
    progress.num_entries += num_entries;
    progress.num_txs += num_txs;
    if let Some(last_entry_hash) = last_entry_hash {
        progress.last_entry = last_entry_hash;
    }

    Ok(())
}

// Special handling required for processing the entries in slot 0
fn process_bank_0(
    bank0: &BankWithScheduler,
    blockstore: &Blockstore,
    opts: &ProcessOptions,
    recyclers: &VerifyRecyclers,
    cache_block_meta_sender: Option<&CacheBlockMetaSender>,
    entry_notification_sender: Option<&EntryNotifierSender>,
) {
    assert_eq!(bank0.slot(), 0);
    let mut progress = ConfirmationProgress::new(bank0.last_blockhash());
    confirm_full_slot(
        blockstore,
        bank0,
        opts,
        recyclers,
        &mut progress,
        None,
        entry_notification_sender,
        None,
        &mut ExecuteTimings::default(),
    )
    .expect("Failed to process bank 0 from ledger. Did you forget to provide a snapshot?");
    if let Some((result, _timings)) = bank0.wait_for_completed_scheduler() {
        result.unwrap();
    }
    bank0.freeze();
    if blockstore.is_primary_access() {
        blockstore.insert_bank_hash(bank0.slot(), bank0.hash(), false);
    }
    cache_block_meta(bank0, cache_block_meta_sender);
}

// Given a bank, add its children to the pending slots queue if those children slots are
// complete
fn process_next_slots(
    bank: &Arc<Bank>,
    meta: &SlotMeta,
    blockstore: &Blockstore,
    leader_schedule_cache: &LeaderScheduleCache,
    pending_slots: &mut Vec<(SlotMeta, Bank, Hash)>,
    halt_at_slot: Option<Slot>,
) -> result::Result<(), BlockstoreProcessorError> {
    if meta.next_slots.is_empty() {
        return Ok(());
    }

    // This is a fork point if there are multiple children, create a new child bank for each fork
    for next_slot in &meta.next_slots {
        let skip_next_slot = halt_at_slot
            .map(|halt_at_slot| *next_slot > halt_at_slot)
            .unwrap_or(false);
        if skip_next_slot {
            continue;
        }

        let next_meta = blockstore
            .meta(*next_slot)
            .map_err(|err| {
                warn!("Failed to load meta for slot {}: {:?}", next_slot, err);
                BlockstoreProcessorError::FailedToLoadMeta
            })?
            .unwrap();

        // Only process full slots in blockstore_processor, replay_stage
        // handles any partials
        if next_meta.is_full() {
            let next_bank = Bank::new_from_parent(
                bank.clone(),
                &leader_schedule_cache
                    .slot_leader_at(*next_slot, Some(bank))
                    .unwrap(),
                *next_slot,
            );
            trace!(
                "New bank for slot {}, parent slot is {}",
                next_slot,
                bank.slot(),
            );
            pending_slots.push((next_meta, next_bank, bank.last_blockhash()));
        }
    }

    // Reverse sort by slot, so the next slot to be processed can be popped
    pending_slots.sort_by(|a, b| b.1.slot().cmp(&a.1.slot()));
    Ok(())
}

/// Starting with the root slot corresponding to `start_slot_meta`, iteratively
/// find and process children slots from the blockstore.
///
/// Returns a tuple (a, b) where a is the number of slots processed and b is
/// the number of newly found cluster roots.
#[allow(clippy::too_many_arguments)]
fn load_frozen_forks(
    bank_forks: &RwLock<BankForks>,
    start_slot_meta: &SlotMeta,
    blockstore: &Blockstore,
    leader_schedule_cache: &LeaderScheduleCache,
    opts: &ProcessOptions,
    transaction_status_sender: Option<&TransactionStatusSender>,
    cache_block_meta_sender: Option<&CacheBlockMetaSender>,
    entry_notification_sender: Option<&EntryNotifierSender>,
    timing: &mut ExecuteTimings,
    accounts_background_request_sender: &AbsRequestSender,
) -> result::Result<(u64, usize), BlockstoreProcessorError> {
    let blockstore_max_root = blockstore.max_root();
    let mut root = bank_forks.read().unwrap().root();
    let max_root = std::cmp::max(root, blockstore_max_root);
    info!(
        "load_frozen_forks() latest root from blockstore: {}, max_root: {}",
        blockstore_max_root, max_root,
    );

    // The total number of slots processed
    let mut total_slots_processed = 0;
    // The total number of newly identified root slots
    let mut total_rooted_slots = 0;

    let mut pending_slots = vec![];
    process_next_slots(
        &bank_forks
            .read()
            .unwrap()
            .get(start_slot_meta.slot)
            .unwrap(),
        start_slot_meta,
        blockstore,
        leader_schedule_cache,
        &mut pending_slots,
        opts.halt_at_slot,
    )?;

    let on_halt_store_hash_raw_data_for_debug = opts.on_halt_store_hash_raw_data_for_debug;
    if Some(bank_forks.read().unwrap().root()) != opts.halt_at_slot {
        let recyclers = VerifyRecyclers::default();
        let mut all_banks = HashMap::new();

        const STATUS_REPORT_INTERVAL: Duration = Duration::from_secs(2);
        let mut last_status_report = Instant::now();
        let mut slots_processed = 0;
        let mut txs = 0;
        let mut set_root_us = 0;
        let mut root_retain_us = 0;
        let mut process_single_slot_us = 0;
        let mut voting_us = 0;

        while !pending_slots.is_empty() {
            timing.details.per_program_timings.clear();
            let (meta, bank, last_entry_hash) = pending_slots.pop().unwrap();
            let slot = bank.slot();
            if last_status_report.elapsed() > STATUS_REPORT_INTERVAL {
                let secs = last_status_report.elapsed().as_secs() as f32;
                let slots_per_sec = slots_processed as f32 / secs;
                let txs_per_sec = txs as f32 / secs;
                info!(
                    "processing ledger: slot={slot}, \
                    root_slot={root} \
                    slots={slots_processed}, \
                    slots/s={slots_per_sec}, \
                    txs/s={txs_per_sec}"
                );
                debug!(
                    "processing ledger timing: \
                    set_root_us={set_root_us}, \
                    root_retain_us={root_retain_us}, \
                    process_single_slot_us:{process_single_slot_us}, \
                    voting_us: {voting_us}"
                );

                last_status_report = Instant::now();
                slots_processed = 0;
                txs = 0;
                set_root_us = 0;
                root_retain_us = 0;
                process_single_slot_us = 0;
                voting_us = 0;
            }

            let mut progress = ConfirmationProgress::new(last_entry_hash);
            let mut m = Measure::start("process_single_slot");
            let bank = bank_forks.write().unwrap().insert_from_ledger(bank);
            if process_single_slot(
                blockstore,
                &bank,
                opts,
                &recyclers,
                &mut progress,
                transaction_status_sender,
                cache_block_meta_sender,
                entry_notification_sender,
                None,
                timing,
            )
            .is_err()
            {
                assert!(bank_forks.write().unwrap().remove(bank.slot()).is_some());
                continue;
            }
            txs += progress.num_txs;

            // Block must be frozen by this point; otherwise,
            // process_single_slot() would have errored above.
            assert!(bank.is_frozen());
            all_banks.insert(bank.slot(), bank.clone_with_scheduler());
            m.stop();
            process_single_slot_us += m.as_us();

            let mut m = Measure::start("voting");
            // If we've reached the last known root in blockstore, start looking
            // for newer cluster confirmed roots
            let new_root_bank = {
                if bank_forks.read().unwrap().root() >= max_root {
                    supermajority_root_from_vote_accounts(
                        bank.slot(),
                        bank.total_epoch_stake(),
                        &bank.vote_accounts(),
                    ).and_then(|supermajority_root| {
                        if supermajority_root > root {
                            // If there's a cluster confirmed root greater than our last
                            // replayed root, then because the cluster confirmed root should
                            // be descended from our last root, it must exist in `all_banks`
                            let cluster_root_bank = all_banks.get(&supermajority_root).unwrap();

                            // cluster root must be a descendant of our root, otherwise something
                            // is drastically wrong
                            assert!(cluster_root_bank.ancestors.contains_key(&root));
                            info!(
                                "blockstore processor found new cluster confirmed root: {}, observed in bank: {}",
                                cluster_root_bank.slot(), bank.slot()
                            );

                            // Ensure cluster-confirmed root and parents are set as root in blockstore
                            let mut rooted_slots = vec![];
                            let mut new_root_bank = Arc::clone(cluster_root_bank);
                            loop {
                                if new_root_bank.slot() == root { break; } // Found the last root in the chain, yay!
                                assert!(new_root_bank.slot() > root);

                                rooted_slots.push((new_root_bank.slot(), Some(new_root_bank.hash())));
                                // As noted, the cluster confirmed root should be descended from
                                // our last root; therefore parent should be set
                                new_root_bank = new_root_bank.parent().unwrap();
                            }
                            total_rooted_slots += rooted_slots.len();
                            if blockstore.is_primary_access() {
                                blockstore
                                    .mark_slots_as_if_rooted_normally_at_startup(rooted_slots, true)
                                    .expect("Blockstore::mark_slots_as_if_rooted_normally_at_startup() should succeed");
                            }
                            Some(cluster_root_bank)
                        } else {
                            None
                        }
                    })
                } else if blockstore.is_root(slot) {
                    Some(&bank)
                } else {
                    None
                }
            };
            m.stop();
            voting_us += m.as_us();

            if let Some(new_root_bank) = new_root_bank {
                let mut m = Measure::start("set_root");
                root = new_root_bank.slot();

                leader_schedule_cache.set_root(new_root_bank);
                let _ = bank_forks.write().unwrap().set_root(
                    root,
                    accounts_background_request_sender,
                    None,
                );
                m.stop();
                set_root_us += m.as_us();

                // Filter out all non descendants of the new root
                let mut m = Measure::start("filter pending slots");
                pending_slots
                    .retain(|(_, pending_bank, _)| pending_bank.ancestors.contains_key(&root));
                all_banks.retain(|_, bank| bank.ancestors.contains_key(&root));
                m.stop();
                root_retain_us += m.as_us();
            }

            slots_processed += 1;
            total_slots_processed += 1;

            trace!(
                "Bank for {}slot {} is complete",
                if root == slot { "root " } else { "" },
                slot,
            );

            let done_processing = opts
                .halt_at_slot
                .map(|halt_at_slot| slot >= halt_at_slot)
                .unwrap_or(false);
            if done_processing {
                if opts.run_final_accounts_hash_calc {
                    bank.run_final_hash_calc(on_halt_store_hash_raw_data_for_debug);
                }
                break;
            }

            process_next_slots(
                &bank,
                &meta,
                blockstore,
                leader_schedule_cache,
                &mut pending_slots,
                opts.halt_at_slot,
            )?;
        }
    } else if on_halt_store_hash_raw_data_for_debug {
        bank_forks
            .read()
            .unwrap()
            .root_bank()
            .run_final_hash_calc(on_halt_store_hash_raw_data_for_debug);
    }

    Ok((total_slots_processed, total_rooted_slots))
}

// `roots` is sorted largest to smallest by root slot
fn supermajority_root(roots: &[(Slot, u64)], total_epoch_stake: u64) -> Option<Slot> {
    if roots.is_empty() {
        return None;
    }

    // Find latest root
    let mut total = 0;
    let mut prev_root = roots[0].0;
    for (root, stake) in roots.iter() {
        assert!(*root <= prev_root);
        total += stake;
        if total as f64 / total_epoch_stake as f64 > VOTE_THRESHOLD_SIZE {
            return Some(*root);
        }
        prev_root = *root;
    }

    None
}

fn supermajority_root_from_vote_accounts(
    bank_slot: Slot,
    total_epoch_stake: u64,
    vote_accounts: &VoteAccountsHashMap,
) -> Option<Slot> {
    let mut roots_stakes: Vec<(Slot, u64)> = vote_accounts
        .iter()
        .filter_map(|(key, (stake, account))| {
            if *stake == 0 {
                return None;
            }

            match account.vote_state().as_ref() {
                Err(_) => {
                    warn!(
                        "Unable to get vote_state from account {} in bank: {}",
                        key, bank_slot
                    );
                    None
                }
                Ok(vote_state) => Some((vote_state.root_slot?, *stake)),
            }
        })
        .collect();

    // Sort from greatest to smallest slot
    roots_stakes.sort_unstable_by(|a, b| a.0.cmp(&b.0).reverse());

    // Find latest root
    supermajority_root(&roots_stakes, total_epoch_stake)
}

// Processes and replays the contents of a single slot, returns Error
// if failed to play the slot
#[allow(clippy::too_many_arguments)]
fn process_single_slot(
    blockstore: &Blockstore,
    bank: &BankWithScheduler,
    opts: &ProcessOptions,
    recyclers: &VerifyRecyclers,
    progress: &mut ConfirmationProgress,
    transaction_status_sender: Option<&TransactionStatusSender>,
    cache_block_meta_sender: Option<&CacheBlockMetaSender>,
    entry_notification_sender: Option<&EntryNotifierSender>,
    replay_vote_sender: Option<&ReplayVoteSender>,
    timing: &mut ExecuteTimings,
) -> result::Result<(), BlockstoreProcessorError> {
    // Mark corrupt slots as dead so validators don't replay this slot and
    // see AlreadyProcessed errors later in ReplayStage
    confirm_full_slot(
        blockstore,
        bank,
        opts,
        recyclers,
        progress,
        transaction_status_sender,
        entry_notification_sender,
        replay_vote_sender,
        timing,
    )
    .map_err(|err| {
        let slot = bank.slot();
        warn!("slot {} failed to verify: {}", slot, err);
        if blockstore.is_primary_access() {
            blockstore
                .set_dead_slot(slot)
                .expect("Failed to mark slot as dead in blockstore");
        } else {
            info!(
                "Failed slot {} won't be marked dead due to being secondary blockstore access",
                slot
            );
        }
        err
    })?;

    if let Some((result, _timings)) = bank.wait_for_completed_scheduler() {
        result?
    }
    bank.freeze(); // all banks handled by this routine are created from complete slots
    if blockstore.is_primary_access() {
        blockstore.insert_bank_hash(bank.slot(), bank.hash(), false);
    }
    cache_block_meta(bank, cache_block_meta_sender);

    Ok(())
}

#[allow(clippy::large_enum_variant)]
pub enum TransactionStatusMessage {
    Batch(TransactionStatusBatch),
    Freeze(Slot),
}

pub struct TransactionStatusBatch {
    pub bank: Arc<Bank>,
    pub transactions: Vec<SanitizedTransaction>,
    pub execution_results: Vec<Option<TransactionExecutionDetails>>,
    pub balances: TransactionBalancesSet,
    pub token_balances: TransactionTokenBalancesSet,
    pub rent_debits: Vec<RentDebits>,
    pub transaction_indexes: Vec<usize>,
}

#[derive(Clone, Debug)]
pub struct TransactionStatusSender {
    pub sender: Sender<TransactionStatusMessage>,
}

impl TransactionStatusSender {
    pub fn send_transaction_status_batch(
        &self,
        bank: Arc<Bank>,
        transactions: Vec<SanitizedTransaction>,
        execution_results: Vec<TransactionExecutionResult>,
        balances: TransactionBalancesSet,
        token_balances: TransactionTokenBalancesSet,
        rent_debits: Vec<RentDebits>,
        transaction_indexes: Vec<usize>,
    ) {
        let slot = bank.slot();

        if let Err(e) = self
            .sender
            .send(TransactionStatusMessage::Batch(TransactionStatusBatch {
                bank,
                transactions,
                execution_results: execution_results
                    .into_iter()
                    .map(|result| match result {
                        TransactionExecutionResult::Executed { details, .. } => Some(details),
                        TransactionExecutionResult::NotExecuted(_) => None,
                    })
                    .collect(),
                balances,
                token_balances,
                rent_debits,
                transaction_indexes,
            }))
        {
            trace!(
                "Slot {} transaction_status send batch failed: {:?}",
                slot,
                e
            );
        }
    }

    pub fn send_transaction_status_freeze_message(&self, bank: &Arc<Bank>) {
        let slot = bank.slot();
        if let Err(e) = self.sender.send(TransactionStatusMessage::Freeze(slot)) {
            trace!(
                "Slot {} transaction_status send freeze message failed: {:?}",
                slot,
                e
            );
        }
    }
}

pub type CacheBlockMetaSender = Sender<Arc<Bank>>;

pub fn cache_block_meta(bank: &Arc<Bank>, cache_block_meta_sender: Option<&CacheBlockMetaSender>) {
    if let Some(cache_block_meta_sender) = cache_block_meta_sender {
        cache_block_meta_sender
            .send(bank.clone())
            .unwrap_or_else(|err| warn!("cache_block_meta_sender failed: {:?}", err));
    }
}

// used for tests only
pub fn fill_blockstore_slot_with_ticks(
    blockstore: &Blockstore,
    ticks_per_slot: u64,
    slot: u64,
    parent_slot: u64,
    last_entry_hash: Hash,
) -> Hash {
    // Only slot 0 can be equal to the parent_slot
    assert!(slot.saturating_sub(1) >= parent_slot);
    let num_slots = (slot - parent_slot).max(1);
    let entries = create_ticks(num_slots * ticks_per_slot, 0, last_entry_hash);
    let last_entry_hash = entries.last().unwrap().hash;

    blockstore
        .write_entries(
            slot,
            0,
            0,
            ticks_per_slot,
            Some(parent_slot),
            true,
            &Arc::new(Keypair::new()),
            entries,
            0,
        )
        .unwrap();

    last_entry_hash
}

#[cfg(test)]
pub mod tests {
    use {
        super::*,
        crate::{
            blockstore_options::{AccessType, BlockstoreOptions},
            genesis_utils::{
                create_genesis_config, create_genesis_config_with_leader, GenesisConfigInfo,
            },
        },
        matches::assert_matches,
        rand::{thread_rng, Rng},
        solana_entry::entry::{create_ticks, next_entry, next_entry_mut},
        solana_program_runtime::declare_process_instruction,
        solana_runtime::{
            genesis_utils::{
                self, create_genesis_config_with_vote_accounts, ValidatorVoteKeypairs,
            },
            installed_scheduler_pool::{MockInstalledScheduler, MockInstalledSchedulerPool},
            vote_account::VoteAccount,
        },
        solana_sdk::{
            account::{AccountSharedData, WritableAccount},
            epoch_schedule::EpochSchedule,
            hash::Hash,
            instruction::{Instruction, InstructionError},
            native_token::LAMPORTS_PER_SOL,
            pubkey::Pubkey,
            signature::{Keypair, Signer},
            system_instruction::SystemError,
            system_transaction,
            transaction::{Transaction, TransactionError},
        },
        solana_vote_program::{
            self,
            vote_state::{VoteState, VoteStateVersions, MAX_LOCKOUT_HISTORY},
            vote_transaction,
        },
        std::{collections::BTreeSet, sync::RwLock},
        trees::tr,
    };

    // Convenience wrapper to optionally process blockstore with Secondary access.
    //
    // Setting up the ledger for a test requires Primary access as items will need to be inserted.
    // However, once a Secondary access has been opened, it won't automaticaly see updates made by
    // the Primary access. So, open (and close) the Secondary access within this function to ensure
    // that "stale" Secondary accesses don't propagate.
    fn test_process_blockstore_with_custom_options(
        genesis_config: &GenesisConfig,
        blockstore: &Blockstore,
        opts: &ProcessOptions,
        access_type: AccessType,
    ) -> (Arc<RwLock<BankForks>>, LeaderScheduleCache) {
        match access_type {
            AccessType::Primary | AccessType::PrimaryForMaintenance => {
                // Attempting to open a second Primary access would fail, so
                // just pass the original session if it is a Primary variant
                test_process_blockstore(genesis_config, blockstore, opts, Arc::default())
            }
            AccessType::Secondary => {
                let secondary_blockstore = Blockstore::open_with_options(
                    blockstore.ledger_path(),
                    BlockstoreOptions {
                        access_type,
                        ..BlockstoreOptions::default()
                    },
                )
                .expect("Unable to open access to blockstore");
                test_process_blockstore(genesis_config, &secondary_blockstore, opts, Arc::default())
            }
        }
    }

    #[test]
    fn test_process_blockstore_with_missing_hashes() {
        do_test_process_blockstore_with_missing_hashes(AccessType::Primary);
    }

    #[test]
    fn test_process_blockstore_with_missing_hashes_secondary_access() {
        do_test_process_blockstore_with_missing_hashes(AccessType::Secondary);
    }

    // Intentionally make slot 1 faulty and ensure that processing sees it as dead
    fn do_test_process_blockstore_with_missing_hashes(blockstore_access_type: AccessType) {
        solana_logger::setup();

        let hashes_per_tick = 2;
        let GenesisConfigInfo {
            mut genesis_config, ..
        } = create_genesis_config(10_000);
        genesis_config.poh_config.hashes_per_tick = Some(hashes_per_tick);
        let ticks_per_slot = genesis_config.ticks_per_slot;

        let (ledger_path, blockhash) = create_new_tmp_ledger_auto_delete!(&genesis_config);
        let blockstore = Blockstore::open(ledger_path.path()).unwrap();

        let parent_slot = 0;
        let slot = 1;
        let entries = create_ticks(ticks_per_slot, hashes_per_tick - 1, blockhash);
        assert_matches!(
            blockstore.write_entries(
                slot,
                0,
                0,
                ticks_per_slot,
                Some(parent_slot),
                true,
                &Arc::new(Keypair::new()),
                entries,
                0,
            ),
            Ok(_)
        );

        let (bank_forks, ..) = test_process_blockstore_with_custom_options(
            &genesis_config,
            &blockstore,
            &ProcessOptions {
                run_verification: true,
                ..ProcessOptions::default()
            },
            blockstore_access_type.clone(),
        );
        assert_eq!(frozen_bank_slots(&bank_forks.read().unwrap()), vec![0]);

        let dead_slots: Vec<Slot> = blockstore.dead_slots_iterator(0).unwrap().collect();
        match blockstore_access_type {
            // Secondary access is immutable so even though a dead slot
            // will be identified, it won't actually be marked dead.
            AccessType::Secondary => {
                assert_eq!(dead_slots.len(), 0);
            }
            AccessType::Primary | AccessType::PrimaryForMaintenance => {
                assert_eq!(&dead_slots, &[1]);
            }
        }
    }

    #[test]
    fn test_process_blockstore_with_invalid_slot_tick_count() {
        solana_logger::setup();

        let GenesisConfigInfo { genesis_config, .. } = create_genesis_config(10_000);
        let ticks_per_slot = genesis_config.ticks_per_slot;

        // Create a new ledger with slot 0 full of ticks
        let (ledger_path, blockhash) = create_new_tmp_ledger_auto_delete!(&genesis_config);
        let blockstore = Blockstore::open(ledger_path.path()).unwrap();

        // Write slot 1 with one tick missing
        let parent_slot = 0;
        let slot = 1;
        let entries = create_ticks(ticks_per_slot - 1, 0, blockhash);
        assert_matches!(
            blockstore.write_entries(
                slot,
                0,
                0,
                ticks_per_slot,
                Some(parent_slot),
                true,
                &Arc::new(Keypair::new()),
                entries,
                0,
            ),
            Ok(_)
        );

        // Should return slot 0, the last slot on the fork that is valid
        let (bank_forks, ..) = test_process_blockstore(
            &genesis_config,
            &blockstore,
            &ProcessOptions {
                run_verification: true,
                ..ProcessOptions::default()
            },
            Arc::default(),
        );
        assert_eq!(frozen_bank_slots(&bank_forks.read().unwrap()), vec![0]);

        // Write slot 2 fully
        let _last_slot2_entry_hash =
            fill_blockstore_slot_with_ticks(&blockstore, ticks_per_slot, 2, 0, blockhash);

        let (bank_forks, ..) = test_process_blockstore(
            &genesis_config,
            &blockstore,
            &ProcessOptions {
                run_verification: true,
                ..ProcessOptions::default()
            },
            Arc::default(),
        );

        // One valid fork, one bad fork.  process_blockstore() should only return the valid fork
        assert_eq!(frozen_bank_slots(&bank_forks.read().unwrap()), vec![0, 2]);
        assert_eq!(bank_forks.read().unwrap().working_bank().slot(), 2);
        assert_eq!(bank_forks.read().unwrap().root(), 0);
    }

    #[test]
    fn test_process_blockstore_with_slot_with_trailing_entry() {
        solana_logger::setup();

        let GenesisConfigInfo {
            mint_keypair,
            genesis_config,
            ..
        } = create_genesis_config(10_000);
        let ticks_per_slot = genesis_config.ticks_per_slot;

        let (ledger_path, blockhash) = create_new_tmp_ledger_auto_delete!(&genesis_config);
        let blockstore = Blockstore::open(ledger_path.path()).unwrap();

        let mut entries = create_ticks(ticks_per_slot, 0, blockhash);
        let trailing_entry = {
            let keypair = Keypair::new();
            let tx = system_transaction::transfer(&mint_keypair, &keypair.pubkey(), 1, blockhash);
            next_entry(&blockhash, 1, vec![tx])
        };
        entries.push(trailing_entry);

        // Tricks blockstore into writing the trailing entry by lying that there is one more tick
        // per slot.
        let parent_slot = 0;
        let slot = 1;
        assert_matches!(
            blockstore.write_entries(
                slot,
                0,
                0,
                ticks_per_slot + 1,
                Some(parent_slot),
                true,
                &Arc::new(Keypair::new()),
                entries,
                0,
            ),
            Ok(_)
        );

        let opts = ProcessOptions {
            run_verification: true,
            accounts_db_test_hash_calculation: true,
            ..ProcessOptions::default()
        };
        let (bank_forks, ..) =
            test_process_blockstore(&genesis_config, &blockstore, &opts, Arc::default());
        assert_eq!(frozen_bank_slots(&bank_forks.read().unwrap()), vec![0]);
    }

    #[test]
    fn test_process_blockstore_with_incomplete_slot() {
        solana_logger::setup();

        let GenesisConfigInfo { genesis_config, .. } = create_genesis_config(10_000);
        let ticks_per_slot = genesis_config.ticks_per_slot;

        /*
          Build a blockstore in the ledger with the following fork structure:

               slot 0 (all ticks)
                 |
               slot 1 (all ticks but one)
                 |
               slot 2 (all ticks)

           where slot 1 is incomplete (missing 1 tick at the end)
        */

        // Create a new ledger with slot 0 full of ticks
        let (ledger_path, mut blockhash) = create_new_tmp_ledger_auto_delete!(&genesis_config);
        debug!("ledger_path: {:?}", ledger_path);

        let blockstore = Blockstore::open(ledger_path.path()).unwrap();

        // Write slot 1
        // slot 1, points at slot 0.  Missing one tick
        {
            let parent_slot = 0;
            let slot = 1;
            let mut entries = create_ticks(ticks_per_slot, 0, blockhash);
            blockhash = entries.last().unwrap().hash;

            // throw away last one
            entries.pop();

            assert_matches!(
                blockstore.write_entries(
                    slot,
                    0,
                    0,
                    ticks_per_slot,
                    Some(parent_slot),
                    false,
                    &Arc::new(Keypair::new()),
                    entries,
                    0,
                ),
                Ok(_)
            );
        }

        // slot 2, points at slot 1
        fill_blockstore_slot_with_ticks(&blockstore, ticks_per_slot, 2, 1, blockhash);

        let opts = ProcessOptions {
            run_verification: true,
            accounts_db_test_hash_calculation: true,
            ..ProcessOptions::default()
        };
        let (bank_forks, ..) =
            test_process_blockstore(&genesis_config, &blockstore, &opts, Arc::default());

        assert_eq!(frozen_bank_slots(&bank_forks.read().unwrap()), vec![0]); // slot 1 isn't "full", we stop at slot zero

        /* Add a complete slot such that the store looks like:

                                 slot 0 (all ticks)
                               /                  \
               slot 1 (all ticks but one)        slot 3 (all ticks)
                      |
               slot 2 (all ticks)
        */
        let opts = ProcessOptions {
            run_verification: true,
            accounts_db_test_hash_calculation: true,
            ..ProcessOptions::default()
        };
        fill_blockstore_slot_with_ticks(&blockstore, ticks_per_slot, 3, 0, blockhash);
        // Slot 0 should not show up in the ending bank_forks_info
        let (bank_forks, ..) =
            test_process_blockstore(&genesis_config, &blockstore, &opts, Arc::default());

        // slot 1 isn't "full", we stop at slot zero
        assert_eq!(frozen_bank_slots(&bank_forks.read().unwrap()), vec![0, 3]);
    }

    #[test]
    fn test_process_blockstore_with_two_forks_and_squash() {
        solana_logger::setup();

        let GenesisConfigInfo { genesis_config, .. } = create_genesis_config(10_000);
        let ticks_per_slot = genesis_config.ticks_per_slot;

        // Create a new ledger with slot 0 full of ticks
        let (ledger_path, blockhash) = create_new_tmp_ledger_auto_delete!(&genesis_config);
        debug!("ledger_path: {:?}", ledger_path);
        let mut last_entry_hash = blockhash;

        /*
            Build a blockstore in the ledger with the following fork structure:

                 slot 0
                   |
                 slot 1
                 /   \
            slot 2   |
               /     |
            slot 3   |
                     |
                   slot 4 <-- set_root(true)

        */
        let blockstore = Blockstore::open(ledger_path.path()).unwrap();

        // Fork 1, ending at slot 3
        let last_slot1_entry_hash =
            fill_blockstore_slot_with_ticks(&blockstore, ticks_per_slot, 1, 0, last_entry_hash);
        last_entry_hash = fill_blockstore_slot_with_ticks(
            &blockstore,
            ticks_per_slot,
            2,
            1,
            last_slot1_entry_hash,
        );
        let last_fork1_entry_hash =
            fill_blockstore_slot_with_ticks(&blockstore, ticks_per_slot, 3, 2, last_entry_hash);

        // Fork 2, ending at slot 4
        let last_fork2_entry_hash = fill_blockstore_slot_with_ticks(
            &blockstore,
            ticks_per_slot,
            4,
            1,
            last_slot1_entry_hash,
        );

        info!("last_fork1_entry.hash: {:?}", last_fork1_entry_hash);
        info!("last_fork2_entry.hash: {:?}", last_fork2_entry_hash);

        blockstore.set_roots([0, 1, 4].iter()).unwrap();

        let opts = ProcessOptions {
            run_verification: true,
            accounts_db_test_hash_calculation: true,
            ..ProcessOptions::default()
        };
        let (bank_forks, ..) =
            test_process_blockstore(&genesis_config, &blockstore, &opts, Arc::default());
        let bank_forks = bank_forks.read().unwrap();

        // One fork, other one is ignored b/c not a descendant of the root
        assert_eq!(frozen_bank_slots(&bank_forks), vec![4]);

        assert!(&bank_forks[4]
            .parents()
            .iter()
            .map(|bank| bank.slot())
            .next()
            .is_none());

        // Ensure bank_forks holds the right banks
        verify_fork_infos(&bank_forks);

        assert_eq!(bank_forks.root(), 4);
    }

    #[test]
    fn test_process_blockstore_with_two_forks() {
        solana_logger::setup();

        let GenesisConfigInfo { genesis_config, .. } = create_genesis_config(10_000);
        let ticks_per_slot = genesis_config.ticks_per_slot;

        // Create a new ledger with slot 0 full of ticks
        let (ledger_path, blockhash) = create_new_tmp_ledger_auto_delete!(&genesis_config);
        debug!("ledger_path: {:?}", ledger_path);
        let mut last_entry_hash = blockhash;

        /*
            Build a blockstore in the ledger with the following fork structure:

                 slot 0
                   |
                 slot 1  <-- set_root(true)
                 /   \
            slot 2   |
               /     |
            slot 3   |
                     |
                   slot 4

        */
        let blockstore = Blockstore::open(ledger_path.path()).unwrap();

        // Fork 1, ending at slot 3
        let last_slot1_entry_hash =
            fill_blockstore_slot_with_ticks(&blockstore, ticks_per_slot, 1, 0, last_entry_hash);
        last_entry_hash = fill_blockstore_slot_with_ticks(
            &blockstore,
            ticks_per_slot,
            2,
            1,
            last_slot1_entry_hash,
        );
        let last_fork1_entry_hash =
            fill_blockstore_slot_with_ticks(&blockstore, ticks_per_slot, 3, 2, last_entry_hash);

        // Fork 2, ending at slot 4
        let last_fork2_entry_hash = fill_blockstore_slot_with_ticks(
            &blockstore,
            ticks_per_slot,
            4,
            1,
            last_slot1_entry_hash,
        );

        info!("last_fork1_entry.hash: {:?}", last_fork1_entry_hash);
        info!("last_fork2_entry.hash: {:?}", last_fork2_entry_hash);

        blockstore.set_roots([0, 1].iter()).unwrap();

        let opts = ProcessOptions {
            run_verification: true,
            accounts_db_test_hash_calculation: true,
            ..ProcessOptions::default()
        };
        let (bank_forks, ..) =
            test_process_blockstore(&genesis_config, &blockstore, &opts, Arc::default());
        let bank_forks = bank_forks.read().unwrap();

        assert_eq!(frozen_bank_slots(&bank_forks), vec![1, 2, 3, 4]);
        assert_eq!(bank_forks.working_bank().slot(), 4);
        assert_eq!(bank_forks.root(), 1);

        assert_eq!(
            &bank_forks[3]
                .parents()
                .iter()
                .map(|bank| bank.slot())
                .collect::<Vec<_>>(),
            &[2, 1]
        );
        assert_eq!(
            &bank_forks[4]
                .parents()
                .iter()
                .map(|bank| bank.slot())
                .collect::<Vec<_>>(),
            &[1]
        );

        assert_eq!(bank_forks.root(), 1);

        // Ensure bank_forks holds the right banks
        verify_fork_infos(&bank_forks);
    }

    #[test]
    fn test_process_blockstore_with_dead_slot() {
        solana_logger::setup();

        let GenesisConfigInfo { genesis_config, .. } = create_genesis_config(10_000);
        let ticks_per_slot = genesis_config.ticks_per_slot;
        let (ledger_path, blockhash) = create_new_tmp_ledger_auto_delete!(&genesis_config);
        debug!("ledger_path: {:?}", ledger_path);

        /*
                   slot 0
                     |
                   slot 1
                  /     \
                 /       \
           slot 2 (dead)  \
                           \
                        slot 3
        */
        let blockstore = Blockstore::open(ledger_path.path()).unwrap();
        let slot1_blockhash =
            fill_blockstore_slot_with_ticks(&blockstore, ticks_per_slot, 1, 0, blockhash);
        fill_blockstore_slot_with_ticks(&blockstore, ticks_per_slot, 2, 1, slot1_blockhash);
        blockstore.set_dead_slot(2).unwrap();
        fill_blockstore_slot_with_ticks(&blockstore, ticks_per_slot, 3, 1, slot1_blockhash);

        let (bank_forks, ..) = test_process_blockstore(
            &genesis_config,
            &blockstore,
            &ProcessOptions::default(),
            Arc::default(),
        );
        let bank_forks = bank_forks.read().unwrap();

        assert_eq!(frozen_bank_slots(&bank_forks), vec![0, 1, 3]);
        assert_eq!(bank_forks.working_bank().slot(), 3);
        assert_eq!(
            &bank_forks[3]
                .parents()
                .iter()
                .map(|bank| bank.slot())
                .collect::<Vec<_>>(),
            &[1, 0]
        );
        verify_fork_infos(&bank_forks);
    }

    #[test]
    fn test_process_blockstore_with_dead_child() {
        solana_logger::setup();

        let GenesisConfigInfo { genesis_config, .. } = create_genesis_config(10_000);
        let ticks_per_slot = genesis_config.ticks_per_slot;
        let (ledger_path, blockhash) = create_new_tmp_ledger_auto_delete!(&genesis_config);
        debug!("ledger_path: {:?}", ledger_path);

        /*
                   slot 0
                     |
                   slot 1
                  /     \
                 /       \
              slot 2      \
               /           \
           slot 4 (dead)   slot 3
        */
        let blockstore = Blockstore::open(ledger_path.path()).unwrap();
        let slot1_blockhash =
            fill_blockstore_slot_with_ticks(&blockstore, ticks_per_slot, 1, 0, blockhash);
        let slot2_blockhash =
            fill_blockstore_slot_with_ticks(&blockstore, ticks_per_slot, 2, 1, slot1_blockhash);
        fill_blockstore_slot_with_ticks(&blockstore, ticks_per_slot, 4, 2, slot2_blockhash);
        blockstore.set_dead_slot(4).unwrap();
        fill_blockstore_slot_with_ticks(&blockstore, ticks_per_slot, 3, 1, slot1_blockhash);

        let (bank_forks, ..) = test_process_blockstore(
            &genesis_config,
            &blockstore,
            &ProcessOptions::default(),
            Arc::default(),
        );
        let bank_forks = bank_forks.read().unwrap();

        // Should see the parent of the dead child
        assert_eq!(frozen_bank_slots(&bank_forks), vec![0, 1, 2, 3]);
        assert_eq!(bank_forks.working_bank().slot(), 3);

        assert_eq!(
            &bank_forks[3]
                .parents()
                .iter()
                .map(|bank| bank.slot())
                .collect::<Vec<_>>(),
            &[1, 0]
        );
        assert_eq!(
            &bank_forks[2]
                .parents()
                .iter()
                .map(|bank| bank.slot())
                .collect::<Vec<_>>(),
            &[1, 0]
        );
        assert_eq!(bank_forks.working_bank().slot(), 3);
        verify_fork_infos(&bank_forks);
    }

    #[test]
    fn test_root_with_all_dead_children() {
        solana_logger::setup();

        let GenesisConfigInfo { genesis_config, .. } = create_genesis_config(10_000);
        let ticks_per_slot = genesis_config.ticks_per_slot;
        let (ledger_path, blockhash) = create_new_tmp_ledger_auto_delete!(&genesis_config);
        debug!("ledger_path: {:?}", ledger_path);

        /*
                   slot 0
                 /        \
                /          \
           slot 1 (dead)  slot 2 (dead)
        */
        let blockstore = Blockstore::open(ledger_path.path()).unwrap();
        fill_blockstore_slot_with_ticks(&blockstore, ticks_per_slot, 1, 0, blockhash);
        fill_blockstore_slot_with_ticks(&blockstore, ticks_per_slot, 2, 0, blockhash);
        blockstore.set_dead_slot(1).unwrap();
        blockstore.set_dead_slot(2).unwrap();
        let (bank_forks, ..) = test_process_blockstore(
            &genesis_config,
            &blockstore,
            &ProcessOptions::default(),
            Arc::default(),
        );
        let bank_forks = bank_forks.read().unwrap();

        // Should see only the parent of the dead children
        assert_eq!(frozen_bank_slots(&bank_forks), vec![0]);
        verify_fork_infos(&bank_forks);
    }

    #[test]
    fn test_process_blockstore_epoch_boundary_root() {
        solana_logger::setup();

        let GenesisConfigInfo { genesis_config, .. } = create_genesis_config(10_000);
        let ticks_per_slot = genesis_config.ticks_per_slot;

        // Create a new ledger with slot 0 full of ticks
        let (ledger_path, blockhash) = create_new_tmp_ledger_auto_delete!(&genesis_config);
        let mut last_entry_hash = blockhash;

        let blockstore = Blockstore::open(ledger_path.path()).unwrap();

        // Let `last_slot` be the number of slots in the first two epochs
        let epoch_schedule = get_epoch_schedule(&genesis_config, Vec::new());
        let last_slot = epoch_schedule.get_last_slot_in_epoch(1);

        // Create a single chain of slots with all indexes in the range [0, v + 1]
        for i in 1..=last_slot + 1 {
            last_entry_hash = fill_blockstore_slot_with_ticks(
                &blockstore,
                ticks_per_slot,
                i,
                i - 1,
                last_entry_hash,
            );
        }

        // Set a root on the last slot of the last confirmed epoch
        let rooted_slots: Vec<Slot> = (0..=last_slot).collect();
        blockstore.set_roots(rooted_slots.iter()).unwrap();

        // Set a root on the next slot of the confirmed epoch
        blockstore
            .set_roots(std::iter::once(&(last_slot + 1)))
            .unwrap();

        // Check that we can properly restart the ledger / leader scheduler doesn't fail
        let opts = ProcessOptions {
            run_verification: true,
            accounts_db_test_hash_calculation: true,
            ..ProcessOptions::default()
        };
        let (bank_forks, ..) =
            test_process_blockstore(&genesis_config, &blockstore, &opts, Arc::default());
        let bank_forks = bank_forks.read().unwrap();

        // There is one fork, head is last_slot + 1
        assert_eq!(frozen_bank_slots(&bank_forks), vec![last_slot + 1]);

        // The latest root should have purged all its parents
        assert!(&bank_forks[last_slot + 1]
            .parents()
            .iter()
            .map(|bank| bank.slot())
            .next()
            .is_none());
    }

    #[test]
    fn test_first_err() {
        assert_eq!(first_err(&[Ok(())]), Ok(()));
        assert_eq!(
            first_err(&[Ok(()), Err(TransactionError::AlreadyProcessed)]),
            Err(TransactionError::AlreadyProcessed)
        );
        assert_eq!(
            first_err(&[
                Ok(()),
                Err(TransactionError::AlreadyProcessed),
                Err(TransactionError::AccountInUse)
            ]),
            Err(TransactionError::AlreadyProcessed)
        );
        assert_eq!(
            first_err(&[
                Ok(()),
                Err(TransactionError::AccountInUse),
                Err(TransactionError::AlreadyProcessed)
            ]),
            Err(TransactionError::AccountInUse)
        );
        assert_eq!(
            first_err(&[
                Err(TransactionError::AccountInUse),
                Ok(()),
                Err(TransactionError::AlreadyProcessed)
            ]),
            Err(TransactionError::AccountInUse)
        );
    }

    #[test]
    fn test_process_empty_entry_is_registered() {
        solana_logger::setup();

        let GenesisConfigInfo {
            genesis_config,
            mint_keypair,
            ..
        } = create_genesis_config(2);
        let bank = Arc::new(Bank::new_for_tests(&genesis_config));
        let keypair = Keypair::new();
        let slot_entries = create_ticks(genesis_config.ticks_per_slot, 1, genesis_config.hash());
        let tx = system_transaction::transfer(
            &mint_keypair,
            &keypair.pubkey(),
            1,
            slot_entries.last().unwrap().hash,
        );

        // First, ensure the TX is rejected because of the unregistered last ID
        assert_eq!(
            bank.process_transaction(&tx),
            Err(TransactionError::BlockhashNotFound)
        );

        // Now ensure the TX is accepted despite pointing to the ID of an empty entry.
        process_entries_for_tests_without_scheduler(&bank, slot_entries, true).unwrap();
        assert_eq!(bank.process_transaction(&tx), Ok(()));
    }

    #[test]
    fn test_process_ledger_simple() {
        solana_logger::setup();
        let leader_pubkey = solana_sdk::pubkey::new_rand();
        let mint = 100;
        let hashes_per_tick = 10;
        let GenesisConfigInfo {
            mut genesis_config,
            mint_keypair,
            ..
        } = create_genesis_config_with_leader(mint, &leader_pubkey, 50);
        genesis_config.poh_config.hashes_per_tick = Some(hashes_per_tick);
        let (ledger_path, mut last_entry_hash) =
            create_new_tmp_ledger_auto_delete!(&genesis_config);
        debug!("ledger_path: {:?}", ledger_path);

        let deducted_from_mint = 3;
        let mut entries = vec![];
        let blockhash = genesis_config.hash();
        for _ in 0..deducted_from_mint {
            // Transfer one token from the mint to a random account
            let keypair = Keypair::new();
            let tx = system_transaction::transfer(&mint_keypair, &keypair.pubkey(), 1, blockhash);
            let entry = next_entry_mut(&mut last_entry_hash, 1, vec![tx]);
            entries.push(entry);

            // Add a second Transaction that will produce a
            // InstructionError<0, ResultWithNegativeLamports> error when processed
            let keypair2 = Keypair::new();
            let tx =
                system_transaction::transfer(&mint_keypair, &keypair2.pubkey(), 101, blockhash);
            let entry = next_entry_mut(&mut last_entry_hash, 1, vec![tx]);
            entries.push(entry);
        }

        let remaining_hashes = hashes_per_tick - entries.len() as u64;
        let tick_entry = next_entry_mut(&mut last_entry_hash, remaining_hashes, vec![]);
        entries.push(tick_entry);

        // Fill up the rest of slot 1 with ticks
        entries.extend(create_ticks(
            genesis_config.ticks_per_slot - 1,
            genesis_config.poh_config.hashes_per_tick.unwrap(),
            last_entry_hash,
        ));
        let last_blockhash = entries.last().unwrap().hash;

        let blockstore = Blockstore::open(ledger_path.path()).unwrap();
        blockstore
            .write_entries(
                1,
                0,
                0,
                genesis_config.ticks_per_slot,
                None,
                true,
                &Arc::new(Keypair::new()),
                entries,
                0,
            )
            .unwrap();
        let opts = ProcessOptions {
            run_verification: true,
            accounts_db_test_hash_calculation: true,
            ..ProcessOptions::default()
        };
        let (bank_forks, ..) =
            test_process_blockstore(&genesis_config, &blockstore, &opts, Arc::default());
        let bank_forks = bank_forks.read().unwrap();

        assert_eq!(frozen_bank_slots(&bank_forks), vec![0, 1]);
        assert_eq!(bank_forks.root(), 0);
        assert_eq!(bank_forks.working_bank().slot(), 1);

        let bank = bank_forks[1].clone();
        assert_eq!(
            bank.get_balance(&mint_keypair.pubkey()),
            mint - deducted_from_mint
        );
        assert_eq!(bank.tick_height(), 2 * genesis_config.ticks_per_slot);
        assert_eq!(bank.last_blockhash(), last_blockhash);
    }

    #[test]
    fn test_process_ledger_with_one_tick_per_slot() {
        let GenesisConfigInfo {
            mut genesis_config, ..
        } = create_genesis_config(123);
        genesis_config.ticks_per_slot = 1;
        let (ledger_path, _blockhash) = create_new_tmp_ledger_auto_delete!(&genesis_config);

        let blockstore = Blockstore::open(ledger_path.path()).unwrap();
        let opts = ProcessOptions {
            run_verification: true,
            accounts_db_test_hash_calculation: true,
            ..ProcessOptions::default()
        };
        let (bank_forks, ..) =
            test_process_blockstore(&genesis_config, &blockstore, &opts, Arc::default());
        let bank_forks = bank_forks.read().unwrap();

        assert_eq!(frozen_bank_slots(&bank_forks), vec![0]);
        let bank = bank_forks[0].clone();
        assert_eq!(bank.tick_height(), 1);
    }

    #[test]
    fn test_process_ledger_options_full_leader_cache() {
        let GenesisConfigInfo { genesis_config, .. } = create_genesis_config(123);
        let (ledger_path, _blockhash) = create_new_tmp_ledger_auto_delete!(&genesis_config);

        let blockstore = Blockstore::open(ledger_path.path()).unwrap();
        let opts = ProcessOptions {
            full_leader_cache: true,
            accounts_db_test_hash_calculation: true,
            ..ProcessOptions::default()
        };
        let (_bank_forks, leader_schedule) =
            test_process_blockstore(&genesis_config, &blockstore, &opts, Arc::default());
        assert_eq!(leader_schedule.max_schedules(), std::usize::MAX);
    }

    #[test]
    fn test_process_entries_tick() {
        let GenesisConfigInfo { genesis_config, .. } = create_genesis_config(1000);
        let bank = Arc::new(Bank::new_for_tests(&genesis_config));

        // ensure bank can process a tick
        assert_eq!(bank.tick_height(), 0);
        let tick = next_entry(&genesis_config.hash(), 1, vec![]);
        assert_eq!(
            process_entries_for_tests_without_scheduler(&bank, vec![tick], true),
            Ok(())
        );
        assert_eq!(bank.tick_height(), 1);
    }

    #[test]
    fn test_process_entries_2_entries_collision() {
        let GenesisConfigInfo {
            genesis_config,
            mint_keypair,
            ..
        } = create_genesis_config(1000);
        let bank = Arc::new(Bank::new_for_tests(&genesis_config));
        let keypair1 = Keypair::new();
        let keypair2 = Keypair::new();

        let blockhash = bank.last_blockhash();

        // ensure bank can process 2 entries that have a common account and no tick is registered
        let tx = system_transaction::transfer(
            &mint_keypair,
            &keypair1.pubkey(),
            2,
            bank.last_blockhash(),
        );
        let entry_1 = next_entry(&blockhash, 1, vec![tx]);
        let tx = system_transaction::transfer(
            &mint_keypair,
            &keypair2.pubkey(),
            2,
            bank.last_blockhash(),
        );
        let entry_2 = next_entry(&entry_1.hash, 1, vec![tx]);
        assert_eq!(
            process_entries_for_tests_without_scheduler(&bank, vec![entry_1, entry_2], true),
            Ok(())
        );
        assert_eq!(bank.get_balance(&keypair1.pubkey()), 2);
        assert_eq!(bank.get_balance(&keypair2.pubkey()), 2);
        assert_eq!(bank.last_blockhash(), blockhash);
    }

    #[test]
    fn test_process_entries_2_txes_collision() {
        let GenesisConfigInfo {
            genesis_config,
            mint_keypair,
            ..
        } = create_genesis_config(1000);
        let bank = Arc::new(Bank::new_for_tests(&genesis_config));
        let keypair1 = Keypair::new();
        let keypair2 = Keypair::new();
        let keypair3 = Keypair::new();

        // fund: put 4 in each of 1 and 2
        assert_matches!(bank.transfer(4, &mint_keypair, &keypair1.pubkey()), Ok(_));
        assert_matches!(bank.transfer(4, &mint_keypair, &keypair2.pubkey()), Ok(_));

        // construct an Entry whose 2nd transaction would cause a lock conflict with previous entry
        let entry_1_to_mint = next_entry(
            &bank.last_blockhash(),
            1,
            vec![system_transaction::transfer(
                &keypair1,
                &mint_keypair.pubkey(),
                1,
                bank.last_blockhash(),
            )],
        );

        let entry_2_to_3_mint_to_1 = next_entry(
            &entry_1_to_mint.hash,
            1,
            vec![
                system_transaction::transfer(
                    &keypair2,
                    &keypair3.pubkey(),
                    2,
                    bank.last_blockhash(),
                ), // should be fine
                system_transaction::transfer(
                    &keypair1,
                    &mint_keypair.pubkey(),
                    2,
                    bank.last_blockhash(),
                ), // will collide
            ],
        );

        assert_eq!(
            process_entries_for_tests_without_scheduler(
                &bank,
                vec![entry_1_to_mint, entry_2_to_3_mint_to_1],
                false,
            ),
            Ok(())
        );

        assert_eq!(bank.get_balance(&keypair1.pubkey()), 1);
        assert_eq!(bank.get_balance(&keypair2.pubkey()), 2);
        assert_eq!(bank.get_balance(&keypair3.pubkey()), 2);
    }

    #[test]
    fn test_process_entries_2_txes_collision_and_error() {
        let GenesisConfigInfo {
            genesis_config,
            mint_keypair,
            ..
        } = create_genesis_config(1000);
        let bank = Arc::new(Bank::new_for_tests(&genesis_config));
        let keypair1 = Keypair::new();
        let keypair2 = Keypair::new();
        let keypair3 = Keypair::new();
        let keypair4 = Keypair::new();

        // fund: put 4 in each of 1 and 2
        assert_matches!(bank.transfer(4, &mint_keypair, &keypair1.pubkey()), Ok(_));
        assert_matches!(bank.transfer(4, &mint_keypair, &keypair2.pubkey()), Ok(_));
        assert_matches!(bank.transfer(4, &mint_keypair, &keypair4.pubkey()), Ok(_));

        // construct an Entry whose 2nd transaction would cause a lock conflict with previous entry
        let entry_1_to_mint = next_entry(
            &bank.last_blockhash(),
            1,
            vec![
                system_transaction::transfer(
                    &keypair1,
                    &mint_keypair.pubkey(),
                    1,
                    bank.last_blockhash(),
                ),
                system_transaction::transfer(
                    &keypair4,
                    &keypair4.pubkey(),
                    1,
                    Hash::default(), // Should cause a transaction failure with BlockhashNotFound
                ),
            ],
        );

        let entry_2_to_3_mint_to_1 = next_entry(
            &entry_1_to_mint.hash,
            1,
            vec![
                system_transaction::transfer(
                    &keypair2,
                    &keypair3.pubkey(),
                    2,
                    bank.last_blockhash(),
                ), // should be fine
                system_transaction::transfer(
                    &keypair1,
                    &mint_keypair.pubkey(),
                    2,
                    bank.last_blockhash(),
                ), // will collide
            ],
        );

        assert!(process_entries_for_tests_without_scheduler(
            &bank,
            vec![entry_1_to_mint.clone(), entry_2_to_3_mint_to_1.clone()],
            false,
        )
        .is_err());

        // First transaction in first entry succeeded, so keypair1 lost 1 lamport
        assert_eq!(bank.get_balance(&keypair1.pubkey()), 3);
        assert_eq!(bank.get_balance(&keypair2.pubkey()), 4);

        // Check all accounts are unlocked
        let txs1 = entry_1_to_mint.transactions;
        let txs2 = entry_2_to_3_mint_to_1.transactions;
        let batch1 = bank.prepare_entry_batch(txs1).unwrap();
        for result in batch1.lock_results() {
            assert!(result.is_ok());
        }
        // txs1 and txs2 have accounts that conflict, so we must drop txs1 first
        drop(batch1);
        let batch2 = bank.prepare_entry_batch(txs2).unwrap();
        for result in batch2.lock_results() {
            assert!(result.is_ok());
        }
    }

    #[test]
    fn test_transaction_result_does_not_affect_bankhash() {
        solana_logger::setup();
        let GenesisConfigInfo {
            genesis_config,
            mint_keypair,
            ..
        } = create_genesis_config(1000);

        fn get_instruction_errors() -> Vec<InstructionError> {
            vec![
                InstructionError::GenericError,
                InstructionError::InvalidArgument,
                InstructionError::InvalidInstructionData,
                InstructionError::InvalidAccountData,
                InstructionError::AccountDataTooSmall,
                InstructionError::InsufficientFunds,
                InstructionError::IncorrectProgramId,
                InstructionError::MissingRequiredSignature,
                InstructionError::AccountAlreadyInitialized,
                InstructionError::UninitializedAccount,
                InstructionError::UnbalancedInstruction,
                InstructionError::ModifiedProgramId,
                InstructionError::ExternalAccountLamportSpend,
                InstructionError::ExternalAccountDataModified,
                InstructionError::ReadonlyLamportChange,
                InstructionError::ReadonlyDataModified,
                InstructionError::DuplicateAccountIndex,
                InstructionError::ExecutableModified,
                InstructionError::RentEpochModified,
                InstructionError::NotEnoughAccountKeys,
                InstructionError::AccountDataSizeChanged,
                InstructionError::AccountNotExecutable,
                InstructionError::AccountBorrowFailed,
                InstructionError::AccountBorrowOutstanding,
                InstructionError::DuplicateAccountOutOfSync,
                InstructionError::Custom(0),
                InstructionError::InvalidError,
                InstructionError::ExecutableDataModified,
                InstructionError::ExecutableLamportChange,
                InstructionError::ExecutableAccountNotRentExempt,
                InstructionError::UnsupportedProgramId,
                InstructionError::CallDepth,
                InstructionError::MissingAccount,
                InstructionError::ReentrancyNotAllowed,
                InstructionError::MaxSeedLengthExceeded,
                InstructionError::InvalidSeeds,
                InstructionError::InvalidRealloc,
                InstructionError::ComputationalBudgetExceeded,
                InstructionError::PrivilegeEscalation,
                InstructionError::ProgramEnvironmentSetupFailure,
                InstructionError::ProgramFailedToComplete,
                InstructionError::ProgramFailedToCompile,
                InstructionError::Immutable,
                InstructionError::IncorrectAuthority,
                InstructionError::BorshIoError("error".to_string()),
                InstructionError::AccountNotRentExempt,
                InstructionError::InvalidAccountOwner,
                InstructionError::ArithmeticOverflow,
                InstructionError::UnsupportedSysvar,
                InstructionError::IllegalOwner,
                InstructionError::MaxAccountsDataAllocationsExceeded,
                InstructionError::MaxAccountsExceeded,
                InstructionError::MaxInstructionTraceLengthExceeded,
                InstructionError::BuiltinProgramsMustConsumeComputeUnits,
            ]
        }

        declare_process_instruction!(mock_processor_ok, 1, |_invoke_context| {
            // Always succeeds
            Ok(())
        });

        let mock_program_id = solana_sdk::pubkey::new_rand();

        let mut bank = Bank::new_for_tests(&genesis_config);
        bank.add_mockup_builtin(mock_program_id, mock_processor_ok);

        let tx = Transaction::new_signed_with_payer(
            &[Instruction::new_with_bincode(
                mock_program_id,
                &10,
                Vec::new(),
            )],
            Some(&mint_keypair.pubkey()),
            &[&mint_keypair],
            bank.last_blockhash(),
        );

        let entry = next_entry(&bank.last_blockhash(), 1, vec![tx]);
        let bank = Arc::new(bank);
        let result = process_entries_for_tests_without_scheduler(&bank, vec![entry], false);
        bank.freeze();
        let blockhash_ok = bank.last_blockhash();
        let bankhash_ok = bank.hash();
        assert!(result.is_ok());

        declare_process_instruction!(mock_processor_err, 1, |invoke_context| {
            let instruction_errors = get_instruction_errors();

            let err = invoke_context
                .transaction_context
                .get_current_instruction_context()
                .expect("Failed to get instruction context")
                .get_instruction_data()
                .first()
                .expect("Failed to get instruction data");
            Err(instruction_errors
                .get(*err as usize)
                .expect("Invalid error index")
                .clone())
        });

        let mut bankhash_err = None;

        (0..get_instruction_errors().len()).for_each(|err| {
            let mut bank = Bank::new_for_tests(&genesis_config);
            bank.add_mockup_builtin(mock_program_id, mock_processor_err);

            let tx = Transaction::new_signed_with_payer(
                &[Instruction::new_with_bincode(
                    mock_program_id,
                    &(err as u8),
                    Vec::new(),
                )],
                Some(&mint_keypair.pubkey()),
                &[&mint_keypair],
                bank.last_blockhash(),
            );

            let entry = next_entry(&bank.last_blockhash(), 1, vec![tx]);
            let bank = Arc::new(bank);
            let _result = process_entries_for_tests_without_scheduler(&bank, vec![entry], false);
            bank.freeze();

            assert_eq!(blockhash_ok, bank.last_blockhash());
            assert!(bankhash_ok != bank.hash());
            if let Some(bankhash) = bankhash_err {
                assert_eq!(bankhash, bank.hash());
            }
            bankhash_err = Some(bank.hash());
        });
    }

    #[test]
    fn test_process_entries_2nd_entry_collision_with_self_and_error() {
        solana_logger::setup();

        let GenesisConfigInfo {
            genesis_config,
            mint_keypair,
            ..
        } = create_genesis_config(1000);
        let bank = Arc::new(Bank::new_for_tests(&genesis_config));
        let keypair1 = Keypair::new();
        let keypair2 = Keypair::new();
        let keypair3 = Keypair::new();

        // fund: put some money in each of 1 and 2
        assert_matches!(bank.transfer(5, &mint_keypair, &keypair1.pubkey()), Ok(_));
        assert_matches!(bank.transfer(4, &mint_keypair, &keypair2.pubkey()), Ok(_));

        // 3 entries: first has a transfer, 2nd has a conflict with 1st, 3rd has a conflict with itself
        let entry_1_to_mint = next_entry(
            &bank.last_blockhash(),
            1,
            vec![system_transaction::transfer(
                &keypair1,
                &mint_keypair.pubkey(),
                1,
                bank.last_blockhash(),
            )],
        );
        // should now be:
        // keypair1=4
        // keypair2=4
        // keypair3=0

        let entry_2_to_3_and_1_to_mint = next_entry(
            &entry_1_to_mint.hash,
            1,
            vec![
                system_transaction::transfer(
                    &keypair2,
                    &keypair3.pubkey(),
                    2,
                    bank.last_blockhash(),
                ), // should be fine
                system_transaction::transfer(
                    &keypair1,
                    &mint_keypair.pubkey(),
                    2,
                    bank.last_blockhash(),
                ), // will collide with predecessor
            ],
        );
        // should now be:
        // keypair1=2
        // keypair2=2
        // keypair3=2

        let entry_conflict_itself = next_entry(
            &entry_2_to_3_and_1_to_mint.hash,
            1,
            vec![
                system_transaction::transfer(
                    &keypair1,
                    &keypair3.pubkey(),
                    1,
                    bank.last_blockhash(),
                ),
                system_transaction::transfer(
                    &keypair1,
                    &keypair2.pubkey(),
                    1,
                    bank.last_blockhash(),
                ), // should be fine
            ],
        );
        // would now be:
        // keypair1=0
        // keypair2=3
        // keypair3=3

        assert!(process_entries_for_tests_without_scheduler(
            &bank,
            vec![
                entry_1_to_mint,
                entry_2_to_3_and_1_to_mint,
                entry_conflict_itself,
            ],
            false,
        )
        .is_err());

        // last entry should have been aborted before par_execute_entries
        assert_eq!(bank.get_balance(&keypair1.pubkey()), 2);
        assert_eq!(bank.get_balance(&keypair2.pubkey()), 2);
        assert_eq!(bank.get_balance(&keypair3.pubkey()), 2);
    }

    #[test]
    fn test_process_entries_2_entries_par() {
        let GenesisConfigInfo {
            genesis_config,
            mint_keypair,
            ..
        } = create_genesis_config(1000);
        let bank = Arc::new(Bank::new_for_tests(&genesis_config));
        let keypair1 = Keypair::new();
        let keypair2 = Keypair::new();
        let keypair3 = Keypair::new();
        let keypair4 = Keypair::new();

        //load accounts
        let tx = system_transaction::transfer(
            &mint_keypair,
            &keypair1.pubkey(),
            1,
            bank.last_blockhash(),
        );
        assert_eq!(bank.process_transaction(&tx), Ok(()));
        let tx = system_transaction::transfer(
            &mint_keypair,
            &keypair2.pubkey(),
            1,
            bank.last_blockhash(),
        );
        assert_eq!(bank.process_transaction(&tx), Ok(()));

        // ensure bank can process 2 entries that do not have a common account and no tick is registered
        let blockhash = bank.last_blockhash();
        let tx =
            system_transaction::transfer(&keypair1, &keypair3.pubkey(), 1, bank.last_blockhash());
        let entry_1 = next_entry(&blockhash, 1, vec![tx]);
        let tx =
            system_transaction::transfer(&keypair2, &keypair4.pubkey(), 1, bank.last_blockhash());
        let entry_2 = next_entry(&entry_1.hash, 1, vec![tx]);
        assert_eq!(
            process_entries_for_tests_without_scheduler(&bank, vec![entry_1, entry_2], true),
            Ok(())
        );
        assert_eq!(bank.get_balance(&keypair3.pubkey()), 1);
        assert_eq!(bank.get_balance(&keypair4.pubkey()), 1);
        assert_eq!(bank.last_blockhash(), blockhash);
    }

    #[test]
    fn test_process_entry_tx_random_execution_with_error() {
        let GenesisConfigInfo {
            genesis_config,
            mint_keypair,
            ..
        } = create_genesis_config(1_000_000_000);
        let bank = Arc::new(Bank::new_for_tests(&genesis_config));

        const NUM_TRANSFERS_PER_ENTRY: usize = 8;
        const NUM_TRANSFERS: usize = NUM_TRANSFERS_PER_ENTRY * 32;
        // large enough to scramble locks and results

        let keypairs: Vec<_> = (0..NUM_TRANSFERS * 2).map(|_| Keypair::new()).collect();

        // give everybody one lamport
        for keypair in &keypairs {
            bank.transfer(1, &mint_keypair, &keypair.pubkey())
                .expect("funding failed");
        }
        let mut hash = bank.last_blockhash();

        let present_account_key = Keypair::new();
        let present_account = AccountSharedData::new(1, 10, &Pubkey::default());
        bank.store_account(&present_account_key.pubkey(), &present_account);

        let entries: Vec<_> = (0..NUM_TRANSFERS)
            .step_by(NUM_TRANSFERS_PER_ENTRY)
            .map(|i| {
                let mut transactions = (0..NUM_TRANSFERS_PER_ENTRY)
                    .map(|j| {
                        system_transaction::transfer(
                            &keypairs[i + j],
                            &keypairs[i + j + NUM_TRANSFERS].pubkey(),
                            1,
                            bank.last_blockhash(),
                        )
                    })
                    .collect::<Vec<_>>();

                transactions.push(system_transaction::create_account(
                    &mint_keypair,
                    &present_account_key, // puts a TX error in results
                    bank.last_blockhash(),
                    1,
                    0,
                    &solana_sdk::pubkey::new_rand(),
                ));

                next_entry_mut(&mut hash, 0, transactions)
            })
            .collect();
        assert_eq!(
            process_entries_for_tests_without_scheduler(&bank, entries, true),
            Ok(())
        );
    }

    #[test]
    fn test_process_entry_tx_random_execution_no_error() {
        // entropy multiplier should be big enough to provide sufficient entropy
        // but small enough to not take too much time while executing the test.
        let entropy_multiplier: usize = 25;
        let initial_lamports = 100;

        // number of accounts need to be in multiple of 4 for correct
        // execution of the test.
        let num_accounts = entropy_multiplier * 4;
        let GenesisConfigInfo {
            genesis_config,
            mint_keypair,
            ..
        } = create_genesis_config((num_accounts + 1) as u64 * initial_lamports);

        let bank = Arc::new(Bank::new_for_tests(&genesis_config));

        let mut keypairs: Vec<Keypair> = vec![];

        for _ in 0..num_accounts {
            let keypair = Keypair::new();
            let create_account_tx = system_transaction::transfer(
                &mint_keypair,
                &keypair.pubkey(),
                0,
                bank.last_blockhash(),
            );
            assert_eq!(bank.process_transaction(&create_account_tx), Ok(()));
            assert_matches!(
                bank.transfer(initial_lamports, &mint_keypair, &keypair.pubkey()),
                Ok(_)
            );
            keypairs.push(keypair);
        }

        let mut tx_vector: Vec<Transaction> = vec![];

        for i in (0..num_accounts).step_by(4) {
            tx_vector.append(&mut vec![
                system_transaction::transfer(
                    &keypairs[i + 1],
                    &keypairs[i].pubkey(),
                    initial_lamports,
                    bank.last_blockhash(),
                ),
                system_transaction::transfer(
                    &keypairs[i + 3],
                    &keypairs[i + 2].pubkey(),
                    initial_lamports,
                    bank.last_blockhash(),
                ),
            ]);
        }

        // Transfer lamports to each other
        let entry = next_entry(&bank.last_blockhash(), 1, tx_vector);
        assert_eq!(
            process_entries_for_tests_without_scheduler(&bank, vec![entry], true),
            Ok(())
        );
        bank.squash();

        // Even number keypair should have balance of 2 * initial_lamports and
        // odd number keypair should have balance of 0, which proves
        // that even in case of random order of execution, overall state remains
        // consistent.
        for (i, keypair) in keypairs.iter().enumerate() {
            if i % 2 == 0 {
                assert_eq!(bank.get_balance(&keypair.pubkey()), 2 * initial_lamports);
            } else {
                assert_eq!(bank.get_balance(&keypair.pubkey()), 0);
            }
        }
    }

    #[test]
    fn test_process_entries_2_entries_tick() {
        let GenesisConfigInfo {
            genesis_config,
            mint_keypair,
            ..
        } = create_genesis_config(1000);
        let bank = Arc::new(Bank::new_for_tests(&genesis_config));
        let keypair1 = Keypair::new();
        let keypair2 = Keypair::new();
        let keypair3 = Keypair::new();
        let keypair4 = Keypair::new();

        //load accounts
        let tx = system_transaction::transfer(
            &mint_keypair,
            &keypair1.pubkey(),
            1,
            bank.last_blockhash(),
        );
        assert_eq!(bank.process_transaction(&tx), Ok(()));
        let tx = system_transaction::transfer(
            &mint_keypair,
            &keypair2.pubkey(),
            1,
            bank.last_blockhash(),
        );
        assert_eq!(bank.process_transaction(&tx), Ok(()));

        let blockhash = bank.last_blockhash();
        while blockhash == bank.last_blockhash() {
            bank.register_default_tick_for_test();
        }

        // ensure bank can process 2 entries that do not have a common account and tick is registered
        let tx = system_transaction::transfer(&keypair2, &keypair3.pubkey(), 1, blockhash);
        let entry_1 = next_entry(&blockhash, 1, vec![tx]);
        let tick = next_entry(&entry_1.hash, 1, vec![]);
        let tx =
            system_transaction::transfer(&keypair1, &keypair4.pubkey(), 1, bank.last_blockhash());
        let entry_2 = next_entry(&tick.hash, 1, vec![tx]);
        assert_eq!(
            process_entries_for_tests_without_scheduler(
                &bank,
                vec![entry_1, tick, entry_2.clone()],
                true,
<<<<<<< HEAD
=======
                None,
                None,
>>>>>>> 0f417199
            ),
            Ok(())
        );
        assert_eq!(bank.get_balance(&keypair3.pubkey()), 1);
        assert_eq!(bank.get_balance(&keypair4.pubkey()), 1);

        // ensure that an error is returned for an empty account (keypair2)
        let tx =
            system_transaction::transfer(&keypair2, &keypair3.pubkey(), 1, bank.last_blockhash());
        let entry_3 = next_entry(&entry_2.hash, 1, vec![tx]);
        assert_eq!(
            process_entries_for_tests_without_scheduler(&bank, vec![entry_3], true),
            Err(TransactionError::AccountNotFound)
        );
    }

    #[test]
    fn test_update_transaction_statuses() {
        // Make sure instruction errors still update the signature cache
        let GenesisConfigInfo {
            genesis_config,
            mint_keypair,
            ..
        } = create_genesis_config(11_000);
        let bank = Arc::new(Bank::new_for_tests(&genesis_config));
        let pubkey = solana_sdk::pubkey::new_rand();
        bank.transfer(1_000, &mint_keypair, &pubkey).unwrap();
        assert_eq!(bank.transaction_count(), 1);
        assert_eq!(bank.get_balance(&pubkey), 1_000);
        assert_eq!(
            bank.transfer(10_001, &mint_keypair, &pubkey),
            Err(TransactionError::InstructionError(
                0,
                SystemError::ResultWithNegativeLamports.into(),
            ))
        );
        assert_eq!(
            bank.transfer(10_001, &mint_keypair, &pubkey),
            Err(TransactionError::AlreadyProcessed)
        );

        // Make sure other errors don't update the signature cache
        let tx = system_transaction::transfer(&mint_keypair, &pubkey, 1000, Hash::default());
        let signature = tx.signatures[0];

        // Should fail with blockhash not found
        assert_eq!(
            bank.process_transaction(&tx).map(|_| signature),
            Err(TransactionError::BlockhashNotFound)
        );

        // Should fail again with blockhash not found
        assert_eq!(
            bank.process_transaction(&tx).map(|_| signature),
            Err(TransactionError::BlockhashNotFound)
        );
    }

    #[test]
    fn test_update_transaction_statuses_fail() {
        let GenesisConfigInfo {
            genesis_config,
            mint_keypair,
            ..
        } = create_genesis_config(11_000);
        let bank = Arc::new(Bank::new_for_tests(&genesis_config));
        let keypair1 = Keypair::new();
        let keypair2 = Keypair::new();
        let success_tx = system_transaction::transfer(
            &mint_keypair,
            &keypair1.pubkey(),
            1,
            bank.last_blockhash(),
        );
        let fail_tx = system_transaction::transfer(
            &mint_keypair,
            &keypair2.pubkey(),
            2,
            bank.last_blockhash(),
        );

        let entry_1_to_mint = next_entry(
            &bank.last_blockhash(),
            1,
            vec![
                success_tx,
                fail_tx.clone(), // will collide
            ],
        );

        assert_eq!(
            process_entries_for_tests_without_scheduler(&bank, vec![entry_1_to_mint], false),
            Err(TransactionError::AccountInUse)
        );

        // Should not see duplicate signature error
        assert_eq!(bank.process_transaction(&fail_tx), Ok(()));
    }

    #[test]
    fn test_halt_at_slot_starting_snapshot_root() {
        let GenesisConfigInfo { genesis_config, .. } = create_genesis_config(123);

        // Create roots at slots 0, 1
        let forks = tr(0) / tr(1);
        let ledger_path = get_tmp_ledger_path_auto_delete!();
        let blockstore = Blockstore::open(ledger_path.path()).unwrap();
        blockstore.add_tree(
            forks,
            false,
            true,
            genesis_config.ticks_per_slot,
            genesis_config.hash(),
        );
        blockstore.set_roots([0, 1].iter()).unwrap();

        // Specify halting at slot 0
        let opts = ProcessOptions {
            run_verification: true,
            halt_at_slot: Some(0),
            accounts_db_test_hash_calculation: true,
            ..ProcessOptions::default()
        };
        let (bank_forks, ..) =
            test_process_blockstore(&genesis_config, &blockstore, &opts, Arc::default());
        let bank_forks = bank_forks.read().unwrap();

        // Should be able to fetch slot 0 because we specified halting at slot 0, even
        // if there is a greater root at slot 1.
        assert!(bank_forks.get(0).is_some());
    }

    #[test]
    fn test_process_blockstore_from_root() {
        let GenesisConfigInfo {
            mut genesis_config, ..
        } = create_genesis_config(123);

        let ticks_per_slot = 1;
        genesis_config.ticks_per_slot = ticks_per_slot;
        let (ledger_path, blockhash) = create_new_tmp_ledger_auto_delete!(&genesis_config);
        let blockstore = Blockstore::open(ledger_path.path()).unwrap();

        /*
          Build a blockstore in the ledger with the following fork structure:

               slot 0 (all ticks)
                 |
               slot 1 (all ticks)
                 |
               slot 2 (all ticks)
                 |
               slot 3 (all ticks) -> root
                 |
               slot 4 (all ticks)
                 |
               slot 5 (all ticks) -> root
                 |
               slot 6 (all ticks)
        */

        let mut last_hash = blockhash;
        for i in 0..6 {
            last_hash =
                fill_blockstore_slot_with_ticks(&blockstore, ticks_per_slot, i + 1, i, last_hash);
        }
        blockstore.set_roots([3, 5].iter()).unwrap();

        // Set up bank1
        let mut bank_forks = BankForks::new(Bank::new_for_tests(&genesis_config));
        let bank0 = bank_forks.get_with_scheduler(0).unwrap();
        let opts = ProcessOptions {
            run_verification: true,
            accounts_db_test_hash_calculation: true,
            ..ProcessOptions::default()
        };
        let recyclers = VerifyRecyclers::default();
        process_bank_0(&bank0, &blockstore, &opts, &recyclers, None, None);
        let bank0_last_blockhash = bank0.last_blockhash();
        let bank1 = bank_forks.insert(Bank::new_from_parent(bank0, &Pubkey::default(), 1));
        confirm_full_slot(
            &blockstore,
            &bank1,
            &opts,
            &recyclers,
            &mut ConfirmationProgress::new(bank0_last_blockhash),
            None,
            None,
            None,
            &mut ExecuteTimings::default(),
        )
        .unwrap();
        bank_forks.set_root(
            1,
            &solana_runtime::accounts_background_service::AbsRequestSender::default(),
            None,
        );

        let leader_schedule_cache = LeaderScheduleCache::new_from_bank(&bank1);

        // Test process_blockstore_from_root() from slot 1 onwards
        let bank_forks = RwLock::new(bank_forks);
        process_blockstore_from_root(
            &blockstore,
            &bank_forks,
            &leader_schedule_cache,
            &opts,
            None,
            None,
            None,
            &AbsRequestSender::default(),
        )
        .unwrap();

        let bank_forks = bank_forks.read().unwrap();

        assert_eq!(frozen_bank_slots(&bank_forks), vec![5, 6]);
        assert_eq!(bank_forks.working_bank().slot(), 6);
        assert_eq!(bank_forks.root(), 5);

        // Verify the parents of the head of the fork
        assert_eq!(
            &bank_forks[6]
                .parents()
                .iter()
                .map(|bank| bank.slot())
                .collect::<Vec<_>>(),
            &[5]
        );

        // Check that bank forks has the correct banks
        verify_fork_infos(&bank_forks);
    }

    #[test]
    #[ignore]
    fn test_process_entries_stress() {
        // this test throws lots of rayon threads at process_entries()
        //  finds bugs in very low-layer stuff
        solana_logger::setup();
        let GenesisConfigInfo {
            genesis_config,
            mint_keypair,
            ..
        } = create_genesis_config(1_000_000_000);
        let mut bank = Arc::new(Bank::new_for_tests(&genesis_config));

        const NUM_TRANSFERS_PER_ENTRY: usize = 8;
        const NUM_TRANSFERS: usize = NUM_TRANSFERS_PER_ENTRY * 32;

        let keypairs: Vec<_> = (0..NUM_TRANSFERS * 2).map(|_| Keypair::new()).collect();

        // give everybody one lamport
        for keypair in &keypairs {
            bank.transfer(1, &mint_keypair, &keypair.pubkey())
                .expect("funding failed");
        }

        let present_account_key = Keypair::new();
        let present_account = AccountSharedData::new(1, 10, &Pubkey::default());
        bank.store_account(&present_account_key.pubkey(), &present_account);

        let mut i = 0;
        let mut hash = bank.last_blockhash();
        let mut root: Option<Arc<Bank>> = None;
        loop {
            let entries: Vec<_> = (0..NUM_TRANSFERS)
                .step_by(NUM_TRANSFERS_PER_ENTRY)
                .map(|i| {
                    next_entry_mut(&mut hash, 0, {
                        let mut transactions = (i..i + NUM_TRANSFERS_PER_ENTRY)
                            .map(|i| {
                                system_transaction::transfer(
                                    &keypairs[i],
                                    &keypairs[i + NUM_TRANSFERS].pubkey(),
                                    1,
                                    bank.last_blockhash(),
                                )
                            })
                            .collect::<Vec<_>>();

                        transactions.push(system_transaction::create_account(
                            &mint_keypair,
                            &present_account_key, // puts a TX error in results
                            bank.last_blockhash(),
                            100,
                            100,
                            &solana_sdk::pubkey::new_rand(),
                        ));
                        transactions
                    })
                })
                .collect();
            info!("paying iteration {}", i);
            process_entries_for_tests_without_scheduler(&bank, entries, true)
                .expect("paying failed");

            let entries: Vec<_> = (0..NUM_TRANSFERS)
                .step_by(NUM_TRANSFERS_PER_ENTRY)
                .map(|i| {
                    next_entry_mut(
                        &mut hash,
                        0,
                        (i..i + NUM_TRANSFERS_PER_ENTRY)
                            .map(|i| {
                                system_transaction::transfer(
                                    &keypairs[i + NUM_TRANSFERS],
                                    &keypairs[i].pubkey(),
                                    1,
                                    bank.last_blockhash(),
                                )
                            })
                            .collect::<Vec<_>>(),
                    )
                })
                .collect();

            info!("refunding iteration {}", i);
            process_entries_for_tests_without_scheduler(&bank, entries, true)
                .expect("refunding failed");

            // advance to next block
            process_entries_for_tests_without_scheduler(
                &bank,
                (0..bank.ticks_per_slot())
                    .map(|_| next_entry_mut(&mut hash, 1, vec![]))
                    .collect::<Vec<_>>(),
                true,
            )
            .expect("process ticks failed");

            if i % 16 == 0 {
                if let Some(old_root) = root {
                    old_root.squash();
                }
                root = Some(bank.clone());
            }
            i += 1;

            let slot = bank.slot() + thread_rng().gen_range(1..3);
            bank = Arc::new(Bank::new_from_parent(bank, &Pubkey::default(), slot));
        }
    }

    #[test]
    fn test_process_ledger_ticks_ordering() {
        let GenesisConfigInfo {
            genesis_config,
            mint_keypair,
            ..
        } = create_genesis_config(100);
        let bank0 = Arc::new(Bank::new_for_tests(&genesis_config));
        let genesis_hash = genesis_config.hash();
        let keypair = Keypair::new();

        // Simulate a slot of virtual ticks, creates a new blockhash
        let mut entries = create_ticks(genesis_config.ticks_per_slot, 1, genesis_hash);

        // The new blockhash is going to be the hash of the last tick in the block
        let new_blockhash = entries.last().unwrap().hash;
        // Create an transaction that references the new blockhash, should still
        // be able to find the blockhash if we process transactions all in the same
        // batch
        let tx = system_transaction::transfer(&mint_keypair, &keypair.pubkey(), 1, new_blockhash);
        let entry = next_entry(&new_blockhash, 1, vec![tx]);
        entries.push(entry);

        process_entries_for_tests_without_scheduler(&bank0, entries, true).unwrap();
        assert_eq!(bank0.get_balance(&keypair.pubkey()), 1)
    }

    fn get_epoch_schedule(
        genesis_config: &GenesisConfig,
        account_paths: Vec<PathBuf>,
    ) -> EpochSchedule {
        let bank = Bank::new_with_paths_for_tests(
            genesis_config,
            Arc::<RuntimeConfig>::default(),
            account_paths,
            AccountSecondaryIndexes::default(),
            AccountShrinkThreshold::default(),
        );
        *bank.epoch_schedule()
    }

    fn frozen_bank_slots(bank_forks: &BankForks) -> Vec<Slot> {
        let mut slots: Vec<_> = bank_forks.frozen_banks().keys().cloned().collect();
        slots.sort_unstable();
        slots
    }

    // Check that `bank_forks` contains all the ancestors and banks for each fork identified in
    // `bank_forks_info`
    fn verify_fork_infos(bank_forks: &BankForks) {
        for slot in frozen_bank_slots(bank_forks) {
            let head_bank = &bank_forks[slot];
            let mut parents = head_bank.parents();
            parents.push(head_bank.clone());

            // Ensure the tip of each fork and all its parents are in the given bank_forks
            for parent in parents {
                let parent_bank = &bank_forks[parent.slot()];
                assert_eq!(parent_bank.slot(), parent.slot());
                assert!(parent_bank.is_frozen());
            }
        }
    }

    #[test]
    fn test_get_first_error() {
        let GenesisConfigInfo {
            genesis_config,
            mint_keypair,
            ..
        } = create_genesis_config(1_000_000_000);
        let bank = Arc::new(Bank::new_for_tests(&genesis_config));

        let present_account_key = Keypair::new();
        let present_account = AccountSharedData::new(1, 10, &Pubkey::default());
        bank.store_account(&present_account_key.pubkey(), &present_account);

        let keypair = Keypair::new();

        // Create array of two transactions which throw different errors
        let account_not_found_tx = system_transaction::transfer(
            &keypair,
            &solana_sdk::pubkey::new_rand(),
            42,
            bank.last_blockhash(),
        );
        let account_not_found_sig = account_not_found_tx.signatures[0];
        let invalid_blockhash_tx = system_transaction::transfer(
            &mint_keypair,
            &solana_sdk::pubkey::new_rand(),
            42,
            Hash::default(),
        );
        let txs = vec![account_not_found_tx, invalid_blockhash_tx];
        let batch = bank.prepare_batch_for_tests(txs);
        let (
            TransactionResults {
                fee_collection_results,
                ..
            },
            _balances,
        ) = batch.bank().load_execute_and_commit_transactions(
            &batch,
            MAX_PROCESSING_AGE,
            false,
            false,
            false,
            false,
            &mut ExecuteTimings::default(),
            None,
        );
        let (err, signature) = get_first_error(&batch, fee_collection_results).unwrap();
        assert_eq!(err.unwrap_err(), TransactionError::AccountNotFound);
        assert_eq!(signature, account_not_found_sig);
    }

    #[test]
    fn test_replay_vote_sender() {
        let validator_keypairs: Vec<_> =
            (0..10).map(|_| ValidatorVoteKeypairs::new_rand()).collect();
        let GenesisConfigInfo {
            genesis_config,
            voting_keypair: _,
            ..
        } = create_genesis_config_with_vote_accounts(
            1_000_000_000,
            &validator_keypairs,
            vec![100; validator_keypairs.len()],
        );
        let bank0 = Arc::new(Bank::new_for_tests(&genesis_config));
        bank0.freeze();

        let bank1 = Arc::new(Bank::new_from_parent(
            bank0.clone(),
            &solana_sdk::pubkey::new_rand(),
            1,
        ));

        // The new blockhash is going to be the hash of the last tick in the block
        let bank_1_blockhash = bank1.last_blockhash();

        // Create an transaction that references the new blockhash, should still
        // be able to find the blockhash if we process transactions all in the same
        // batch
        let mut expected_successful_voter_pubkeys = BTreeSet::new();
        let vote_txs: Vec<_> = validator_keypairs
            .iter()
            .enumerate()
            .map(|(i, validator_keypairs)| {
                if i % 3 == 0 {
                    // These votes are correct
                    expected_successful_voter_pubkeys
                        .insert(validator_keypairs.vote_keypair.pubkey());
                    vote_transaction::new_vote_transaction(
                        vec![0],
                        bank0.hash(),
                        bank_1_blockhash,
                        &validator_keypairs.node_keypair,
                        &validator_keypairs.vote_keypair,
                        &validator_keypairs.vote_keypair,
                        None,
                    )
                } else if i % 3 == 1 {
                    // These have the wrong authorized voter
                    vote_transaction::new_vote_transaction(
                        vec![0],
                        bank0.hash(),
                        bank_1_blockhash,
                        &validator_keypairs.node_keypair,
                        &validator_keypairs.vote_keypair,
                        &Keypair::new(),
                        None,
                    )
                } else {
                    // These have an invalid vote for non-existent bank 2
                    vote_transaction::new_vote_transaction(
                        vec![bank1.slot() + 1],
                        bank0.hash(),
                        bank_1_blockhash,
                        &validator_keypairs.node_keypair,
                        &validator_keypairs.vote_keypair,
                        &validator_keypairs.vote_keypair,
                        None,
                    )
                }
            })
            .collect();
        let entry = next_entry(&bank_1_blockhash, 1, vote_txs);
        let (replay_vote_sender, replay_vote_receiver) = crossbeam_channel::unbounded();
        let _ = process_entries_for_tests(
            &BankWithScheduler::new_without_scheduler(bank1),
            vec![entry],
            true,
            None,
            Some(&replay_vote_sender),
        );
        let successes: BTreeSet<Pubkey> = replay_vote_receiver
            .try_iter()
            .map(|(vote_pubkey, ..)| vote_pubkey)
            .collect();
        assert_eq!(successes, expected_successful_voter_pubkeys);
    }

    fn make_slot_with_vote_tx(
        blockstore: &Blockstore,
        ticks_per_slot: u64,
        tx_landed_slot: Slot,
        parent_slot: Slot,
        parent_blockhash: &Hash,
        vote_tx: Transaction,
        slot_leader_keypair: &Arc<Keypair>,
    ) {
        // Add votes to `last_slot` so that `root` will be confirmed
        let vote_entry = next_entry(parent_blockhash, 1, vec![vote_tx]);
        let mut entries = create_ticks(ticks_per_slot, 0, vote_entry.hash);
        entries.insert(0, vote_entry);
        blockstore
            .write_entries(
                tx_landed_slot,
                0,
                0,
                ticks_per_slot,
                Some(parent_slot),
                true,
                slot_leader_keypair,
                entries,
                0,
            )
            .unwrap();
    }

    fn run_test_process_blockstore_with_supermajority_root(
        blockstore_root: Option<Slot>,
        blockstore_access_type: AccessType,
    ) {
        solana_logger::setup();
        /*
            Build fork structure:
                 slot 0
                   |
                 slot 1 <- (blockstore root)
                 /    \
            slot 2    |
               |      |
            slot 4    |
                    slot 5
                      |
                `expected_root_slot`
                     /    \
                  ...    minor fork
                  /
            `last_slot`
                 |
            `really_last_slot`
        */
        let starting_fork_slot = 5;
        let mut main_fork = tr(starting_fork_slot);
        let mut main_fork_ref = main_fork.root_mut().get_mut();

        // Make enough slots to make a root slot > blockstore_root
        let expected_root_slot = starting_fork_slot + blockstore_root.unwrap_or(0);
        let really_expected_root_slot = expected_root_slot + 1;
        let last_main_fork_slot = expected_root_slot + MAX_LOCKOUT_HISTORY as u64 + 1;
        let really_last_main_fork_slot = last_main_fork_slot + 1;

        // Make `minor_fork`
        let last_minor_fork_slot = really_last_main_fork_slot + 1;
        let minor_fork = tr(last_minor_fork_slot);

        // Make 'main_fork`
        for slot in starting_fork_slot + 1..last_main_fork_slot {
            if slot - 1 == expected_root_slot {
                main_fork_ref.push_front(minor_fork.clone());
            }
            main_fork_ref.push_front(tr(slot));
            main_fork_ref = main_fork_ref.front_mut().unwrap().get_mut();
        }
        let forks = tr(0) / (tr(1) / (tr(2) / (tr(4))) / main_fork);
        let validator_keypairs = ValidatorVoteKeypairs::new_rand();
        let GenesisConfigInfo { genesis_config, .. } =
            genesis_utils::create_genesis_config_with_vote_accounts(
                10_000,
                &[&validator_keypairs],
                vec![100],
            );
        let ticks_per_slot = genesis_config.ticks_per_slot();
        let ledger_path = get_tmp_ledger_path_auto_delete!();
        let blockstore = Blockstore::open(ledger_path.path()).unwrap();
        blockstore.add_tree(forks, false, true, ticks_per_slot, genesis_config.hash());

        if let Some(blockstore_root) = blockstore_root {
            blockstore
                .set_roots(std::iter::once(&blockstore_root))
                .unwrap();
        }

        let opts = ProcessOptions {
            run_verification: true,
            accounts_db_test_hash_calculation: true,
            ..ProcessOptions::default()
        };

        let (bank_forks, ..) = test_process_blockstore_with_custom_options(
            &genesis_config,
            &blockstore,
            &opts,
            blockstore_access_type.clone(),
        );
        let bank_forks = bank_forks.read().unwrap();

        // prepare to add votes
        let last_vote_bank_hash = bank_forks.get(last_main_fork_slot - 1).unwrap().hash();
        let last_vote_blockhash = bank_forks
            .get(last_main_fork_slot - 1)
            .unwrap()
            .last_blockhash();
        let slots: Vec<_> = (expected_root_slot..last_main_fork_slot).collect();
        let vote_tx = vote_transaction::new_vote_transaction(
            slots,
            last_vote_bank_hash,
            last_vote_blockhash,
            &validator_keypairs.node_keypair,
            &validator_keypairs.vote_keypair,
            &validator_keypairs.vote_keypair,
            None,
        );

        // Add votes to `last_slot` so that `root` will be confirmed
        let leader_keypair = Arc::new(validator_keypairs.node_keypair);
        make_slot_with_vote_tx(
            &blockstore,
            ticks_per_slot,
            last_main_fork_slot,
            last_main_fork_slot - 1,
            &last_vote_blockhash,
            vote_tx,
            &leader_keypair,
        );

        let (bank_forks, ..) = test_process_blockstore_with_custom_options(
            &genesis_config,
            &blockstore,
            &opts,
            blockstore_access_type.clone(),
        );
        let bank_forks = bank_forks.read().unwrap();

        assert_eq!(bank_forks.root(), expected_root_slot);
        assert_eq!(
            bank_forks.frozen_banks().len() as u64,
            last_minor_fork_slot - really_expected_root_slot + 1
        );

        // Minor fork at `last_main_fork_slot + 1` was above the `expected_root_slot`
        // so should not have been purged
        //
        // Fork at slot 2 was purged because it was below the `expected_root_slot`
        for slot in 0..=last_minor_fork_slot {
            // this slot will be created below
            if slot == really_last_main_fork_slot {
                continue;
            }
            if slot >= expected_root_slot {
                let bank = bank_forks.get(slot).unwrap();
                assert_eq!(bank.slot(), slot);
                assert!(bank.is_frozen());
            } else {
                assert!(bank_forks.get(slot).is_none());
            }
        }

        // really prepare to add votes
        let last_vote_bank_hash = bank_forks.get(last_main_fork_slot).unwrap().hash();
        let last_vote_blockhash = bank_forks
            .get(last_main_fork_slot)
            .unwrap()
            .last_blockhash();
        let slots: Vec<_> = vec![last_main_fork_slot];
        let vote_tx = vote_transaction::new_vote_transaction(
            slots,
            last_vote_bank_hash,
            last_vote_blockhash,
            &leader_keypair,
            &validator_keypairs.vote_keypair,
            &validator_keypairs.vote_keypair,
            None,
        );

        // Add votes to `really_last_slot` so that `root` will be confirmed again
        make_slot_with_vote_tx(
            &blockstore,
            ticks_per_slot,
            really_last_main_fork_slot,
            last_main_fork_slot,
            &last_vote_blockhash,
            vote_tx,
            &leader_keypair,
        );

        let (bank_forks, ..) = test_process_blockstore_with_custom_options(
            &genesis_config,
            &blockstore,
            &opts,
            blockstore_access_type,
        );
        let bank_forks = bank_forks.read().unwrap();

        assert_eq!(bank_forks.root(), really_expected_root_slot);
    }

    #[test]
    fn test_process_blockstore_with_supermajority_root_without_blockstore_root() {
        run_test_process_blockstore_with_supermajority_root(None, AccessType::Primary);
    }

    #[test]
    fn test_process_blockstore_with_supermajority_root_without_blockstore_root_secondary_access() {
        run_test_process_blockstore_with_supermajority_root(None, AccessType::Secondary);
    }

    #[test]
    fn test_process_blockstore_with_supermajority_root_with_blockstore_root() {
        run_test_process_blockstore_with_supermajority_root(Some(1), AccessType::Primary)
    }

    #[test]
    #[allow(clippy::field_reassign_with_default)]
    fn test_supermajority_root_from_vote_accounts() {
        let convert_to_vote_accounts = |roots_stakes: Vec<(Slot, u64)>| -> VoteAccountsHashMap {
            roots_stakes
                .into_iter()
                .map(|(root, stake)| {
                    let mut vote_state = VoteState::default();
                    vote_state.root_slot = Some(root);
                    let mut vote_account =
                        AccountSharedData::new(1, VoteState::size_of(), &solana_vote_program::id());
                    let versioned = VoteStateVersions::new_current(vote_state);
                    VoteState::serialize(&versioned, vote_account.data_as_mut_slice()).unwrap();
                    (
                        solana_sdk::pubkey::new_rand(),
                        (stake, VoteAccount::try_from(vote_account).unwrap()),
                    )
                })
                .collect()
        };

        let total_stake = 10;
        let slot = 100;

        // Supermajority root should be None
        assert!(
            supermajority_root_from_vote_accounts(slot, total_stake, &HashMap::default()).is_none()
        );

        // Supermajority root should be None
        let roots_stakes = vec![(8, 1), (3, 1), (4, 1), (8, 1)];
        let accounts = convert_to_vote_accounts(roots_stakes);
        assert!(supermajority_root_from_vote_accounts(slot, total_stake, &accounts).is_none());

        // Supermajority root should be 4, has 7/10 of the stake
        let roots_stakes = vec![(8, 1), (3, 1), (4, 1), (8, 5)];
        let accounts = convert_to_vote_accounts(roots_stakes);
        assert_eq!(
            supermajority_root_from_vote_accounts(slot, total_stake, &accounts).unwrap(),
            4
        );

        // Supermajority root should be 8, it has 7/10 of the stake
        let roots_stakes = vec![(8, 1), (3, 1), (4, 1), (8, 6)];
        let accounts = convert_to_vote_accounts(roots_stakes);
        assert_eq!(
            supermajority_root_from_vote_accounts(slot, total_stake, &accounts).unwrap(),
            8
        );
    }

    fn confirm_slot_entries_for_tests(
        bank: &Arc<Bank>,
        slot_entries: Vec<Entry>,
        slot_full: bool,
        prev_entry_hash: Hash,
    ) -> result::Result<(), BlockstoreProcessorError> {
        confirm_slot_entries(
            &BankWithScheduler::new_without_scheduler(bank.clone()),
            (slot_entries, 0, slot_full),
            &mut ConfirmationTiming::default(),
            &mut ConfirmationProgress::new(prev_entry_hash),
            false,
            None,
            None,
            None,
            &VerifyRecyclers::default(),
            None,
            &PrioritizationFeeCache::new(0u64),
        )
    }

    #[test]
<<<<<<< HEAD
    fn test_confirm_slot_entries_without_fix() {
        const HASHES_PER_TICK: u64 = 10;
        const TICKS_PER_SLOT: u64 = 2;

        let collector_id = Pubkey::new_unique();

        let GenesisConfigInfo {
            mut genesis_config,
            mint_keypair,
            ..
        } = create_genesis_config(10_000);
        genesis_config.poh_config.hashes_per_tick = Some(HASHES_PER_TICK);
        genesis_config.ticks_per_slot = TICKS_PER_SLOT;
        let genesis_hash = genesis_config.hash();

        let mut slot_0_bank = Bank::new_for_tests(&genesis_config);
        slot_0_bank.deactivate_feature(&feature_set::fix_recent_blockhashes::id());
        let slot_0_bank = Arc::new(slot_0_bank);
        assert_eq!(slot_0_bank.slot(), 0);
        assert_eq!(slot_0_bank.tick_height(), 0);
        assert_eq!(slot_0_bank.max_tick_height(), 2);
        assert_eq!(slot_0_bank.last_blockhash(), genesis_hash);
        assert_eq!(slot_0_bank.get_hash_age(&genesis_hash), Some(0));

        let slot_0_entries = entry::create_ticks(TICKS_PER_SLOT, HASHES_PER_TICK, genesis_hash);
        let slot_0_hash = slot_0_entries.last().unwrap().hash;
        confirm_slot_entries_for_tests(&slot_0_bank, slot_0_entries, true, genesis_hash).unwrap();
        assert_eq!(slot_0_bank.tick_height(), slot_0_bank.max_tick_height());
        assert_eq!(slot_0_bank.last_blockhash(), slot_0_hash);
        assert_eq!(slot_0_bank.get_hash_age(&genesis_hash), Some(1));
        assert_eq!(slot_0_bank.get_hash_age(&slot_0_hash), Some(0));

        let slot_2_bank = Arc::new(Bank::new_from_parent(&slot_0_bank, &collector_id, 2));
        assert_eq!(slot_2_bank.slot(), 2);
        assert_eq!(slot_2_bank.tick_height(), 2);
        assert_eq!(slot_2_bank.max_tick_height(), 6);
        assert_eq!(slot_2_bank.last_blockhash(), slot_0_hash);

        let slot_1_entries = entry::create_ticks(TICKS_PER_SLOT, HASHES_PER_TICK, slot_0_hash);
        let slot_1_hash = slot_1_entries.last().unwrap().hash;
        confirm_slot_entries_for_tests(&slot_2_bank, slot_1_entries, false, slot_0_hash).unwrap();
        assert_eq!(slot_2_bank.tick_height(), 4);
        assert_eq!(slot_2_bank.last_blockhash(), slot_1_hash);
        assert_eq!(slot_2_bank.get_hash_age(&genesis_hash), Some(2));
        assert_eq!(slot_2_bank.get_hash_age(&slot_0_hash), Some(1));
        assert_eq!(slot_2_bank.get_hash_age(&slot_1_hash), Some(0));

        // Check that slot 2 transactions can use any previous slot hash, including the
        // hash for slot 1 which is just ticks.
        let slot_2_entries = {
            let to_pubkey = Pubkey::new_unique();
            let mut prev_entry_hash = slot_1_hash;
            let mut remaining_entry_hashes = HASHES_PER_TICK;
            let mut entries: Vec<Entry> = [genesis_hash, slot_0_hash, slot_1_hash]
                .into_iter()
                .map(|recent_hash| {
                    let tx =
                        system_transaction::transfer(&mint_keypair, &to_pubkey, 1, recent_hash);
                    remaining_entry_hashes = remaining_entry_hashes.checked_sub(1).unwrap();
                    next_entry_mut(&mut prev_entry_hash, 1, vec![tx])
                })
                .collect();

            entries.push(next_entry_mut(
                &mut prev_entry_hash,
                remaining_entry_hashes,
                vec![],
            ));
            entries.push(next_entry_mut(
                &mut prev_entry_hash,
                HASHES_PER_TICK,
                vec![],
            ));
            entries
        };
        let slot_2_hash = slot_2_entries.last().unwrap().hash;
        confirm_slot_entries_for_tests(&slot_2_bank, slot_2_entries, true, slot_1_hash).unwrap();
        assert_eq!(slot_2_bank.tick_height(), slot_2_bank.max_tick_height());
        assert_eq!(slot_2_bank.last_blockhash(), slot_2_hash);
        assert_eq!(slot_2_bank.get_hash_age(&genesis_hash), Some(3));
        assert_eq!(slot_2_bank.get_hash_age(&slot_0_hash), Some(2));
        assert_eq!(slot_2_bank.get_hash_age(&slot_1_hash), Some(1));
        assert_eq!(slot_2_bank.get_hash_age(&slot_2_hash), Some(0));
    }

    fn create_test_transactions(
        mint_keypair: &Keypair,
        genesis_hash: &Hash,
    ) -> Vec<SanitizedTransaction> {
        let pubkey = solana_sdk::pubkey::new_rand();
        let keypair2 = Keypair::new();
        let pubkey2 = solana_sdk::pubkey::new_rand();
        let keypair3 = Keypair::new();
        let pubkey3 = solana_sdk::pubkey::new_rand();

        vec![
            SanitizedTransaction::from_transaction_for_tests(system_transaction::transfer(
                mint_keypair,
                &pubkey,
                1,
                *genesis_hash,
            )),
            SanitizedTransaction::from_transaction_for_tests(system_transaction::transfer(
                &keypair2,
                &pubkey2,
                1,
                *genesis_hash,
            )),
            SanitizedTransaction::from_transaction_for_tests(system_transaction::transfer(
                &keypair3,
                &pubkey3,
                1,
                *genesis_hash,
            )),
        ]
    }

    #[test]
=======
>>>>>>> 0f417199
    fn test_confirm_slot_entries_progress_num_txs_indexes() {
        let GenesisConfigInfo {
            genesis_config,
            mint_keypair,
            ..
        } = create_genesis_config(100 * LAMPORTS_PER_SOL);
        let genesis_hash = genesis_config.hash();
        let bank = BankWithScheduler::new_without_scheduler(Arc::new(Bank::new_for_tests(
            &genesis_config,
        )));
        let mut timing = ConfirmationTiming::default();
        let mut progress = ConfirmationProgress::new(genesis_hash);
        let amount = genesis_config.rent.minimum_balance(0);
        let keypair1 = Keypair::new();
        let keypair2 = Keypair::new();
        let keypair3 = Keypair::new();
        let keypair4 = Keypair::new();
        bank.transfer(LAMPORTS_PER_SOL, &mint_keypair, &keypair1.pubkey())
            .unwrap();
        bank.transfer(LAMPORTS_PER_SOL, &mint_keypair, &keypair2.pubkey())
            .unwrap();

        let (transaction_status_sender, transaction_status_receiver) =
            crossbeam_channel::unbounded();
        let transaction_status_sender = TransactionStatusSender {
            sender: transaction_status_sender,
        };

        let blockhash = bank.last_blockhash();
        let tx1 = system_transaction::transfer(
            &keypair1,
            &keypair3.pubkey(),
            amount,
            bank.last_blockhash(),
        );
        let tx2 = system_transaction::transfer(
            &keypair2,
            &keypair4.pubkey(),
            amount,
            bank.last_blockhash(),
        );
        let entry = next_entry(&blockhash, 1, vec![tx1, tx2]);
        let new_hash = entry.hash;

        confirm_slot_entries(
            &bank,
            (vec![entry], 0, false),
            &mut timing,
            &mut progress,
            false,
            Some(&transaction_status_sender),
            None,
            None,
            &VerifyRecyclers::default(),
            None,
            &PrioritizationFeeCache::new(0u64),
        )
        .unwrap();
        assert_eq!(progress.num_txs, 2);
        let batch = transaction_status_receiver.recv().unwrap();
        if let TransactionStatusMessage::Batch(batch) = batch {
            assert_eq!(batch.transactions.len(), 2);
            assert_eq!(batch.transaction_indexes.len(), 2);
            // Assert contains instead of the actual vec due to randomize
            assert!(batch.transaction_indexes.contains(&0));
            assert!(batch.transaction_indexes.contains(&1));
        } else {
            panic!("batch should have been sent");
        }

        let tx1 = system_transaction::transfer(
            &keypair1,
            &keypair3.pubkey(),
            amount + 1,
            bank.last_blockhash(),
        );
        let tx2 = system_transaction::transfer(
            &keypair2,
            &keypair4.pubkey(),
            amount + 1,
            bank.last_blockhash(),
        );
        let tx3 = system_transaction::transfer(
            &mint_keypair,
            &Pubkey::new_unique(),
            amount,
            bank.last_blockhash(),
        );
        let entry = next_entry(&new_hash, 1, vec![tx1, tx2, tx3]);

        confirm_slot_entries(
            &bank,
            (vec![entry], 0, false),
            &mut timing,
            &mut progress,
            false,
            Some(&transaction_status_sender),
            None,
            None,
            &VerifyRecyclers::default(),
            None,
            &PrioritizationFeeCache::new(0u64),
        )
        .unwrap();
        assert_eq!(progress.num_txs, 5);
        let batch = transaction_status_receiver.recv().unwrap();
        if let TransactionStatusMessage::Batch(batch) = batch {
            assert_eq!(batch.transactions.len(), 3);
            assert_eq!(batch.transaction_indexes.len(), 3);
            // Assert contains instead of the actual vec due to randomize
            assert!(batch.transaction_indexes.contains(&2));
            assert!(batch.transaction_indexes.contains(&3));
            assert!(batch.transaction_indexes.contains(&4));
        } else {
            panic!("batch should have been sent");
        }
    }

    #[test]
    fn test_rebatch_transactions() {
        let dummy_leader_pubkey = solana_sdk::pubkey::new_rand();
        let GenesisConfigInfo {
            genesis_config,
            mint_keypair,
            ..
        } = create_genesis_config_with_leader(500, &dummy_leader_pubkey, 100);
        let bank = Arc::new(Bank::new_for_tests(&genesis_config));
        let txs = create_test_transactions(&mint_keypair, &genesis_config.hash());
        let batch = bank.prepare_sanitized_batch(&txs);
        assert!(batch.needs_unlock());
        let transaction_indexes = vec![42, 43, 44];

        let batch2 = rebatch_transactions(
            batch.lock_results(),
            &bank,
            batch.sanitized_transactions(),
            0,
            0,
            &transaction_indexes,
        );
        assert!(batch.needs_unlock());
        assert!(!batch2.batch.needs_unlock());
        assert_eq!(batch2.transaction_indexes, vec![42]);

        let batch3 = rebatch_transactions(
            batch.lock_results(),
            &bank,
            batch.sanitized_transactions(),
            1,
            2,
            &transaction_indexes,
        );
        assert!(!batch3.batch.needs_unlock());
        assert_eq!(batch3.transaction_indexes, vec![43, 44]);
    }

    #[test]
    fn test_schedule_batches_for_execution() {
        solana_logger::setup();
        let dummy_leader_pubkey = solana_sdk::pubkey::new_rand();
        let GenesisConfigInfo {
            genesis_config,
            mint_keypair,
            ..
        } = create_genesis_config_with_leader(500, &dummy_leader_pubkey, 100);
        let bank = Arc::new(Bank::new_for_tests(&genesis_config));

        let txs = create_test_transactions(&mint_keypair, &genesis_config.hash());

        let mut mocked_scheduler = MockInstalledScheduler::new();
        mocked_scheduler
            .expect_context()
            .times(1)
            .returning(|| None);
        mocked_scheduler
            .expect_schedule_execution()
            .times(txs.len())
            .returning(|_| ());
        mocked_scheduler
            .expect_wait_for_termination()
            .times(1)
            .returning(|_| None);
        mocked_scheduler.expect_pool().returning(move || {
            let mut mocked_pool = MockInstalledSchedulerPool::new();
            mocked_pool
                .expect_return_to_pool()
                .times(1)
                .returning(|_| ());
            Arc::new(mocked_pool)
        });
        let bank = BankWithScheduler::new_for_test(bank, Some(Box::new(mocked_scheduler)));

        let batch = bank.prepare_sanitized_batch(&txs);
        let batch_with_indexes = TransactionBatchWithIndexes {
            batch,
            transaction_indexes: (0..txs.len()).collect(),
        };

        let mut batch_execution_timing = BatchExecutionTiming::default();
        let _ignored_prioritization_fee_cache = PrioritizationFeeCache::new(0u64);
        assert!(process_batches(
            &bank,
            &[batch_with_indexes],
            None,
            None,
            &mut batch_execution_timing,
            None,
            &_ignored_prioritization_fee_cache
        )
        .is_ok());
    }

    #[test]
    fn test_confirm_slot_entries_with_fix() {
        const HASHES_PER_TICK: u64 = 10;
        const TICKS_PER_SLOT: u64 = 2;

        let collector_id = Pubkey::new_unique();

        let GenesisConfigInfo {
            mut genesis_config,
            mint_keypair,
            ..
        } = create_genesis_config(10_000);
        genesis_config.poh_config.hashes_per_tick = Some(HASHES_PER_TICK);
        genesis_config.ticks_per_slot = TICKS_PER_SLOT;
        let genesis_hash = genesis_config.hash();

        let slot_0_bank = Arc::new(Bank::new_for_tests(&genesis_config));
        assert_eq!(slot_0_bank.slot(), 0);
        assert_eq!(slot_0_bank.tick_height(), 0);
        assert_eq!(slot_0_bank.max_tick_height(), 2);
        assert_eq!(slot_0_bank.last_blockhash(), genesis_hash);
        assert_eq!(slot_0_bank.get_hash_age(&genesis_hash), Some(0));

        let slot_0_entries = entry::create_ticks(TICKS_PER_SLOT, HASHES_PER_TICK, genesis_hash);
        let slot_0_hash = slot_0_entries.last().unwrap().hash;
        confirm_slot_entries_for_tests(&slot_0_bank, slot_0_entries, true, genesis_hash).unwrap();
        assert_eq!(slot_0_bank.tick_height(), slot_0_bank.max_tick_height());
        assert_eq!(slot_0_bank.last_blockhash(), slot_0_hash);
        assert_eq!(slot_0_bank.get_hash_age(&genesis_hash), Some(1));
        assert_eq!(slot_0_bank.get_hash_age(&slot_0_hash), Some(0));

        let slot_2_bank = Arc::new(Bank::new_from_parent(slot_0_bank, &collector_id, 2));
        assert_eq!(slot_2_bank.slot(), 2);
        assert_eq!(slot_2_bank.tick_height(), 2);
        assert_eq!(slot_2_bank.max_tick_height(), 6);
        assert_eq!(slot_2_bank.last_blockhash(), slot_0_hash);

        let slot_1_entries = entry::create_ticks(TICKS_PER_SLOT, HASHES_PER_TICK, slot_0_hash);
        let slot_1_hash = slot_1_entries.last().unwrap().hash;
        confirm_slot_entries_for_tests(&slot_2_bank, slot_1_entries, false, slot_0_hash).unwrap();
        assert_eq!(slot_2_bank.tick_height(), 4);
        assert_eq!(slot_2_bank.last_blockhash(), slot_0_hash);
        assert_eq!(slot_2_bank.get_hash_age(&genesis_hash), Some(1));
        assert_eq!(slot_2_bank.get_hash_age(&slot_0_hash), Some(0));

        struct TestCase {
            recent_blockhash: Hash,
            expected_result: result::Result<(), BlockstoreProcessorError>,
        }

        let test_cases = [
            TestCase {
                recent_blockhash: slot_1_hash,
                expected_result: Err(BlockstoreProcessorError::InvalidTransaction(
                    TransactionError::BlockhashNotFound,
                )),
            },
            TestCase {
                recent_blockhash: slot_0_hash,
                expected_result: Ok(()),
            },
        ];

        // Check that slot 2 transactions can only use hashes for completed blocks.
        for TestCase {
            recent_blockhash,
            expected_result,
        } in test_cases
        {
            let slot_2_entries = {
                let to_pubkey = Pubkey::new_unique();
                let mut prev_entry_hash = slot_1_hash;
                let mut remaining_entry_hashes = HASHES_PER_TICK;

                let tx =
                    system_transaction::transfer(&mint_keypair, &to_pubkey, 1, recent_blockhash);
                remaining_entry_hashes = remaining_entry_hashes.checked_sub(1).unwrap();
                let mut entries = vec![next_entry_mut(&mut prev_entry_hash, 1, vec![tx])];

                entries.push(next_entry_mut(
                    &mut prev_entry_hash,
                    remaining_entry_hashes,
                    vec![],
                ));
                entries.push(next_entry_mut(
                    &mut prev_entry_hash,
                    HASHES_PER_TICK,
                    vec![],
                ));

                entries
            };

            let slot_2_hash = slot_2_entries.last().unwrap().hash;
            let result =
                confirm_slot_entries_for_tests(&slot_2_bank, slot_2_entries, true, slot_1_hash);
            match (result, expected_result) {
                (Ok(()), Ok(())) => {
                    assert_eq!(slot_2_bank.tick_height(), slot_2_bank.max_tick_height());
                    assert_eq!(slot_2_bank.last_blockhash(), slot_2_hash);
                    assert_eq!(slot_2_bank.get_hash_age(&genesis_hash), Some(2));
                    assert_eq!(slot_2_bank.get_hash_age(&slot_0_hash), Some(1));
                    assert_eq!(slot_2_bank.get_hash_age(&slot_2_hash), Some(0));
                }
                (
                    Err(BlockstoreProcessorError::InvalidTransaction(err)),
                    Err(BlockstoreProcessorError::InvalidTransaction(expected_err)),
                ) => {
                    assert_eq!(err, expected_err);
                }
                (result, expected_result) => {
                    panic!("actual result {result:?} != expected result {expected_result:?}");
                }
            }
        }
    }
}<|MERGE_RESOLUTION|>--- conflicted
+++ resolved
@@ -40,12 +40,7 @@
         bank_forks::BankForks,
         bank_utils,
         commitment::VOTE_THRESHOLD_SIZE,
-<<<<<<< HEAD
-        cost_model::CostModel,
-        epoch_accounts_hash::EpochAccountsHash,
         installed_scheduler_pool::BankWithScheduler,
-=======
->>>>>>> 0f417199
         prioritization_fee_cache::PrioritizationFeeCache,
         runtime_config::RuntimeConfig,
         transaction_batch::TransactionBatch,
@@ -3500,11 +3495,8 @@
                 &bank,
                 vec![entry_1, tick, entry_2.clone()],
                 true,
-<<<<<<< HEAD
-=======
                 None,
                 None,
->>>>>>> 0f417199
             ),
             Ok(())
         );
@@ -4347,7 +4339,6 @@
     }
 
     #[test]
-<<<<<<< HEAD
     fn test_confirm_slot_entries_without_fix() {
         const HASHES_PER_TICK: u64 = 10;
         const TICKS_PER_SLOT: u64 = 2;
@@ -4466,8 +4457,6 @@
     }
 
     #[test]
-=======
->>>>>>> 0f417199
     fn test_confirm_slot_entries_progress_num_txs_indexes() {
         let GenesisConfigInfo {
             genesis_config,
