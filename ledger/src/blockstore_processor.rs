use {
    crate::{
        block_error::BlockError, blockstore::Blockstore, blockstore_db::BlockstoreError,
        blockstore_meta::SlotMeta, leader_schedule_cache::LeaderScheduleCache,
        token_balances::collect_token_balances,
    },
    chrono_humanize::{Accuracy, HumanTime, Tense},
    crossbeam_channel::Sender,
    itertools::Itertools,
    log::*,
    rand::{seq::SliceRandom, thread_rng},
    rayon::{prelude::*, ThreadPool},
    solana_entry::entry::{
        self, create_ticks, Entry, EntrySlice, EntryType, EntryVerificationStatus, VerifyRecyclers,
    },
    solana_measure::{measure, measure::Measure},
    solana_metrics::{datapoint_error, inc_new_counter_debug},
    solana_program_runtime::timings::{ExecuteTimingType, ExecuteTimings, ThreadExecuteTimings},
    solana_rayon_threadlimit::{get_max_thread_count, get_thread_count},
    solana_runtime::{
        accounts_background_service::{AbsRequestSender, SnapshotRequestType},
        accounts_db::{AccountShrinkThreshold, AccountsDbConfig},
        accounts_index::AccountSecondaryIndexes,
        accounts_update_notifier_interface::AccountsUpdateNotifier,
        bank::{
            Bank, RentDebits, TransactionBalancesSet, TransactionExecutionDetails,
            TransactionExecutionResult, TransactionResults, VerifyAccountsHashConfig,
        },
        bank_forks::BankForks,
        bank_utils,
        commitment::VOTE_THRESHOLD_SIZE,
        cost_model::CostModel,
        epoch_accounts_hash::EpochAccountsHash,
        runtime_config::RuntimeConfig,
        transaction_batch::TransactionBatch,
        vote_account::VoteAccountsHashMap,
        vote_sender_types::ReplayVoteSender,
    },
    solana_sdk::{
        clock::{Slot, MAX_PROCESSING_AGE},
        feature_set,
        genesis_config::GenesisConfig,
        hash::Hash,
        pubkey::Pubkey,
        signature::{Keypair, Signature},
        timing,
        transaction::{
            Result, SanitizedTransaction, TransactionError, TransactionVerificationMode,
            VersionedTransaction,
        },
    },
    solana_transaction_status::token_balances::TransactionTokenBalancesSet,
    std::{
        borrow::Cow,
        collections::{HashMap, HashSet},
        path::PathBuf,
        result,
        sync::{
            atomic::{AtomicBool, Ordering::Relaxed},
            Arc, Mutex, RwLock,
        },
        time::{Duration, Instant},
    },
    thiserror::Error,
};

struct TransactionBatchWithIndexes<'a, 'b> {
    pub batch: TransactionBatch<'a, 'b>,
    pub transaction_indexes: Vec<usize>,
}

struct ReplayEntry {
    entry: EntryType,
    starting_index: usize,
}

// get_max_thread_count to match number of threads in the old code.
// see: https://github.com/solana-labs/solana/pull/24853
lazy_static! {
    static ref PAR_THREAD_POOL: ThreadPool = rayon::ThreadPoolBuilder::new()
        .num_threads(get_max_thread_count())
        .thread_name(|i| format!("solBstoreProc{i:02}"))
        .build()
        .unwrap();
}

fn first_err(results: &[Result<()>]) -> Result<()> {
    for r in results {
        if r.is_err() {
            return r.clone();
        }
    }
    Ok(())
}

// Includes transaction signature for unit-testing
fn get_first_error(
    batch: &TransactionBatch,
    fee_collection_results: Vec<Result<()>>,
) -> Option<(Result<()>, Signature)> {
    let mut first_err = None;
    for (result, transaction) in fee_collection_results
        .iter()
        .zip(batch.sanitized_transactions())
    {
        if let Err(ref err) = result {
            if first_err.is_none() {
                first_err = Some((result.clone(), *transaction.signature()));
            }
            warn!(
                "Unexpected validator error: {:?}, transaction: {:?}",
                err, transaction
            );
            datapoint_error!(
                "validator_process_entry_error",
                (
                    "error",
                    format!("error: {err:?}, transaction: {transaction:?}"),
                    String
                )
            );
        }
    }
    first_err
}

fn execute_batch(
    batch: &TransactionBatchWithIndexes,
    bank: &Arc<Bank>,
    transaction_status_sender: Option<&TransactionStatusSender>,
    replay_vote_sender: Option<&ReplayVoteSender>,
    timings: &mut ExecuteTimings,
    log_messages_bytes_limit: Option<usize>,
) -> Result<()> {
    let TransactionBatchWithIndexes {
        batch,
        transaction_indexes,
    } = batch;
    let record_token_balances = transaction_status_sender.is_some();

    let mut mint_decimals: HashMap<Pubkey, u8> = HashMap::new();

    let pre_token_balances = if record_token_balances {
        collect_token_balances(bank, batch, &mut mint_decimals)
    } else {
        vec![]
    };

    let (tx_results, balances) = batch.bank().load_execute_and_commit_transactions(
        batch,
        MAX_PROCESSING_AGE,
        transaction_status_sender.is_some(),
        transaction_status_sender.is_some(),
        transaction_status_sender.is_some(),
        transaction_status_sender.is_some(),
        timings,
        log_messages_bytes_limit,
    );

    bank_utils::find_and_send_votes(
        batch.sanitized_transactions(),
        &tx_results,
        replay_vote_sender,
    );

    let TransactionResults {
        fee_collection_results,
        execution_results,
        rent_debits,
        ..
    } = tx_results;

    if let Some(transaction_status_sender) = transaction_status_sender {
        let transactions = batch.sanitized_transactions().to_vec();
        let post_token_balances = if record_token_balances {
            collect_token_balances(bank, batch, &mut mint_decimals)
        } else {
            vec![]
        };

        let token_balances =
            TransactionTokenBalancesSet::new(pre_token_balances, post_token_balances);

        transaction_status_sender.send_transaction_status_batch(
            bank.clone(),
            transactions,
            execution_results,
            balances,
            token_balances,
            rent_debits,
            transaction_indexes.to_vec(),
        );
    }

    let first_err = get_first_error(batch, fee_collection_results);
    first_err.map(|(result, _)| result).unwrap_or(Ok(()))
}

#[derive(Default)]
pub struct ExecuteBatchesInternalMetrics {
    pub execution_timings_per_thread: HashMap<usize, ThreadExecuteTimings>,
    total_batches_len: u64,
    execute_batches_us: u64,
}

fn execute_batches_internal(
    bank: &Arc<Bank>,
    batches: &[TransactionBatchWithIndexes],
    transaction_status_sender: Option<&TransactionStatusSender>,
    replay_vote_sender: Option<&ReplayVoteSender>,
    log_messages_bytes_limit: Option<usize>,
) -> Result<ExecuteBatchesInternalMetrics> {
    assert!(!batches.is_empty());
    inc_new_counter_debug!("bank-par_execute_entries-count", batches.len());
    let execution_timings_per_thread: Mutex<HashMap<usize, ThreadExecuteTimings>> =
        Mutex::new(HashMap::new());

    let mut execute_batches_elapsed = Measure::start("execute_batches_elapsed");
    let results: Vec<Result<()>> = PAR_THREAD_POOL.install(|| {
        batches
            .into_par_iter()
            .map(|transaction_batch| {
                let transaction_count =
                    transaction_batch.batch.sanitized_transactions().len() as u64;
                let mut timings = ExecuteTimings::default();
                let (result, execute_batches_time): (Result<()>, Measure) = measure!(
                    {
                        execute_batch(
                            transaction_batch,
                            bank,
                            transaction_status_sender,
                            replay_vote_sender,
                            &mut timings,
                            log_messages_bytes_limit,
                        )
                    },
                    "execute_batch",
                );

                let thread_index = PAR_THREAD_POOL.current_thread_index().unwrap();
                execution_timings_per_thread
                    .lock()
                    .unwrap()
                    .entry(thread_index)
                    .and_modify(|thread_execution_time| {
                        let ThreadExecuteTimings {
                            total_thread_us,
                            total_transactions_executed,
                            execute_timings: total_thread_execute_timings,
                        } = thread_execution_time;
                        *total_thread_us += execute_batches_time.as_us();
                        *total_transactions_executed += transaction_count;
                        total_thread_execute_timings
                            .saturating_add_in_place(ExecuteTimingType::TotalBatchesLen, 1);
                        total_thread_execute_timings.accumulate(&timings);
                    })
                    .or_insert(ThreadExecuteTimings {
                        total_thread_us: execute_batches_time.as_us(),
                        total_transactions_executed: transaction_count,
                        execute_timings: timings,
                    });
                result
            })
            .collect()
    });
    execute_batches_elapsed.stop();

    first_err(&results)?;

    Ok(ExecuteBatchesInternalMetrics {
        execution_timings_per_thread: execution_timings_per_thread.into_inner().unwrap(),
        total_batches_len: batches.len() as u64,
        execute_batches_us: execute_batches_elapsed.as_us(),
    })
}

fn process_batches(
    bank: &Arc<Bank>,
    batches: &[TransactionBatchWithIndexes],
    transaction_status_sender: Option<&TransactionStatusSender>,
    replay_vote_sender: Option<&ReplayVoteSender>,
    confirmation_timing: &mut ConfirmationTiming,
    log_messages_bytes_limit: Option<usize>,
) -> Result<()> {
    if !bank.with_scheduler() {
        execute_batches_as_replay_backend(bank, batches, transaction_status_sender, replay_vote_sender, confirmation_timing, log_messages_bytes_limit)
    } else {
        send_batches_to_replay_backend(bank, batches)
    }
}

fn send_batches_to_replay_backend(bank: &Arc<Bank>, batches: &[TransactionBatchWithIndexes]) -> Result<()> {
    for batch in batches {
        let TransactionBatchWithIndexes {
            batch,
            transaction_indexes,
        } = batch;
        bank.schedule_transactions_to_commit(batch.sanitized_transactions(), transaction_indexes.into_iter());
    }
    Ok(())
}

fn rebatch_transactions<'a>(
    lock_results: &'a [Result<()>],
    bank: &'a Arc<Bank>,
    sanitized_txs: &'a [SanitizedTransaction],
    start: usize,
    end: usize,
    transaction_indexes: &'a [usize],
) -> TransactionBatchWithIndexes<'a, 'a> {
    let txs = &sanitized_txs[start..=end];
    let results = &lock_results[start..=end];
    let mut tx_batch = TransactionBatch::new(results.to_vec(), bank, Cow::from(txs));
    tx_batch.set_needs_unlock(false);

    let transaction_indexes = transaction_indexes[start..=end].to_vec();
    TransactionBatchWithIndexes {
        batch: tx_batch,
        transaction_indexes,
    }
}

fn execute_batches_as_replay_backend(
    bank: &Arc<Bank>,
    batches: &[TransactionBatchWithIndexes],
    transaction_status_sender: Option<&TransactionStatusSender>,
    replay_vote_sender: Option<&ReplayVoteSender>,
    confirmation_timing: &mut ConfirmationTiming,
    log_messages_bytes_limit: Option<usize>,
) -> Result<()> {
    if batches.is_empty() {
        return Ok(());
    }

    let ((lock_results, sanitized_txs), transaction_indexes): ((Vec<_>, Vec<_>), Vec<_>) = batches
        .iter()
        .flat_map(|batch| {
            batch
                .batch
                .lock_results()
                .iter()
                .cloned()
                .zip(batch.batch.sanitized_transactions().to_vec())
                .zip(batch.transaction_indexes.to_vec())
        })
        .unzip();

    let mut minimal_tx_cost = u64::MAX;
    let mut total_cost: u64 = 0;
    let tx_costs = sanitized_txs
        .iter()
        .map(|tx| {
            let tx_cost = CostModel::calculate_cost(tx, &bank.feature_set);
            let cost = tx_cost.sum();
            minimal_tx_cost = std::cmp::min(minimal_tx_cost, cost);
            total_cost = total_cost.saturating_add(cost);
            tx_cost
        })
        .collect::<Vec<_>>();

    if bank
        .feature_set
        .is_active(&feature_set::apply_cost_tracker_during_replay::id())
    {
        let mut cost_tracker = bank.write_cost_tracker().unwrap();
        for tx_cost in &tx_costs {
            cost_tracker
                .try_add(tx_cost)
                .map_err(TransactionError::from)?;
        }
    }

    let target_batch_count = get_thread_count() as u64;

    let mut tx_batches: Vec<TransactionBatchWithIndexes> = vec![];
    let rebatched_txs = if total_cost > target_batch_count.saturating_mul(minimal_tx_cost) {
        let target_batch_cost = total_cost / target_batch_count;
        let mut batch_cost: u64 = 0;
        let mut slice_start = 0;
        tx_costs
            .into_iter()
            .enumerate()
            .for_each(|(index, tx_cost)| {
                let next_index = index + 1;
                batch_cost = batch_cost.saturating_add(tx_cost.sum());
                if batch_cost >= target_batch_cost || next_index == sanitized_txs.len() {
                    let tx_batch = rebatch_transactions(
                        &lock_results,
                        bank,
                        &sanitized_txs,
                        slice_start,
                        index,
                        &transaction_indexes,
                    );
                    slice_start = next_index;
                    tx_batches.push(tx_batch);
                    batch_cost = 0;
                }
            });
        &tx_batches[..]
    } else {
        batches
    };

    let execute_batches_internal_metrics = execute_batches_internal(
        bank,
        rebatched_txs,
        transaction_status_sender,
        replay_vote_sender,
        log_messages_bytes_limit,
    )?;

    confirmation_timing.process_execute_batches_internal_metrics(execute_batches_internal_metrics);
    Ok(())
}

/// Process an ordered list of entries in parallel
/// 1. In order lock accounts for each entry while the lock succeeds, up to a Tick entry
/// 2. Process the locked group in parallel
/// 3. Register the `Tick` if it's available
/// 4. Update the leader scheduler, goto 1
///
/// This method is for use testing against a single Bank, and assumes `Bank::transaction_count()`
/// represents the number of transactions executed in this Bank
pub fn process_entries_for_tests(
    bank: &Arc<Bank>,
    entries: Vec<Entry>,
    transaction_status_sender: Option<&TransactionStatusSender>,
    replay_vote_sender: Option<&ReplayVoteSender>,
) -> Result<()> {
    let verify_transaction = {
        let bank = bank.clone();
        move |versioned_tx: VersionedTransaction| -> Result<SanitizedTransaction> {
            bank.verify_transaction(versioned_tx, TransactionVerificationMode::FullVerification)
        }
    };

    let mut entry_starting_index: usize = bank.transaction_count().try_into().unwrap();
    let mut confirmation_timing = ConfirmationTiming::default();
    let mut replay_entries: Vec<_> =
        entry::verify_transactions(entries, Arc::new(verify_transaction))?
            .into_iter()
            .map(|entry| {
                let starting_index = entry_starting_index;
                if let EntryType::Transactions(ref transactions) = entry {
                    entry_starting_index = entry_starting_index.saturating_add(transactions.len());
                }
                ReplayEntry {
                    entry,
                    starting_index,
                }
            })
            .collect();

    let result = process_entries_with_callback(
        bank,
        &mut replay_entries,
        transaction_status_sender,
        replay_vote_sender,
        &mut confirmation_timing,
        None,
    );

    debug!("process_entries: {:?}", confirmation_timing);
    result
}

// Note: If randomize is true this will shuffle entries' transactions in-place.
#[allow(clippy::too_many_arguments)]
fn process_entries_with_callback(
    bank: &Arc<Bank>,
    entries: &mut [ReplayEntry],
    transaction_status_sender: Option<&TransactionStatusSender>,
    replay_vote_sender: Option<&ReplayVoteSender>,
    confirmation_timing: &mut ConfirmationTiming,
    log_messages_bytes_limit: Option<usize>,
) -> Result<()> {
    // accumulator for entries that can be processed in parallel
    let mut batches = vec![];
    let mut tick_hashes = vec![];
    let mut rng = thread_rng();

    for ReplayEntry {
        entry,
        starting_index,
    } in entries
    {
        match entry {
            EntryType::Tick(hash) => {
                // If it's a tick, save it for later
                tick_hashes.push(hash);
                if bank.is_block_boundary(bank.tick_height() + tick_hashes.len() as u64) {
                    // If it's a tick that will cause a new blockhash to be created,
                    // execute the group and register the tick
                    process_batches(
                        bank,
                        &batches,
                        transaction_status_sender,
                        replay_vote_sender,
                        confirmation_timing,
                        log_messages_bytes_limit,
                    )?;
                    batches.clear();
                    for hash in &tick_hashes {
                        bank.register_tick(hash);
                    }
                    tick_hashes.clear();
                }
            }
            EntryType::Transactions(transactions) => {
                let starting_index = *starting_index;
                let transaction_indexes = 
                    (starting_index..starting_index.saturating_add(transactions.len())).collect()
                ;

                loop {
                    // try to lock the accounts
                    let batch = bank.prepare_sanitized_batch(transactions);
                    let first_lock_err = first_err(batch.lock_results());

                    // if locking worked
                    if first_lock_err.is_ok() {
                        batches.push(TransactionBatchWithIndexes {
                            batch,
                            transaction_indexes,
                        });
                        // done with this entry
                        break;
                    }
                    // else we failed to lock, 2 possible reasons
                    if batches.is_empty() {
                        // An entry has account lock conflicts with *itself*, which should not happen
                        // if generated by a properly functioning leader
                        datapoint_error!(
                            "validator_process_entry_error",
                            (
                                "error",
                                format!(
                                    "Lock accounts error, entry conflicts with itself, txs: {transactions:?}"
                                ),
                                String
                            )
                        );
                        // bail
                        first_lock_err?;
                    } else {
                        // else we have an entry that conflicts with a prior entry
                        // execute the current queue and try to process this entry again
                        process_batches(
                            bank,
                            &batches,
                            transaction_status_sender,
                            replay_vote_sender,
                            confirmation_timing,
                            log_messages_bytes_limit,
                        )?;
                        batches.clear();
                    }
                }
            }
        }
    }
    process_batches(
        bank,
        &batches,
        transaction_status_sender,
        replay_vote_sender,
        confirmation_timing,
        log_messages_bytes_limit,
    )?;
    for hash in tick_hashes {
        bank.register_tick(hash);
    }
    Ok(())
}

#[derive(Error, Debug)]
pub enum BlockstoreProcessorError {
    #[error("failed to load entries, error: {0}")]
    FailedToLoadEntries(#[from] BlockstoreError),

    #[error("failed to load meta")]
    FailedToLoadMeta,

    #[error("invalid block error: {0}")]
    InvalidBlock(#[from] BlockError),

    #[error("invalid transaction error: {0}")]
    InvalidTransaction(#[from] TransactionError),

    #[error("no valid forks found")]
    NoValidForksFound,

    #[error("invalid hard fork slot {0}")]
    InvalidHardFork(Slot),

    #[error("root bank with mismatched capitalization at {0}")]
    RootBankWithMismatchedCapitalization(Slot),
}

/// Callback for accessing bank state while processing the blockstore
pub type ProcessCallback = Arc<dyn Fn(&Bank) + Sync + Send>;

#[derive(Default, Clone)]
pub struct ProcessOptions {
    /// Run PoH, transaction signature and other transaction verifications on the entries.
    pub run_verification: bool,
    pub full_leader_cache: bool,
    pub halt_at_slot: Option<Slot>,
    pub new_hard_forks: Option<Vec<Slot>>,
    pub debug_keys: Option<Arc<HashSet<Pubkey>>>,
    pub account_indexes: AccountSecondaryIndexes,
    pub limit_load_slot_count_from_snapshot: Option<usize>,
    pub allow_dead_slots: bool,
    pub accounts_db_test_hash_calculation: bool,
    pub accounts_db_skip_shrink: bool,
    pub accounts_db_config: Option<AccountsDbConfig>,
    pub verify_index: bool,
    pub shrink_ratio: AccountShrinkThreshold,
    pub runtime_config: RuntimeConfig,
    pub on_halt_store_hash_raw_data_for_debug: bool,
    /// true if after processing the contents of the blockstore at startup, we should run an accounts hash calc
    /// This is useful for debugging.
    pub run_final_accounts_hash_calc: bool,
}

pub fn test_process_blockstore(
    genesis_config: &GenesisConfig,
    blockstore: &Blockstore,
    opts: &ProcessOptions,
    exit: &Arc<AtomicBool>,
) -> (Arc<RwLock<BankForks>>, LeaderScheduleCache) {
    // Spin up a thread to be a fake Accounts Background Service.  Need to intercept and handle all
    // EpochAccountsHash requests so future rooted banks do not hang in Bank::freeze() waiting for
    // an in-flight EAH calculation to complete.
    let (snapshot_request_sender, snapshot_request_receiver) = crossbeam_channel::unbounded();
    let abs_request_sender = AbsRequestSender::new(snapshot_request_sender);
    let bg_exit = Arc::new(AtomicBool::new(false));
    let bg_thread = {
        let exit = Arc::clone(&bg_exit);
        std::thread::spawn(move || {
            while !exit.load(Relaxed) {
                snapshot_request_receiver
                    .try_iter()
                    .filter(|snapshot_request| {
                        snapshot_request.request_type == SnapshotRequestType::EpochAccountsHash
                    })
                    .for_each(|snapshot_request| {
                        snapshot_request
                            .snapshot_root_bank
                            .rc
                            .accounts
                            .accounts_db
                            .epoch_accounts_hash_manager
                            .set_valid(
                                EpochAccountsHash::new(Hash::new_unique()),
                                snapshot_request.snapshot_root_bank.slot(),
                            )
                    });
                std::thread::sleep(Duration::from_millis(100));
            }
        })
    };

    let (bank_forks, leader_schedule_cache, ..) = crate::bank_forks_utils::load_bank_forks(
        genesis_config,
        blockstore,
        Vec::new(),
        None,
        None,
        opts,
        None,
        None,
        exit,
    );

    process_blockstore_from_root(
        blockstore,
        &bank_forks,
        &leader_schedule_cache,
        opts,
        None,
        None,
        &abs_request_sender,
    )
    .unwrap();

    bg_exit.store(true, Relaxed);
    bg_thread.join().unwrap();

    (bank_forks, leader_schedule_cache)
}

pub(crate) fn process_blockstore_for_bank_0(
    genesis_config: &GenesisConfig,
    blockstore: &Blockstore,
    account_paths: Vec<PathBuf>,
    opts: &ProcessOptions,
    cache_block_meta_sender: Option<&CacheBlockMetaSender>,
    accounts_update_notifier: Option<AccountsUpdateNotifier>,
    exit: &Arc<AtomicBool>,
) -> Arc<RwLock<BankForks>> {
    // Setup bank for slot 0
    let bank0 = Bank::new_with_paths(
        genesis_config,
        Arc::new(opts.runtime_config.clone()),
        account_paths,
        opts.debug_keys.clone(),
        Some(&crate::builtins::get(opts.runtime_config.bpf_jit)),
        opts.account_indexes.clone(),
        opts.shrink_ratio,
        false,
        opts.accounts_db_config.clone(),
        accounts_update_notifier,
        exit,
    );
    let bank_forks = Arc::new(RwLock::new(BankForks::new(bank0)));

    info!("Processing ledger for slot 0...");
    process_bank_0(
        &bank_forks.read().unwrap().root_bank(),
        blockstore,
        opts,
        &VerifyRecyclers::default(),
        cache_block_meta_sender,
    );
    bank_forks
}

/// Process blockstore from a known root bank
#[allow(clippy::too_many_arguments)]
pub fn process_blockstore_from_root(
    blockstore: &Blockstore,
    bank_forks: &RwLock<BankForks>,
    leader_schedule_cache: &LeaderScheduleCache,
    opts: &ProcessOptions,
    transaction_status_sender: Option<&TransactionStatusSender>,
    cache_block_meta_sender: Option<&CacheBlockMetaSender>,
    accounts_background_request_sender: &AbsRequestSender,
) -> result::Result<(), BlockstoreProcessorError> {
    // Starting slot must be a root, and thus has no parents
    assert_eq!(bank_forks.read().unwrap().banks().len(), 1);
    let bank = bank_forks.read().unwrap().root_bank();
    assert!(bank.parent().is_none());

    let start_slot = bank.slot();
    info!("Processing ledger from slot {}...", start_slot);
    let now = Instant::now();

    // Ensure start_slot is rooted for correct replay; also ensure start_slot and
    // qualifying children are marked as connected
    if blockstore.is_primary_access() {
        blockstore
            .mark_slots_as_if_rooted_normally_at_startup(
                vec![(bank.slot(), Some(bank.hash()))],
                true,
            )
            .expect("Couldn't mark start_slot as root on startup");
        blockstore
            .set_and_chain_connected_on_root_and_next_slots(bank.slot())
            .expect("Couldn't mark start_slot as connected during startup")
    } else {
        info!(
            "Starting slot {} isn't root and won't be updated due to being secondary blockstore access",
            start_slot
        );
    }

    if let Ok(Some(highest_slot)) = blockstore.highest_slot() {
        info!("ledger holds data through slot {}", highest_slot);
    }

    let mut timing = ExecuteTimings::default();

    // Iterate and replay slots from blockstore starting from `start_slot`
    let mut num_slots_processed = 0;
    if let Some(start_slot_meta) = blockstore
        .meta(start_slot)
        .unwrap_or_else(|_| panic!("Failed to get meta for slot {start_slot}"))
    {
        num_slots_processed = load_frozen_forks(
            bank_forks,
            start_slot,
            &start_slot_meta,
            blockstore,
            leader_schedule_cache,
            opts,
            transaction_status_sender,
            cache_block_meta_sender,
            &mut timing,
            accounts_background_request_sender,
        )?;
    } else {
        // If there's no meta in the blockstore for the input `start_slot`,
        // then we started from a snapshot and are unable to process anything.
        //
        // If the ledger has any data at all, the snapshot was likely taken at
        // a slot that is not within the range of ledger min/max slot(s).
        warn!(
            "Starting slot {} is not in Blockstore, unable to process",
            start_slot
        );
    };

    let processing_time = now.elapsed();

    datapoint_info!(
        "process_blockstore_from_root",
        ("total_time_us", processing_time.as_micros(), i64),
        (
            "frozen_banks",
            bank_forks.read().unwrap().frozen_banks().len(),
            i64
        ),
        ("slot", bank_forks.read().unwrap().root(), i64),
        ("num_slots_processed", num_slots_processed, i64),
        ("forks", bank_forks.read().unwrap().banks().len(), i64),
    );

    info!("ledger processing timing: {:?}", timing);
    {
        let bank_forks = bank_forks.read().unwrap();
        let mut bank_slots = bank_forks.banks().keys().copied().collect::<Vec<_>>();
        bank_slots.sort_unstable();

        info!(
            "ledger processed in {}. root slot is {}, {} bank{}: {}",
            HumanTime::from(chrono::Duration::from_std(processing_time).unwrap())
                .to_text_en(Accuracy::Precise, Tense::Present),
            bank_forks.root(),
            bank_slots.len(),
            if bank_slots.len() > 1 { "s" } else { "" },
            bank_slots.iter().map(|slot| slot.to_string()).join(", "),
        );
        assert!(bank_forks.active_bank_slots().is_empty());
    }

    Ok(())
}

/// Verify that a segment of entries has the correct number of ticks and hashes
fn verify_ticks(
    bank: &Bank,
    entries: &[Entry],
    slot_full: bool,
    tick_hash_count: &mut u64,
) -> std::result::Result<(), BlockError> {
    let next_bank_tick_height = bank.tick_height() + entries.tick_count();
    let max_bank_tick_height = bank.max_tick_height();

    if next_bank_tick_height > max_bank_tick_height {
        warn!("Too many entry ticks found in slot: {}", bank.slot());
        return Err(BlockError::TooManyTicks);
    }

    if next_bank_tick_height < max_bank_tick_height && slot_full {
        info!("Too few entry ticks found in slot: {}", bank.slot());
        return Err(BlockError::TooFewTicks);
    }

    if next_bank_tick_height == max_bank_tick_height {
        let has_trailing_entry = entries.last().map(|e| !e.is_tick()).unwrap_or_default();
        if has_trailing_entry {
            warn!("Slot: {} did not end with a tick entry", bank.slot());
            return Err(BlockError::TrailingEntry);
        }

        if !slot_full {
            warn!("Slot: {} was not marked full", bank.slot());
            return Err(BlockError::InvalidLastTick);
        }
    }

    let hashes_per_tick = bank.hashes_per_tick().unwrap_or(0);
    if !entries.verify_tick_hash_count(tick_hash_count, hashes_per_tick) {
        warn!(
            "Tick with invalid number of hashes found in slot: {}",
            bank.slot()
        );
        return Err(BlockError::InvalidTickHashCount);
    }

    Ok(())
}

fn confirm_full_slot(
    blockstore: &Blockstore,
    bank: &Arc<Bank>,
    opts: &ProcessOptions,
    recyclers: &VerifyRecyclers,
    progress: &mut ConfirmationProgress,
    transaction_status_sender: Option<&TransactionStatusSender>,
    replay_vote_sender: Option<&ReplayVoteSender>,
    timing: &mut ExecuteTimings,
) -> result::Result<(), BlockstoreProcessorError> {
    let mut confirmation_timing = ConfirmationTiming::default();
<<<<<<< HEAD
    let skip_verification = !opts.poh_verify;
=======
    let skip_verification = !opts.run_verification;
    let _ignored_prioritization_fee_cache = PrioritizationFeeCache::new(0u64);
>>>>>>> 0291e8c7

    confirm_slot(
        blockstore,
        bank,
        &mut confirmation_timing,
        progress,
        skip_verification,
        transaction_status_sender,
        replay_vote_sender,
        recyclers,
        opts.allow_dead_slots,
        opts.runtime_config.log_messages_bytes_limit,
    )?;

    timing.accumulate(&confirmation_timing.execute_timings);

    if !bank.is_complete() {
        Err(BlockstoreProcessorError::InvalidBlock(
            BlockError::Incomplete,
        ))
    } else {
        Ok(())
    }
}

/// Measures different parts of the slot confirmation processing pipeline.
#[derive(Debug)]
pub struct ConfirmationTiming {
    /// Moment when the `ConfirmationTiming` instance was created.  Used to track the total wall
    /// clock time from the moment the first shard for the slot is received and to the moment the
    /// slot is complete.
    pub started: Instant,

    /// Wall clock time used by the entry replay code.  Does not include the PoH or the transaction
    /// signature/precompiles verification, but can overlap with the PoH and signature verification.
    /// In microseconds.
    pub replay_elapsed: u64,

    /// Wall clock time used by the transaction execution part of pipeline.  `replay_elapsed`
    /// includes this time.  In microseconds.
    pub execute_batches_us: u64,

    /// Wall clock times, used for the PoH verification of entries.  In microseconds.
    pub poh_verify_elapsed: u64,

    /// Wall clock time, used for the signature verification as well as precompiles verification.
    /// In microseconds.
    pub transaction_verify_elapsed: u64,

    /// Wall clock time spent loading data sets (and entries) from the blockstore.  This does not
    /// include the case when the blockstore load failed.  In microseconds.
    pub fetch_elapsed: u64,

    /// Same as `fetch_elapsed` above, but for the case when the blockstore load fails.  In
    /// microseconds.
    pub fetch_fail_elapsed: u64,

    /// Time used in transaction execution.  Across multiple threads, running `execute_batch()`.
    pub execute_timings: ExecuteTimings,

    /// Time used to execute transactions, via `execute_batch()`, in the thread that consumed the
    /// most time.
    pub end_to_end_execute_timings: ThreadExecuteTimings,
}

impl ConfirmationTiming {
    pub fn process_execute_batches_internal_metrics(
        &mut self,
        execute_batches_internal_metrics: ExecuteBatchesInternalMetrics,
    ) {
        let ConfirmationTiming {
            execute_timings: cumulative_execute_timings,
            execute_batches_us: cumulative_execute_batches_us,
            end_to_end_execute_timings,
            ..
        } = self;

        saturating_add_assign!(
            *cumulative_execute_batches_us,
            execute_batches_internal_metrics.execute_batches_us
        );

        cumulative_execute_timings.saturating_add_in_place(
            ExecuteTimingType::TotalBatchesLen,
            execute_batches_internal_metrics.total_batches_len,
        );
        cumulative_execute_timings.saturating_add_in_place(ExecuteTimingType::NumExecuteBatches, 1);

        let mut current_max_thread_execution_time: Option<ThreadExecuteTimings> = None;
        for (_, thread_execution_time) in execute_batches_internal_metrics
            .execution_timings_per_thread
            .into_iter()
        {
            let ThreadExecuteTimings {
                total_thread_us,
                execute_timings,
                ..
            } = &thread_execution_time;
            cumulative_execute_timings.accumulate(execute_timings);
            if *total_thread_us
                > current_max_thread_execution_time
                    .as_ref()
                    .map(|thread_execution_time| thread_execution_time.total_thread_us)
                    .unwrap_or(0)
            {
                current_max_thread_execution_time = Some(thread_execution_time);
            }
        }

        if let Some(current_max_thread_execution_time) = current_max_thread_execution_time {
            end_to_end_execute_timings.accumulate(&current_max_thread_execution_time);
            end_to_end_execute_timings
                .execute_timings
                .saturating_add_in_place(ExecuteTimingType::NumExecuteBatches, 1);
        };
    }
}

impl Default for ConfirmationTiming {
    fn default() -> Self {
        Self {
            started: Instant::now(),
            replay_elapsed: 0,
            execute_batches_us: 0,
            poh_verify_elapsed: 0,
            transaction_verify_elapsed: 0,
            fetch_elapsed: 0,
            fetch_fail_elapsed: 0,
            execute_timings: ExecuteTimings::default(),
            end_to_end_execute_timings: ThreadExecuteTimings::default(),
        }
    }
}

#[derive(Default)]
pub struct ConfirmationProgress {
    pub last_entry: Hash,
    pub tick_hash_count: u64,
    pub num_shreds: u64,
    pub num_entries: usize,
    pub num_txs: usize,
}

impl ConfirmationProgress {
    pub fn new(last_entry: Hash) -> Self {
        Self {
            last_entry,
            ..Self::default()
        }
    }
}

#[allow(clippy::too_many_arguments)]
pub fn confirm_slot(
    blockstore: &Blockstore,
    bank: &Arc<Bank>,
    timing: &mut ConfirmationTiming,
    progress: &mut ConfirmationProgress,
    skip_verification: bool,
    transaction_status_sender: Option<&TransactionStatusSender>,
    replay_vote_sender: Option<&ReplayVoteSender>,
    recyclers: &VerifyRecyclers,
    allow_dead_slots: bool,
    log_messages_bytes_limit: Option<usize>,
) -> result::Result<(), BlockstoreProcessorError> {
    let slot = bank.slot();

    let slot_entries_load_result = {
        let mut load_elapsed = Measure::start("load_elapsed");
        let load_result = blockstore
            .get_slot_entries_with_shred_info(slot, progress.num_shreds, allow_dead_slots)
            .map_err(BlockstoreProcessorError::FailedToLoadEntries);
        load_elapsed.stop();
        if load_result.is_err() {
            timing.fetch_fail_elapsed += load_elapsed.as_us();
        } else {
            timing.fetch_elapsed += load_elapsed.as_us();
        }
        load_result
    }?;

    confirm_slot_entries(
        bank,
        slot_entries_load_result,
        timing,
        progress,
        skip_verification,
        transaction_status_sender,
        replay_vote_sender,
        recyclers,
        log_messages_bytes_limit,
    )
}

#[allow(clippy::too_many_arguments)]
fn confirm_slot_entries(
    bank: &Arc<Bank>,
    slot_entries_load_result: (Vec<Entry>, u64, bool),
    timing: &mut ConfirmationTiming,
    progress: &mut ConfirmationProgress,
    skip_verification: bool,
    transaction_status_sender: Option<&TransactionStatusSender>,
    replay_vote_sender: Option<&ReplayVoteSender>,
    recyclers: &VerifyRecyclers,
    log_messages_bytes_limit: Option<usize>,
) -> result::Result<(), BlockstoreProcessorError> {
    let slot = bank.slot();
    let (entries, num_shreds, slot_full) = slot_entries_load_result;
    let num_entries = entries.len();
    let mut entry_starting_indexes = Vec::with_capacity(num_entries);
    let mut entry_starting_index = progress.num_txs;
    let num_txs = entries
        .iter()
        .map(|e| {
            let num_txs = e.transactions.len();
            let next_starting_index = entry_starting_index.saturating_add(num_txs);
            entry_starting_indexes.push(entry_starting_index);
            entry_starting_index = next_starting_index;
            num_txs
        })
        .sum::<usize>();
    trace!(
        "Fetched entries for slot {}, num_entries: {}, num_shreds: {}, num_txs: {}, slot_full: {}",
        slot,
        num_entries,
        num_shreds,
        num_txs,
        slot_full,
    );

    if !skip_verification {
        let tick_hash_count = &mut progress.tick_hash_count;
        verify_ticks(bank, &entries, slot_full, tick_hash_count).map_err(|err| {
            warn!(
                "{:#?}, slot: {}, entry len: {}, tick_height: {}, last entry: {}, \
                last_blockhash: {}, shred_index: {}, slot_full: {}",
                err,
                slot,
                num_entries,
                bank.tick_height(),
                progress.last_entry,
                bank.last_blockhash(),
                num_shreds,
                slot_full,
            );
            err
        })?;
    }

    let last_entry_hash = entries.last().map(|e| e.hash);
    let verifier = if !skip_verification {
        datapoint_debug!("verify-batch-size", ("size", num_entries as i64, i64));
        let entry_state = entries.start_verify(&progress.last_entry, recyclers.clone());
        if entry_state.status() == EntryVerificationStatus::Failure {
            warn!("Ledger proof of history failed at slot: {}", slot);
            return Err(BlockError::InvalidEntryHash.into());
        }
        Some(entry_state)
    } else {
        None
    };

    let verify_transaction = {
        let bank = bank.clone();
        move |versioned_tx: VersionedTransaction,
              verification_mode: TransactionVerificationMode|
              -> Result<SanitizedTransaction> {
            bank.verify_transaction(versioned_tx, verification_mode)
        }
    };

    let check_start = Instant::now();
    let check_result = entry::start_verify_transactions(
        entries,
        skip_verification,
        recyclers.clone(),
        Arc::new(verify_transaction),
    );
    let transaction_cpu_duration_us = timing::duration_as_us(&check_start.elapsed());

<<<<<<< HEAD
    match check_result {
        Ok(mut check_result) => {
            let entries = check_result.entries();
            assert!(entries.is_some());

            let mut replay_elapsed = Measure::start("replay_elapsed");
            let mut replay_entries: Vec<_> = entries
                .unwrap()
                .into_iter()
                .zip(entry_starting_indexes)
                .map(|(entry, starting_index)| ReplayEntry {
                    entry,
                    starting_index,
                })
                .collect();
            // Note: This will shuffle entries' transactions in-place.
            let process_result = process_entries_with_callback(
                bank,
                &mut replay_entries,
                transaction_status_sender,
                replay_vote_sender,
                timing,
                log_messages_bytes_limit,
            )
            .map_err(BlockstoreProcessorError::from);
            replay_elapsed.stop();
            timing.replay_elapsed += replay_elapsed.as_us();

            // If running signature verification on the GPU, wait for that
            // computation to finish, and get the result of it. If we did the
            // signature verification on the CPU, this just returns the
            // already-computed result produced in start_verify_transactions.
            // Either way, check the result of the signature verification.
            if !check_result.finish_verify() {
                warn!("Ledger proof of history failed at slot: {}", bank.slot());
                return Err(TransactionError::SignatureFailure.into());
            }

            if let Some(mut verifier) = verifier {
                let verified = verifier.finish_verify();
                timing.poh_verify_elapsed += verifier.poh_duration_us();
                // The GPU Entry verification (if any) is kicked off right when the CPU-side
                // Entry verification finishes, so these times should be disjoint
                timing.transaction_verify_elapsed +=
                    transaction_cpu_duration_us + check_result.gpu_verify_duration();
                if !verified {
                    warn!("Ledger proof of history failed at slot: {}", bank.slot());
                    return Err(BlockError::InvalidEntryHash.into());
                }
            }

            process_result?;
=======
    let mut check_result = match check_result {
        Ok(check_result) => check_result,
        Err(err) => {
            warn!("Ledger proof of history failed at slot: {}", bank.slot());
            return Err(err.into());
        }
    };
>>>>>>> 0291e8c7

    let entries = check_result.entries();
    assert!(entries.is_some());

    let mut replay_elapsed = Measure::start("replay_elapsed");
    let mut replay_entries: Vec<_> = entries
        .unwrap()
        .into_iter()
        .zip(entry_starting_indexes)
        .map(|(entry, starting_index)| ReplayEntry {
            entry,
            starting_index,
        })
        .collect();
    // Note: This will shuffle entries' transactions in-place.
    let process_result = process_entries_with_callback(
        bank,
        &mut replay_entries,
        true, // shuffle transactions.
        transaction_status_sender,
        replay_vote_sender,
        timing,
        log_messages_bytes_limit,
        prioritization_fee_cache,
    )
    .map_err(BlockstoreProcessorError::from);
    replay_elapsed.stop();
    timing.replay_elapsed += replay_elapsed.as_us();

    // If running signature verification on the GPU, wait for that computation to finish, and get
    // the result of it. If we did the signature verification on the CPU, this just returns the
    // already-computed result produced in start_verify_transactions.  Either way, check the result
    // of the signature verification.
    if !check_result.finish_verify() {
        warn!("Ledger proof of history failed at slot: {}", bank.slot());
        return Err(TransactionError::SignatureFailure.into());
    }

    if let Some(mut verifier) = verifier {
        let verified = verifier.finish_verify();
        timing.poh_verify_elapsed += verifier.poh_duration_us();
        // The GPU Entry verification (if any) is kicked off right when the CPU-side Entry
        // verification finishes, so these times should be disjoint
        timing.transaction_verify_elapsed +=
            transaction_cpu_duration_us + check_result.gpu_verify_duration();
        if !verified {
            warn!("Ledger proof of history failed at slot: {}", bank.slot());
            return Err(BlockError::InvalidEntryHash.into());
        }
    }

    process_result?;

    progress.num_shreds += num_shreds;
    progress.num_entries += num_entries;
    progress.num_txs += num_txs;
    if let Some(last_entry_hash) = last_entry_hash {
        progress.last_entry = last_entry_hash;
    }

    Ok(())
}

// Special handling required for processing the entries in slot 0
fn process_bank_0(
    bank0: &Arc<Bank>,
    blockstore: &Blockstore,
    opts: &ProcessOptions,
    recyclers: &VerifyRecyclers,
    cache_block_meta_sender: Option<&CacheBlockMetaSender>,
) {
    assert_eq!(bank0.slot(), 0);
    let mut progress = ConfirmationProgress::new(bank0.last_blockhash());
    confirm_full_slot(
        blockstore,
        bank0,
        opts,
        recyclers,
        &mut progress,
        None,
        None,
        &mut ExecuteTimings::default(),
    )
    .expect("Failed to process bank 0 from ledger. Did you forget to provide a snapshot?");
    bank0.wait_for_scheduler(false).1.unwrap();
    bank0.freeze();
    if blockstore.is_primary_access() {
        blockstore.insert_bank_hash(bank0.slot(), bank0.hash(), false);
    }
    cache_block_meta(bank0, cache_block_meta_sender);
}

// Given a bank, add its children to the pending slots queue if those children slots are
// complete
fn process_next_slots(
    bank: &Arc<Bank>,
    meta: &SlotMeta,
    blockstore: &Blockstore,
    leader_schedule_cache: &LeaderScheduleCache,
    pending_slots: &mut Vec<(SlotMeta, Bank, Hash)>,
    halt_at_slot: Option<Slot>,
) -> result::Result<(), BlockstoreProcessorError> {
    if meta.next_slots.is_empty() {
        return Ok(());
    }

    // This is a fork point if there are multiple children, create a new child bank for each fork
    for next_slot in &meta.next_slots {
        let skip_next_slot = halt_at_slot
            .map(|halt_at_slot| *next_slot > halt_at_slot)
            .unwrap_or(false);
        if skip_next_slot {
            continue;
        }

        let next_meta = blockstore
            .meta(*next_slot)
            .map_err(|err| {
                warn!("Failed to load meta for slot {}: {:?}", next_slot, err);
                BlockstoreProcessorError::FailedToLoadMeta
            })?
            .unwrap();

        // Only process full slots in blockstore_processor, replay_stage
        // handles any partials
        if next_meta.is_full() {
            let next_bank = Bank::new_from_parent(
                bank,
                &leader_schedule_cache
                    .slot_leader_at(*next_slot, Some(bank))
                    .unwrap(),
                *next_slot,
            );
            trace!(
                "New bank for slot {}, parent slot is {}",
                next_slot,
                bank.slot(),
            );
            pending_slots.push((next_meta, next_bank, bank.last_blockhash()));
        }
    }

    // Reverse sort by slot, so the next slot to be processed can be popped
    pending_slots.sort_by(|a, b| b.1.slot().cmp(&a.1.slot()));
    Ok(())
}

// Iterate through blockstore processing slots starting from the root slot pointed to by the
// given `meta` and return a vector of frozen bank forks
#[allow(clippy::too_many_arguments)]
fn load_frozen_forks(
    bank_forks: &RwLock<BankForks>,
    start_slot: Slot,
    start_slot_meta: &SlotMeta,
    blockstore: &Blockstore,
    leader_schedule_cache: &LeaderScheduleCache,
    opts: &ProcessOptions,
    transaction_status_sender: Option<&TransactionStatusSender>,
    cache_block_meta_sender: Option<&CacheBlockMetaSender>,
    timing: &mut ExecuteTimings,
    accounts_background_request_sender: &AbsRequestSender,
) -> result::Result<u64, BlockstoreProcessorError> {
    let recyclers = VerifyRecyclers::default();
    let mut all_banks = HashMap::new();
    let mut last_status_report = Instant::now();
    let mut pending_slots = vec![];
    // The total number of slots processed
    let mut total_slots_elapsed = 0;
    // The number of slots processed between status report updates
    let mut slots_elapsed = 0;
    let mut txs = 0;
    let blockstore_max_root = blockstore.max_root();
    let mut root = bank_forks.read().unwrap().root();
    let max_root = std::cmp::max(root, blockstore_max_root);

    info!(
        "load_frozen_forks() latest root from blockstore: {}, max_root: {}",
        blockstore_max_root, max_root,
    );

    process_next_slots(
        &bank_forks.read().unwrap().get(start_slot).unwrap(),
        start_slot_meta,
        blockstore,
        leader_schedule_cache,
        &mut pending_slots,
        opts.halt_at_slot,
    )?;

    let on_halt_store_hash_raw_data_for_debug = opts.on_halt_store_hash_raw_data_for_debug;
    if Some(bank_forks.read().unwrap().root()) != opts.halt_at_slot {
        let mut set_root_us = 0;
        let mut root_retain_us = 0;
        let mut process_single_slot_us = 0;
        let mut voting_us = 0;
        while !pending_slots.is_empty() {
            timing.details.per_program_timings.clear();
            let (meta, bank, last_entry_hash) = pending_slots.pop().unwrap();
            let slot = bank.slot();
            if last_status_report.elapsed() > Duration::from_secs(2) {
                let secs = last_status_report.elapsed().as_secs() as f32;
                last_status_report = Instant::now();
                info!(
                    "processing ledger: slot={}, last root slot={} slots={} slots/s={:?} txs/s={}, set_root_us={set_root_us}, root_retain_us={root_retain_us}, process_single_slot_us:{process_single_slot_us}, voting_us: {voting_us}",
                    slot,
                    root,
                    slots_elapsed,
                    slots_elapsed as f32 / secs,
                    txs as f32 / secs,
                );
                slots_elapsed = 0;
                txs = 0;
                set_root_us = 0;
                root_retain_us = 0;
                process_single_slot_us = 0;
                voting_us = 0;
            }

            let mut progress = ConfirmationProgress::new(last_entry_hash);

            let mut m = Measure::start("process_single_slot");
            let bank = bank_forks.write().unwrap().add_new_bank_for_replaying(bank);
            if process_single_slot(
                blockstore,
                &bank,
                opts,
                &recyclers,
                &mut progress,
                transaction_status_sender,
                cache_block_meta_sender,
                None,
                timing,
            )
            .is_err()
            {
                assert!(bank_forks.write().unwrap().remove(bank.slot()).is_some());
                continue;
            }
            txs += progress.num_txs;

            // Block must be frozen by this point, otherwise `process_single_slot` would
            // have errored above
            assert!(bank.is_frozen());
            all_banks.insert(bank.slot(), bank.clone());
            m.stop();
            process_single_slot_us += m.as_us();

            let mut m = Measure::start("voting");

            // If we've reached the last known root in blockstore, start looking
            // for newer cluster confirmed roots
            let new_root_bank = {
                if bank_forks.read().unwrap().root() >= max_root {
                    supermajority_root_from_vote_accounts(
                        bank.slot(),
                        bank.total_epoch_stake(),
                        &bank.vote_accounts(),
                    ).and_then(|supermajority_root| {
                        if supermajority_root > root {
                            // If there's a cluster confirmed root greater than our last
                            // replayed root, then because the cluster confirmed root should
                            // be descended from our last root, it must exist in `all_banks`
                            let cluster_root_bank = all_banks.get(&supermajority_root).unwrap();

                            // cluster root must be a descendant of our root, otherwise something
                            // is drastically wrong
                            assert!(cluster_root_bank.ancestors.contains_key(&root));
                            info!(
                                "blockstore processor found new cluster confirmed root: {}, observed in bank: {}",
                                cluster_root_bank.slot(), bank.slot()
                            );

                            // Ensure cluster-confirmed root and parents are set as root in blockstore
                            let mut rooted_slots = vec![];
                            let mut new_root_bank = cluster_root_bank.clone();
                            loop {
                                if new_root_bank.slot() == root { break; } // Found the last root in the chain, yay!
                                assert!(new_root_bank.slot() > root);

                                rooted_slots.push((new_root_bank.slot(), Some(new_root_bank.hash())));
                                // As noted, the cluster confirmed root should be descended from
                                // our last root; therefore parent should be set
                                new_root_bank = new_root_bank.parent().unwrap();
                            }
                            inc_new_counter_info!("load_frozen_forks-cluster-confirmed-root", rooted_slots.len());
                            if blockstore.is_primary_access() {
                                blockstore
                                    .mark_slots_as_if_rooted_normally_at_startup(rooted_slots, true)
                                    .expect("Blockstore::mark_slots_as_if_rooted_normally_at_startup() should succeed");
                            }
                            Some(cluster_root_bank)
                        } else {
                            None
                        }
                    })
                } else if blockstore.is_root(slot) {
                    Some(&bank)
                } else {
                    None
                }
            };

            m.stop();
            voting_us += m.as_us();

            if let Some(new_root_bank) = new_root_bank {
                let mut m = Measure::start("set_root");
                root = new_root_bank.slot();

                leader_schedule_cache.set_root(new_root_bank);
                let _ = bank_forks.write().unwrap().set_root(
                    root,
                    accounts_background_request_sender,
                    None,
                );
                m.stop();
                set_root_us += m.as_us();

                // Filter out all non descendants of the new root
                let mut m = Measure::start("filter pending slots");
                pending_slots
                    .retain(|(_, pending_bank, _)| pending_bank.ancestors.contains_key(&root));
                all_banks.retain(|_, bank| bank.ancestors.contains_key(&root));
                m.stop();
                root_retain_us += m.as_us();
            }

            slots_elapsed += 1;
            total_slots_elapsed += 1;

            trace!(
                "Bank for {}slot {} is complete",
                if root == slot { "root " } else { "" },
                slot,
            );

            let done_processing = opts
                .halt_at_slot
                .map(|halt_at_slot| slot >= halt_at_slot)
                .unwrap_or(false);
            if done_processing {
                if opts.run_final_accounts_hash_calc {
                    run_final_hash_calc(&bank, on_halt_store_hash_raw_data_for_debug);
                }
                break;
            }

            process_next_slots(
                &bank,
                &meta,
                blockstore,
                leader_schedule_cache,
                &mut pending_slots,
                opts.halt_at_slot,
            )?;
        }
    } else if on_halt_store_hash_raw_data_for_debug {
        run_final_hash_calc(
            &bank_forks.read().unwrap().root_bank(),
            on_halt_store_hash_raw_data_for_debug,
        );
    }

    Ok(total_slots_elapsed)
}

fn run_final_hash_calc(bank: &Bank, on_halt_store_hash_raw_data_for_debug: bool) {
    bank.force_flush_accounts_cache();
    // note that this slot may not be a root
    let _ = bank.verify_accounts_hash(
        None,
        VerifyAccountsHashConfig {
            test_hash_calculation: false,
            ignore_mismatch: true,
            require_rooted_bank: false,
            run_in_background: false,
            store_hash_raw_data_for_debug: on_halt_store_hash_raw_data_for_debug,
        },
    );
}

// `roots` is sorted largest to smallest by root slot
fn supermajority_root(roots: &[(Slot, u64)], total_epoch_stake: u64) -> Option<Slot> {
    if roots.is_empty() {
        return None;
    }

    // Find latest root
    let mut total = 0;
    let mut prev_root = roots[0].0;
    for (root, stake) in roots.iter() {
        assert!(*root <= prev_root);
        total += stake;
        if total as f64 / total_epoch_stake as f64 > VOTE_THRESHOLD_SIZE {
            return Some(*root);
        }
        prev_root = *root;
    }

    None
}

fn supermajority_root_from_vote_accounts(
    bank_slot: Slot,
    total_epoch_stake: u64,
    vote_accounts: &VoteAccountsHashMap,
) -> Option<Slot> {
    let mut roots_stakes: Vec<(Slot, u64)> = vote_accounts
        .iter()
        .filter_map(|(key, (stake, account))| {
            if *stake == 0 {
                return None;
            }

            match account.vote_state().as_ref() {
                Err(_) => {
                    warn!(
                        "Unable to get vote_state from account {} in bank: {}",
                        key, bank_slot
                    );
                    None
                }
                Ok(vote_state) => Some((vote_state.root_slot?, *stake)),
            }
        })
        .collect();

    // Sort from greatest to smallest slot
    roots_stakes.sort_unstable_by(|a, b| a.0.cmp(&b.0).reverse());

    // Find latest root
    supermajority_root(&roots_stakes, total_epoch_stake)
}

// Processes and replays the contents of a single slot, returns Error
// if failed to play the slot
fn process_single_slot(
    blockstore: &Blockstore,
    bank: &Arc<Bank>,
    opts: &ProcessOptions,
    recyclers: &VerifyRecyclers,
    progress: &mut ConfirmationProgress,
    transaction_status_sender: Option<&TransactionStatusSender>,
    cache_block_meta_sender: Option<&CacheBlockMetaSender>,
    replay_vote_sender: Option<&ReplayVoteSender>,
    timing: &mut ExecuteTimings,
) -> result::Result<(), BlockstoreProcessorError> {
    // Mark corrupt slots as dead so validators don't replay this slot and
    // see AlreadyProcessed errors later in ReplayStage
    confirm_full_slot(
        blockstore,
        bank,
        opts,
        recyclers,
        progress,
        transaction_status_sender,
        replay_vote_sender,
        timing,
    )
    .map_err(|err| {
        let slot = bank.slot();
        warn!("slot {} failed to verify: {}", slot, err);
        if blockstore.is_primary_access() {
            blockstore
                .set_dead_slot(slot)
                .expect("Failed to mark slot as dead in blockstore");
        } else {
            info!(
                "Failed slot {} won't be marked dead due to being secondary blockstore access",
                slot
            );
        }
        err
    })?;

    bank.wait_for_scheduler(false).1?;
    bank.freeze(); // all banks handled by this routine are created from complete slots
    if blockstore.is_primary_access() {
        blockstore.insert_bank_hash(bank.slot(), bank.hash(), false);
    }
    cache_block_meta(bank, cache_block_meta_sender);

    Ok(())
}

#[allow(clippy::large_enum_variant)]
pub enum TransactionStatusMessage {
    Batch(TransactionStatusBatch),
    Freeze(Slot),
}

pub struct TransactionStatusBatch {
    pub bank: Arc<Bank>,
    pub transactions: Vec<SanitizedTransaction>,
    pub execution_results: Vec<Option<TransactionExecutionDetails>>,
    pub balances: TransactionBalancesSet,
    pub token_balances: TransactionTokenBalancesSet,
    pub rent_debits: Vec<RentDebits>,
    pub transaction_indexes: Vec<usize>,
}

#[derive(Clone, Debug)]
pub struct TransactionStatusSender {
    pub sender: Sender<TransactionStatusMessage>,
}

impl TransactionStatusSender {
    pub fn send_transaction_status_batch(
        &self,
        bank: Arc<Bank>,
        transactions: Vec<SanitizedTransaction>,
        execution_results: Vec<TransactionExecutionResult>,
        balances: TransactionBalancesSet,
        token_balances: TransactionTokenBalancesSet,
        rent_debits: Vec<RentDebits>,
        transaction_indexes: Vec<usize>,
    ) {
        let slot = bank.slot();

        if let Err(e) = self
            .sender
            .send(TransactionStatusMessage::Batch(TransactionStatusBatch {
                bank,
                transactions,
                execution_results: execution_results
                    .into_iter()
                    .map(|result| match result {
                        TransactionExecutionResult::Executed { details, .. } => Some(details),
                        TransactionExecutionResult::NotExecuted(_) => None,
                    })
                    .collect(),
                balances,
                token_balances,
                rent_debits,
                transaction_indexes,
            }))
        {
            trace!(
                "Slot {} transaction_status send batch failed: {:?}",
                slot,
                e
            );
        }
    }

    pub fn send_transaction_status_freeze_message(&self, bank: &Arc<Bank>) {
        let slot = bank.slot();
        if let Err(e) = self.sender.send(TransactionStatusMessage::Freeze(slot)) {
            trace!(
                "Slot {} transaction_status send freeze message failed: {:?}",
                slot,
                e
            );
        }
    }
}

pub type CacheBlockMetaSender = Sender<Arc<Bank>>;

pub fn cache_block_meta(bank: &Arc<Bank>, cache_block_meta_sender: Option<&CacheBlockMetaSender>) {
    if let Some(cache_block_meta_sender) = cache_block_meta_sender {
        cache_block_meta_sender
            .send(bank.clone())
            .unwrap_or_else(|err| warn!("cache_block_meta_sender failed: {:?}", err));
    }
}

// used for tests only
pub fn fill_blockstore_slot_with_ticks(
    blockstore: &Blockstore,
    ticks_per_slot: u64,
    slot: u64,
    parent_slot: u64,
    last_entry_hash: Hash,
) -> Hash {
    // Only slot 0 can be equal to the parent_slot
    assert!(slot.saturating_sub(1) >= parent_slot);
    let num_slots = (slot - parent_slot).max(1);
    let entries = create_ticks(num_slots * ticks_per_slot, 0, last_entry_hash);
    let last_entry_hash = entries.last().unwrap().hash;

    blockstore
        .write_entries(
            slot,
            0,
            0,
            ticks_per_slot,
            Some(parent_slot),
            true,
            &Arc::new(Keypair::new()),
            entries,
            0,
        )
        .unwrap();

    last_entry_hash
}

#[cfg(test)]
pub mod tests {
    use {
        super::*,
        crate::{
            blockstore_options::{AccessType, BlockstoreOptions},
            genesis_utils::{
                create_genesis_config, create_genesis_config_with_leader, GenesisConfigInfo,
            },
        },
        matches::assert_matches,
        rand::{thread_rng, Rng},
        solana_entry::entry::{create_ticks, next_entry, next_entry_mut},
        solana_runtime::{
            genesis_utils::{
                self, create_genesis_config_with_vote_accounts, ValidatorVoteKeypairs,
            },
            vote_account::VoteAccount,
        },
        solana_sdk::{
            account::{AccountSharedData, WritableAccount},
            epoch_schedule::EpochSchedule,
            hash::Hash,
            native_token::LAMPORTS_PER_SOL,
            pubkey::Pubkey,
            signature::{Keypair, Signer},
            system_instruction::SystemError,
            system_transaction,
            transaction::{Transaction, TransactionError},
        },
        solana_vote_program::{
            self,
            vote_state::{VoteState, VoteStateVersions, MAX_LOCKOUT_HISTORY},
            vote_transaction,
        },
        std::{collections::BTreeSet, sync::RwLock},
        trees::tr,
    };

    // Convenience wrapper to optionally process blockstore with Secondary access.
    //
    // Setting up the ledger for a test requires Primary access as items will need to be inserted.
    // However, once a Secondary access has been opened, it won't automaticaly see updates made by
    // the Primary access. So, open (and close) the Secondary access within this function to ensure
    // that "stale" Secondary accesses don't propagate.
    fn test_process_blockstore_with_custom_options(
        genesis_config: &GenesisConfig,
        blockstore: &Blockstore,
        opts: &ProcessOptions,
        access_type: AccessType,
    ) -> (Arc<RwLock<BankForks>>, LeaderScheduleCache) {
        match access_type {
            AccessType::Primary | AccessType::PrimaryForMaintenance => {
                // Attempting to open a second Primary access would fail, so
                // just pass the original session if it is a Primary variant
                test_process_blockstore(genesis_config, blockstore, opts, &Arc::default())
            }
            AccessType::Secondary => {
                let secondary_blockstore = Blockstore::open_with_options(
                    blockstore.ledger_path(),
                    BlockstoreOptions {
                        access_type,
                        ..BlockstoreOptions::default()
                    },
                )
                .expect("Unable to open access to blockstore");
                test_process_blockstore(
                    genesis_config,
                    &secondary_blockstore,
                    opts,
                    &Arc::default(),
                )
            }
        }
    }

    #[test]
    fn test_process_blockstore_with_missing_hashes() {
        do_test_process_blockstore_with_missing_hashes(AccessType::Primary);
    }

    #[test]
    fn test_process_blockstore_with_missing_hashes_secondary_access() {
        do_test_process_blockstore_with_missing_hashes(AccessType::Secondary);
    }

    // Intentionally make slot 1 faulty and ensure that processing sees it as dead
    fn do_test_process_blockstore_with_missing_hashes(blockstore_access_type: AccessType) {
        solana_logger::setup();

        let hashes_per_tick = 2;
        let GenesisConfigInfo {
            mut genesis_config, ..
        } = create_genesis_config(10_000);
        genesis_config.poh_config.hashes_per_tick = Some(hashes_per_tick);
        let ticks_per_slot = genesis_config.ticks_per_slot;

        let (ledger_path, blockhash) = create_new_tmp_ledger_auto_delete!(&genesis_config);
        let blockstore = Blockstore::open(ledger_path.path()).unwrap();

        let parent_slot = 0;
        let slot = 1;
        let entries = create_ticks(ticks_per_slot, hashes_per_tick - 1, blockhash);
        assert_matches!(
            blockstore.write_entries(
                slot,
                0,
                0,
                ticks_per_slot,
                Some(parent_slot),
                true,
                &Arc::new(Keypair::new()),
                entries,
                0,
            ),
            Ok(_)
        );

        let (bank_forks, ..) = test_process_blockstore_with_custom_options(
            &genesis_config,
            &blockstore,
            &ProcessOptions {
                run_verification: true,
                ..ProcessOptions::default()
            },
            blockstore_access_type.clone(),
        );
        assert_eq!(frozen_bank_slots(&bank_forks.read().unwrap()), vec![0]);

        let dead_slots: Vec<Slot> = blockstore.dead_slots_iterator(0).unwrap().collect();
        match blockstore_access_type {
            // Secondary access is immutable so even though a dead slot
            // will be identified, it won't actually be marked dead.
            AccessType::Secondary => {
                assert_eq!(dead_slots.len(), 0);
            }
            AccessType::Primary | AccessType::PrimaryForMaintenance => {
                assert_eq!(&dead_slots, &[1]);
            }
        }
    }

    #[test]
    fn test_process_blockstore_with_invalid_slot_tick_count() {
        solana_logger::setup();

        let GenesisConfigInfo { genesis_config, .. } = create_genesis_config(10_000);
        let ticks_per_slot = genesis_config.ticks_per_slot;

        // Create a new ledger with slot 0 full of ticks
        let (ledger_path, blockhash) = create_new_tmp_ledger_auto_delete!(&genesis_config);
        let blockstore = Blockstore::open(ledger_path.path()).unwrap();

        // Write slot 1 with one tick missing
        let parent_slot = 0;
        let slot = 1;
        let entries = create_ticks(ticks_per_slot - 1, 0, blockhash);
        assert_matches!(
            blockstore.write_entries(
                slot,
                0,
                0,
                ticks_per_slot,
                Some(parent_slot),
                true,
                &Arc::new(Keypair::new()),
                entries,
                0,
            ),
            Ok(_)
        );

        // Should return slot 0, the last slot on the fork that is valid
        let (bank_forks, ..) = test_process_blockstore(
            &genesis_config,
            &blockstore,
            &ProcessOptions {
                run_verification: true,
                ..ProcessOptions::default()
            },
            &Arc::default(),
        );
        assert_eq!(frozen_bank_slots(&bank_forks.read().unwrap()), vec![0]);

        // Write slot 2 fully
        let _last_slot2_entry_hash =
            fill_blockstore_slot_with_ticks(&blockstore, ticks_per_slot, 2, 0, blockhash);

        let (bank_forks, ..) = test_process_blockstore(
            &genesis_config,
            &blockstore,
            &ProcessOptions {
                run_verification: true,
                ..ProcessOptions::default()
            },
            &Arc::default(),
        );

        // One valid fork, one bad fork.  process_blockstore() should only return the valid fork
        assert_eq!(frozen_bank_slots(&bank_forks.read().unwrap()), vec![0, 2]);
        assert_eq!(bank_forks.read().unwrap().working_bank().slot(), 2);
        assert_eq!(bank_forks.read().unwrap().root(), 0);
    }

    #[test]
    fn test_process_blockstore_with_slot_with_trailing_entry() {
        solana_logger::setup();

        let GenesisConfigInfo {
            mint_keypair,
            genesis_config,
            ..
        } = create_genesis_config(10_000);
        let ticks_per_slot = genesis_config.ticks_per_slot;

        let (ledger_path, blockhash) = create_new_tmp_ledger_auto_delete!(&genesis_config);
        let blockstore = Blockstore::open(ledger_path.path()).unwrap();

        let mut entries = create_ticks(ticks_per_slot, 0, blockhash);
        let trailing_entry = {
            let keypair = Keypair::new();
            let tx = system_transaction::transfer(&mint_keypair, &keypair.pubkey(), 1, blockhash);
            next_entry(&blockhash, 1, vec![tx])
        };
        entries.push(trailing_entry);

        // Tricks blockstore into writing the trailing entry by lying that there is one more tick
        // per slot.
        let parent_slot = 0;
        let slot = 1;
        assert_matches!(
            blockstore.write_entries(
                slot,
                0,
                0,
                ticks_per_slot + 1,
                Some(parent_slot),
                true,
                &Arc::new(Keypair::new()),
                entries,
                0,
            ),
            Ok(_)
        );

        let opts = ProcessOptions {
            run_verification: true,
            accounts_db_test_hash_calculation: true,
            ..ProcessOptions::default()
        };
        let (bank_forks, ..) =
            test_process_blockstore(&genesis_config, &blockstore, &opts, &Arc::default());
        assert_eq!(frozen_bank_slots(&bank_forks.read().unwrap()), vec![0]);
    }

    #[test]
    fn test_process_blockstore_with_incomplete_slot() {
        solana_logger::setup();

        let GenesisConfigInfo { genesis_config, .. } = create_genesis_config(10_000);
        let ticks_per_slot = genesis_config.ticks_per_slot;

        /*
          Build a blockstore in the ledger with the following fork structure:

               slot 0 (all ticks)
                 |
               slot 1 (all ticks but one)
                 |
               slot 2 (all ticks)

           where slot 1 is incomplete (missing 1 tick at the end)
        */

        // Create a new ledger with slot 0 full of ticks
        let (ledger_path, mut blockhash) = create_new_tmp_ledger_auto_delete!(&genesis_config);
        debug!("ledger_path: {:?}", ledger_path);

        let blockstore = Blockstore::open(ledger_path.path()).unwrap();

        // Write slot 1
        // slot 1, points at slot 0.  Missing one tick
        {
            let parent_slot = 0;
            let slot = 1;
            let mut entries = create_ticks(ticks_per_slot, 0, blockhash);
            blockhash = entries.last().unwrap().hash;

            // throw away last one
            entries.pop();

            assert_matches!(
                blockstore.write_entries(
                    slot,
                    0,
                    0,
                    ticks_per_slot,
                    Some(parent_slot),
                    false,
                    &Arc::new(Keypair::new()),
                    entries,
                    0,
                ),
                Ok(_)
            );
        }

        // slot 2, points at slot 1
        fill_blockstore_slot_with_ticks(&blockstore, ticks_per_slot, 2, 1, blockhash);

        let opts = ProcessOptions {
            run_verification: true,
            accounts_db_test_hash_calculation: true,
            ..ProcessOptions::default()
        };
        let (bank_forks, ..) =
            test_process_blockstore(&genesis_config, &blockstore, &opts, &Arc::default());

        assert_eq!(frozen_bank_slots(&bank_forks.read().unwrap()), vec![0]); // slot 1 isn't "full", we stop at slot zero

        /* Add a complete slot such that the store looks like:

                                 slot 0 (all ticks)
                               /                  \
               slot 1 (all ticks but one)        slot 3 (all ticks)
                      |
               slot 2 (all ticks)
        */
        let opts = ProcessOptions {
            run_verification: true,
            accounts_db_test_hash_calculation: true,
            ..ProcessOptions::default()
        };
        fill_blockstore_slot_with_ticks(&blockstore, ticks_per_slot, 3, 0, blockhash);
        // Slot 0 should not show up in the ending bank_forks_info
        let (bank_forks, ..) =
            test_process_blockstore(&genesis_config, &blockstore, &opts, &Arc::default());

        // slot 1 isn't "full", we stop at slot zero
        assert_eq!(frozen_bank_slots(&bank_forks.read().unwrap()), vec![0, 3]);
    }

    #[test]
    fn test_process_blockstore_with_two_forks_and_squash() {
        solana_logger::setup();

        let GenesisConfigInfo { genesis_config, .. } = create_genesis_config(10_000);
        let ticks_per_slot = genesis_config.ticks_per_slot;

        // Create a new ledger with slot 0 full of ticks
        let (ledger_path, blockhash) = create_new_tmp_ledger_auto_delete!(&genesis_config);
        debug!("ledger_path: {:?}", ledger_path);
        let mut last_entry_hash = blockhash;

        /*
            Build a blockstore in the ledger with the following fork structure:

                 slot 0
                   |
                 slot 1
                 /   \
            slot 2   |
               /     |
            slot 3   |
                     |
                   slot 4 <-- set_root(true)

        */
        let blockstore = Blockstore::open(ledger_path.path()).unwrap();

        // Fork 1, ending at slot 3
        let last_slot1_entry_hash =
            fill_blockstore_slot_with_ticks(&blockstore, ticks_per_slot, 1, 0, last_entry_hash);
        last_entry_hash = fill_blockstore_slot_with_ticks(
            &blockstore,
            ticks_per_slot,
            2,
            1,
            last_slot1_entry_hash,
        );
        let last_fork1_entry_hash =
            fill_blockstore_slot_with_ticks(&blockstore, ticks_per_slot, 3, 2, last_entry_hash);

        // Fork 2, ending at slot 4
        let last_fork2_entry_hash = fill_blockstore_slot_with_ticks(
            &blockstore,
            ticks_per_slot,
            4,
            1,
            last_slot1_entry_hash,
        );

        info!("last_fork1_entry.hash: {:?}", last_fork1_entry_hash);
        info!("last_fork2_entry.hash: {:?}", last_fork2_entry_hash);

        blockstore.set_roots(vec![0, 1, 4].iter()).unwrap();

        let opts = ProcessOptions {
            run_verification: true,
            accounts_db_test_hash_calculation: true,
            ..ProcessOptions::default()
        };
        let (bank_forks, ..) =
            test_process_blockstore(&genesis_config, &blockstore, &opts, &Arc::default());
        let bank_forks = bank_forks.read().unwrap();

        // One fork, other one is ignored b/c not a descendant of the root
        assert_eq!(frozen_bank_slots(&bank_forks), vec![4]);

        assert!(&bank_forks[4]
            .parents()
            .iter()
            .map(|bank| bank.slot())
            .next()
            .is_none());

        // Ensure bank_forks holds the right banks
        verify_fork_infos(&bank_forks);

        assert_eq!(bank_forks.root(), 4);
    }

    #[test]
    fn test_process_blockstore_with_two_forks() {
        solana_logger::setup();

        let GenesisConfigInfo { genesis_config, .. } = create_genesis_config(10_000);
        let ticks_per_slot = genesis_config.ticks_per_slot;

        // Create a new ledger with slot 0 full of ticks
        let (ledger_path, blockhash) = create_new_tmp_ledger_auto_delete!(&genesis_config);
        debug!("ledger_path: {:?}", ledger_path);
        let mut last_entry_hash = blockhash;

        /*
            Build a blockstore in the ledger with the following fork structure:

                 slot 0
                   |
                 slot 1  <-- set_root(true)
                 /   \
            slot 2   |
               /     |
            slot 3   |
                     |
                   slot 4

        */
        let blockstore = Blockstore::open(ledger_path.path()).unwrap();

        // Fork 1, ending at slot 3
        let last_slot1_entry_hash =
            fill_blockstore_slot_with_ticks(&blockstore, ticks_per_slot, 1, 0, last_entry_hash);
        last_entry_hash = fill_blockstore_slot_with_ticks(
            &blockstore,
            ticks_per_slot,
            2,
            1,
            last_slot1_entry_hash,
        );
        let last_fork1_entry_hash =
            fill_blockstore_slot_with_ticks(&blockstore, ticks_per_slot, 3, 2, last_entry_hash);

        // Fork 2, ending at slot 4
        let last_fork2_entry_hash = fill_blockstore_slot_with_ticks(
            &blockstore,
            ticks_per_slot,
            4,
            1,
            last_slot1_entry_hash,
        );

        info!("last_fork1_entry.hash: {:?}", last_fork1_entry_hash);
        info!("last_fork2_entry.hash: {:?}", last_fork2_entry_hash);

        blockstore.set_roots(vec![0, 1].iter()).unwrap();

        let opts = ProcessOptions {
            run_verification: true,
            accounts_db_test_hash_calculation: true,
            ..ProcessOptions::default()
        };
        let (bank_forks, ..) =
            test_process_blockstore(&genesis_config, &blockstore, &opts, &Arc::default());
        let bank_forks = bank_forks.read().unwrap();

        assert_eq!(frozen_bank_slots(&bank_forks), vec![1, 2, 3, 4]);
        assert_eq!(bank_forks.working_bank().slot(), 4);
        assert_eq!(bank_forks.root(), 1);

        assert_eq!(
            &bank_forks[3]
                .parents()
                .iter()
                .map(|bank| bank.slot())
                .collect::<Vec<_>>(),
            &[2, 1]
        );
        assert_eq!(
            &bank_forks[4]
                .parents()
                .iter()
                .map(|bank| bank.slot())
                .collect::<Vec<_>>(),
            &[1]
        );

        assert_eq!(bank_forks.root(), 1);

        // Ensure bank_forks holds the right banks
        verify_fork_infos(&bank_forks);
    }

    #[test]
    fn test_process_blockstore_with_dead_slot() {
        solana_logger::setup();

        let GenesisConfigInfo { genesis_config, .. } = create_genesis_config(10_000);
        let ticks_per_slot = genesis_config.ticks_per_slot;
        let (ledger_path, blockhash) = create_new_tmp_ledger_auto_delete!(&genesis_config);
        debug!("ledger_path: {:?}", ledger_path);

        /*
                   slot 0
                     |
                   slot 1
                  /     \
                 /       \
           slot 2 (dead)  \
                           \
                        slot 3
        */
        let blockstore = Blockstore::open(ledger_path.path()).unwrap();
        let slot1_blockhash =
            fill_blockstore_slot_with_ticks(&blockstore, ticks_per_slot, 1, 0, blockhash);
        fill_blockstore_slot_with_ticks(&blockstore, ticks_per_slot, 2, 1, slot1_blockhash);
        blockstore.set_dead_slot(2).unwrap();
        fill_blockstore_slot_with_ticks(&blockstore, ticks_per_slot, 3, 1, slot1_blockhash);

        let (bank_forks, ..) = test_process_blockstore(
            &genesis_config,
            &blockstore,
            &ProcessOptions::default(),
            &Arc::default(),
        );
        let bank_forks = bank_forks.read().unwrap();

        assert_eq!(frozen_bank_slots(&bank_forks), vec![0, 1, 3]);
        assert_eq!(bank_forks.working_bank().slot(), 3);
        assert_eq!(
            &bank_forks[3]
                .parents()
                .iter()
                .map(|bank| bank.slot())
                .collect::<Vec<_>>(),
            &[1, 0]
        );
        verify_fork_infos(&bank_forks);
    }

    #[test]
    fn test_process_blockstore_with_dead_child() {
        solana_logger::setup();

        let GenesisConfigInfo { genesis_config, .. } = create_genesis_config(10_000);
        let ticks_per_slot = genesis_config.ticks_per_slot;
        let (ledger_path, blockhash) = create_new_tmp_ledger_auto_delete!(&genesis_config);
        debug!("ledger_path: {:?}", ledger_path);

        /*
                   slot 0
                     |
                   slot 1
                  /     \
                 /       \
              slot 2      \
               /           \
           slot 4 (dead)   slot 3
        */
        let blockstore = Blockstore::open(ledger_path.path()).unwrap();
        let slot1_blockhash =
            fill_blockstore_slot_with_ticks(&blockstore, ticks_per_slot, 1, 0, blockhash);
        let slot2_blockhash =
            fill_blockstore_slot_with_ticks(&blockstore, ticks_per_slot, 2, 1, slot1_blockhash);
        fill_blockstore_slot_with_ticks(&blockstore, ticks_per_slot, 4, 2, slot2_blockhash);
        blockstore.set_dead_slot(4).unwrap();
        fill_blockstore_slot_with_ticks(&blockstore, ticks_per_slot, 3, 1, slot1_blockhash);

        let (bank_forks, ..) = test_process_blockstore(
            &genesis_config,
            &blockstore,
            &ProcessOptions::default(),
            &Arc::default(),
        );
        let bank_forks = bank_forks.read().unwrap();

        // Should see the parent of the dead child
        assert_eq!(frozen_bank_slots(&bank_forks), vec![0, 1, 2, 3]);
        assert_eq!(bank_forks.working_bank().slot(), 3);

        assert_eq!(
            &bank_forks[3]
                .parents()
                .iter()
                .map(|bank| bank.slot())
                .collect::<Vec<_>>(),
            &[1, 0]
        );
        assert_eq!(
            &bank_forks[2]
                .parents()
                .iter()
                .map(|bank| bank.slot())
                .collect::<Vec<_>>(),
            &[1, 0]
        );
        assert_eq!(bank_forks.working_bank().slot(), 3);
        verify_fork_infos(&bank_forks);
    }

    #[test]
    fn test_root_with_all_dead_children() {
        solana_logger::setup();

        let GenesisConfigInfo { genesis_config, .. } = create_genesis_config(10_000);
        let ticks_per_slot = genesis_config.ticks_per_slot;
        let (ledger_path, blockhash) = create_new_tmp_ledger_auto_delete!(&genesis_config);
        debug!("ledger_path: {:?}", ledger_path);

        /*
                   slot 0
                 /        \
                /          \
           slot 1 (dead)  slot 2 (dead)
        */
        let blockstore = Blockstore::open(ledger_path.path()).unwrap();
        fill_blockstore_slot_with_ticks(&blockstore, ticks_per_slot, 1, 0, blockhash);
        fill_blockstore_slot_with_ticks(&blockstore, ticks_per_slot, 2, 0, blockhash);
        blockstore.set_dead_slot(1).unwrap();
        blockstore.set_dead_slot(2).unwrap();
        let (bank_forks, ..) = test_process_blockstore(
            &genesis_config,
            &blockstore,
            &ProcessOptions::default(),
            &Arc::default(),
        );
        let bank_forks = bank_forks.read().unwrap();

        // Should see only the parent of the dead children
        assert_eq!(frozen_bank_slots(&bank_forks), vec![0]);
        verify_fork_infos(&bank_forks);
    }

    #[test]
    fn test_process_blockstore_epoch_boundary_root() {
        solana_logger::setup();

        let GenesisConfigInfo { genesis_config, .. } = create_genesis_config(10_000);
        let ticks_per_slot = genesis_config.ticks_per_slot;

        // Create a new ledger with slot 0 full of ticks
        let (ledger_path, blockhash) = create_new_tmp_ledger_auto_delete!(&genesis_config);
        let mut last_entry_hash = blockhash;

        let blockstore = Blockstore::open(ledger_path.path()).unwrap();

        // Let `last_slot` be the number of slots in the first two epochs
        let epoch_schedule = get_epoch_schedule(&genesis_config, Vec::new());
        let last_slot = epoch_schedule.get_last_slot_in_epoch(1);

        // Create a single chain of slots with all indexes in the range [0, v + 1]
        for i in 1..=last_slot + 1 {
            last_entry_hash = fill_blockstore_slot_with_ticks(
                &blockstore,
                ticks_per_slot,
                i,
                i - 1,
                last_entry_hash,
            );
        }

        // Set a root on the last slot of the last confirmed epoch
        let rooted_slots: Vec<Slot> = (0..=last_slot).collect();
        blockstore.set_roots(rooted_slots.iter()).unwrap();

        // Set a root on the next slot of the confirmed epoch
        blockstore
            .set_roots(std::iter::once(&(last_slot + 1)))
            .unwrap();

        // Check that we can properly restart the ledger / leader scheduler doesn't fail
        let opts = ProcessOptions {
            run_verification: true,
            accounts_db_test_hash_calculation: true,
            ..ProcessOptions::default()
        };
        let (bank_forks, ..) =
            test_process_blockstore(&genesis_config, &blockstore, &opts, &Arc::default());
        let bank_forks = bank_forks.read().unwrap();

        // There is one fork, head is last_slot + 1
        assert_eq!(frozen_bank_slots(&bank_forks), vec![last_slot + 1]);

        // The latest root should have purged all its parents
        assert!(&bank_forks[last_slot + 1]
            .parents()
            .iter()
            .map(|bank| bank.slot())
            .next()
            .is_none());
    }

    #[test]
    fn test_first_err() {
        assert_eq!(first_err(&[Ok(())]), Ok(()));
        assert_eq!(
            first_err(&[Ok(()), Err(TransactionError::AlreadyProcessed)]),
            Err(TransactionError::AlreadyProcessed)
        );
        assert_eq!(
            first_err(&[
                Ok(()),
                Err(TransactionError::AlreadyProcessed),
                Err(TransactionError::AccountInUse)
            ]),
            Err(TransactionError::AlreadyProcessed)
        );
        assert_eq!(
            first_err(&[
                Ok(()),
                Err(TransactionError::AccountInUse),
                Err(TransactionError::AlreadyProcessed)
            ]),
            Err(TransactionError::AccountInUse)
        );
        assert_eq!(
            first_err(&[
                Err(TransactionError::AccountInUse),
                Ok(()),
                Err(TransactionError::AlreadyProcessed)
            ]),
            Err(TransactionError::AccountInUse)
        );
    }

    #[test]
    fn test_process_empty_entry_is_registered() {
        solana_logger::setup();

        let GenesisConfigInfo {
            genesis_config,
            mint_keypair,
            ..
        } = create_genesis_config(2);
        let bank = Arc::new(Bank::new_for_tests(&genesis_config));
        let keypair = Keypair::new();
        let slot_entries = create_ticks(genesis_config.ticks_per_slot, 1, genesis_config.hash());
        let tx = system_transaction::transfer(
            &mint_keypair,
            &keypair.pubkey(),
            1,
            slot_entries.last().unwrap().hash,
        );

        // First, ensure the TX is rejected because of the unregistered last ID
        assert_eq!(
            bank.process_transaction(&tx),
            Err(TransactionError::BlockhashNotFound)
        );

        // Now ensure the TX is accepted despite pointing to the ID of an empty entry.
        process_entries_for_tests(&bank, slot_entries, true, None, None).unwrap();
        assert_eq!(bank.process_transaction(&tx), Ok(()));
    }

    #[test]
    fn test_process_ledger_simple() {
        solana_logger::setup();
        let leader_pubkey = solana_sdk::pubkey::new_rand();
        let mint = 100;
        let hashes_per_tick = 10;
        let GenesisConfigInfo {
            mut genesis_config,
            mint_keypair,
            ..
        } = create_genesis_config_with_leader(mint, &leader_pubkey, 50);
        genesis_config.poh_config.hashes_per_tick = Some(hashes_per_tick);
        let (ledger_path, mut last_entry_hash) =
            create_new_tmp_ledger_auto_delete!(&genesis_config);
        debug!("ledger_path: {:?}", ledger_path);

        let deducted_from_mint = 3;
        let mut entries = vec![];
        let blockhash = genesis_config.hash();
        for _ in 0..deducted_from_mint {
            // Transfer one token from the mint to a random account
            let keypair = Keypair::new();
            let tx = system_transaction::transfer(&mint_keypair, &keypair.pubkey(), 1, blockhash);
            let entry = next_entry_mut(&mut last_entry_hash, 1, vec![tx]);
            entries.push(entry);

            // Add a second Transaction that will produce a
            // InstructionError<0, ResultWithNegativeLamports> error when processed
            let keypair2 = Keypair::new();
            let tx =
                system_transaction::transfer(&mint_keypair, &keypair2.pubkey(), 101, blockhash);
            let entry = next_entry_mut(&mut last_entry_hash, 1, vec![tx]);
            entries.push(entry);
        }

        let remaining_hashes = hashes_per_tick - entries.len() as u64;
        let tick_entry = next_entry_mut(&mut last_entry_hash, remaining_hashes, vec![]);
        entries.push(tick_entry);

        // Fill up the rest of slot 1 with ticks
        entries.extend(create_ticks(
            genesis_config.ticks_per_slot - 1,
            genesis_config.poh_config.hashes_per_tick.unwrap(),
            last_entry_hash,
        ));
        let last_blockhash = entries.last().unwrap().hash;

        let blockstore = Blockstore::open(ledger_path.path()).unwrap();
        blockstore
            .write_entries(
                1,
                0,
                0,
                genesis_config.ticks_per_slot,
                None,
                true,
                &Arc::new(Keypair::new()),
                entries,
                0,
            )
            .unwrap();
        let opts = ProcessOptions {
            run_verification: true,
            accounts_db_test_hash_calculation: true,
            ..ProcessOptions::default()
        };
        let (bank_forks, ..) =
            test_process_blockstore(&genesis_config, &blockstore, &opts, &Arc::default());
        let bank_forks = bank_forks.read().unwrap();

        assert_eq!(frozen_bank_slots(&bank_forks), vec![0, 1]);
        assert_eq!(bank_forks.root(), 0);
        assert_eq!(bank_forks.working_bank().slot(), 1);

        let bank = bank_forks[1].clone();
        assert_eq!(
            bank.get_balance(&mint_keypair.pubkey()),
            mint - deducted_from_mint
        );
        assert_eq!(bank.tick_height(), 2 * genesis_config.ticks_per_slot);
        assert_eq!(bank.last_blockhash(), last_blockhash);
    }

    #[test]
    fn test_process_ledger_with_one_tick_per_slot() {
        let GenesisConfigInfo {
            mut genesis_config, ..
        } = create_genesis_config(123);
        genesis_config.ticks_per_slot = 1;
        let (ledger_path, _blockhash) = create_new_tmp_ledger_auto_delete!(&genesis_config);

        let blockstore = Blockstore::open(ledger_path.path()).unwrap();
        let opts = ProcessOptions {
            run_verification: true,
            accounts_db_test_hash_calculation: true,
            ..ProcessOptions::default()
        };
        let (bank_forks, ..) =
            test_process_blockstore(&genesis_config, &blockstore, &opts, &Arc::default());
        let bank_forks = bank_forks.read().unwrap();

        assert_eq!(frozen_bank_slots(&bank_forks), vec![0]);
        let bank = bank_forks[0].clone();
        assert_eq!(bank.tick_height(), 1);
    }

    #[test]
    fn test_process_ledger_options_full_leader_cache() {
        let GenesisConfigInfo { genesis_config, .. } = create_genesis_config(123);
        let (ledger_path, _blockhash) = create_new_tmp_ledger_auto_delete!(&genesis_config);

        let blockstore = Blockstore::open(ledger_path.path()).unwrap();
        let opts = ProcessOptions {
            full_leader_cache: true,
            accounts_db_test_hash_calculation: true,
            ..ProcessOptions::default()
        };
        let (_bank_forks, leader_schedule) =
            test_process_blockstore(&genesis_config, &blockstore, &opts, &Arc::default());
        assert_eq!(leader_schedule.max_schedules(), std::usize::MAX);
    }

    #[test]
    fn test_process_entries_tick() {
        let GenesisConfigInfo { genesis_config, .. } = create_genesis_config(1000);
        let bank = Arc::new(Bank::new_for_tests(&genesis_config));

        // ensure bank can process a tick
        assert_eq!(bank.tick_height(), 0);
        let tick = next_entry(&genesis_config.hash(), 1, vec![]);
        assert_eq!(
            process_entries_for_tests(&bank, vec![tick], true, None, None),
            Ok(())
        );
        assert_eq!(bank.tick_height(), 1);
    }

    #[test]
    fn test_process_entries_2_entries_collision() {
        let GenesisConfigInfo {
            genesis_config,
            mint_keypair,
            ..
        } = create_genesis_config(1000);
        let bank = Arc::new(Bank::new_for_tests(&genesis_config));
        let keypair1 = Keypair::new();
        let keypair2 = Keypair::new();

        let blockhash = bank.last_blockhash();

        // ensure bank can process 2 entries that have a common account and no tick is registered
        let tx = system_transaction::transfer(
            &mint_keypair,
            &keypair1.pubkey(),
            2,
            bank.last_blockhash(),
        );
        let entry_1 = next_entry(&blockhash, 1, vec![tx]);
        let tx = system_transaction::transfer(
            &mint_keypair,
            &keypair2.pubkey(),
            2,
            bank.last_blockhash(),
        );
        let entry_2 = next_entry(&entry_1.hash, 1, vec![tx]);
        assert_eq!(
            process_entries_for_tests(&bank, vec![entry_1, entry_2], true, None, None),
            Ok(())
        );
        assert_eq!(bank.get_balance(&keypair1.pubkey()), 2);
        assert_eq!(bank.get_balance(&keypair2.pubkey()), 2);
        assert_eq!(bank.last_blockhash(), blockhash);
    }

    #[test]
    fn test_process_entries_2_txes_collision() {
        let GenesisConfigInfo {
            genesis_config,
            mint_keypair,
            ..
        } = create_genesis_config(1000);
        let bank = Arc::new(Bank::new_for_tests(&genesis_config));
        let keypair1 = Keypair::new();
        let keypair2 = Keypair::new();
        let keypair3 = Keypair::new();

        // fund: put 4 in each of 1 and 2
        assert_matches!(bank.transfer(4, &mint_keypair, &keypair1.pubkey()), Ok(_));
        assert_matches!(bank.transfer(4, &mint_keypair, &keypair2.pubkey()), Ok(_));

        // construct an Entry whose 2nd transaction would cause a lock conflict with previous entry
        let entry_1_to_mint = next_entry(
            &bank.last_blockhash(),
            1,
            vec![system_transaction::transfer(
                &keypair1,
                &mint_keypair.pubkey(),
                1,
                bank.last_blockhash(),
            )],
        );

        let entry_2_to_3_mint_to_1 = next_entry(
            &entry_1_to_mint.hash,
            1,
            vec![
                system_transaction::transfer(
                    &keypair2,
                    &keypair3.pubkey(),
                    2,
                    bank.last_blockhash(),
                ), // should be fine
                system_transaction::transfer(
                    &keypair1,
                    &mint_keypair.pubkey(),
                    2,
                    bank.last_blockhash(),
                ), // will collide
            ],
        );

        assert_eq!(
            process_entries_for_tests(
                &bank,
                vec![entry_1_to_mint, entry_2_to_3_mint_to_1],
                false,
                None,
                None,
            ),
            Ok(())
        );

        assert_eq!(bank.get_balance(&keypair1.pubkey()), 1);
        assert_eq!(bank.get_balance(&keypair2.pubkey()), 2);
        assert_eq!(bank.get_balance(&keypair3.pubkey()), 2);
    }

    #[test]
    fn test_process_entries_2_txes_collision_and_error() {
        let GenesisConfigInfo {
            genesis_config,
            mint_keypair,
            ..
        } = create_genesis_config(1000);
        let bank = Arc::new(Bank::new_for_tests(&genesis_config));
        let keypair1 = Keypair::new();
        let keypair2 = Keypair::new();
        let keypair3 = Keypair::new();
        let keypair4 = Keypair::new();

        // fund: put 4 in each of 1 and 2
        assert_matches!(bank.transfer(4, &mint_keypair, &keypair1.pubkey()), Ok(_));
        assert_matches!(bank.transfer(4, &mint_keypair, &keypair2.pubkey()), Ok(_));
        assert_matches!(bank.transfer(4, &mint_keypair, &keypair4.pubkey()), Ok(_));

        // construct an Entry whose 2nd transaction would cause a lock conflict with previous entry
        let entry_1_to_mint = next_entry(
            &bank.last_blockhash(),
            1,
            vec![
                system_transaction::transfer(
                    &keypair1,
                    &mint_keypair.pubkey(),
                    1,
                    bank.last_blockhash(),
                ),
                system_transaction::transfer(
                    &keypair4,
                    &keypair4.pubkey(),
                    1,
                    Hash::default(), // Should cause a transaction failure with BlockhashNotFound
                ),
            ],
        );

        let entry_2_to_3_mint_to_1 = next_entry(
            &entry_1_to_mint.hash,
            1,
            vec![
                system_transaction::transfer(
                    &keypair2,
                    &keypair3.pubkey(),
                    2,
                    bank.last_blockhash(),
                ), // should be fine
                system_transaction::transfer(
                    &keypair1,
                    &mint_keypair.pubkey(),
                    2,
                    bank.last_blockhash(),
                ), // will collide
            ],
        );

        assert!(process_entries_for_tests(
            &bank,
            vec![entry_1_to_mint.clone(), entry_2_to_3_mint_to_1.clone()],
            false,
            None,
            None,
        )
        .is_err());

        // First transaction in first entry succeeded, so keypair1 lost 1 lamport
        assert_eq!(bank.get_balance(&keypair1.pubkey()), 3);
        assert_eq!(bank.get_balance(&keypair2.pubkey()), 4);

        // Check all accounts are unlocked
        let txs1 = entry_1_to_mint.transactions;
        let txs2 = entry_2_to_3_mint_to_1.transactions;
        let batch1 = bank.prepare_entry_batch(txs1).unwrap();
        for result in batch1.lock_results() {
            assert!(result.is_ok());
        }
        // txs1 and txs2 have accounts that conflict, so we must drop txs1 first
        drop(batch1);
        let batch2 = bank.prepare_entry_batch(txs2).unwrap();
        for result in batch2.lock_results() {
            assert!(result.is_ok());
        }
    }

    #[test]
    fn test_process_entries_2nd_entry_collision_with_self_and_error() {
        solana_logger::setup();

        let GenesisConfigInfo {
            genesis_config,
            mint_keypair,
            ..
        } = create_genesis_config(1000);
        let bank = Arc::new(Bank::new_for_tests(&genesis_config));
        let keypair1 = Keypair::new();
        let keypair2 = Keypair::new();
        let keypair3 = Keypair::new();

        // fund: put some money in each of 1 and 2
        assert_matches!(bank.transfer(5, &mint_keypair, &keypair1.pubkey()), Ok(_));
        assert_matches!(bank.transfer(4, &mint_keypair, &keypair2.pubkey()), Ok(_));

        // 3 entries: first has a transfer, 2nd has a conflict with 1st, 3rd has a conflict with itself
        let entry_1_to_mint = next_entry(
            &bank.last_blockhash(),
            1,
            vec![system_transaction::transfer(
                &keypair1,
                &mint_keypair.pubkey(),
                1,
                bank.last_blockhash(),
            )],
        );
        // should now be:
        // keypair1=4
        // keypair2=4
        // keypair3=0

        let entry_2_to_3_and_1_to_mint = next_entry(
            &entry_1_to_mint.hash,
            1,
            vec![
                system_transaction::transfer(
                    &keypair2,
                    &keypair3.pubkey(),
                    2,
                    bank.last_blockhash(),
                ), // should be fine
                system_transaction::transfer(
                    &keypair1,
                    &mint_keypair.pubkey(),
                    2,
                    bank.last_blockhash(),
                ), // will collide with predecessor
            ],
        );
        // should now be:
        // keypair1=2
        // keypair2=2
        // keypair3=2

        let entry_conflict_itself = next_entry(
            &entry_2_to_3_and_1_to_mint.hash,
            1,
            vec![
                system_transaction::transfer(
                    &keypair1,
                    &keypair3.pubkey(),
                    1,
                    bank.last_blockhash(),
                ),
                system_transaction::transfer(
                    &keypair1,
                    &keypair2.pubkey(),
                    1,
                    bank.last_blockhash(),
                ), // should be fine
            ],
        );
        // would now be:
        // keypair1=0
        // keypair2=3
        // keypair3=3

        assert!(process_entries_for_tests(
            &bank,
            vec![
                entry_1_to_mint,
                entry_2_to_3_and_1_to_mint,
                entry_conflict_itself,
            ],
            false,
            None,
            None,
        )
        .is_err());

        // last entry should have been aborted before par_execute_entries
        assert_eq!(bank.get_balance(&keypair1.pubkey()), 2);
        assert_eq!(bank.get_balance(&keypair2.pubkey()), 2);
        assert_eq!(bank.get_balance(&keypair3.pubkey()), 2);
    }

    #[test]
    fn test_process_entries_2_entries_par() {
        let GenesisConfigInfo {
            genesis_config,
            mint_keypair,
            ..
        } = create_genesis_config(1000);
        let bank = Arc::new(Bank::new_for_tests(&genesis_config));
        let keypair1 = Keypair::new();
        let keypair2 = Keypair::new();
        let keypair3 = Keypair::new();
        let keypair4 = Keypair::new();

        //load accounts
        let tx = system_transaction::transfer(
            &mint_keypair,
            &keypair1.pubkey(),
            1,
            bank.last_blockhash(),
        );
        assert_eq!(bank.process_transaction(&tx), Ok(()));
        let tx = system_transaction::transfer(
            &mint_keypair,
            &keypair2.pubkey(),
            1,
            bank.last_blockhash(),
        );
        assert_eq!(bank.process_transaction(&tx), Ok(()));

        // ensure bank can process 2 entries that do not have a common account and no tick is registered
        let blockhash = bank.last_blockhash();
        let tx =
            system_transaction::transfer(&keypair1, &keypair3.pubkey(), 1, bank.last_blockhash());
        let entry_1 = next_entry(&blockhash, 1, vec![tx]);
        let tx =
            system_transaction::transfer(&keypair2, &keypair4.pubkey(), 1, bank.last_blockhash());
        let entry_2 = next_entry(&entry_1.hash, 1, vec![tx]);
        assert_eq!(
            process_entries_for_tests(&bank, vec![entry_1, entry_2], true, None, None),
            Ok(())
        );
        assert_eq!(bank.get_balance(&keypair3.pubkey()), 1);
        assert_eq!(bank.get_balance(&keypair4.pubkey()), 1);
        assert_eq!(bank.last_blockhash(), blockhash);
    }

    #[test]
    fn test_process_entry_tx_random_execution_with_error() {
        let GenesisConfigInfo {
            genesis_config,
            mint_keypair,
            ..
        } = create_genesis_config(1_000_000_000);
        let bank = Arc::new(Bank::new_for_tests(&genesis_config));

        const NUM_TRANSFERS_PER_ENTRY: usize = 8;
        const NUM_TRANSFERS: usize = NUM_TRANSFERS_PER_ENTRY * 32;
        // large enough to scramble locks and results

        let keypairs: Vec<_> = (0..NUM_TRANSFERS * 2).map(|_| Keypair::new()).collect();

        // give everybody one lamport
        for keypair in &keypairs {
            bank.transfer(1, &mint_keypair, &keypair.pubkey())
                .expect("funding failed");
        }
        let mut hash = bank.last_blockhash();

        let present_account_key = Keypair::new();
        let present_account = AccountSharedData::new(1, 10, &Pubkey::default());
        bank.store_account(&present_account_key.pubkey(), &present_account);

        let entries: Vec<_> = (0..NUM_TRANSFERS)
            .step_by(NUM_TRANSFERS_PER_ENTRY)
            .map(|i| {
                let mut transactions = (0..NUM_TRANSFERS_PER_ENTRY)
                    .map(|j| {
                        system_transaction::transfer(
                            &keypairs[i + j],
                            &keypairs[i + j + NUM_TRANSFERS].pubkey(),
                            1,
                            bank.last_blockhash(),
                        )
                    })
                    .collect::<Vec<_>>();

                transactions.push(system_transaction::create_account(
                    &mint_keypair,
                    &present_account_key, // puts a TX error in results
                    bank.last_blockhash(),
                    1,
                    0,
                    &solana_sdk::pubkey::new_rand(),
                ));

                next_entry_mut(&mut hash, 0, transactions)
            })
            .collect();
        assert_eq!(
            process_entries_for_tests(&bank, entries, true, None, None),
            Ok(())
        );
    }

    #[test]
    fn test_process_entry_tx_random_execution_no_error() {
        // entropy multiplier should be big enough to provide sufficient entropy
        // but small enough to not take too much time while executing the test.
        let entropy_multiplier: usize = 25;
        let initial_lamports = 100;

        // number of accounts need to be in multiple of 4 for correct
        // execution of the test.
        let num_accounts = entropy_multiplier * 4;
        let GenesisConfigInfo {
            genesis_config,
            mint_keypair,
            ..
        } = create_genesis_config((num_accounts + 1) as u64 * initial_lamports);

        let bank = Arc::new(Bank::new_for_tests(&genesis_config));

        let mut keypairs: Vec<Keypair> = vec![];

        for _ in 0..num_accounts {
            let keypair = Keypair::new();
            let create_account_tx = system_transaction::transfer(
                &mint_keypair,
                &keypair.pubkey(),
                0,
                bank.last_blockhash(),
            );
            assert_eq!(bank.process_transaction(&create_account_tx), Ok(()));
            assert_matches!(
                bank.transfer(initial_lamports, &mint_keypair, &keypair.pubkey()),
                Ok(_)
            );
            keypairs.push(keypair);
        }

        let mut tx_vector: Vec<Transaction> = vec![];

        for i in (0..num_accounts).step_by(4) {
            tx_vector.append(&mut vec![
                system_transaction::transfer(
                    &keypairs[i + 1],
                    &keypairs[i].pubkey(),
                    initial_lamports,
                    bank.last_blockhash(),
                ),
                system_transaction::transfer(
                    &keypairs[i + 3],
                    &keypairs[i + 2].pubkey(),
                    initial_lamports,
                    bank.last_blockhash(),
                ),
            ]);
        }

        // Transfer lamports to each other
        let entry = next_entry(&bank.last_blockhash(), 1, tx_vector);
        assert_eq!(
            process_entries_for_tests(&bank, vec![entry], true, None, None),
            Ok(())
        );
        bank.squash();

        // Even number keypair should have balance of 2 * initial_lamports and
        // odd number keypair should have balance of 0, which proves
        // that even in case of random order of execution, overall state remains
        // consistent.
        for (i, keypair) in keypairs.iter().enumerate() {
            if i % 2 == 0 {
                assert_eq!(bank.get_balance(&keypair.pubkey()), 2 * initial_lamports);
            } else {
                assert_eq!(bank.get_balance(&keypair.pubkey()), 0);
            }
        }
    }

    #[test]
    fn test_process_entries_2_entries_tick() {
        let GenesisConfigInfo {
            genesis_config,
            mint_keypair,
            ..
        } = create_genesis_config(1000);
        let bank = Arc::new(Bank::new_for_tests(&genesis_config));
        let keypair1 = Keypair::new();
        let keypair2 = Keypair::new();
        let keypair3 = Keypair::new();
        let keypair4 = Keypair::new();

        //load accounts
        let tx = system_transaction::transfer(
            &mint_keypair,
            &keypair1.pubkey(),
            1,
            bank.last_blockhash(),
        );
        assert_eq!(bank.process_transaction(&tx), Ok(()));
        let tx = system_transaction::transfer(
            &mint_keypair,
            &keypair2.pubkey(),
            1,
            bank.last_blockhash(),
        );
        assert_eq!(bank.process_transaction(&tx), Ok(()));

        let blockhash = bank.last_blockhash();
        while blockhash == bank.last_blockhash() {
            bank.register_tick(&Hash::default());
        }

        // ensure bank can process 2 entries that do not have a common account and tick is registered
        let tx = system_transaction::transfer(&keypair2, &keypair3.pubkey(), 1, blockhash);
        let entry_1 = next_entry(&blockhash, 1, vec![tx]);
        let tick = next_entry(&entry_1.hash, 1, vec![]);
        let tx =
            system_transaction::transfer(&keypair1, &keypair4.pubkey(), 1, bank.last_blockhash());
        let entry_2 = next_entry(&tick.hash, 1, vec![tx]);
        assert_eq!(
            process_entries_for_tests(
                &bank,
                vec![entry_1, tick, entry_2.clone()],
                true,
                None,
                None
            ),
            Ok(())
        );
        assert_eq!(bank.get_balance(&keypair3.pubkey()), 1);
        assert_eq!(bank.get_balance(&keypair4.pubkey()), 1);

        // ensure that an error is returned for an empty account (keypair2)
        let tx =
            system_transaction::transfer(&keypair2, &keypair3.pubkey(), 1, bank.last_blockhash());
        let entry_3 = next_entry(&entry_2.hash, 1, vec![tx]);
        assert_eq!(
            process_entries_for_tests(&bank, vec![entry_3], true, None, None),
            Err(TransactionError::AccountNotFound)
        );
    }

    #[test]
    fn test_update_transaction_statuses() {
        // Make sure instruction errors still update the signature cache
        let GenesisConfigInfo {
            genesis_config,
            mint_keypair,
            ..
        } = create_genesis_config(11_000);
        let bank = Arc::new(Bank::new_for_tests(&genesis_config));
        let pubkey = solana_sdk::pubkey::new_rand();
        bank.transfer(1_000, &mint_keypair, &pubkey).unwrap();
        assert_eq!(bank.transaction_count(), 1);
        assert_eq!(bank.get_balance(&pubkey), 1_000);
        assert_eq!(
            bank.transfer(10_001, &mint_keypair, &pubkey),
            Err(TransactionError::InstructionError(
                0,
                SystemError::ResultWithNegativeLamports.into(),
            ))
        );
        assert_eq!(
            bank.transfer(10_001, &mint_keypair, &pubkey),
            Err(TransactionError::AlreadyProcessed)
        );

        // Make sure other errors don't update the signature cache
        let tx = system_transaction::transfer(&mint_keypair, &pubkey, 1000, Hash::default());
        let signature = tx.signatures[0];

        // Should fail with blockhash not found
        assert_eq!(
            bank.process_transaction(&tx).map(|_| signature),
            Err(TransactionError::BlockhashNotFound)
        );

        // Should fail again with blockhash not found
        assert_eq!(
            bank.process_transaction(&tx).map(|_| signature),
            Err(TransactionError::BlockhashNotFound)
        );
    }

    #[test]
    fn test_update_transaction_statuses_fail() {
        let GenesisConfigInfo {
            genesis_config,
            mint_keypair,
            ..
        } = create_genesis_config(11_000);
        let bank = Arc::new(Bank::new_for_tests(&genesis_config));
        let keypair1 = Keypair::new();
        let keypair2 = Keypair::new();
        let success_tx = system_transaction::transfer(
            &mint_keypair,
            &keypair1.pubkey(),
            1,
            bank.last_blockhash(),
        );
        let fail_tx = system_transaction::transfer(
            &mint_keypair,
            &keypair2.pubkey(),
            2,
            bank.last_blockhash(),
        );

        let entry_1_to_mint = next_entry(
            &bank.last_blockhash(),
            1,
            vec![
                success_tx,
                fail_tx.clone(), // will collide
            ],
        );

        assert_eq!(
            process_entries_for_tests(&bank, vec![entry_1_to_mint], false, None, None),
            Err(TransactionError::AccountInUse)
        );

        // Should not see duplicate signature error
        assert_eq!(bank.process_transaction(&fail_tx), Ok(()));
    }

    #[test]
    fn test_halt_at_slot_starting_snapshot_root() {
        let GenesisConfigInfo { genesis_config, .. } = create_genesis_config(123);

        // Create roots at slots 0, 1
        let forks = tr(0) / tr(1);
        let ledger_path = get_tmp_ledger_path_auto_delete!();
        let blockstore = Blockstore::open(ledger_path.path()).unwrap();
        blockstore.add_tree(
            forks,
            false,
            true,
            genesis_config.ticks_per_slot,
            genesis_config.hash(),
        );
        blockstore.set_roots(vec![0, 1].iter()).unwrap();

        // Specify halting at slot 0
        let opts = ProcessOptions {
            run_verification: true,
            halt_at_slot: Some(0),
            accounts_db_test_hash_calculation: true,
            ..ProcessOptions::default()
        };
        let (bank_forks, ..) =
            test_process_blockstore(&genesis_config, &blockstore, &opts, &Arc::default());
        let bank_forks = bank_forks.read().unwrap();

        // Should be able to fetch slot 0 because we specified halting at slot 0, even
        // if there is a greater root at slot 1.
        assert!(bank_forks.get(0).is_some());
    }

    #[test]
    fn test_process_blockstore_from_root() {
        let GenesisConfigInfo {
            mut genesis_config, ..
        } = create_genesis_config(123);

        let ticks_per_slot = 1;
        genesis_config.ticks_per_slot = ticks_per_slot;
        let (ledger_path, blockhash) = create_new_tmp_ledger_auto_delete!(&genesis_config);
        let blockstore = Blockstore::open(ledger_path.path()).unwrap();

        /*
          Build a blockstore in the ledger with the following fork structure:

               slot 0 (all ticks)
                 |
               slot 1 (all ticks)
                 |
               slot 2 (all ticks)
                 |
               slot 3 (all ticks) -> root
                 |
               slot 4 (all ticks)
                 |
               slot 5 (all ticks) -> root
                 |
               slot 6 (all ticks)
        */

        let mut last_hash = blockhash;
        for i in 0..6 {
            last_hash =
                fill_blockstore_slot_with_ticks(&blockstore, ticks_per_slot, i + 1, i, last_hash);
        }
        blockstore.set_roots(vec![3, 5].iter()).unwrap();

        // Set up bank1
        let mut bank_forks = BankForks::new(Bank::new_for_tests(&genesis_config));
        let bank0 = bank_forks.get(0).unwrap();
        let opts = ProcessOptions {
            run_verification: true,
            accounts_db_test_hash_calculation: true,
            ..ProcessOptions::default()
        };
        let recyclers = VerifyRecyclers::default();
        process_bank_0(&bank0, &blockstore, &opts, &recyclers, None);
        let bank1 = bank_forks.insert(Bank::new_from_parent(&bank0, &Pubkey::default(), 1));
        confirm_full_slot(
            &blockstore,
            &bank1,
            &opts,
            &recyclers,
            &mut ConfirmationProgress::new(bank0.last_blockhash()),
            None,
            None,
            &mut ExecuteTimings::default(),
        )
        .unwrap();
        bank_forks.set_root(
            1,
            &solana_runtime::accounts_background_service::AbsRequestSender::default(),
            None,
        );

        let leader_schedule_cache = LeaderScheduleCache::new_from_bank(&bank1);

        // Test process_blockstore_from_root() from slot 1 onwards
        let bank_forks = RwLock::new(bank_forks);
        process_blockstore_from_root(
            &blockstore,
            &bank_forks,
            &leader_schedule_cache,
            &opts,
            None,
            None,
            &AbsRequestSender::default(),
        )
        .unwrap();

        let bank_forks = bank_forks.read().unwrap();

        assert_eq!(frozen_bank_slots(&bank_forks), vec![5, 6]);
        assert_eq!(bank_forks.working_bank().slot(), 6);
        assert_eq!(bank_forks.root(), 5);

        // Verify the parents of the head of the fork
        assert_eq!(
            &bank_forks[6]
                .parents()
                .iter()
                .map(|bank| bank.slot())
                .collect::<Vec<_>>(),
            &[5]
        );

        // Check that bank forks has the correct banks
        verify_fork_infos(&bank_forks);
    }

    #[test]
    #[ignore]
    fn test_process_entries_stress() {
        // this test throws lots of rayon threads at process_entries()
        //  finds bugs in very low-layer stuff
        solana_logger::setup();
        let GenesisConfigInfo {
            genesis_config,
            mint_keypair,
            ..
        } = create_genesis_config(1_000_000_000);
        let mut bank = Arc::new(Bank::new_for_tests(&genesis_config));

        const NUM_TRANSFERS_PER_ENTRY: usize = 8;
        const NUM_TRANSFERS: usize = NUM_TRANSFERS_PER_ENTRY * 32;

        let keypairs: Vec<_> = (0..NUM_TRANSFERS * 2).map(|_| Keypair::new()).collect();

        // give everybody one lamport
        for keypair in &keypairs {
            bank.transfer(1, &mint_keypair, &keypair.pubkey())
                .expect("funding failed");
        }

        let present_account_key = Keypair::new();
        let present_account = AccountSharedData::new(1, 10, &Pubkey::default());
        bank.store_account(&present_account_key.pubkey(), &present_account);

        let mut i = 0;
        let mut hash = bank.last_blockhash();
        let mut root: Option<Arc<Bank>> = None;
        loop {
            let entries: Vec<_> = (0..NUM_TRANSFERS)
                .step_by(NUM_TRANSFERS_PER_ENTRY)
                .map(|i| {
                    next_entry_mut(&mut hash, 0, {
                        let mut transactions = (i..i + NUM_TRANSFERS_PER_ENTRY)
                            .map(|i| {
                                system_transaction::transfer(
                                    &keypairs[i],
                                    &keypairs[i + NUM_TRANSFERS].pubkey(),
                                    1,
                                    bank.last_blockhash(),
                                )
                            })
                            .collect::<Vec<_>>();

                        transactions.push(system_transaction::create_account(
                            &mint_keypair,
                            &present_account_key, // puts a TX error in results
                            bank.last_blockhash(),
                            100,
                            100,
                            &solana_sdk::pubkey::new_rand(),
                        ));
                        transactions
                    })
                })
                .collect();
            info!("paying iteration {}", i);
            process_entries_for_tests(&bank, entries, true, None, None).expect("paying failed");

            let entries: Vec<_> = (0..NUM_TRANSFERS)
                .step_by(NUM_TRANSFERS_PER_ENTRY)
                .map(|i| {
                    next_entry_mut(
                        &mut hash,
                        0,
                        (i..i + NUM_TRANSFERS_PER_ENTRY)
                            .map(|i| {
                                system_transaction::transfer(
                                    &keypairs[i + NUM_TRANSFERS],
                                    &keypairs[i].pubkey(),
                                    1,
                                    bank.last_blockhash(),
                                )
                            })
                            .collect::<Vec<_>>(),
                    )
                })
                .collect();

            info!("refunding iteration {}", i);
            process_entries_for_tests(&bank, entries, true, None, None).expect("refunding failed");

            // advance to next block
            process_entries_for_tests(
                &bank,
                (0..bank.ticks_per_slot())
                    .map(|_| next_entry_mut(&mut hash, 1, vec![]))
                    .collect::<Vec<_>>(),
                true,
                None,
                None,
            )
            .expect("process ticks failed");

            if i % 16 == 0 {
                if let Some(old_root) = root {
                    old_root.squash();
                }
                root = Some(bank.clone());
            }
            i += 1;

            bank = Arc::new(Bank::new_from_parent(
                &bank,
                &Pubkey::default(),
                bank.slot() + thread_rng().gen_range(1, 3),
            ));
        }
    }

    #[test]
    fn test_process_ledger_ticks_ordering() {
        let GenesisConfigInfo {
            genesis_config,
            mint_keypair,
            ..
        } = create_genesis_config(100);
        let bank0 = Arc::new(Bank::new_for_tests(&genesis_config));
        let genesis_hash = genesis_config.hash();
        let keypair = Keypair::new();

        // Simulate a slot of virtual ticks, creates a new blockhash
        let mut entries = create_ticks(genesis_config.ticks_per_slot, 1, genesis_hash);

        // The new blockhash is going to be the hash of the last tick in the block
        let new_blockhash = entries.last().unwrap().hash;
        // Create an transaction that references the new blockhash, should still
        // be able to find the blockhash if we process transactions all in the same
        // batch
        let tx = system_transaction::transfer(&mint_keypair, &keypair.pubkey(), 1, new_blockhash);
        let entry = next_entry(&new_blockhash, 1, vec![tx]);
        entries.push(entry);

        process_entries_for_tests(&bank0, entries, true, None, None).unwrap();
        assert_eq!(bank0.get_balance(&keypair.pubkey()), 1)
    }

    fn get_epoch_schedule(
        genesis_config: &GenesisConfig,
        account_paths: Vec<PathBuf>,
    ) -> EpochSchedule {
        let bank = Bank::new_with_paths_for_tests(
            genesis_config,
            Arc::<RuntimeConfig>::default(),
            account_paths,
            AccountSecondaryIndexes::default(),
            AccountShrinkThreshold::default(),
        );
        *bank.epoch_schedule()
    }

    fn frozen_bank_slots(bank_forks: &BankForks) -> Vec<Slot> {
        let mut slots: Vec<_> = bank_forks.frozen_banks().keys().cloned().collect();
        slots.sort_unstable();
        slots
    }

    // Check that `bank_forks` contains all the ancestors and banks for each fork identified in
    // `bank_forks_info`
    fn verify_fork_infos(bank_forks: &BankForks) {
        for slot in frozen_bank_slots(bank_forks) {
            let head_bank = &bank_forks[slot];
            let mut parents = head_bank.parents();
            parents.push(head_bank.clone());

            // Ensure the tip of each fork and all its parents are in the given bank_forks
            for parent in parents {
                let parent_bank = &bank_forks[parent.slot()];
                assert_eq!(parent_bank.slot(), parent.slot());
                assert!(parent_bank.is_frozen());
            }
        }
    }

    #[test]
    fn test_get_first_error() {
        let GenesisConfigInfo {
            genesis_config,
            mint_keypair,
            ..
        } = create_genesis_config(1_000_000_000);
        let bank = Arc::new(Bank::new_for_tests(&genesis_config));

        let present_account_key = Keypair::new();
        let present_account = AccountSharedData::new(1, 10, &Pubkey::default());
        bank.store_account(&present_account_key.pubkey(), &present_account);

        let keypair = Keypair::new();

        // Create array of two transactions which throw different errors
        let account_not_found_tx = system_transaction::transfer(
            &keypair,
            &solana_sdk::pubkey::new_rand(),
            42,
            bank.last_blockhash(),
        );
        let account_not_found_sig = account_not_found_tx.signatures[0];
        let invalid_blockhash_tx = system_transaction::transfer(
            &mint_keypair,
            &solana_sdk::pubkey::new_rand(),
            42,
            Hash::default(),
        );
        let txs = vec![account_not_found_tx, invalid_blockhash_tx];
        let batch = bank.prepare_batch_for_tests(txs);
        let (
            TransactionResults {
                fee_collection_results,
                ..
            },
            _balances,
        ) = batch.bank().load_execute_and_commit_transactions(
            &batch,
            MAX_PROCESSING_AGE,
            false,
            false,
            false,
            false,
            &mut ExecuteTimings::default(),
            None,
        );
        let (err, signature) = get_first_error(&batch, fee_collection_results).unwrap();
        assert_eq!(err.unwrap_err(), TransactionError::AccountNotFound);
        assert_eq!(signature, account_not_found_sig);
    }

    #[test]
    fn test_replay_vote_sender() {
        let validator_keypairs: Vec<_> =
            (0..10).map(|_| ValidatorVoteKeypairs::new_rand()).collect();
        let GenesisConfigInfo {
            genesis_config,
            voting_keypair: _,
            ..
        } = create_genesis_config_with_vote_accounts(
            1_000_000_000,
            &validator_keypairs,
            vec![100; validator_keypairs.len()],
        );
        let bank0 = Arc::new(Bank::new_for_tests(&genesis_config));
        bank0.freeze();

        let bank1 = Arc::new(Bank::new_from_parent(
            &bank0,
            &solana_sdk::pubkey::new_rand(),
            1,
        ));

        // The new blockhash is going to be the hash of the last tick in the block
        let bank_1_blockhash = bank1.last_blockhash();

        // Create an transaction that references the new blockhash, should still
        // be able to find the blockhash if we process transactions all in the same
        // batch
        let mut expected_successful_voter_pubkeys = BTreeSet::new();
        let vote_txs: Vec<_> = validator_keypairs
            .iter()
            .enumerate()
            .map(|(i, validator_keypairs)| {
                if i % 3 == 0 {
                    // These votes are correct
                    expected_successful_voter_pubkeys
                        .insert(validator_keypairs.vote_keypair.pubkey());
                    vote_transaction::new_vote_transaction(
                        vec![0],
                        bank0.hash(),
                        bank_1_blockhash,
                        &validator_keypairs.node_keypair,
                        &validator_keypairs.vote_keypair,
                        &validator_keypairs.vote_keypair,
                        None,
                    )
                } else if i % 3 == 1 {
                    // These have the wrong authorized voter
                    vote_transaction::new_vote_transaction(
                        vec![0],
                        bank0.hash(),
                        bank_1_blockhash,
                        &validator_keypairs.node_keypair,
                        &validator_keypairs.vote_keypair,
                        &Keypair::new(),
                        None,
                    )
                } else {
                    // These have an invalid vote for non-existent bank 2
                    vote_transaction::new_vote_transaction(
                        vec![bank1.slot() + 1],
                        bank0.hash(),
                        bank_1_blockhash,
                        &validator_keypairs.node_keypair,
                        &validator_keypairs.vote_keypair,
                        &validator_keypairs.vote_keypair,
                        None,
                    )
                }
            })
            .collect();
        let entry = next_entry(&bank_1_blockhash, 1, vote_txs);
        let (replay_vote_sender, replay_vote_receiver) = crossbeam_channel::unbounded();
        let _ =
            process_entries_for_tests(&bank1, vec![entry], true, None, Some(&replay_vote_sender));
        let successes: BTreeSet<Pubkey> = replay_vote_receiver
            .try_iter()
            .map(|(vote_pubkey, ..)| vote_pubkey)
            .collect();
        assert_eq!(successes, expected_successful_voter_pubkeys);
    }

    fn make_slot_with_vote_tx(
        blockstore: &Blockstore,
        ticks_per_slot: u64,
        tx_landed_slot: Slot,
        parent_slot: Slot,
        parent_blockhash: &Hash,
        vote_tx: Transaction,
        slot_leader_keypair: &Arc<Keypair>,
    ) {
        // Add votes to `last_slot` so that `root` will be confirmed
        let vote_entry = next_entry(parent_blockhash, 1, vec![vote_tx]);
        let mut entries = create_ticks(ticks_per_slot, 0, vote_entry.hash);
        entries.insert(0, vote_entry);
        blockstore
            .write_entries(
                tx_landed_slot,
                0,
                0,
                ticks_per_slot,
                Some(parent_slot),
                true,
                slot_leader_keypair,
                entries,
                0,
            )
            .unwrap();
    }

    fn run_test_process_blockstore_with_supermajority_root(
        blockstore_root: Option<Slot>,
        blockstore_access_type: AccessType,
    ) {
        solana_logger::setup();
        /*
            Build fork structure:
                 slot 0
                   |
                 slot 1 <- (blockstore root)
                 /    \
            slot 2    |
               |      |
            slot 4    |
                    slot 5
                      |
                `expected_root_slot`
                     /    \
                  ...    minor fork
                  /
            `last_slot`
                 |
            `really_last_slot`
        */
        let starting_fork_slot = 5;
        let mut main_fork = tr(starting_fork_slot);
        let mut main_fork_ref = main_fork.root_mut().get_mut();

        // Make enough slots to make a root slot > blockstore_root
        let expected_root_slot = starting_fork_slot + blockstore_root.unwrap_or(0);
        let really_expected_root_slot = expected_root_slot + 1;
        let last_main_fork_slot = expected_root_slot + MAX_LOCKOUT_HISTORY as u64 + 1;
        let really_last_main_fork_slot = last_main_fork_slot + 1;

        // Make `minor_fork`
        let last_minor_fork_slot = really_last_main_fork_slot + 1;
        let minor_fork = tr(last_minor_fork_slot);

        // Make 'main_fork`
        for slot in starting_fork_slot + 1..last_main_fork_slot {
            if slot - 1 == expected_root_slot {
                main_fork_ref.push_front(minor_fork.clone());
            }
            main_fork_ref.push_front(tr(slot));
            main_fork_ref = main_fork_ref.front_mut().unwrap().get_mut();
        }
        let forks = tr(0) / (tr(1) / (tr(2) / (tr(4))) / main_fork);
        let validator_keypairs = ValidatorVoteKeypairs::new_rand();
        let GenesisConfigInfo { genesis_config, .. } =
            genesis_utils::create_genesis_config_with_vote_accounts(
                10_000,
                &[&validator_keypairs],
                vec![100],
            );
        let ticks_per_slot = genesis_config.ticks_per_slot();
        let ledger_path = get_tmp_ledger_path_auto_delete!();
        let blockstore = Blockstore::open(ledger_path.path()).unwrap();
        blockstore.add_tree(forks, false, true, ticks_per_slot, genesis_config.hash());

        if let Some(blockstore_root) = blockstore_root {
            blockstore
                .set_roots(std::iter::once(&blockstore_root))
                .unwrap();
        }

        let opts = ProcessOptions {
            run_verification: true,
            accounts_db_test_hash_calculation: true,
            ..ProcessOptions::default()
        };

        let (bank_forks, ..) = test_process_blockstore_with_custom_options(
            &genesis_config,
            &blockstore,
            &opts,
            blockstore_access_type.clone(),
        );
        let bank_forks = bank_forks.read().unwrap();

        // prepare to add votes
        let last_vote_bank_hash = bank_forks.get(last_main_fork_slot - 1).unwrap().hash();
        let last_vote_blockhash = bank_forks
            .get(last_main_fork_slot - 1)
            .unwrap()
            .last_blockhash();
        let slots: Vec<_> = (expected_root_slot..last_main_fork_slot).collect();
        let vote_tx = vote_transaction::new_vote_transaction(
            slots,
            last_vote_bank_hash,
            last_vote_blockhash,
            &validator_keypairs.node_keypair,
            &validator_keypairs.vote_keypair,
            &validator_keypairs.vote_keypair,
            None,
        );

        // Add votes to `last_slot` so that `root` will be confirmed
        let leader_keypair = Arc::new(validator_keypairs.node_keypair);
        make_slot_with_vote_tx(
            &blockstore,
            ticks_per_slot,
            last_main_fork_slot,
            last_main_fork_slot - 1,
            &last_vote_blockhash,
            vote_tx,
            &leader_keypair,
        );

        let (bank_forks, ..) = test_process_blockstore_with_custom_options(
            &genesis_config,
            &blockstore,
            &opts,
            blockstore_access_type.clone(),
        );
        let bank_forks = bank_forks.read().unwrap();

        assert_eq!(bank_forks.root(), expected_root_slot);
        assert_eq!(
            bank_forks.frozen_banks().len() as u64,
            last_minor_fork_slot - really_expected_root_slot + 1
        );

        // Minor fork at `last_main_fork_slot + 1` was above the `expected_root_slot`
        // so should not have been purged
        //
        // Fork at slot 2 was purged because it was below the `expected_root_slot`
        for slot in 0..=last_minor_fork_slot {
            // this slot will be created below
            if slot == really_last_main_fork_slot {
                continue;
            }
            if slot >= expected_root_slot {
                let bank = bank_forks.get(slot).unwrap();
                assert_eq!(bank.slot(), slot);
                assert!(bank.is_frozen());
            } else {
                assert!(bank_forks.get(slot).is_none());
            }
        }

        // really prepare to add votes
        let last_vote_bank_hash = bank_forks.get(last_main_fork_slot).unwrap().hash();
        let last_vote_blockhash = bank_forks
            .get(last_main_fork_slot)
            .unwrap()
            .last_blockhash();
        let slots: Vec<_> = vec![last_main_fork_slot];
        let vote_tx = vote_transaction::new_vote_transaction(
            slots,
            last_vote_bank_hash,
            last_vote_blockhash,
            &leader_keypair,
            &validator_keypairs.vote_keypair,
            &validator_keypairs.vote_keypair,
            None,
        );

        // Add votes to `really_last_slot` so that `root` will be confirmed again
        make_slot_with_vote_tx(
            &blockstore,
            ticks_per_slot,
            really_last_main_fork_slot,
            last_main_fork_slot,
            &last_vote_blockhash,
            vote_tx,
            &leader_keypair,
        );

        let (bank_forks, ..) = test_process_blockstore_with_custom_options(
            &genesis_config,
            &blockstore,
            &opts,
            blockstore_access_type,
        );
        let bank_forks = bank_forks.read().unwrap();

        assert_eq!(bank_forks.root(), really_expected_root_slot);
    }

    #[test]
    fn test_process_blockstore_with_supermajority_root_without_blockstore_root() {
        run_test_process_blockstore_with_supermajority_root(None, AccessType::Primary);
    }

    #[test]
    fn test_process_blockstore_with_supermajority_root_without_blockstore_root_secondary_access() {
        run_test_process_blockstore_with_supermajority_root(None, AccessType::Secondary);
    }

    #[test]
    fn test_process_blockstore_with_supermajority_root_with_blockstore_root() {
        run_test_process_blockstore_with_supermajority_root(Some(1), AccessType::Primary)
    }

    #[test]
    #[allow(clippy::field_reassign_with_default)]
    fn test_supermajority_root_from_vote_accounts() {
        let convert_to_vote_accounts = |roots_stakes: Vec<(Slot, u64)>| -> VoteAccountsHashMap {
            roots_stakes
                .into_iter()
                .map(|(root, stake)| {
                    let mut vote_state = VoteState::default();
                    vote_state.root_slot = Some(root);
                    let mut vote_account =
                        AccountSharedData::new(1, VoteState::size_of(), &solana_vote_program::id());
                    let versioned = VoteStateVersions::new_current(vote_state);
                    VoteState::serialize(&versioned, vote_account.data_as_mut_slice()).unwrap();
                    (
                        solana_sdk::pubkey::new_rand(),
                        (stake, VoteAccount::try_from(vote_account).unwrap()),
                    )
                })
                .collect()
        };

        let total_stake = 10;
        let slot = 100;

        // Supermajority root should be None
        assert!(
            supermajority_root_from_vote_accounts(slot, total_stake, &HashMap::default()).is_none()
        );

        // Supermajority root should be None
        let roots_stakes = vec![(8, 1), (3, 1), (4, 1), (8, 1)];
        let accounts = convert_to_vote_accounts(roots_stakes);
        assert!(supermajority_root_from_vote_accounts(slot, total_stake, &accounts).is_none());

        // Supermajority root should be 4, has 7/10 of the stake
        let roots_stakes = vec![(8, 1), (3, 1), (4, 1), (8, 5)];
        let accounts = convert_to_vote_accounts(roots_stakes);
        assert_eq!(
            supermajority_root_from_vote_accounts(slot, total_stake, &accounts).unwrap(),
            4
        );

        // Supermajority root should be 8, it has 7/10 of the stake
        let roots_stakes = vec![(8, 1), (3, 1), (4, 1), (8, 6)];
        let accounts = convert_to_vote_accounts(roots_stakes);
        assert_eq!(
            supermajority_root_from_vote_accounts(slot, total_stake, &accounts).unwrap(),
            8
        );
    }

    fn confirm_slot_entries_for_tests(
        bank: &Arc<Bank>,
        slot_entries: Vec<Entry>,
        slot_full: bool,
        prev_entry_hash: Hash,
    ) -> result::Result<(), BlockstoreProcessorError> {
        confirm_slot_entries(
            bank,
            (slot_entries, 0, slot_full),
            &mut ConfirmationTiming::default(),
            &mut ConfirmationProgress::new(prev_entry_hash),
            false,
            None,
            None,
            &VerifyRecyclers::default(),
            None,
            &PrioritizationFeeCache::new(0u64),
        )
    }

    #[test]
    fn test_confirm_slot_entries_without_fix() {
        const HASHES_PER_TICK: u64 = 10;
        const TICKS_PER_SLOT: u64 = 2;

        let collector_id = Pubkey::new_unique();

        let GenesisConfigInfo {
            mut genesis_config,
            mint_keypair,
            ..
        } = create_genesis_config(10_000);
        genesis_config.poh_config.hashes_per_tick = Some(HASHES_PER_TICK);
        genesis_config.ticks_per_slot = TICKS_PER_SLOT;
        let genesis_hash = genesis_config.hash();

        let mut slot_0_bank = Bank::new_for_tests(&genesis_config);
        slot_0_bank.deactivate_feature(&feature_set::fix_recent_blockhashes::id());
        let slot_0_bank = Arc::new(slot_0_bank);
        assert_eq!(slot_0_bank.slot(), 0);
        assert_eq!(slot_0_bank.tick_height(), 0);
        assert_eq!(slot_0_bank.max_tick_height(), 2);
        assert_eq!(slot_0_bank.last_blockhash(), genesis_hash);
        assert_eq!(slot_0_bank.get_hash_age(&genesis_hash), Some(0));

        let slot_0_entries = entry::create_ticks(TICKS_PER_SLOT, HASHES_PER_TICK, genesis_hash);
        let slot_0_hash = slot_0_entries.last().unwrap().hash;
        confirm_slot_entries_for_tests(&slot_0_bank, slot_0_entries, true, genesis_hash).unwrap();
        assert_eq!(slot_0_bank.tick_height(), slot_0_bank.max_tick_height());
        assert_eq!(slot_0_bank.last_blockhash(), slot_0_hash);
        assert_eq!(slot_0_bank.get_hash_age(&genesis_hash), Some(1));
        assert_eq!(slot_0_bank.get_hash_age(&slot_0_hash), Some(0));

        let slot_2_bank = Arc::new(Bank::new_from_parent(&slot_0_bank, &collector_id, 2));
        assert_eq!(slot_2_bank.slot(), 2);
        assert_eq!(slot_2_bank.tick_height(), 2);
        assert_eq!(slot_2_bank.max_tick_height(), 6);
        assert_eq!(slot_2_bank.last_blockhash(), slot_0_hash);

        let slot_1_entries = entry::create_ticks(TICKS_PER_SLOT, HASHES_PER_TICK, slot_0_hash);
        let slot_1_hash = slot_1_entries.last().unwrap().hash;
        confirm_slot_entries_for_tests(&slot_2_bank, slot_1_entries, false, slot_0_hash).unwrap();
        assert_eq!(slot_2_bank.tick_height(), 4);
        assert_eq!(slot_2_bank.last_blockhash(), slot_1_hash);
        assert_eq!(slot_2_bank.get_hash_age(&genesis_hash), Some(2));
        assert_eq!(slot_2_bank.get_hash_age(&slot_0_hash), Some(1));
        assert_eq!(slot_2_bank.get_hash_age(&slot_1_hash), Some(0));

        // Check that slot 2 transactions can use any previous slot hash, including the
        // hash for slot 1 which is just ticks.
        let slot_2_entries = {
            let to_pubkey = Pubkey::new_unique();
            let mut prev_entry_hash = slot_1_hash;
            let mut remaining_entry_hashes = HASHES_PER_TICK;
            let mut entries: Vec<Entry> = [genesis_hash, slot_0_hash, slot_1_hash]
                .into_iter()
                .map(|recent_hash| {
                    let tx =
                        system_transaction::transfer(&mint_keypair, &to_pubkey, 1, recent_hash);
                    remaining_entry_hashes = remaining_entry_hashes.checked_sub(1).unwrap();
                    next_entry_mut(&mut prev_entry_hash, 1, vec![tx])
                })
                .collect();

            entries.push(next_entry_mut(
                &mut prev_entry_hash,
                remaining_entry_hashes,
                vec![],
            ));
            entries.push(next_entry_mut(
                &mut prev_entry_hash,
                HASHES_PER_TICK,
                vec![],
            ));
            entries
        };
        let slot_2_hash = slot_2_entries.last().unwrap().hash;
        confirm_slot_entries_for_tests(&slot_2_bank, slot_2_entries, true, slot_1_hash).unwrap();
        assert_eq!(slot_2_bank.tick_height(), slot_2_bank.max_tick_height());
        assert_eq!(slot_2_bank.last_blockhash(), slot_2_hash);
        assert_eq!(slot_2_bank.get_hash_age(&genesis_hash), Some(3));
        assert_eq!(slot_2_bank.get_hash_age(&slot_0_hash), Some(2));
        assert_eq!(slot_2_bank.get_hash_age(&slot_1_hash), Some(1));
        assert_eq!(slot_2_bank.get_hash_age(&slot_2_hash), Some(0));
    }

    #[test]
    fn test_confirm_slot_entries_progress_num_txs_indexes() {
        let GenesisConfigInfo {
            genesis_config,
            mint_keypair,
            ..
        } = create_genesis_config(100 * LAMPORTS_PER_SOL);
        let genesis_hash = genesis_config.hash();
        let bank = Arc::new(Bank::new_for_tests(&genesis_config));
        let mut timing = ConfirmationTiming::default();
        let mut progress = ConfirmationProgress::new(genesis_hash);
        let amount = genesis_config.rent.minimum_balance(0);
        let keypair1 = Keypair::new();
        let keypair2 = Keypair::new();
        let keypair3 = Keypair::new();
        let keypair4 = Keypair::new();
        bank.transfer(LAMPORTS_PER_SOL, &mint_keypair, &keypair1.pubkey())
            .unwrap();
        bank.transfer(LAMPORTS_PER_SOL, &mint_keypair, &keypair2.pubkey())
            .unwrap();

        let (transaction_status_sender, transaction_status_receiver) =
            crossbeam_channel::unbounded();
        let transaction_status_sender = TransactionStatusSender {
            sender: transaction_status_sender,
        };

        let blockhash = bank.last_blockhash();
        let tx1 = system_transaction::transfer(
            &keypair1,
            &keypair3.pubkey(),
            amount,
            bank.last_blockhash(),
        );
        let tx2 = system_transaction::transfer(
            &keypair2,
            &keypair4.pubkey(),
            amount,
            bank.last_blockhash(),
        );
        let entry = next_entry(&blockhash, 1, vec![tx1, tx2]);
        let new_hash = entry.hash;

        confirm_slot_entries(
            &bank,
            (vec![entry], 0, false),
            &mut timing,
            &mut progress,
            false,
            Some(&transaction_status_sender),
            None,
            &VerifyRecyclers::default(),
            None,
            &PrioritizationFeeCache::new(0u64),
        )
        .unwrap();
        assert_eq!(progress.num_txs, 2);
        let batch = transaction_status_receiver.recv().unwrap();
        if let TransactionStatusMessage::Batch(batch) = batch {
            assert_eq!(batch.transactions.len(), 2);
            assert_eq!(batch.transaction_indexes.len(), 2);
            // Assert contains instead of the actual vec due to randomize
            assert!(batch.transaction_indexes.contains(&0));
            assert!(batch.transaction_indexes.contains(&1));
        } else {
            panic!("batch should have been sent");
        }

        let tx1 = system_transaction::transfer(
            &keypair1,
            &keypair3.pubkey(),
            amount + 1,
            bank.last_blockhash(),
        );
        let tx2 = system_transaction::transfer(
            &keypair2,
            &keypair4.pubkey(),
            amount + 1,
            bank.last_blockhash(),
        );
        let tx3 = system_transaction::transfer(
            &mint_keypair,
            &Pubkey::new_unique(),
            amount,
            bank.last_blockhash(),
        );
        let entry = next_entry(&new_hash, 1, vec![tx1, tx2, tx3]);

        confirm_slot_entries(
            &bank,
            (vec![entry], 0, false),
            &mut timing,
            &mut progress,
            false,
            Some(&transaction_status_sender),
            None,
            &VerifyRecyclers::default(),
            None,
            &PrioritizationFeeCache::new(0u64),
        )
        .unwrap();
        assert_eq!(progress.num_txs, 5);
        let batch = transaction_status_receiver.recv().unwrap();
        if let TransactionStatusMessage::Batch(batch) = batch {
            assert_eq!(batch.transactions.len(), 3);
            assert_eq!(batch.transaction_indexes.len(), 3);
            // Assert contains instead of the actual vec due to randomize
            assert!(batch.transaction_indexes.contains(&2));
            assert!(batch.transaction_indexes.contains(&3));
            assert!(batch.transaction_indexes.contains(&4));
        } else {
            panic!("batch should have been sent");
        }
    }

    #[test]
    fn test_rebatch_transactions() {
        let dummy_leader_pubkey = solana_sdk::pubkey::new_rand();
        let GenesisConfigInfo {
            genesis_config,
            mint_keypair,
            ..
        } = create_genesis_config_with_leader(500, &dummy_leader_pubkey, 100);
        let bank = Arc::new(Bank::new_for_tests(&genesis_config));

        let pubkey = solana_sdk::pubkey::new_rand();
        let keypair2 = Keypair::new();
        let pubkey2 = solana_sdk::pubkey::new_rand();
        let keypair3 = Keypair::new();
        let pubkey3 = solana_sdk::pubkey::new_rand();

        let txs = vec![
            SanitizedTransaction::from_transaction_for_tests(system_transaction::transfer(
                &mint_keypair,
                &pubkey,
                1,
                genesis_config.hash(),
            )),
            SanitizedTransaction::from_transaction_for_tests(system_transaction::transfer(
                &keypair2,
                &pubkey2,
                1,
                genesis_config.hash(),
            )),
            SanitizedTransaction::from_transaction_for_tests(system_transaction::transfer(
                &keypair3,
                &pubkey3,
                1,
                genesis_config.hash(),
            )),
        ];

        let batch = bank.prepare_sanitized_batch(&txs);
        assert!(batch.needs_unlock());
        let transaction_indexes = vec![42, 43, 44];

        let batch2 = rebatch_transactions(
            batch.lock_results(),
            &bank,
            batch.sanitized_transactions(),
            0,
            0,
            &transaction_indexes,
        );
        assert!(batch.needs_unlock());
        assert!(!batch2.batch.needs_unlock());
        assert_eq!(batch2.transaction_indexes, vec![42]);

        let batch3 = rebatch_transactions(
            batch.lock_results(),
            &bank,
            batch.sanitized_transactions(),
            1,
            2,
            &transaction_indexes,
        );
        assert!(!batch3.batch.needs_unlock());
        assert_eq!(batch3.transaction_indexes, vec![43, 44]);
    }

    #[test]
    fn test_confirm_slot_entries_with_fix() {
        const HASHES_PER_TICK: u64 = 10;
        const TICKS_PER_SLOT: u64 = 2;

        let collector_id = Pubkey::new_unique();

        let GenesisConfigInfo {
            mut genesis_config,
            mint_keypair,
            ..
        } = create_genesis_config(10_000);
        genesis_config.poh_config.hashes_per_tick = Some(HASHES_PER_TICK);
        genesis_config.ticks_per_slot = TICKS_PER_SLOT;
        let genesis_hash = genesis_config.hash();

        let slot_0_bank = Arc::new(Bank::new_for_tests(&genesis_config));
        assert_eq!(slot_0_bank.slot(), 0);
        assert_eq!(slot_0_bank.tick_height(), 0);
        assert_eq!(slot_0_bank.max_tick_height(), 2);
        assert_eq!(slot_0_bank.last_blockhash(), genesis_hash);
        assert_eq!(slot_0_bank.get_hash_age(&genesis_hash), Some(0));

        let slot_0_entries = entry::create_ticks(TICKS_PER_SLOT, HASHES_PER_TICK, genesis_hash);
        let slot_0_hash = slot_0_entries.last().unwrap().hash;
        confirm_slot_entries_for_tests(&slot_0_bank, slot_0_entries, true, genesis_hash).unwrap();
        assert_eq!(slot_0_bank.tick_height(), slot_0_bank.max_tick_height());
        assert_eq!(slot_0_bank.last_blockhash(), slot_0_hash);
        assert_eq!(slot_0_bank.get_hash_age(&genesis_hash), Some(1));
        assert_eq!(slot_0_bank.get_hash_age(&slot_0_hash), Some(0));

        let slot_2_bank = Arc::new(Bank::new_from_parent(&slot_0_bank, &collector_id, 2));
        assert_eq!(slot_2_bank.slot(), 2);
        assert_eq!(slot_2_bank.tick_height(), 2);
        assert_eq!(slot_2_bank.max_tick_height(), 6);
        assert_eq!(slot_2_bank.last_blockhash(), slot_0_hash);

        let slot_1_entries = entry::create_ticks(TICKS_PER_SLOT, HASHES_PER_TICK, slot_0_hash);
        let slot_1_hash = slot_1_entries.last().unwrap().hash;
        confirm_slot_entries_for_tests(&slot_2_bank, slot_1_entries, false, slot_0_hash).unwrap();
        assert_eq!(slot_2_bank.tick_height(), 4);
        assert_eq!(slot_2_bank.last_blockhash(), slot_0_hash);
        assert_eq!(slot_2_bank.get_hash_age(&genesis_hash), Some(1));
        assert_eq!(slot_2_bank.get_hash_age(&slot_0_hash), Some(0));

        struct TestCase {
            recent_blockhash: Hash,
            expected_result: result::Result<(), BlockstoreProcessorError>,
        }

        let test_cases = [
            TestCase {
                recent_blockhash: slot_1_hash,
                expected_result: Err(BlockstoreProcessorError::InvalidTransaction(
                    TransactionError::BlockhashNotFound,
                )),
            },
            TestCase {
                recent_blockhash: slot_0_hash,
                expected_result: Ok(()),
            },
        ];

        // Check that slot 2 transactions can only use hashes for completed blocks.
        for TestCase {
            recent_blockhash,
            expected_result,
        } in test_cases
        {
            let slot_2_entries = {
                let to_pubkey = Pubkey::new_unique();
                let mut prev_entry_hash = slot_1_hash;
                let mut remaining_entry_hashes = HASHES_PER_TICK;

                let tx =
                    system_transaction::transfer(&mint_keypair, &to_pubkey, 1, recent_blockhash);
                remaining_entry_hashes = remaining_entry_hashes.checked_sub(1).unwrap();
                let mut entries = vec![next_entry_mut(&mut prev_entry_hash, 1, vec![tx])];

                entries.push(next_entry_mut(
                    &mut prev_entry_hash,
                    remaining_entry_hashes,
                    vec![],
                ));
                entries.push(next_entry_mut(
                    &mut prev_entry_hash,
                    HASHES_PER_TICK,
                    vec![],
                ));

                entries
            };

            let slot_2_hash = slot_2_entries.last().unwrap().hash;
            let result =
                confirm_slot_entries_for_tests(&slot_2_bank, slot_2_entries, true, slot_1_hash);
            match (result, expected_result) {
                (Ok(()), Ok(())) => {
                    assert_eq!(slot_2_bank.tick_height(), slot_2_bank.max_tick_height());
                    assert_eq!(slot_2_bank.last_blockhash(), slot_2_hash);
                    assert_eq!(slot_2_bank.get_hash_age(&genesis_hash), Some(2));
                    assert_eq!(slot_2_bank.get_hash_age(&slot_0_hash), Some(1));
                    assert_eq!(slot_2_bank.get_hash_age(&slot_2_hash), Some(0));
                }
                (
                    Err(BlockstoreProcessorError::InvalidTransaction(err)),
                    Err(BlockstoreProcessorError::InvalidTransaction(expected_err)),
                ) => {
                    assert_eq!(err, expected_err);
                }
                (result, expected_result) => {
                    panic!("actual result {result:?} != expected result {expected_result:?}");
                }
            }
        }
    }
}<|MERGE_RESOLUTION|>--- conflicted
+++ resolved
@@ -894,12 +894,7 @@
     timing: &mut ExecuteTimings,
 ) -> result::Result<(), BlockstoreProcessorError> {
     let mut confirmation_timing = ConfirmationTiming::default();
-<<<<<<< HEAD
-    let skip_verification = !opts.poh_verify;
-=======
     let skip_verification = !opts.run_verification;
-    let _ignored_prioritization_fee_cache = PrioritizationFeeCache::new(0u64);
->>>>>>> 0291e8c7
 
     confirm_slot(
         blockstore,
@@ -1180,60 +1175,6 @@
     );
     let transaction_cpu_duration_us = timing::duration_as_us(&check_start.elapsed());
 
-<<<<<<< HEAD
-    match check_result {
-        Ok(mut check_result) => {
-            let entries = check_result.entries();
-            assert!(entries.is_some());
-
-            let mut replay_elapsed = Measure::start("replay_elapsed");
-            let mut replay_entries: Vec<_> = entries
-                .unwrap()
-                .into_iter()
-                .zip(entry_starting_indexes)
-                .map(|(entry, starting_index)| ReplayEntry {
-                    entry,
-                    starting_index,
-                })
-                .collect();
-            // Note: This will shuffle entries' transactions in-place.
-            let process_result = process_entries_with_callback(
-                bank,
-                &mut replay_entries,
-                transaction_status_sender,
-                replay_vote_sender,
-                timing,
-                log_messages_bytes_limit,
-            )
-            .map_err(BlockstoreProcessorError::from);
-            replay_elapsed.stop();
-            timing.replay_elapsed += replay_elapsed.as_us();
-
-            // If running signature verification on the GPU, wait for that
-            // computation to finish, and get the result of it. If we did the
-            // signature verification on the CPU, this just returns the
-            // already-computed result produced in start_verify_transactions.
-            // Either way, check the result of the signature verification.
-            if !check_result.finish_verify() {
-                warn!("Ledger proof of history failed at slot: {}", bank.slot());
-                return Err(TransactionError::SignatureFailure.into());
-            }
-
-            if let Some(mut verifier) = verifier {
-                let verified = verifier.finish_verify();
-                timing.poh_verify_elapsed += verifier.poh_duration_us();
-                // The GPU Entry verification (if any) is kicked off right when the CPU-side
-                // Entry verification finishes, so these times should be disjoint
-                timing.transaction_verify_elapsed +=
-                    transaction_cpu_duration_us + check_result.gpu_verify_duration();
-                if !verified {
-                    warn!("Ledger proof of history failed at slot: {}", bank.slot());
-                    return Err(BlockError::InvalidEntryHash.into());
-                }
-            }
-
-            process_result?;
-=======
     let mut check_result = match check_result {
         Ok(check_result) => check_result,
         Err(err) => {
@@ -1241,7 +1182,6 @@
             return Err(err.into());
         }
     };
->>>>>>> 0291e8c7
 
     let entries = check_result.entries();
     assert!(entries.is_some());
@@ -1260,12 +1200,10 @@
     let process_result = process_entries_with_callback(
         bank,
         &mut replay_entries,
-        true, // shuffle transactions.
         transaction_status_sender,
         replay_vote_sender,
         timing,
         log_messages_bytes_limit,
-        prioritization_fee_cache,
     )
     .map_err(BlockstoreProcessorError::from);
     replay_elapsed.stop();
