use {
    crate::{
        block_error::BlockError,
        blockstore::Blockstore,
        blockstore_db::BlockstoreError,
        blockstore_meta::SlotMeta,
        entry_notifier_service::{EntryNotification, EntryNotifierSender},
        leader_schedule_cache::LeaderScheduleCache,
        token_balances::collect_token_balances,
        use_snapshot_archives_at_startup::UseSnapshotArchivesAtStartup,
    },
    chrono_humanize::{Accuracy, HumanTime, Tense},
    crossbeam_channel::Sender,
    itertools::Itertools,
    log::*,
    rand::{seq::SliceRandom, thread_rng},
    rayon::{prelude::*, ThreadPool},
    scopeguard::defer,
    solana_accounts_db::{
        accounts_db::{AccountShrinkThreshold, AccountsDbConfig},
        accounts_index::AccountSecondaryIndexes,
        accounts_update_notifier_interface::AccountsUpdateNotifier,
        epoch_accounts_hash::EpochAccountsHash,
        rent_debits::RentDebits,
        transaction_results::{
            TransactionExecutionDetails, TransactionExecutionResult, TransactionResults,
        },
    },
    solana_cost_model::cost_model::CostModel,
    solana_entry::entry::{
        self, create_ticks, Entry, EntrySlice, EntryType, EntryVerificationStatus, VerifyRecyclers,
    },
    solana_measure::{measure, measure::Measure},
    solana_metrics::datapoint_error,
    solana_program_runtime::timings::{ExecuteTimingType, ExecuteTimings, ThreadExecuteTimings},
    solana_rayon_threadlimit::{get_max_thread_count, get_thread_count},
    solana_runtime::{
        accounts_background_service::{AbsRequestSender, SnapshotRequestType},
        bank::{Bank, TransactionBalancesSet},
        bank_forks::BankForks,
        bank_utils,
        commitment::VOTE_THRESHOLD_SIZE,
        prioritization_fee_cache::PrioritizationFeeCache,
        runtime_config::RuntimeConfig,
        transaction_batch::TransactionBatch,
        vote_account::VoteAccountsHashMap,
        vote_sender_types::ReplayVoteSender,
    },
    solana_sdk::{
        clock::{Slot, MAX_PROCESSING_AGE},
        feature_set,
        genesis_config::GenesisConfig,
        hash::Hash,
        pubkey::Pubkey,
        saturating_add_assign,
        signature::{Keypair, Signature},
        timing,
        transaction::{
            Result, SanitizedTransaction, TransactionError, TransactionVerificationMode,
            VersionedTransaction,
        },
    },
    solana_transaction_status::token_balances::TransactionTokenBalancesSet,
    std::{
        borrow::Cow,
        collections::{HashMap, HashSet},
        path::PathBuf,
        result,
        sync::{
            atomic::{AtomicBool, Ordering::Relaxed},
            Arc, Mutex, RwLock,
        },
        time::{Duration, Instant},
    },
    thiserror::Error,
};

struct TransactionBatchWithIndexes<'a, 'b> {
    pub batch: TransactionBatch<'a, 'b>,
    pub transaction_indexes: Vec<usize>,
}

struct ReplayEntry {
    entry: EntryType,
    starting_index: usize,
}

// get_max_thread_count to match number of threads in the old code.
// see: https://github.com/solana-labs/solana/pull/24853
lazy_static! {
    static ref PAR_THREAD_POOL: ThreadPool = rayon::ThreadPoolBuilder::new()
        .num_threads(get_max_thread_count())
        .thread_name(|i| format!("solBstoreProc{i:02}"))
        .build()
        .unwrap();
}

fn first_err(results: &[Result<()>]) -> Result<()> {
    for r in results {
        if r.is_err() {
            return r.clone();
        }
    }
    Ok(())
}

// Includes transaction signature for unit-testing
fn get_first_error(
    batch: &TransactionBatch,
    fee_collection_results: Vec<Result<()>>,
) -> Option<(Result<()>, Signature)> {
    let mut first_err = None;
    for (result, transaction) in fee_collection_results
        .iter()
        .zip(batch.sanitized_transactions())
    {
        if let Err(ref err) = result {
            if first_err.is_none() {
                first_err = Some((result.clone(), *transaction.signature()));
            }
            warn!(
                "Unexpected validator error: {:?}, transaction: {:?}",
                err, transaction
            );
            datapoint_error!(
                "validator_process_entry_error",
                (
                    "error",
                    format!("error: {err:?}, transaction: {transaction:?}"),
                    String
                )
            );
        }
    }
    first_err
}

fn execute_batch(
    batch: &TransactionBatchWithIndexes,
    bank: &Arc<Bank>,
    transaction_status_sender: Option<&TransactionStatusSender>,
    replay_vote_sender: Option<&ReplayVoteSender>,
    timings: &mut ExecuteTimings,
    log_messages_bytes_limit: Option<usize>,
    prioritization_fee_cache: &PrioritizationFeeCache,
) -> Result<()> {
    let TransactionBatchWithIndexes {
        batch,
        transaction_indexes,
    } = batch;
    let record_token_balances = transaction_status_sender.is_some();

    let mut mint_decimals: HashMap<Pubkey, u8> = HashMap::new();

    let pre_token_balances = if record_token_balances {
        collect_token_balances(bank, batch, &mut mint_decimals)
    } else {
        vec![]
    };

    let (tx_results, balances) = batch.bank().load_execute_and_commit_transactions(
        batch,
        MAX_PROCESSING_AGE,
        transaction_status_sender.is_some(),
        transaction_status_sender.is_some(),
        transaction_status_sender.is_some(),
        transaction_status_sender.is_some(),
        timings,
        log_messages_bytes_limit,
    );

    bank_utils::find_and_send_votes(
        batch.sanitized_transactions(),
        &tx_results,
        replay_vote_sender,
    );

    let TransactionResults {
        fee_collection_results,
        execution_results,
        rent_debits,
        ..
    } = tx_results;

    let executed_transactions = execution_results
        .iter()
        .zip(batch.sanitized_transactions())
        .filter_map(|(execution_result, tx)| execution_result.was_executed().then_some(tx))
        .collect_vec();

    if let Some(transaction_status_sender) = transaction_status_sender {
        let transactions = batch.sanitized_transactions().to_vec();
        let post_token_balances = if record_token_balances {
            collect_token_balances(bank, batch, &mut mint_decimals)
        } else {
            vec![]
        };

        let token_balances =
            TransactionTokenBalancesSet::new(pre_token_balances, post_token_balances);

        transaction_status_sender.send_transaction_status_batch(
            bank.clone(),
            transactions,
            execution_results,
            balances,
            token_balances,
            rent_debits,
            transaction_indexes.to_vec(),
        );
    }

    prioritization_fee_cache.update(bank, executed_transactions.into_iter());

    let first_err = get_first_error(batch, fee_collection_results);
    first_err.map(|(result, _)| result).unwrap_or(Ok(()))
}

#[derive(Default)]
struct ExecuteBatchesInternalMetrics {
    execution_timings_per_thread: HashMap<usize, ThreadExecuteTimings>,
    total_batches_len: u64,
    execute_batches_us: u64,
}

fn execute_batches_internal(
    bank: &Arc<Bank>,
    batches: &[TransactionBatchWithIndexes],
    transaction_status_sender: Option<&TransactionStatusSender>,
    replay_vote_sender: Option<&ReplayVoteSender>,
    log_messages_bytes_limit: Option<usize>,
    prioritization_fee_cache: &PrioritizationFeeCache,
) -> Result<ExecuteBatchesInternalMetrics> {
    assert!(!batches.is_empty());
    let execution_timings_per_thread: Mutex<HashMap<usize, ThreadExecuteTimings>> =
        Mutex::new(HashMap::new());

    let mut execute_batches_elapsed = Measure::start("execute_batches_elapsed");
    let results: Vec<Result<()>> = PAR_THREAD_POOL.install(|| {
        batches
            .into_par_iter()
            .map(|transaction_batch| {
                let transaction_count =
                    transaction_batch.batch.sanitized_transactions().len() as u64;
                let mut timings = ExecuteTimings::default();
                let (result, execute_batches_time): (Result<()>, Measure) = measure!(
                    {
                        execute_batch(
                            transaction_batch,
                            bank,
                            transaction_status_sender,
                            replay_vote_sender,
                            &mut timings,
                            log_messages_bytes_limit,
                            prioritization_fee_cache,
                        )
                    },
                    "execute_batch",
                );

                let thread_index = PAR_THREAD_POOL.current_thread_index().unwrap();
                execution_timings_per_thread
                    .lock()
                    .unwrap()
                    .entry(thread_index)
                    .and_modify(|thread_execution_time| {
                        let ThreadExecuteTimings {
                            total_thread_us,
                            total_transactions_executed,
                            execute_timings: total_thread_execute_timings,
                        } = thread_execution_time;
                        *total_thread_us += execute_batches_time.as_us();
                        *total_transactions_executed += transaction_count;
                        total_thread_execute_timings
                            .saturating_add_in_place(ExecuteTimingType::TotalBatchesLen, 1);
                        total_thread_execute_timings.accumulate(&timings);
                    })
                    .or_insert(ThreadExecuteTimings {
                        total_thread_us: execute_batches_time.as_us(),
                        total_transactions_executed: transaction_count,
                        execute_timings: timings,
                    });
                result
            })
            .collect()
    });
    execute_batches_elapsed.stop();

    first_err(&results)?;

    Ok(ExecuteBatchesInternalMetrics {
        execution_timings_per_thread: execution_timings_per_thread.into_inner().unwrap(),
        total_batches_len: batches.len() as u64,
        execute_batches_us: execute_batches_elapsed.as_us(),
    })
}

fn rebatch_transactions<'a>(
    lock_results: &'a [Result<()>],
    bank: &'a Arc<Bank>,
    sanitized_txs: &'a [SanitizedTransaction],
    start: usize,
    end: usize,
    transaction_indexes: &'a [usize],
) -> TransactionBatchWithIndexes<'a, 'a> {
    let txs = &sanitized_txs[start..=end];
    let results = &lock_results[start..=end];
    let mut tx_batch = TransactionBatch::new(results.to_vec(), bank, Cow::from(txs));
    tx_batch.set_needs_unlock(false);

    let transaction_indexes = transaction_indexes[start..=end].to_vec();
    TransactionBatchWithIndexes {
        batch: tx_batch,
        transaction_indexes,
    }
}

fn execute_batches(
    bank: &Arc<Bank>,
    batches: &[TransactionBatchWithIndexes],
    transaction_status_sender: Option<&TransactionStatusSender>,
    replay_vote_sender: Option<&ReplayVoteSender>,
    timing: &mut BatchExecutionTiming,
    log_messages_bytes_limit: Option<usize>,
    prioritization_fee_cache: &PrioritizationFeeCache,
) -> Result<()> {
    if batches.is_empty() {
        return Ok(());
    }

    let ((lock_results, sanitized_txs), transaction_indexes): ((Vec<_>, Vec<_>), Vec<_>) = batches
        .iter()
        .flat_map(|batch| {
            batch
                .batch
                .lock_results()
                .iter()
                .cloned()
                .zip(batch.batch.sanitized_transactions().to_vec())
                .zip(batch.transaction_indexes.to_vec())
        })
        .unzip();

    let mut minimal_tx_cost = u64::MAX;
    let mut total_cost: u64 = 0;
    let tx_costs = sanitized_txs
        .iter()
        .map(|tx| {
            let tx_cost = CostModel::calculate_cost(tx, &bank.feature_set);
            let cost = tx_cost.sum();
            minimal_tx_cost = std::cmp::min(minimal_tx_cost, cost);
            total_cost = total_cost.saturating_add(cost);
            tx_cost
        })
        .collect::<Vec<_>>();

    if bank
        .feature_set
        .is_active(&feature_set::apply_cost_tracker_during_replay::id())
    {
        let mut cost_tracker = bank.write_cost_tracker().unwrap();
        for tx_cost in &tx_costs {
            cost_tracker
                .try_add(tx_cost)
                .map_err(TransactionError::from)?;
        }
    }

    let target_batch_count = get_thread_count() as u64;

    let mut tx_batches: Vec<TransactionBatchWithIndexes> = vec![];
    let rebatched_txs = if total_cost > target_batch_count.saturating_mul(minimal_tx_cost) {
        let target_batch_cost = total_cost / target_batch_count;
        let mut batch_cost: u64 = 0;
        let mut slice_start = 0;
        tx_costs
            .into_iter()
            .enumerate()
            .for_each(|(index, tx_cost)| {
                let next_index = index + 1;
                batch_cost = batch_cost.saturating_add(tx_cost.sum());
                if batch_cost >= target_batch_cost || next_index == sanitized_txs.len() {
                    let tx_batch = rebatch_transactions(
                        &lock_results,
                        bank,
                        &sanitized_txs,
                        slice_start,
                        index,
                        &transaction_indexes,
                    );
                    slice_start = next_index;
                    tx_batches.push(tx_batch);
                    batch_cost = 0;
                }
            });
        &tx_batches[..]
    } else {
        batches
    };

    let execute_batches_internal_metrics = execute_batches_internal(
        bank,
        rebatched_txs,
        transaction_status_sender,
        replay_vote_sender,
        log_messages_bytes_limit,
        prioritization_fee_cache,
    )?;

    timing.accumulate(execute_batches_internal_metrics);
    Ok(())
}

/// Process an ordered list of entries in parallel
/// 1. In order lock accounts for each entry while the lock succeeds, up to a Tick entry
/// 2. Process the locked group in parallel
/// 3. Register the `Tick` if it's available
/// 4. Update the leader scheduler, goto 1
///
/// This method is for use testing against a single Bank, and assumes `Bank::transaction_count()`
/// represents the number of transactions executed in this Bank
pub fn process_entries_for_tests(
    bank: &Arc<Bank>,
    entries: Vec<Entry>,
    randomize: bool,
    transaction_status_sender: Option<&TransactionStatusSender>,
    replay_vote_sender: Option<&ReplayVoteSender>,
) -> Result<()> {
    let verify_transaction = {
        let bank = bank.clone();
        move |versioned_tx: VersionedTransaction| -> Result<SanitizedTransaction> {
            bank.verify_transaction(versioned_tx, TransactionVerificationMode::FullVerification)
        }
    };

    let mut entry_starting_index: usize = bank.transaction_count().try_into().unwrap();
    let mut batch_timing = BatchExecutionTiming::default();
    let mut replay_entries: Vec<_> =
        entry::verify_transactions(entries, Arc::new(verify_transaction))?
            .into_iter()
            .map(|entry| {
                let starting_index = entry_starting_index;
                if let EntryType::Transactions(ref transactions) = entry {
                    entry_starting_index = entry_starting_index.saturating_add(transactions.len());
                }
                ReplayEntry {
                    entry,
                    starting_index,
                }
            })
            .collect();

    let ignored_prioritization_fee_cache = PrioritizationFeeCache::new(0u64);
    let result = process_entries(
        bank,
        &mut replay_entries,
        randomize,
        transaction_status_sender,
        replay_vote_sender,
        &mut batch_timing,
        None,
        &ignored_prioritization_fee_cache,
    );

    debug!("process_entries: {:?}", batch_timing);
    result
}

// Note: If randomize is true this will shuffle entries' transactions in-place.
fn process_entries(
    bank: &Arc<Bank>,
    entries: &mut [ReplayEntry],
    randomize: bool,
    transaction_status_sender: Option<&TransactionStatusSender>,
    replay_vote_sender: Option<&ReplayVoteSender>,
    batch_timing: &mut BatchExecutionTiming,
    log_messages_bytes_limit: Option<usize>,
    prioritization_fee_cache: &PrioritizationFeeCache,
) -> Result<()> {
    // accumulator for entries that can be processed in parallel
    let mut batches = vec![];
    let mut tick_hashes = vec![];
    let mut rng = thread_rng();

    for ReplayEntry {
        entry,
        starting_index,
    } in entries
    {
        match entry {
            EntryType::Tick(hash) => {
                // If it's a tick, save it for later
                tick_hashes.push(hash);
                if bank.is_block_boundary(bank.tick_height() + tick_hashes.len() as u64) {
                    // If it's a tick that will cause a new blockhash to be created,
                    // execute the group and register the tick
                    execute_batches(
                        bank,
                        &batches,
                        transaction_status_sender,
                        replay_vote_sender,
                        batch_timing,
                        log_messages_bytes_limit,
                        prioritization_fee_cache,
                    )?;
                    batches.clear();
                    for hash in &tick_hashes {
                        bank.register_tick(hash);
                    }
                    tick_hashes.clear();
                }
            }
            EntryType::Transactions(transactions) => {
                let starting_index = *starting_index;
                let transaction_indexes = if randomize {
                    let mut transactions_and_indexes: Vec<(SanitizedTransaction, usize)> =
                        transactions.drain(..).zip(starting_index..).collect();
                    transactions_and_indexes.shuffle(&mut rng);
                    let (txs, indexes): (Vec<_>, Vec<_>) =
                        transactions_and_indexes.into_iter().unzip();
                    *transactions = txs;
                    indexes
                } else {
                    (starting_index..starting_index.saturating_add(transactions.len())).collect()
                };

                loop {
                    // try to lock the accounts
                    let batch = bank.prepare_sanitized_batch(transactions);
                    let first_lock_err = first_err(batch.lock_results());

                    // if locking worked
                    if first_lock_err.is_ok() {
                        batches.push(TransactionBatchWithIndexes {
                            batch,
                            transaction_indexes,
                        });
                        // done with this entry
                        break;
                    }
                    // else we failed to lock, 2 possible reasons
                    if batches.is_empty() {
                        // An entry has account lock conflicts with *itself*, which should not happen
                        // if generated by a properly functioning leader
                        datapoint_error!(
                            "validator_process_entry_error",
                            (
                                "error",
                                format!(
                                    "Lock accounts error, entry conflicts with itself, txs: {transactions:?}"
                                ),
                                String
                            )
                        );
                        // bail
                        first_lock_err?;
                    } else {
                        // else we have an entry that conflicts with a prior entry
                        // execute the current queue and try to process this entry again
                        execute_batches(
                            bank,
                            &batches,
                            transaction_status_sender,
                            replay_vote_sender,
                            batch_timing,
                            log_messages_bytes_limit,
                            prioritization_fee_cache,
                        )?;
                        batches.clear();
                    }
                }
            }
        }
    }
    execute_batches(
        bank,
        &batches,
        transaction_status_sender,
        replay_vote_sender,
        batch_timing,
        log_messages_bytes_limit,
        prioritization_fee_cache,
    )?;
    for hash in tick_hashes {
        bank.register_tick(hash);
    }
    Ok(())
}

#[derive(Error, Debug)]
pub enum BlockstoreProcessorError {
    #[error("failed to load entries, error: {0}")]
    FailedToLoadEntries(#[from] BlockstoreError),

    #[error("failed to load meta")]
    FailedToLoadMeta,

    #[error("invalid block error: {0}")]
    InvalidBlock(#[from] BlockError),

    #[error("invalid transaction error: {0}")]
    InvalidTransaction(#[from] TransactionError),

    #[error("no valid forks found")]
    NoValidForksFound,

    #[error("invalid hard fork slot {0}")]
    InvalidHardFork(Slot),

    #[error("root bank with mismatched capitalization at {0}")]
    RootBankWithMismatchedCapitalization(Slot),
}

/// Callback for accessing bank state while processing the blockstore
pub type ProcessCallback = Arc<dyn Fn(&Bank) + Sync + Send>;

#[derive(Default, Clone)]
pub struct ProcessOptions {
    /// Run PoH, transaction signature and other transaction verifications on the entries.
    pub run_verification: bool,
    pub full_leader_cache: bool,
    pub halt_at_slot: Option<Slot>,
    pub new_hard_forks: Option<Vec<Slot>>,
    pub debug_keys: Option<Arc<HashSet<Pubkey>>>,
    pub account_indexes: AccountSecondaryIndexes,
    pub limit_load_slot_count_from_snapshot: Option<usize>,
    pub allow_dead_slots: bool,
    pub accounts_db_test_hash_calculation: bool,
    pub accounts_db_skip_shrink: bool,
    pub accounts_db_config: Option<AccountsDbConfig>,
    pub verify_index: bool,
    pub shrink_ratio: AccountShrinkThreshold,
    pub runtime_config: RuntimeConfig,
    pub on_halt_store_hash_raw_data_for_debug: bool,
    /// true if after processing the contents of the blockstore at startup, we should run an accounts hash calc
    /// This is useful for debugging.
    pub run_final_accounts_hash_calc: bool,
    pub use_snapshot_archives_at_startup: UseSnapshotArchivesAtStartup,
}

pub fn test_process_blockstore(
    genesis_config: &GenesisConfig,
    blockstore: &Blockstore,
    opts: &ProcessOptions,
    exit: Arc<AtomicBool>,
) -> (Arc<RwLock<BankForks>>, LeaderScheduleCache) {
    // Spin up a thread to be a fake Accounts Background Service.  Need to intercept and handle all
    // EpochAccountsHash requests so future rooted banks do not hang in Bank::freeze() waiting for
    // an in-flight EAH calculation to complete.
    let (snapshot_request_sender, snapshot_request_receiver) = crossbeam_channel::unbounded();
    let abs_request_sender = AbsRequestSender::new(snapshot_request_sender);
    let bg_exit = Arc::new(AtomicBool::new(false));
    let bg_thread = {
        let exit = Arc::clone(&bg_exit);
        std::thread::spawn(move || {
            while !exit.load(Relaxed) {
                snapshot_request_receiver
                    .try_iter()
                    .filter(|snapshot_request| {
                        snapshot_request.request_type == SnapshotRequestType::EpochAccountsHash
                    })
                    .for_each(|snapshot_request| {
                        snapshot_request
                            .snapshot_root_bank
                            .rc
                            .accounts
                            .accounts_db
                            .epoch_accounts_hash_manager
                            .set_valid(
                                EpochAccountsHash::new(Hash::new_unique()),
                                snapshot_request.snapshot_root_bank.slot(),
                            )
                    });
                std::thread::sleep(Duration::from_millis(100));
            }
        })
    };

    let (bank_forks, leader_schedule_cache, ..) = crate::bank_forks_utils::load_bank_forks(
        genesis_config,
        blockstore,
        Vec::new(),
        None,
        None,
        opts,
        None,
        None,
        None,
        exit,
    );

    process_blockstore_from_root(
        blockstore,
        &bank_forks,
        &leader_schedule_cache,
        opts,
        None,
        None,
        None,
        &abs_request_sender,
    )
    .unwrap();

    bg_exit.store(true, Relaxed);
    bg_thread.join().unwrap();

    (bank_forks, leader_schedule_cache)
}

pub(crate) fn process_blockstore_for_bank_0(
    genesis_config: &GenesisConfig,
    blockstore: &Blockstore,
    account_paths: Vec<PathBuf>,
    opts: &ProcessOptions,
    cache_block_meta_sender: Option<&CacheBlockMetaSender>,
    entry_notification_sender: Option<&EntryNotifierSender>,
    accounts_update_notifier: Option<AccountsUpdateNotifier>,
    exit: Arc<AtomicBool>,
) -> Arc<RwLock<BankForks>> {
    // Setup bank for slot 0
    let bank0 = Bank::new_with_paths(
        genesis_config,
        Arc::new(opts.runtime_config.clone()),
        account_paths,
        opts.debug_keys.clone(),
        None,
        opts.account_indexes.clone(),
        opts.shrink_ratio,
        false,
        opts.accounts_db_config.clone(),
        accounts_update_notifier,
        exit,
    );
    let bank_forks = Arc::new(RwLock::new(BankForks::new(bank0)));

    info!("Processing ledger for slot 0...");
    process_bank_0(
        &bank_forks.read().unwrap().root_bank(),
        blockstore,
        opts,
        &VerifyRecyclers::default(),
        cache_block_meta_sender,
        entry_notification_sender,
    );
    bank_forks
}

/// Process blockstore from a known root bank
#[allow(clippy::too_many_arguments)]
pub fn process_blockstore_from_root(
    blockstore: &Blockstore,
    bank_forks: &RwLock<BankForks>,
    leader_schedule_cache: &LeaderScheduleCache,
    opts: &ProcessOptions,
    transaction_status_sender: Option<&TransactionStatusSender>,
    cache_block_meta_sender: Option<&CacheBlockMetaSender>,
    entry_notification_sender: Option<&EntryNotifierSender>,
    accounts_background_request_sender: &AbsRequestSender,
) -> result::Result<(), BlockstoreProcessorError> {
    let (start_slot, start_slot_hash) = {
        // Starting slot must be a root, and thus has no parents
        assert_eq!(bank_forks.read().unwrap().banks().len(), 1);
        let bank = bank_forks.read().unwrap().root_bank();
        assert!(bank.parent().is_none());
        (bank.slot(), bank.hash())
    };

    info!("Processing ledger from slot {}...", start_slot);
    let now = Instant::now();

    // Ensure start_slot is rooted for correct replay; also ensure start_slot and
    // qualifying children are marked as connected
    if blockstore.is_primary_access() {
        blockstore
            .mark_slots_as_if_rooted_normally_at_startup(
                vec![(start_slot, Some(start_slot_hash))],
                true,
            )
            .expect("Couldn't mark start_slot as root in startup");
        blockstore
            .set_and_chain_connected_on_root_and_next_slots(start_slot)
            .expect("Couldn't mark start_slot as connected during startup")
    } else {
        info!(
            "Start slot {} isn't a root, and won't be updated due to secondary blockstore access",
            start_slot
        );
    }

    if let Ok(Some(highest_slot)) = blockstore.highest_slot() {
        info!("ledger holds data through slot {}", highest_slot);
    }

    let mut timing = ExecuteTimings::default();
    let (num_slots_processed, num_new_roots_found) = if let Some(start_slot_meta) = blockstore
        .meta(start_slot)
        .unwrap_or_else(|_| panic!("Failed to get meta for slot {start_slot}"))
    {
        load_frozen_forks(
            bank_forks,
            &start_slot_meta,
            blockstore,
            leader_schedule_cache,
            opts,
            transaction_status_sender,
            cache_block_meta_sender,
            entry_notification_sender,
            &mut timing,
            accounts_background_request_sender,
        )?
    } else {
        // If there's no meta in the blockstore for the input `start_slot`,
        // then we started from a snapshot and are unable to process anything.
        //
        // If the ledger has any data at all, the snapshot was likely taken at
        // a slot that is not within the range of ledger min/max slot(s).
        warn!(
            "Starting slot {} is not in Blockstore, unable to process",
            start_slot
        );
        (0, 0)
    };

    let processing_time = now.elapsed();

    datapoint_info!(
        "process_blockstore_from_root",
        ("total_time_us", processing_time.as_micros(), i64),
        (
            "frozen_banks",
            bank_forks.read().unwrap().frozen_banks().len(),
            i64
        ),
        ("slot", bank_forks.read().unwrap().root(), i64),
        ("num_slots_processed", num_slots_processed, i64),
        ("num_new_roots_found", num_new_roots_found, i64),
        ("forks", bank_forks.read().unwrap().banks().len(), i64),
    );

    info!("ledger processing timing: {:?}", timing);
    {
        let bank_forks = bank_forks.read().unwrap();
        let mut bank_slots = bank_forks.banks().keys().copied().collect::<Vec<_>>();
        bank_slots.sort_unstable();

        info!(
            "ledger processed in {}. root slot is {}, {} bank{}: {}",
            HumanTime::from(chrono::Duration::from_std(processing_time).unwrap())
                .to_text_en(Accuracy::Precise, Tense::Present),
            bank_forks.root(),
            bank_slots.len(),
            if bank_slots.len() > 1 { "s" } else { "" },
            bank_slots.iter().map(|slot| slot.to_string()).join(", "),
        );
        assert!(bank_forks.active_bank_slots().is_empty());
    }

    Ok(())
}

/// Verify that a segment of entries has the correct number of ticks and hashes
fn verify_ticks(
    bank: &Bank,
    entries: &[Entry],
    slot_full: bool,
    tick_hash_count: &mut u64,
) -> std::result::Result<(), BlockError> {
    let next_bank_tick_height = bank.tick_height() + entries.tick_count();
    let max_bank_tick_height = bank.max_tick_height();

    if next_bank_tick_height > max_bank_tick_height {
        warn!("Too many entry ticks found in slot: {}", bank.slot());
        return Err(BlockError::TooManyTicks);
    }

    if next_bank_tick_height < max_bank_tick_height && slot_full {
        info!("Too few entry ticks found in slot: {}", bank.slot());
        return Err(BlockError::TooFewTicks);
    }

    if next_bank_tick_height == max_bank_tick_height {
        let has_trailing_entry = entries.last().map(|e| !e.is_tick()).unwrap_or_default();
        if has_trailing_entry {
            warn!("Slot: {} did not end with a tick entry", bank.slot());
            return Err(BlockError::TrailingEntry);
        }

        if !slot_full {
            warn!("Slot: {} was not marked full", bank.slot());
            return Err(BlockError::InvalidLastTick);
        }
    }

    let hashes_per_tick = bank.hashes_per_tick().unwrap_or(0);
    if !entries.verify_tick_hash_count(tick_hash_count, hashes_per_tick) {
        warn!(
            "Tick with invalid number of hashes found in slot: {}",
            bank.slot()
        );
        return Err(BlockError::InvalidTickHashCount);
    }

    Ok(())
}

fn confirm_full_slot(
    blockstore: &Blockstore,
    bank: &Arc<Bank>,
    opts: &ProcessOptions,
    recyclers: &VerifyRecyclers,
    progress: &mut ConfirmationProgress,
    transaction_status_sender: Option<&TransactionStatusSender>,
    entry_notification_sender: Option<&EntryNotifierSender>,
    replay_vote_sender: Option<&ReplayVoteSender>,
    timing: &mut ExecuteTimings,
) -> result::Result<(), BlockstoreProcessorError> {
    let mut confirmation_timing = ConfirmationTiming::default();
    let skip_verification = !opts.run_verification;
    let ignored_prioritization_fee_cache = PrioritizationFeeCache::new(0u64);

    confirm_slot(
        blockstore,
        bank,
        &mut confirmation_timing,
        progress,
        skip_verification,
        transaction_status_sender,
        entry_notification_sender,
        replay_vote_sender,
        recyclers,
        opts.allow_dead_slots,
        opts.runtime_config.log_messages_bytes_limit,
        &ignored_prioritization_fee_cache,
    )?;

    timing.accumulate(&confirmation_timing.batch_execute.totals);

    if !bank.is_complete() {
        Err(BlockstoreProcessorError::InvalidBlock(
            BlockError::Incomplete,
        ))
    } else {
        Ok(())
    }
}

/// Measures different parts of the slot confirmation processing pipeline.
#[derive(Debug)]
pub struct ConfirmationTiming {
    /// Moment when the `ConfirmationTiming` instance was created.  Used to track the total wall
    /// clock time from the moment the first shard for the slot is received and to the moment the
    /// slot is complete.
    pub started: Instant,

    /// Wall clock time used by the slot confirmation code, including PoH/signature verification,
    /// and replay.  As replay can run in parallel with the verification, this value can not be
    /// recovered from the `replay_elapsed` and or `{poh,transaction}_verify_elapsed`.  This
    /// includes failed cases, when `confirm_slot_entries` exist with an error.  In microseconds.
    pub confirmation_elapsed: u64,

    /// Wall clock time used by the entry replay code.  Does not include the PoH or the transaction
    /// signature/precompiles verification, but can overlap with the PoH and signature verification.
    /// In microseconds.
    pub replay_elapsed: u64,

    /// Wall clock times, used for the PoH verification of entries.  In microseconds.
    pub poh_verify_elapsed: u64,

    /// Wall clock time, used for the signature verification as well as precompiles verification.
    /// In microseconds.
    pub transaction_verify_elapsed: u64,

    /// Wall clock time spent loading data sets (and entries) from the blockstore.  This does not
    /// include the case when the blockstore load failed.  In microseconds.
    pub fetch_elapsed: u64,

    /// Same as `fetch_elapsed` above, but for the case when the blockstore load fails.  In
    /// microseconds.
    pub fetch_fail_elapsed: u64,

    /// `batch_execute()` measurements.
    pub batch_execute: BatchExecutionTiming,
}

impl Default for ConfirmationTiming {
    fn default() -> Self {
        Self {
            started: Instant::now(),
            confirmation_elapsed: 0,
            replay_elapsed: 0,
            poh_verify_elapsed: 0,
            transaction_verify_elapsed: 0,
            fetch_elapsed: 0,
            fetch_fail_elapsed: 0,
            batch_execute: BatchExecutionTiming::default(),
        }
    }
}

/// Measures times related to transaction execution in a slot.
#[derive(Debug, Default)]
pub struct BatchExecutionTiming {
    /// Time used by transaction execution.  Accumulated across multiple threads that are running
    /// `execute_batch()`.
    pub totals: ExecuteTimings,

    /// Wall clock time used by the transaction execution part of pipeline.
    /// [`ConfirmationTiming::replay_elapsed`] includes this time.  In microseconds.
    pub wall_clock_us: u64,

    /// Time used to execute transactions, via `execute_batch()`, in the thread that consumed the
    /// most time.
    pub slowest_thread: ThreadExecuteTimings,
}

impl BatchExecutionTiming {
    fn accumulate(&mut self, new_batch: ExecuteBatchesInternalMetrics) {
        let Self {
            totals,
            wall_clock_us,
            slowest_thread,
        } = self;

        saturating_add_assign!(*wall_clock_us, new_batch.execute_batches_us);

        use ExecuteTimingType::{NumExecuteBatches, TotalBatchesLen};
        totals.saturating_add_in_place(TotalBatchesLen, new_batch.total_batches_len);
        totals.saturating_add_in_place(NumExecuteBatches, 1);

        for thread_times in new_batch.execution_timings_per_thread.values() {
            totals.accumulate(&thread_times.execute_timings);
        }

        let slowest = new_batch
            .execution_timings_per_thread
            .values()
            .max_by_key(|thread_times| thread_times.total_thread_us);

        if let Some(slowest) = slowest {
            slowest_thread.accumulate(slowest);
            slowest_thread
                .execute_timings
                .saturating_add_in_place(NumExecuteBatches, 1);
        };
    }
}

#[derive(Default)]
pub struct ConfirmationProgress {
    pub last_entry: Hash,
    pub tick_hash_count: u64,
    pub num_shreds: u64,
    pub num_entries: usize,
    pub num_txs: usize,
}

impl ConfirmationProgress {
    pub fn new(last_entry: Hash) -> Self {
        Self {
            last_entry,
            ..Self::default()
        }
    }
}

#[allow(clippy::too_many_arguments)]
pub fn confirm_slot(
    blockstore: &Blockstore,
    bank: &Arc<Bank>,
    timing: &mut ConfirmationTiming,
    progress: &mut ConfirmationProgress,
    skip_verification: bool,
    transaction_status_sender: Option<&TransactionStatusSender>,
    entry_notification_sender: Option<&EntryNotifierSender>,
    replay_vote_sender: Option<&ReplayVoteSender>,
    recyclers: &VerifyRecyclers,
    allow_dead_slots: bool,
    log_messages_bytes_limit: Option<usize>,
    prioritization_fee_cache: &PrioritizationFeeCache,
) -> result::Result<(), BlockstoreProcessorError> {
    let slot = bank.slot();

    let slot_entries_load_result = {
        let mut load_elapsed = Measure::start("load_elapsed");
        let load_result = blockstore
            .get_slot_entries_with_shred_info(slot, progress.num_shreds, allow_dead_slots)
            .map_err(BlockstoreProcessorError::FailedToLoadEntries);
        load_elapsed.stop();
        if load_result.is_err() {
            timing.fetch_fail_elapsed += load_elapsed.as_us();
        } else {
            timing.fetch_elapsed += load_elapsed.as_us();
        }
        load_result
    }?;

    confirm_slot_entries(
        bank,
        slot_entries_load_result,
        timing,
        progress,
        skip_verification,
        transaction_status_sender,
        entry_notification_sender,
        replay_vote_sender,
        recyclers,
        log_messages_bytes_limit,
        prioritization_fee_cache,
    )
}

#[allow(clippy::too_many_arguments)]
fn confirm_slot_entries(
    bank: &Arc<Bank>,
    slot_entries_load_result: (Vec<Entry>, u64, bool),
    timing: &mut ConfirmationTiming,
    progress: &mut ConfirmationProgress,
    skip_verification: bool,
    transaction_status_sender: Option<&TransactionStatusSender>,
    entry_notification_sender: Option<&EntryNotifierSender>,
    replay_vote_sender: Option<&ReplayVoteSender>,
    recyclers: &VerifyRecyclers,
    log_messages_bytes_limit: Option<usize>,
    prioritization_fee_cache: &PrioritizationFeeCache,
) -> result::Result<(), BlockstoreProcessorError> {
    let ConfirmationTiming {
        confirmation_elapsed,
        replay_elapsed,
        poh_verify_elapsed,
        transaction_verify_elapsed,
        batch_execute: batch_execute_timing,
        ..
    } = timing;

    let confirmation_elapsed_timer = Measure::start("confirmation_elapsed");
    defer! {
        *confirmation_elapsed += confirmation_elapsed_timer.end_as_us();
    };

    let slot = bank.slot();
    let (entries, num_shreds, slot_full) = slot_entries_load_result;
    let num_entries = entries.len();
    let mut entry_tx_starting_indexes = Vec::with_capacity(num_entries);
    let mut entry_tx_starting_index = progress.num_txs;
    let num_txs = entries
        .iter()
        .enumerate()
        .map(|(i, entry)| {
            if let Some(entry_notification_sender) = entry_notification_sender {
                let entry_index = progress.num_entries.saturating_add(i);
                if let Err(err) = entry_notification_sender.send(EntryNotification {
                    slot,
                    index: entry_index,
                    entry: entry.into(),
                }) {
                    warn!(
                        "Slot {}, entry {} entry_notification_sender send failed: {:?}",
                        slot, entry_index, err
                    );
                }
            }
            let num_txs = entry.transactions.len();
            let next_tx_starting_index = entry_tx_starting_index.saturating_add(num_txs);
            entry_tx_starting_indexes.push(entry_tx_starting_index);
            entry_tx_starting_index = next_tx_starting_index;
            num_txs
        })
        .sum::<usize>();
    trace!(
        "Fetched entries for slot {}, num_entries: {}, num_shreds: {}, num_txs: {}, slot_full: {}",
        slot,
        num_entries,
        num_shreds,
        num_txs,
        slot_full,
    );

    if !skip_verification {
        let tick_hash_count = &mut progress.tick_hash_count;
        verify_ticks(bank, &entries, slot_full, tick_hash_count).map_err(|err| {
            warn!(
                "{:#?}, slot: {}, entry len: {}, tick_height: {}, last entry: {}, \
                last_blockhash: {}, shred_index: {}, slot_full: {}",
                err,
                slot,
                num_entries,
                bank.tick_height(),
                progress.last_entry,
                bank.last_blockhash(),
                num_shreds,
                slot_full,
            );
            err
        })?;
    }

    let last_entry_hash = entries.last().map(|e| e.hash);
    let verifier = if !skip_verification {
        datapoint_debug!("verify-batch-size", ("size", num_entries as i64, i64));
        let entry_state = entries.start_verify(&progress.last_entry, recyclers.clone());
        if entry_state.status() == EntryVerificationStatus::Failure {
            warn!("Ledger proof of history failed at slot: {}", slot);
            return Err(BlockError::InvalidEntryHash.into());
        }
        Some(entry_state)
    } else {
        None
    };

    let verify_transaction = {
        let bank = bank.clone();
        move |versioned_tx: VersionedTransaction,
              verification_mode: TransactionVerificationMode|
              -> Result<SanitizedTransaction> {
            bank.verify_transaction(versioned_tx, verification_mode)
        }
    };

    let transaction_verification_start = Instant::now();
    let transaction_verification_result = entry::start_verify_transactions(
        entries,
        skip_verification,
        recyclers.clone(),
        Arc::new(verify_transaction),
    );
    let transaction_cpu_duration_us =
        timing::duration_as_us(&transaction_verification_start.elapsed());

    let mut transaction_verification_result = match transaction_verification_result {
        Ok(transaction_verification_result) => transaction_verification_result,
        Err(err) => {
            warn!(
                "Ledger transaction signature verification failed at slot: {}",
                bank.slot()
            );
            return Err(err.into());
        }
    };

    let entries = transaction_verification_result
        .entries()
        .expect("Transaction verification generates entries");

    let mut replay_timer = Measure::start("replay_elapsed");
    let mut replay_entries: Vec<_> = entries
        .into_iter()
        .zip(entry_tx_starting_indexes)
        .map(|(entry, tx_starting_index)| ReplayEntry {
            entry,
            starting_index: tx_starting_index,
        })
        .collect();
    // Note: This will shuffle entries' transactions in-place.
    let process_result = process_entries(
        bank,
        &mut replay_entries,
        true, // shuffle transactions.
        transaction_status_sender,
        replay_vote_sender,
        batch_execute_timing,
        log_messages_bytes_limit,
        prioritization_fee_cache,
    )
    .map_err(BlockstoreProcessorError::from);
    replay_timer.stop();
    *replay_elapsed += replay_timer.as_us();

    {
        // If running signature verification on the GPU, wait for that computation to finish, and
        // get the result of it. If we did the signature verification on the CPU, this just returns
        // the already-computed result produced in start_verify_transactions.  Either way, check the
        // result of the signature verification.
        let valid = transaction_verification_result.finish_verify();

        // The GPU Entry verification (if any) is kicked off right when the CPU-side Entry
        // verification finishes, so these times should be disjoint
        *transaction_verify_elapsed +=
            transaction_cpu_duration_us + transaction_verification_result.gpu_verify_duration();

        if !valid {
            warn!(
                "Ledger transaction signature verification failed at slot: {}",
                bank.slot()
            );
            return Err(TransactionError::SignatureFailure.into());
        }
    }

    if let Some(mut verifier) = verifier {
        let verified = verifier.finish_verify();
        *poh_verify_elapsed += verifier.poh_duration_us();
        if !verified {
            warn!("Ledger proof of history failed at slot: {}", bank.slot());
            return Err(BlockError::InvalidEntryHash.into());
        }
    }

    process_result?;

    progress.num_shreds += num_shreds;
    progress.num_entries += num_entries;
    progress.num_txs += num_txs;
    if let Some(last_entry_hash) = last_entry_hash {
        progress.last_entry = last_entry_hash;
    }

    Ok(())
}

// Special handling required for processing the entries in slot 0
fn process_bank_0(
    bank0: &Arc<Bank>,
    blockstore: &Blockstore,
    opts: &ProcessOptions,
    recyclers: &VerifyRecyclers,
    cache_block_meta_sender: Option<&CacheBlockMetaSender>,
    entry_notification_sender: Option<&EntryNotifierSender>,
) {
    assert_eq!(bank0.slot(), 0);
    let mut progress = ConfirmationProgress::new(bank0.last_blockhash());
    confirm_full_slot(
        blockstore,
        bank0,
        opts,
        recyclers,
        &mut progress,
        None,
        entry_notification_sender,
        None,
        &mut ExecuteTimings::default(),
    )
    .expect("Failed to process bank 0 from ledger. Did you forget to provide a snapshot?");
    bank0.freeze();
    if blockstore.is_primary_access() {
        blockstore.insert_bank_hash(bank0.slot(), bank0.hash(), false);
    }
    cache_block_meta(bank0, cache_block_meta_sender);
}

// Given a bank, add its children to the pending slots queue if those children slots are
// complete
fn process_next_slots(
    bank: &Arc<Bank>,
    meta: &SlotMeta,
    blockstore: &Blockstore,
    leader_schedule_cache: &LeaderScheduleCache,
    pending_slots: &mut Vec<(SlotMeta, Bank, Hash)>,
    halt_at_slot: Option<Slot>,
) -> result::Result<(), BlockstoreProcessorError> {
    if meta.next_slots.is_empty() {
        return Ok(());
    }

    // This is a fork point if there are multiple children, create a new child bank for each fork
    for next_slot in &meta.next_slots {
        let skip_next_slot = halt_at_slot
            .map(|halt_at_slot| *next_slot > halt_at_slot)
            .unwrap_or(false);
        if skip_next_slot {
            continue;
        }

        let next_meta = blockstore
            .meta(*next_slot)
            .map_err(|err| {
                warn!("Failed to load meta for slot {}: {:?}", next_slot, err);
                BlockstoreProcessorError::FailedToLoadMeta
            })?
            .unwrap();

        // Only process full slots in blockstore_processor, replay_stage
        // handles any partials
        if next_meta.is_full() {
            let next_bank = Bank::new_from_parent(
                bank.clone(),
                &leader_schedule_cache
                    .slot_leader_at(*next_slot, Some(bank))
                    .unwrap(),
                *next_slot,
            );
            trace!(
                "New bank for slot {}, parent slot is {}",
                next_slot,
                bank.slot(),
            );
            pending_slots.push((next_meta, next_bank, bank.last_blockhash()));
        }
    }

    // Reverse sort by slot, so the next slot to be processed can be popped
    pending_slots.sort_by(|a, b| b.1.slot().cmp(&a.1.slot()));
    Ok(())
}

/// Starting with the root slot corresponding to `start_slot_meta`, iteratively
/// find and process children slots from the blockstore.
///
/// Returns a tuple (a, b) where a is the number of slots processed and b is
/// the number of newly found cluster roots.
#[allow(clippy::too_many_arguments)]
fn load_frozen_forks(
    bank_forks: &RwLock<BankForks>,
    start_slot_meta: &SlotMeta,
    blockstore: &Blockstore,
    leader_schedule_cache: &LeaderScheduleCache,
    opts: &ProcessOptions,
    transaction_status_sender: Option<&TransactionStatusSender>,
    cache_block_meta_sender: Option<&CacheBlockMetaSender>,
    entry_notification_sender: Option<&EntryNotifierSender>,
    timing: &mut ExecuteTimings,
    accounts_background_request_sender: &AbsRequestSender,
) -> result::Result<(u64, usize), BlockstoreProcessorError> {
    let blockstore_max_root = blockstore.max_root();
    let mut root = bank_forks.read().unwrap().root();
    let max_root = std::cmp::max(root, blockstore_max_root);
    info!(
        "load_frozen_forks() latest root from blockstore: {}, max_root: {}",
        blockstore_max_root, max_root,
    );

    // The total number of slots processed
    let mut total_slots_processed = 0;
    // The total number of newly identified root slots
    let mut total_rooted_slots = 0;

    let mut pending_slots = vec![];
    process_next_slots(
        &bank_forks
            .read()
            .unwrap()
            .get(start_slot_meta.slot)
            .unwrap(),
        start_slot_meta,
        blockstore,
        leader_schedule_cache,
        &mut pending_slots,
        opts.halt_at_slot,
    )?;

    let on_halt_store_hash_raw_data_for_debug = opts.on_halt_store_hash_raw_data_for_debug;
    if Some(bank_forks.read().unwrap().root()) != opts.halt_at_slot {
        let recyclers = VerifyRecyclers::default();
        let mut all_banks = HashMap::new();

        const STATUS_REPORT_INTERVAL: Duration = Duration::from_secs(2);
        let mut last_status_report = Instant::now();
        let mut slots_processed = 0;
        let mut txs = 0;
        let mut set_root_us = 0;
        let mut root_retain_us = 0;
        let mut process_single_slot_us = 0;
        let mut voting_us = 0;

        while !pending_slots.is_empty() {
            timing.details.per_program_timings.clear();
            let (meta, bank, last_entry_hash) = pending_slots.pop().unwrap();
            let slot = bank.slot();
            if last_status_report.elapsed() > STATUS_REPORT_INTERVAL {
                let secs = last_status_report.elapsed().as_secs() as f32;
                let slots_per_sec = slots_processed as f32 / secs;
                let txs_per_sec = txs as f32 / secs;
                info!(
                    "processing ledger: slot={slot}, \
                    root_slot={root} \
                    slots={slots_processed}, \
                    slots/s={slots_per_sec}, \
                    txs/s={txs_per_sec}"
                );
                debug!(
                    "processing ledger timing: \
                    set_root_us={set_root_us}, \
                    root_retain_us={root_retain_us}, \
                    process_single_slot_us:{process_single_slot_us}, \
                    voting_us: {voting_us}"
                );

                last_status_report = Instant::now();
                slots_processed = 0;
                txs = 0;
                set_root_us = 0;
                root_retain_us = 0;
                process_single_slot_us = 0;
                voting_us = 0;
            }

            let mut progress = ConfirmationProgress::new(last_entry_hash);
            let mut m = Measure::start("process_single_slot");
            let bank = bank_forks.write().unwrap().insert_from_ledger(bank);
            if process_single_slot(
                blockstore,
                &bank,
                opts,
                &recyclers,
                &mut progress,
                transaction_status_sender,
                cache_block_meta_sender,
                entry_notification_sender,
                None,
                timing,
            )
            .is_err()
            {
                assert!(bank_forks.write().unwrap().remove(bank.slot()).is_some());
                continue;
            }
            txs += progress.num_txs;

            // Block must be frozen by this point; otherwise,
            // process_single_slot() would have errored above.
            assert!(bank.is_frozen());
            all_banks.insert(bank.slot(), bank.clone());
            m.stop();
            process_single_slot_us += m.as_us();

            let mut m = Measure::start("voting");
            // If we've reached the last known root in blockstore, start looking
            // for newer cluster confirmed roots
            let new_root_bank = {
                if bank_forks.read().unwrap().root() >= max_root {
                    supermajority_root_from_vote_accounts(
                        bank.slot(),
                        bank.total_epoch_stake(),
                        &bank.vote_accounts(),
                    ).and_then(|supermajority_root| {
                        if supermajority_root > root {
                            // If there's a cluster confirmed root greater than our last
                            // replayed root, then because the cluster confirmed root should
                            // be descended from our last root, it must exist in `all_banks`
                            let cluster_root_bank = all_banks.get(&supermajority_root).unwrap();

                            // cluster root must be a descendant of our root, otherwise something
                            // is drastically wrong
                            assert!(cluster_root_bank.ancestors.contains_key(&root));
                            info!(
                                "blockstore processor found new cluster confirmed root: {}, observed in bank: {}",
                                cluster_root_bank.slot(), bank.slot()
                            );

                            // Ensure cluster-confirmed root and parents are set as root in blockstore
                            let mut rooted_slots = vec![];
                            let mut new_root_bank = cluster_root_bank.clone();
                            loop {
                                if new_root_bank.slot() == root { break; } // Found the last root in the chain, yay!
                                assert!(new_root_bank.slot() > root);

                                rooted_slots.push((new_root_bank.slot(), Some(new_root_bank.hash())));
                                // As noted, the cluster confirmed root should be descended from
                                // our last root; therefore parent should be set
                                new_root_bank = new_root_bank.parent().unwrap();
                            }
                            total_rooted_slots += rooted_slots.len();
                            if blockstore.is_primary_access() {
                                blockstore
                                    .mark_slots_as_if_rooted_normally_at_startup(rooted_slots, true)
                                    .expect("Blockstore::mark_slots_as_if_rooted_normally_at_startup() should succeed");
                            }
                            Some(cluster_root_bank)
                        } else {
                            None
                        }
                    })
                } else if blockstore.is_root(slot) {
                    Some(&bank)
                } else {
                    None
                }
            };
            m.stop();
            voting_us += m.as_us();

            if let Some(new_root_bank) = new_root_bank {
                let mut m = Measure::start("set_root");
                root = new_root_bank.slot();

                leader_schedule_cache.set_root(new_root_bank);
                let _ = bank_forks.write().unwrap().set_root(
                    root,
                    accounts_background_request_sender,
                    None,
                );
                m.stop();
                set_root_us += m.as_us();

                // Filter out all non descendants of the new root
                let mut m = Measure::start("filter pending slots");
                pending_slots
                    .retain(|(_, pending_bank, _)| pending_bank.ancestors.contains_key(&root));
                all_banks.retain(|_, bank| bank.ancestors.contains_key(&root));
                m.stop();
                root_retain_us += m.as_us();
            }

            slots_processed += 1;
            total_slots_processed += 1;

            trace!(
                "Bank for {}slot {} is complete",
                if root == slot { "root " } else { "" },
                slot,
            );

            let done_processing = opts
                .halt_at_slot
                .map(|halt_at_slot| slot >= halt_at_slot)
                .unwrap_or(false);
            if done_processing {
                if opts.run_final_accounts_hash_calc {
                    bank.run_final_hash_calc(on_halt_store_hash_raw_data_for_debug);
                }
                break;
            }

            process_next_slots(
                &bank,
                &meta,
                blockstore,
                leader_schedule_cache,
                &mut pending_slots,
                opts.halt_at_slot,
            )?;
        }
    } else if on_halt_store_hash_raw_data_for_debug {
        bank_forks
            .read()
            .unwrap()
            .root_bank()
            .run_final_hash_calc(on_halt_store_hash_raw_data_for_debug);
    }

    Ok((total_slots_processed, total_rooted_slots))
}

// `roots` is sorted largest to smallest by root slot
fn supermajority_root(roots: &[(Slot, u64)], total_epoch_stake: u64) -> Option<Slot> {
    if roots.is_empty() {
        return None;
    }

    // Find latest root
    let mut total = 0;
    let mut prev_root = roots[0].0;
    for (root, stake) in roots.iter() {
        assert!(*root <= prev_root);
        total += stake;
        if total as f64 / total_epoch_stake as f64 > VOTE_THRESHOLD_SIZE {
            return Some(*root);
        }
        prev_root = *root;
    }

    None
}

fn supermajority_root_from_vote_accounts(
    bank_slot: Slot,
    total_epoch_stake: u64,
    vote_accounts: &VoteAccountsHashMap,
) -> Option<Slot> {
    let mut roots_stakes: Vec<(Slot, u64)> = vote_accounts
        .iter()
        .filter_map(|(key, (stake, account))| {
            if *stake == 0 {
                return None;
            }

            match account.vote_state().as_ref() {
                Err(_) => {
                    warn!(
                        "Unable to get vote_state from account {} in bank: {}",
                        key, bank_slot
                    );
                    None
                }
                Ok(vote_state) => Some((vote_state.root_slot?, *stake)),
            }
        })
        .collect();

    // Sort from greatest to smallest slot
    roots_stakes.sort_unstable_by(|a, b| a.0.cmp(&b.0).reverse());

    // Find latest root
    supermajority_root(&roots_stakes, total_epoch_stake)
}

// Processes and replays the contents of a single slot, returns Error
// if failed to play the slot
#[allow(clippy::too_many_arguments)]
fn process_single_slot(
    blockstore: &Blockstore,
    bank: &Arc<Bank>,
    opts: &ProcessOptions,
    recyclers: &VerifyRecyclers,
    progress: &mut ConfirmationProgress,
    transaction_status_sender: Option<&TransactionStatusSender>,
    cache_block_meta_sender: Option<&CacheBlockMetaSender>,
    entry_notification_sender: Option<&EntryNotifierSender>,
    replay_vote_sender: Option<&ReplayVoteSender>,
    timing: &mut ExecuteTimings,
) -> result::Result<(), BlockstoreProcessorError> {
    // Mark corrupt slots as dead so validators don't replay this slot and
    // see AlreadyProcessed errors later in ReplayStage
    confirm_full_slot(
        blockstore,
        bank,
        opts,
        recyclers,
        progress,
        transaction_status_sender,
        entry_notification_sender,
        replay_vote_sender,
        timing,
    )
    .map_err(|err| {
        let slot = bank.slot();
        warn!("slot {} failed to verify: {}", slot, err);
        if blockstore.is_primary_access() {
            blockstore
                .set_dead_slot(slot)
                .expect("Failed to mark slot as dead in blockstore");
        } else {
            info!(
                "Failed slot {} won't be marked dead due to being secondary blockstore access",
                slot
            );
        }
        err
    })?;

    bank.freeze(); // all banks handled by this routine are created from complete slots
    if blockstore.is_primary_access() {
        blockstore.insert_bank_hash(bank.slot(), bank.hash(), false);
    }
    cache_block_meta(bank, cache_block_meta_sender);

    Ok(())
}

#[allow(clippy::large_enum_variant)]
pub enum TransactionStatusMessage {
    Batch(TransactionStatusBatch),
    Freeze(Slot),
}

pub struct TransactionStatusBatch {
    pub bank: Arc<Bank>,
    pub transactions: Vec<SanitizedTransaction>,
    pub execution_results: Vec<Option<TransactionExecutionDetails>>,
    pub balances: TransactionBalancesSet,
    pub token_balances: TransactionTokenBalancesSet,
    pub rent_debits: Vec<RentDebits>,
    pub transaction_indexes: Vec<usize>,
}

#[derive(Clone)]
pub struct TransactionStatusSender {
    pub sender: Sender<TransactionStatusMessage>,
}

impl TransactionStatusSender {
    pub fn send_transaction_status_batch(
        &self,
        bank: Arc<Bank>,
        transactions: Vec<SanitizedTransaction>,
        execution_results: Vec<TransactionExecutionResult>,
        balances: TransactionBalancesSet,
        token_balances: TransactionTokenBalancesSet,
        rent_debits: Vec<RentDebits>,
        transaction_indexes: Vec<usize>,
    ) {
        let slot = bank.slot();

        if let Err(e) = self
            .sender
            .send(TransactionStatusMessage::Batch(TransactionStatusBatch {
                bank,
                transactions,
                execution_results: execution_results
                    .into_iter()
                    .map(|result| match result {
                        TransactionExecutionResult::Executed { details, .. } => Some(details),
                        TransactionExecutionResult::NotExecuted(_) => None,
                    })
                    .collect(),
                balances,
                token_balances,
                rent_debits,
                transaction_indexes,
            }))
        {
            trace!(
                "Slot {} transaction_status send batch failed: {:?}",
                slot,
                e
            );
        }
    }

    pub fn send_transaction_status_freeze_message(&self, bank: &Arc<Bank>) {
        let slot = bank.slot();
        if let Err(e) = self.sender.send(TransactionStatusMessage::Freeze(slot)) {
            trace!(
                "Slot {} transaction_status send freeze message failed: {:?}",
                slot,
                e
            );
        }
    }
}

pub type CacheBlockMetaSender = Sender<Arc<Bank>>;

pub fn cache_block_meta(bank: &Arc<Bank>, cache_block_meta_sender: Option<&CacheBlockMetaSender>) {
    if let Some(cache_block_meta_sender) = cache_block_meta_sender {
        cache_block_meta_sender
            .send(bank.clone())
            .unwrap_or_else(|err| warn!("cache_block_meta_sender failed: {:?}", err));
    }
}

// used for tests only
pub fn fill_blockstore_slot_with_ticks(
    blockstore: &Blockstore,
    ticks_per_slot: u64,
    slot: u64,
    parent_slot: u64,
    last_entry_hash: Hash,
) -> Hash {
    // Only slot 0 can be equal to the parent_slot
    assert!(slot.saturating_sub(1) >= parent_slot);
    let num_slots = (slot - parent_slot).max(1);
    let entries = create_ticks(num_slots * ticks_per_slot, 0, last_entry_hash);
    let last_entry_hash = entries.last().unwrap().hash;

    blockstore
        .write_entries(
            slot,
            0,
            0,
            ticks_per_slot,
            Some(parent_slot),
            true,
            &Arc::new(Keypair::new()),
            entries,
            0,
        )
        .unwrap();

    last_entry_hash
}

#[cfg(test)]
pub mod tests {
    use {
        super::*,
        crate::{
            blockstore_options::{AccessType, BlockstoreOptions},
            genesis_utils::{
                create_genesis_config, create_genesis_config_with_leader, GenesisConfigInfo,
            },
        },
        matches::assert_matches,
        rand::{thread_rng, Rng},
        solana_entry::entry::{create_ticks, next_entry, next_entry_mut},
        solana_program_runtime::declare_process_instruction,
        solana_runtime::{
            genesis_utils::{
                self, create_genesis_config_with_vote_accounts, ValidatorVoteKeypairs,
            },
            vote_account::VoteAccount,
        },
        solana_sdk::{
            account::{AccountSharedData, WritableAccount},
            epoch_schedule::EpochSchedule,
            hash::Hash,
            instruction::{Instruction, InstructionError},
            native_token::LAMPORTS_PER_SOL,
            pubkey::Pubkey,
            signature::{Keypair, Signer},
            system_instruction::SystemError,
            system_transaction,
            transaction::{Transaction, TransactionError},
        },
        solana_vote_program::{
            self,
            vote_state::{VoteState, VoteStateVersions, MAX_LOCKOUT_HISTORY},
            vote_transaction,
        },
        std::{collections::BTreeSet, sync::RwLock},
        trees::tr,
    };

    // Convenience wrapper to optionally process blockstore with Secondary access.
    //
    // Setting up the ledger for a test requires Primary access as items will need to be inserted.
    // However, once a Secondary access has been opened, it won't automaticaly see updates made by
    // the Primary access. So, open (and close) the Secondary access within this function to ensure
    // that "stale" Secondary accesses don't propagate.
    fn test_process_blockstore_with_custom_options(
        genesis_config: &GenesisConfig,
        blockstore: &Blockstore,
        opts: &ProcessOptions,
        access_type: AccessType,
    ) -> (Arc<RwLock<BankForks>>, LeaderScheduleCache) {
        match access_type {
            AccessType::Primary | AccessType::PrimaryForMaintenance => {
                // Attempting to open a second Primary access would fail, so
                // just pass the original session if it is a Primary variant
                test_process_blockstore(genesis_config, blockstore, opts, Arc::default())
            }
            AccessType::Secondary => {
                let secondary_blockstore = Blockstore::open_with_options(
                    blockstore.ledger_path(),
                    BlockstoreOptions {
                        access_type,
                        ..BlockstoreOptions::default()
                    },
                )
                .expect("Unable to open access to blockstore");
                test_process_blockstore(genesis_config, &secondary_blockstore, opts, Arc::default())
            }
        }
    }

    #[test]
    fn test_process_blockstore_with_missing_hashes() {
        do_test_process_blockstore_with_missing_hashes(AccessType::Primary);
    }

    #[test]
    fn test_process_blockstore_with_missing_hashes_secondary_access() {
        do_test_process_blockstore_with_missing_hashes(AccessType::Secondary);
    }

    // Intentionally make slot 1 faulty and ensure that processing sees it as dead
    fn do_test_process_blockstore_with_missing_hashes(blockstore_access_type: AccessType) {
        solana_logger::setup();

        let hashes_per_tick = 2;
        let GenesisConfigInfo {
            mut genesis_config, ..
        } = create_genesis_config(10_000);
        genesis_config.poh_config.hashes_per_tick = Some(hashes_per_tick);
        let ticks_per_slot = genesis_config.ticks_per_slot;

        let (ledger_path, blockhash) = create_new_tmp_ledger_auto_delete!(&genesis_config);
        let blockstore = Blockstore::open(ledger_path.path()).unwrap();

        let parent_slot = 0;
        let slot = 1;
        let entries = create_ticks(ticks_per_slot, hashes_per_tick - 1, blockhash);
        assert_matches!(
            blockstore.write_entries(
                slot,
                0,
                0,
                ticks_per_slot,
                Some(parent_slot),
                true,
                &Arc::new(Keypair::new()),
                entries,
                0,
            ),
            Ok(_)
        );

        let (bank_forks, ..) = test_process_blockstore_with_custom_options(
            &genesis_config,
            &blockstore,
            &ProcessOptions {
                run_verification: true,
                ..ProcessOptions::default()
            },
            blockstore_access_type.clone(),
        );
        assert_eq!(frozen_bank_slots(&bank_forks.read().unwrap()), vec![0]);

        let dead_slots: Vec<Slot> = blockstore.dead_slots_iterator(0).unwrap().collect();
        match blockstore_access_type {
            // Secondary access is immutable so even though a dead slot
            // will be identified, it won't actually be marked dead.
            AccessType::Secondary => {
                assert_eq!(dead_slots.len(), 0);
            }
            AccessType::Primary | AccessType::PrimaryForMaintenance => {
                assert_eq!(&dead_slots, &[1]);
            }
        }
    }

    #[test]
    fn test_process_blockstore_with_invalid_slot_tick_count() {
        solana_logger::setup();

        let GenesisConfigInfo { genesis_config, .. } = create_genesis_config(10_000);
        let ticks_per_slot = genesis_config.ticks_per_slot;

        // Create a new ledger with slot 0 full of ticks
        let (ledger_path, blockhash) = create_new_tmp_ledger_auto_delete!(&genesis_config);
        let blockstore = Blockstore::open(ledger_path.path()).unwrap();

        // Write slot 1 with one tick missing
        let parent_slot = 0;
        let slot = 1;
        let entries = create_ticks(ticks_per_slot - 1, 0, blockhash);
        assert_matches!(
            blockstore.write_entries(
                slot,
                0,
                0,
                ticks_per_slot,
                Some(parent_slot),
                true,
                &Arc::new(Keypair::new()),
                entries,
                0,
            ),
            Ok(_)
        );

        // Should return slot 0, the last slot on the fork that is valid
        let (bank_forks, ..) = test_process_blockstore(
            &genesis_config,
            &blockstore,
            &ProcessOptions {
                run_verification: true,
                ..ProcessOptions::default()
            },
            Arc::default(),
        );
        assert_eq!(frozen_bank_slots(&bank_forks.read().unwrap()), vec![0]);

        // Write slot 2 fully
        let _last_slot2_entry_hash =
            fill_blockstore_slot_with_ticks(&blockstore, ticks_per_slot, 2, 0, blockhash);

        let (bank_forks, ..) = test_process_blockstore(
            &genesis_config,
            &blockstore,
            &ProcessOptions {
                run_verification: true,
                ..ProcessOptions::default()
            },
            Arc::default(),
        );

        // One valid fork, one bad fork.  process_blockstore() should only return the valid fork
        assert_eq!(frozen_bank_slots(&bank_forks.read().unwrap()), vec![0, 2]);
        assert_eq!(bank_forks.read().unwrap().working_bank().slot(), 2);
        assert_eq!(bank_forks.read().unwrap().root(), 0);
    }

    #[test]
    fn test_process_blockstore_with_slot_with_trailing_entry() {
        solana_logger::setup();

        let GenesisConfigInfo {
            mint_keypair,
            genesis_config,
            ..
        } = create_genesis_config(10_000);
        let ticks_per_slot = genesis_config.ticks_per_slot;

        let (ledger_path, blockhash) = create_new_tmp_ledger_auto_delete!(&genesis_config);
        let blockstore = Blockstore::open(ledger_path.path()).unwrap();

        let mut entries = create_ticks(ticks_per_slot, 0, blockhash);
        let trailing_entry = {
            let keypair = Keypair::new();
            let tx = system_transaction::transfer(&mint_keypair, &keypair.pubkey(), 1, blockhash);
            next_entry(&blockhash, 1, vec![tx])
        };
        entries.push(trailing_entry);

        // Tricks blockstore into writing the trailing entry by lying that there is one more tick
        // per slot.
        let parent_slot = 0;
        let slot = 1;
        assert_matches!(
            blockstore.write_entries(
                slot,
                0,
                0,
                ticks_per_slot + 1,
                Some(parent_slot),
                true,
                &Arc::new(Keypair::new()),
                entries,
                0,
            ),
            Ok(_)
        );

        let opts = ProcessOptions {
            run_verification: true,
            accounts_db_test_hash_calculation: true,
            ..ProcessOptions::default()
        };
        let (bank_forks, ..) =
            test_process_blockstore(&genesis_config, &blockstore, &opts, Arc::default());
        assert_eq!(frozen_bank_slots(&bank_forks.read().unwrap()), vec![0]);
    }

    #[test]
    fn test_process_blockstore_with_incomplete_slot() {
        solana_logger::setup();

        let GenesisConfigInfo { genesis_config, .. } = create_genesis_config(10_000);
        let ticks_per_slot = genesis_config.ticks_per_slot;

        /*
          Build a blockstore in the ledger with the following fork structure:

               slot 0 (all ticks)
                 |
               slot 1 (all ticks but one)
                 |
               slot 2 (all ticks)

           where slot 1 is incomplete (missing 1 tick at the end)
        */

        // Create a new ledger with slot 0 full of ticks
        let (ledger_path, mut blockhash) = create_new_tmp_ledger_auto_delete!(&genesis_config);
        debug!("ledger_path: {:?}", ledger_path);

        let blockstore = Blockstore::open(ledger_path.path()).unwrap();

        // Write slot 1
        // slot 1, points at slot 0.  Missing one tick
        {
            let parent_slot = 0;
            let slot = 1;
            let mut entries = create_ticks(ticks_per_slot, 0, blockhash);
            blockhash = entries.last().unwrap().hash;

            // throw away last one
            entries.pop();

            assert_matches!(
                blockstore.write_entries(
                    slot,
                    0,
                    0,
                    ticks_per_slot,
                    Some(parent_slot),
                    false,
                    &Arc::new(Keypair::new()),
                    entries,
                    0,
                ),
                Ok(_)
            );
        }

        // slot 2, points at slot 1
        fill_blockstore_slot_with_ticks(&blockstore, ticks_per_slot, 2, 1, blockhash);

        let opts = ProcessOptions {
            run_verification: true,
            accounts_db_test_hash_calculation: true,
            ..ProcessOptions::default()
        };
        let (bank_forks, ..) =
            test_process_blockstore(&genesis_config, &blockstore, &opts, Arc::default());

        assert_eq!(frozen_bank_slots(&bank_forks.read().unwrap()), vec![0]); // slot 1 isn't "full", we stop at slot zero

        /* Add a complete slot such that the store looks like:

                                 slot 0 (all ticks)
                               /                  \
               slot 1 (all ticks but one)        slot 3 (all ticks)
                      |
               slot 2 (all ticks)
        */
        let opts = ProcessOptions {
            run_verification: true,
            accounts_db_test_hash_calculation: true,
            ..ProcessOptions::default()
        };
        fill_blockstore_slot_with_ticks(&blockstore, ticks_per_slot, 3, 0, blockhash);
        // Slot 0 should not show up in the ending bank_forks_info
        let (bank_forks, ..) =
            test_process_blockstore(&genesis_config, &blockstore, &opts, Arc::default());

        // slot 1 isn't "full", we stop at slot zero
        assert_eq!(frozen_bank_slots(&bank_forks.read().unwrap()), vec![0, 3]);
    }

    #[test]
    fn test_process_blockstore_with_two_forks_and_squash() {
        solana_logger::setup();

        let GenesisConfigInfo { genesis_config, .. } = create_genesis_config(10_000);
        let ticks_per_slot = genesis_config.ticks_per_slot;

        // Create a new ledger with slot 0 full of ticks
        let (ledger_path, blockhash) = create_new_tmp_ledger_auto_delete!(&genesis_config);
        debug!("ledger_path: {:?}", ledger_path);
        let mut last_entry_hash = blockhash;

        /*
            Build a blockstore in the ledger with the following fork structure:

                 slot 0
                   |
                 slot 1
                 /   \
            slot 2   |
               /     |
            slot 3   |
                     |
                   slot 4 <-- set_root(true)

        */
        let blockstore = Blockstore::open(ledger_path.path()).unwrap();

        // Fork 1, ending at slot 3
        let last_slot1_entry_hash =
            fill_blockstore_slot_with_ticks(&blockstore, ticks_per_slot, 1, 0, last_entry_hash);
        last_entry_hash = fill_blockstore_slot_with_ticks(
            &blockstore,
            ticks_per_slot,
            2,
            1,
            last_slot1_entry_hash,
        );
        let last_fork1_entry_hash =
            fill_blockstore_slot_with_ticks(&blockstore, ticks_per_slot, 3, 2, last_entry_hash);

        // Fork 2, ending at slot 4
        let last_fork2_entry_hash = fill_blockstore_slot_with_ticks(
            &blockstore,
            ticks_per_slot,
            4,
            1,
            last_slot1_entry_hash,
        );

        info!("last_fork1_entry.hash: {:?}", last_fork1_entry_hash);
        info!("last_fork2_entry.hash: {:?}", last_fork2_entry_hash);

        blockstore.set_roots(vec![0, 1, 4].iter()).unwrap();

        let opts = ProcessOptions {
            run_verification: true,
            accounts_db_test_hash_calculation: true,
            ..ProcessOptions::default()
        };
        let (bank_forks, ..) =
            test_process_blockstore(&genesis_config, &blockstore, &opts, Arc::default());
        let bank_forks = bank_forks.read().unwrap();

        // One fork, other one is ignored b/c not a descendant of the root
        assert_eq!(frozen_bank_slots(&bank_forks), vec![4]);

        assert!(&bank_forks[4]
            .parents()
            .iter()
            .map(|bank| bank.slot())
            .next()
            .is_none());

        // Ensure bank_forks holds the right banks
        verify_fork_infos(&bank_forks);

        assert_eq!(bank_forks.root(), 4);
    }

    #[test]
    fn test_process_blockstore_with_two_forks() {
        solana_logger::setup();

        let GenesisConfigInfo { genesis_config, .. } = create_genesis_config(10_000);
        let ticks_per_slot = genesis_config.ticks_per_slot;

        // Create a new ledger with slot 0 full of ticks
        let (ledger_path, blockhash) = create_new_tmp_ledger_auto_delete!(&genesis_config);
        debug!("ledger_path: {:?}", ledger_path);
        let mut last_entry_hash = blockhash;

        /*
            Build a blockstore in the ledger with the following fork structure:

                 slot 0
                   |
                 slot 1  <-- set_root(true)
                 /   \
            slot 2   |
               /     |
            slot 3   |
                     |
                   slot 4

        */
        let blockstore = Blockstore::open(ledger_path.path()).unwrap();

        // Fork 1, ending at slot 3
        let last_slot1_entry_hash =
            fill_blockstore_slot_with_ticks(&blockstore, ticks_per_slot, 1, 0, last_entry_hash);
        last_entry_hash = fill_blockstore_slot_with_ticks(
            &blockstore,
            ticks_per_slot,
            2,
            1,
            last_slot1_entry_hash,
        );
        let last_fork1_entry_hash =
            fill_blockstore_slot_with_ticks(&blockstore, ticks_per_slot, 3, 2, last_entry_hash);

        // Fork 2, ending at slot 4
        let last_fork2_entry_hash = fill_blockstore_slot_with_ticks(
            &blockstore,
            ticks_per_slot,
            4,
            1,
            last_slot1_entry_hash,
        );

        info!("last_fork1_entry.hash: {:?}", last_fork1_entry_hash);
        info!("last_fork2_entry.hash: {:?}", last_fork2_entry_hash);

        blockstore.set_roots(vec![0, 1].iter()).unwrap();

        let opts = ProcessOptions {
            run_verification: true,
            accounts_db_test_hash_calculation: true,
            ..ProcessOptions::default()
        };
        let (bank_forks, ..) =
            test_process_blockstore(&genesis_config, &blockstore, &opts, Arc::default());
        let bank_forks = bank_forks.read().unwrap();

        assert_eq!(frozen_bank_slots(&bank_forks), vec![1, 2, 3, 4]);
        assert_eq!(bank_forks.working_bank().slot(), 4);
        assert_eq!(bank_forks.root(), 1);

        assert_eq!(
            &bank_forks[3]
                .parents()
                .iter()
                .map(|bank| bank.slot())
                .collect::<Vec<_>>(),
            &[2, 1]
        );
        assert_eq!(
            &bank_forks[4]
                .parents()
                .iter()
                .map(|bank| bank.slot())
                .collect::<Vec<_>>(),
            &[1]
        );

        assert_eq!(bank_forks.root(), 1);

        // Ensure bank_forks holds the right banks
        verify_fork_infos(&bank_forks);
    }

    #[test]
    fn test_process_blockstore_with_dead_slot() {
        solana_logger::setup();

        let GenesisConfigInfo { genesis_config, .. } = create_genesis_config(10_000);
        let ticks_per_slot = genesis_config.ticks_per_slot;
        let (ledger_path, blockhash) = create_new_tmp_ledger_auto_delete!(&genesis_config);
        debug!("ledger_path: {:?}", ledger_path);

        /*
                   slot 0
                     |
                   slot 1
                  /     \
                 /       \
           slot 2 (dead)  \
                           \
                        slot 3
        */
        let blockstore = Blockstore::open(ledger_path.path()).unwrap();
        let slot1_blockhash =
            fill_blockstore_slot_with_ticks(&blockstore, ticks_per_slot, 1, 0, blockhash);
        fill_blockstore_slot_with_ticks(&blockstore, ticks_per_slot, 2, 1, slot1_blockhash);
        blockstore.set_dead_slot(2).unwrap();
        fill_blockstore_slot_with_ticks(&blockstore, ticks_per_slot, 3, 1, slot1_blockhash);

        let (bank_forks, ..) = test_process_blockstore(
            &genesis_config,
            &blockstore,
            &ProcessOptions::default(),
            Arc::default(),
        );
        let bank_forks = bank_forks.read().unwrap();

        assert_eq!(frozen_bank_slots(&bank_forks), vec![0, 1, 3]);
        assert_eq!(bank_forks.working_bank().slot(), 3);
        assert_eq!(
            &bank_forks[3]
                .parents()
                .iter()
                .map(|bank| bank.slot())
                .collect::<Vec<_>>(),
            &[1, 0]
        );
        verify_fork_infos(&bank_forks);
    }

    #[test]
    fn test_process_blockstore_with_dead_child() {
        solana_logger::setup();

        let GenesisConfigInfo { genesis_config, .. } = create_genesis_config(10_000);
        let ticks_per_slot = genesis_config.ticks_per_slot;
        let (ledger_path, blockhash) = create_new_tmp_ledger_auto_delete!(&genesis_config);
        debug!("ledger_path: {:?}", ledger_path);

        /*
                   slot 0
                     |
                   slot 1
                  /     \
                 /       \
              slot 2      \
               /           \
           slot 4 (dead)   slot 3
        */
        let blockstore = Blockstore::open(ledger_path.path()).unwrap();
        let slot1_blockhash =
            fill_blockstore_slot_with_ticks(&blockstore, ticks_per_slot, 1, 0, blockhash);
        let slot2_blockhash =
            fill_blockstore_slot_with_ticks(&blockstore, ticks_per_slot, 2, 1, slot1_blockhash);
        fill_blockstore_slot_with_ticks(&blockstore, ticks_per_slot, 4, 2, slot2_blockhash);
        blockstore.set_dead_slot(4).unwrap();
        fill_blockstore_slot_with_ticks(&blockstore, ticks_per_slot, 3, 1, slot1_blockhash);

        let (bank_forks, ..) = test_process_blockstore(
            &genesis_config,
            &blockstore,
            &ProcessOptions::default(),
            Arc::default(),
        );
        let bank_forks = bank_forks.read().unwrap();

        // Should see the parent of the dead child
        assert_eq!(frozen_bank_slots(&bank_forks), vec![0, 1, 2, 3]);
        assert_eq!(bank_forks.working_bank().slot(), 3);

        assert_eq!(
            &bank_forks[3]
                .parents()
                .iter()
                .map(|bank| bank.slot())
                .collect::<Vec<_>>(),
            &[1, 0]
        );
        assert_eq!(
            &bank_forks[2]
                .parents()
                .iter()
                .map(|bank| bank.slot())
                .collect::<Vec<_>>(),
            &[1, 0]
        );
        assert_eq!(bank_forks.working_bank().slot(), 3);
        verify_fork_infos(&bank_forks);
    }

    #[test]
    fn test_root_with_all_dead_children() {
        solana_logger::setup();

        let GenesisConfigInfo { genesis_config, .. } = create_genesis_config(10_000);
        let ticks_per_slot = genesis_config.ticks_per_slot;
        let (ledger_path, blockhash) = create_new_tmp_ledger_auto_delete!(&genesis_config);
        debug!("ledger_path: {:?}", ledger_path);

        /*
                   slot 0
                 /        \
                /          \
           slot 1 (dead)  slot 2 (dead)
        */
        let blockstore = Blockstore::open(ledger_path.path()).unwrap();
        fill_blockstore_slot_with_ticks(&blockstore, ticks_per_slot, 1, 0, blockhash);
        fill_blockstore_slot_with_ticks(&blockstore, ticks_per_slot, 2, 0, blockhash);
        blockstore.set_dead_slot(1).unwrap();
        blockstore.set_dead_slot(2).unwrap();
        let (bank_forks, ..) = test_process_blockstore(
            &genesis_config,
            &blockstore,
            &ProcessOptions::default(),
            Arc::default(),
        );
        let bank_forks = bank_forks.read().unwrap();

        // Should see only the parent of the dead children
        assert_eq!(frozen_bank_slots(&bank_forks), vec![0]);
        verify_fork_infos(&bank_forks);
    }

    #[test]
    fn test_process_blockstore_epoch_boundary_root() {
        solana_logger::setup();

        let GenesisConfigInfo { genesis_config, .. } = create_genesis_config(10_000);
        let ticks_per_slot = genesis_config.ticks_per_slot;

        // Create a new ledger with slot 0 full of ticks
        let (ledger_path, blockhash) = create_new_tmp_ledger_auto_delete!(&genesis_config);
        let mut last_entry_hash = blockhash;

        let blockstore = Blockstore::open(ledger_path.path()).unwrap();

        // Let `last_slot` be the number of slots in the first two epochs
        let epoch_schedule = get_epoch_schedule(&genesis_config, Vec::new());
        let last_slot = epoch_schedule.get_last_slot_in_epoch(1);

        // Create a single chain of slots with all indexes in the range [0, v + 1]
        for i in 1..=last_slot + 1 {
            last_entry_hash = fill_blockstore_slot_with_ticks(
                &blockstore,
                ticks_per_slot,
                i,
                i - 1,
                last_entry_hash,
            );
        }

        // Set a root on the last slot of the last confirmed epoch
        let rooted_slots: Vec<Slot> = (0..=last_slot).collect();
        blockstore.set_roots(rooted_slots.iter()).unwrap();

        // Set a root on the next slot of the confirmed epoch
        blockstore
            .set_roots(std::iter::once(&(last_slot + 1)))
            .unwrap();

        // Check that we can properly restart the ledger / leader scheduler doesn't fail
        let opts = ProcessOptions {
            run_verification: true,
            accounts_db_test_hash_calculation: true,
            ..ProcessOptions::default()
        };
        let (bank_forks, ..) =
            test_process_blockstore(&genesis_config, &blockstore, &opts, Arc::default());
        let bank_forks = bank_forks.read().unwrap();

        // There is one fork, head is last_slot + 1
        assert_eq!(frozen_bank_slots(&bank_forks), vec![last_slot + 1]);

        // The latest root should have purged all its parents
        assert!(&bank_forks[last_slot + 1]
            .parents()
            .iter()
            .map(|bank| bank.slot())
            .next()
            .is_none());
    }

    #[test]
    fn test_first_err() {
        assert_eq!(first_err(&[Ok(())]), Ok(()));
        assert_eq!(
            first_err(&[Ok(()), Err(TransactionError::AlreadyProcessed)]),
            Err(TransactionError::AlreadyProcessed)
        );
        assert_eq!(
            first_err(&[
                Ok(()),
                Err(TransactionError::AlreadyProcessed),
                Err(TransactionError::AccountInUse)
            ]),
            Err(TransactionError::AlreadyProcessed)
        );
        assert_eq!(
            first_err(&[
                Ok(()),
                Err(TransactionError::AccountInUse),
                Err(TransactionError::AlreadyProcessed)
            ]),
            Err(TransactionError::AccountInUse)
        );
        assert_eq!(
            first_err(&[
                Err(TransactionError::AccountInUse),
                Ok(()),
                Err(TransactionError::AlreadyProcessed)
            ]),
            Err(TransactionError::AccountInUse)
        );
    }

    #[test]
    fn test_process_empty_entry_is_registered() {
        solana_logger::setup();

        let GenesisConfigInfo {
            genesis_config,
            mint_keypair,
            ..
        } = create_genesis_config(2);
        let bank = Arc::new(Bank::new_for_tests(&genesis_config));
        let keypair = Keypair::new();
        let slot_entries = create_ticks(genesis_config.ticks_per_slot, 1, genesis_config.hash());
        let tx = system_transaction::transfer(
            &mint_keypair,
            &keypair.pubkey(),
            1,
            slot_entries.last().unwrap().hash,
        );

        // First, ensure the TX is rejected because of the unregistered last ID
        assert_eq!(
            bank.process_transaction(&tx),
            Err(TransactionError::BlockhashNotFound)
        );

        // Now ensure the TX is accepted despite pointing to the ID of an empty entry.
        process_entries_for_tests(&bank, slot_entries, true, None, None).unwrap();
        assert_eq!(bank.process_transaction(&tx), Ok(()));
    }

    #[test]
    fn test_process_ledger_simple() {
        solana_logger::setup();
        let leader_pubkey = solana_sdk::pubkey::new_rand();
        let mint = 100;
        let hashes_per_tick = 10;
        let GenesisConfigInfo {
            mut genesis_config,
            mint_keypair,
            ..
        } = create_genesis_config_with_leader(mint, &leader_pubkey, 50);
        genesis_config.poh_config.hashes_per_tick = Some(hashes_per_tick);
        let (ledger_path, mut last_entry_hash) =
            create_new_tmp_ledger_auto_delete!(&genesis_config);
        debug!("ledger_path: {:?}", ledger_path);

        let deducted_from_mint = 3;
        let mut entries = vec![];
        let blockhash = genesis_config.hash();
        for _ in 0..deducted_from_mint {
            // Transfer one token from the mint to a random account
            let keypair = Keypair::new();
            let tx = system_transaction::transfer(&mint_keypair, &keypair.pubkey(), 1, blockhash);
            let entry = next_entry_mut(&mut last_entry_hash, 1, vec![tx]);
            entries.push(entry);

            // Add a second Transaction that will produce a
            // InstructionError<0, ResultWithNegativeLamports> error when processed
            let keypair2 = Keypair::new();
            let tx =
                system_transaction::transfer(&mint_keypair, &keypair2.pubkey(), 101, blockhash);
            let entry = next_entry_mut(&mut last_entry_hash, 1, vec![tx]);
            entries.push(entry);
        }

        let remaining_hashes = hashes_per_tick - entries.len() as u64;
        let tick_entry = next_entry_mut(&mut last_entry_hash, remaining_hashes, vec![]);
        entries.push(tick_entry);

        // Fill up the rest of slot 1 with ticks
        entries.extend(create_ticks(
            genesis_config.ticks_per_slot - 1,
            genesis_config.poh_config.hashes_per_tick.unwrap(),
            last_entry_hash,
        ));
        let last_blockhash = entries.last().unwrap().hash;

        let blockstore = Blockstore::open(ledger_path.path()).unwrap();
        blockstore
            .write_entries(
                1,
                0,
                0,
                genesis_config.ticks_per_slot,
                None,
                true,
                &Arc::new(Keypair::new()),
                entries,
                0,
            )
            .unwrap();
        let opts = ProcessOptions {
            run_verification: true,
            accounts_db_test_hash_calculation: true,
            ..ProcessOptions::default()
        };
        let (bank_forks, ..) =
            test_process_blockstore(&genesis_config, &blockstore, &opts, Arc::default());
        let bank_forks = bank_forks.read().unwrap();

        assert_eq!(frozen_bank_slots(&bank_forks), vec![0, 1]);
        assert_eq!(bank_forks.root(), 0);
        assert_eq!(bank_forks.working_bank().slot(), 1);

        let bank = bank_forks[1].clone();
        assert_eq!(
            bank.get_balance(&mint_keypair.pubkey()),
            mint - deducted_from_mint
        );
        assert_eq!(bank.tick_height(), 2 * genesis_config.ticks_per_slot);
        assert_eq!(bank.last_blockhash(), last_blockhash);
    }

    #[test]
    fn test_process_ledger_with_one_tick_per_slot() {
        let GenesisConfigInfo {
            mut genesis_config, ..
        } = create_genesis_config(123);
        genesis_config.ticks_per_slot = 1;
        let (ledger_path, _blockhash) = create_new_tmp_ledger_auto_delete!(&genesis_config);

        let blockstore = Blockstore::open(ledger_path.path()).unwrap();
        let opts = ProcessOptions {
            run_verification: true,
            accounts_db_test_hash_calculation: true,
            ..ProcessOptions::default()
        };
        let (bank_forks, ..) =
            test_process_blockstore(&genesis_config, &blockstore, &opts, Arc::default());
        let bank_forks = bank_forks.read().unwrap();

        assert_eq!(frozen_bank_slots(&bank_forks), vec![0]);
        let bank = bank_forks[0].clone();
        assert_eq!(bank.tick_height(), 1);
    }

    #[test]
    fn test_process_ledger_options_full_leader_cache() {
        let GenesisConfigInfo { genesis_config, .. } = create_genesis_config(123);
        let (ledger_path, _blockhash) = create_new_tmp_ledger_auto_delete!(&genesis_config);

        let blockstore = Blockstore::open(ledger_path.path()).unwrap();
        let opts = ProcessOptions {
            full_leader_cache: true,
            accounts_db_test_hash_calculation: true,
            ..ProcessOptions::default()
        };
        let (_bank_forks, leader_schedule) =
            test_process_blockstore(&genesis_config, &blockstore, &opts, Arc::default());
        assert_eq!(leader_schedule.max_schedules(), std::usize::MAX);
    }

    #[test]
    fn test_process_entries_tick() {
        let GenesisConfigInfo { genesis_config, .. } = create_genesis_config(1000);
        let bank = Arc::new(Bank::new_for_tests(&genesis_config));

        // ensure bank can process a tick
        assert_eq!(bank.tick_height(), 0);
        let tick = next_entry(&genesis_config.hash(), 1, vec![]);
        assert_eq!(
            process_entries_for_tests(&bank, vec![tick], true, None, None),
            Ok(())
        );
        assert_eq!(bank.tick_height(), 1);
    }

    #[test]
    fn test_process_entries_2_entries_collision() {
        let GenesisConfigInfo {
            genesis_config,
            mint_keypair,
            ..
        } = create_genesis_config(1000);
        let bank = Arc::new(Bank::new_for_tests(&genesis_config));
        let keypair1 = Keypair::new();
        let keypair2 = Keypair::new();

        let blockhash = bank.last_blockhash();

        // ensure bank can process 2 entries that have a common account and no tick is registered
        let tx = system_transaction::transfer(
            &mint_keypair,
            &keypair1.pubkey(),
            2,
            bank.last_blockhash(),
        );
        let entry_1 = next_entry(&blockhash, 1, vec![tx]);
        let tx = system_transaction::transfer(
            &mint_keypair,
            &keypair2.pubkey(),
            2,
            bank.last_blockhash(),
        );
        let entry_2 = next_entry(&entry_1.hash, 1, vec![tx]);
        assert_eq!(
            process_entries_for_tests(&bank, vec![entry_1, entry_2], true, None, None),
            Ok(())
        );
        assert_eq!(bank.get_balance(&keypair1.pubkey()), 2);
        assert_eq!(bank.get_balance(&keypair2.pubkey()), 2);
        assert_eq!(bank.last_blockhash(), blockhash);
    }

    #[test]
    fn test_process_entries_2_txes_collision() {
        let GenesisConfigInfo {
            genesis_config,
            mint_keypair,
            ..
        } = create_genesis_config(1000);
        let bank = Arc::new(Bank::new_for_tests(&genesis_config));
        let keypair1 = Keypair::new();
        let keypair2 = Keypair::new();
        let keypair3 = Keypair::new();

        // fund: put 4 in each of 1 and 2
        assert_matches!(bank.transfer(4, &mint_keypair, &keypair1.pubkey()), Ok(_));
        assert_matches!(bank.transfer(4, &mint_keypair, &keypair2.pubkey()), Ok(_));

        // construct an Entry whose 2nd transaction would cause a lock conflict with previous entry
        let entry_1_to_mint = next_entry(
            &bank.last_blockhash(),
            1,
            vec![system_transaction::transfer(
                &keypair1,
                &mint_keypair.pubkey(),
                1,
                bank.last_blockhash(),
            )],
        );

        let entry_2_to_3_mint_to_1 = next_entry(
            &entry_1_to_mint.hash,
            1,
            vec![
                system_transaction::transfer(
                    &keypair2,
                    &keypair3.pubkey(),
                    2,
                    bank.last_blockhash(),
                ), // should be fine
                system_transaction::transfer(
                    &keypair1,
                    &mint_keypair.pubkey(),
                    2,
                    bank.last_blockhash(),
                ), // will collide
            ],
        );

        assert_eq!(
            process_entries_for_tests(
                &bank,
                vec![entry_1_to_mint, entry_2_to_3_mint_to_1],
                false,
                None,
                None,
            ),
            Ok(())
        );

        assert_eq!(bank.get_balance(&keypair1.pubkey()), 1);
        assert_eq!(bank.get_balance(&keypair2.pubkey()), 2);
        assert_eq!(bank.get_balance(&keypair3.pubkey()), 2);
    }

    #[test]
    fn test_process_entries_2_txes_collision_and_error() {
        let GenesisConfigInfo {
            genesis_config,
            mint_keypair,
            ..
        } = create_genesis_config(1000);
        let bank = Arc::new(Bank::new_for_tests(&genesis_config));
        let keypair1 = Keypair::new();
        let keypair2 = Keypair::new();
        let keypair3 = Keypair::new();
        let keypair4 = Keypair::new();

        // fund: put 4 in each of 1 and 2
        assert_matches!(bank.transfer(4, &mint_keypair, &keypair1.pubkey()), Ok(_));
        assert_matches!(bank.transfer(4, &mint_keypair, &keypair2.pubkey()), Ok(_));
        assert_matches!(bank.transfer(4, &mint_keypair, &keypair4.pubkey()), Ok(_));

        // construct an Entry whose 2nd transaction would cause a lock conflict with previous entry
        let entry_1_to_mint = next_entry(
            &bank.last_blockhash(),
            1,
            vec![
                system_transaction::transfer(
                    &keypair1,
                    &mint_keypair.pubkey(),
                    1,
                    bank.last_blockhash(),
                ),
                system_transaction::transfer(
                    &keypair4,
                    &keypair4.pubkey(),
                    1,
                    Hash::default(), // Should cause a transaction failure with BlockhashNotFound
                ),
            ],
        );

        let entry_2_to_3_mint_to_1 = next_entry(
            &entry_1_to_mint.hash,
            1,
            vec![
                system_transaction::transfer(
                    &keypair2,
                    &keypair3.pubkey(),
                    2,
                    bank.last_blockhash(),
                ), // should be fine
                system_transaction::transfer(
                    &keypair1,
                    &mint_keypair.pubkey(),
                    2,
                    bank.last_blockhash(),
                ), // will collide
            ],
        );

        assert!(process_entries_for_tests(
            &bank,
            vec![entry_1_to_mint.clone(), entry_2_to_3_mint_to_1.clone()],
            false,
            None,
            None,
        )
        .is_err());

        // First transaction in first entry succeeded, so keypair1 lost 1 lamport
        assert_eq!(bank.get_balance(&keypair1.pubkey()), 3);
        assert_eq!(bank.get_balance(&keypair2.pubkey()), 4);

        // Check all accounts are unlocked
        let txs1 = entry_1_to_mint.transactions;
        let txs2 = entry_2_to_3_mint_to_1.transactions;
        let batch1 = bank.prepare_entry_batch(txs1).unwrap();
        for result in batch1.lock_results() {
            assert!(result.is_ok());
        }
        // txs1 and txs2 have accounts that conflict, so we must drop txs1 first
        drop(batch1);
        let batch2 = bank.prepare_entry_batch(txs2).unwrap();
        for result in batch2.lock_results() {
            assert!(result.is_ok());
        }
    }

    #[test]
    fn test_transaction_result_does_not_affect_bankhash() {
        solana_logger::setup();
        let GenesisConfigInfo {
            genesis_config,
            mint_keypair,
            ..
        } = create_genesis_config(1000);

        fn get_instruction_errors() -> Vec<InstructionError> {
            vec![
                InstructionError::GenericError,
                InstructionError::InvalidArgument,
                InstructionError::InvalidInstructionData,
                InstructionError::InvalidAccountData,
                InstructionError::AccountDataTooSmall,
                InstructionError::InsufficientFunds,
                InstructionError::IncorrectProgramId,
                InstructionError::MissingRequiredSignature,
                InstructionError::AccountAlreadyInitialized,
                InstructionError::UninitializedAccount,
                InstructionError::UnbalancedInstruction,
                InstructionError::ModifiedProgramId,
                InstructionError::ExternalAccountLamportSpend,
                InstructionError::ExternalAccountDataModified,
                InstructionError::ReadonlyLamportChange,
                InstructionError::ReadonlyDataModified,
                InstructionError::DuplicateAccountIndex,
                InstructionError::ExecutableModified,
                InstructionError::RentEpochModified,
                InstructionError::NotEnoughAccountKeys,
                InstructionError::AccountDataSizeChanged,
                InstructionError::AccountNotExecutable,
                InstructionError::AccountBorrowFailed,
                InstructionError::AccountBorrowOutstanding,
                InstructionError::DuplicateAccountOutOfSync,
                InstructionError::Custom(0),
                InstructionError::InvalidError,
                InstructionError::ExecutableDataModified,
                InstructionError::ExecutableLamportChange,
                InstructionError::ExecutableAccountNotRentExempt,
                InstructionError::UnsupportedProgramId,
                InstructionError::CallDepth,
                InstructionError::MissingAccount,
                InstructionError::ReentrancyNotAllowed,
                InstructionError::MaxSeedLengthExceeded,
                InstructionError::InvalidSeeds,
                InstructionError::InvalidRealloc,
                InstructionError::ComputationalBudgetExceeded,
                InstructionError::PrivilegeEscalation,
                InstructionError::ProgramEnvironmentSetupFailure,
                InstructionError::ProgramFailedToComplete,
                InstructionError::ProgramFailedToCompile,
                InstructionError::Immutable,
                InstructionError::IncorrectAuthority,
                InstructionError::BorshIoError("error".to_string()),
                InstructionError::AccountNotRentExempt,
                InstructionError::InvalidAccountOwner,
                InstructionError::ArithmeticOverflow,
                InstructionError::UnsupportedSysvar,
                InstructionError::IllegalOwner,
                InstructionError::MaxAccountsDataAllocationsExceeded,
                InstructionError::MaxAccountsExceeded,
                InstructionError::MaxInstructionTraceLengthExceeded,
                InstructionError::BuiltinProgramsMustConsumeComputeUnits,
            ]
        }

        declare_process_instruction!(mock_processor_ok, 1, |_invoke_context| {
            // Always succeeds
            Ok(())
        });

        let mock_program_id = solana_sdk::pubkey::new_rand();

        let mut bank = Bank::new_for_tests(&genesis_config);
        bank.add_mockup_builtin(mock_program_id, mock_processor_ok);

        let tx = Transaction::new_signed_with_payer(
            &[Instruction::new_with_bincode(
                mock_program_id,
                &10,
                Vec::new(),
            )],
            Some(&mint_keypair.pubkey()),
            &[&mint_keypair],
            bank.last_blockhash(),
        );

        let entry = next_entry(&bank.last_blockhash(), 1, vec![tx]);
        let bank = Arc::new(bank);
        let result = process_entries_for_tests(&bank, vec![entry], false, None, None);
        bank.freeze();
        let blockhash_ok = bank.last_blockhash();
        let bankhash_ok = bank.hash();
        assert!(result.is_ok());

        declare_process_instruction!(mock_processor_err, 1, |invoke_context| {
            let instruction_errors = get_instruction_errors();

            let err = invoke_context
                .transaction_context
                .get_current_instruction_context()
                .expect("Failed to get instruction context")
                .get_instruction_data()
                .first()
                .expect("Failed to get instruction data");
            Err(instruction_errors
                .get(*err as usize)
                .expect("Invalid error index")
                .clone())
        });

        let mut bankhash_err = None;

        (0..get_instruction_errors().len()).for_each(|err| {
            let mut bank = Bank::new_for_tests(&genesis_config);
            bank.add_mockup_builtin(mock_program_id, mock_processor_err);

            let tx = Transaction::new_signed_with_payer(
                &[Instruction::new_with_bincode(
                    mock_program_id,
                    &(err as u8),
                    Vec::new(),
                )],
                Some(&mint_keypair.pubkey()),
                &[&mint_keypair],
                bank.last_blockhash(),
            );

            let entry = next_entry(&bank.last_blockhash(), 1, vec![tx]);
            let bank = Arc::new(bank);
            let _result = process_entries_for_tests(&bank, vec![entry], false, None, None);
            bank.freeze();

            assert_eq!(blockhash_ok, bank.last_blockhash());
            assert!(bankhash_ok != bank.hash());
            if let Some(bankhash) = bankhash_err {
                assert_eq!(bankhash, bank.hash());
            }
            bankhash_err = Some(bank.hash());
        });
    }

    #[test]
    fn test_process_entries_2nd_entry_collision_with_self_and_error() {
        solana_logger::setup();

        let GenesisConfigInfo {
            genesis_config,
            mint_keypair,
            ..
        } = create_genesis_config(1000);
        let bank = Arc::new(Bank::new_for_tests(&genesis_config));
        let keypair1 = Keypair::new();
        let keypair2 = Keypair::new();
        let keypair3 = Keypair::new();

        // fund: put some money in each of 1 and 2
        assert_matches!(bank.transfer(5, &mint_keypair, &keypair1.pubkey()), Ok(_));
        assert_matches!(bank.transfer(4, &mint_keypair, &keypair2.pubkey()), Ok(_));

        // 3 entries: first has a transfer, 2nd has a conflict with 1st, 3rd has a conflict with itself
        let entry_1_to_mint = next_entry(
            &bank.last_blockhash(),
            1,
            vec![system_transaction::transfer(
                &keypair1,
                &mint_keypair.pubkey(),
                1,
                bank.last_blockhash(),
            )],
        );
        // should now be:
        // keypair1=4
        // keypair2=4
        // keypair3=0

        let entry_2_to_3_and_1_to_mint = next_entry(
            &entry_1_to_mint.hash,
            1,
            vec![
                system_transaction::transfer(
                    &keypair2,
                    &keypair3.pubkey(),
                    2,
                    bank.last_blockhash(),
                ), // should be fine
                system_transaction::transfer(
                    &keypair1,
                    &mint_keypair.pubkey(),
                    2,
                    bank.last_blockhash(),
                ), // will collide with predecessor
            ],
        );
        // should now be:
        // keypair1=2
        // keypair2=2
        // keypair3=2

        let entry_conflict_itself = next_entry(
            &entry_2_to_3_and_1_to_mint.hash,
            1,
            vec![
                system_transaction::transfer(
                    &keypair1,
                    &keypair3.pubkey(),
                    1,
                    bank.last_blockhash(),
                ),
                system_transaction::transfer(
                    &keypair1,
                    &keypair2.pubkey(),
                    1,
                    bank.last_blockhash(),
                ), // should be fine
            ],
        );
        // would now be:
        // keypair1=0
        // keypair2=3
        // keypair3=3

        assert!(process_entries_for_tests(
            &bank,
            vec![
                entry_1_to_mint,
                entry_2_to_3_and_1_to_mint,
                entry_conflict_itself,
            ],
            false,
            None,
            None,
        )
        .is_err());

        // last entry should have been aborted before par_execute_entries
        assert_eq!(bank.get_balance(&keypair1.pubkey()), 2);
        assert_eq!(bank.get_balance(&keypair2.pubkey()), 2);
        assert_eq!(bank.get_balance(&keypair3.pubkey()), 2);
    }

    #[test]
    fn test_process_entries_2_entries_par() {
        let GenesisConfigInfo {
            genesis_config,
            mint_keypair,
            ..
        } = create_genesis_config(1000);
        let bank = Arc::new(Bank::new_for_tests(&genesis_config));
        let keypair1 = Keypair::new();
        let keypair2 = Keypair::new();
        let keypair3 = Keypair::new();
        let keypair4 = Keypair::new();

        //load accounts
        let tx = system_transaction::transfer(
            &mint_keypair,
            &keypair1.pubkey(),
            1,
            bank.last_blockhash(),
        );
        assert_eq!(bank.process_transaction(&tx), Ok(()));
        let tx = system_transaction::transfer(
            &mint_keypair,
            &keypair2.pubkey(),
            1,
            bank.last_blockhash(),
        );
        assert_eq!(bank.process_transaction(&tx), Ok(()));

        // ensure bank can process 2 entries that do not have a common account and no tick is registered
        let blockhash = bank.last_blockhash();
        let tx =
            system_transaction::transfer(&keypair1, &keypair3.pubkey(), 1, bank.last_blockhash());
        let entry_1 = next_entry(&blockhash, 1, vec![tx]);
        let tx =
            system_transaction::transfer(&keypair2, &keypair4.pubkey(), 1, bank.last_blockhash());
        let entry_2 = next_entry(&entry_1.hash, 1, vec![tx]);
        assert_eq!(
            process_entries_for_tests(&bank, vec![entry_1, entry_2], true, None, None),
            Ok(())
        );
        assert_eq!(bank.get_balance(&keypair3.pubkey()), 1);
        assert_eq!(bank.get_balance(&keypair4.pubkey()), 1);
        assert_eq!(bank.last_blockhash(), blockhash);
    }

    #[test]
    fn test_process_entry_tx_random_execution_with_error() {
        let GenesisConfigInfo {
            genesis_config,
            mint_keypair,
            ..
        } = create_genesis_config(1_000_000_000);
        let bank = Arc::new(Bank::new_for_tests(&genesis_config));

        const NUM_TRANSFERS_PER_ENTRY: usize = 8;
        const NUM_TRANSFERS: usize = NUM_TRANSFERS_PER_ENTRY * 32;
        // large enough to scramble locks and results

        let keypairs: Vec<_> = (0..NUM_TRANSFERS * 2).map(|_| Keypair::new()).collect();

        // give everybody one lamport
        for keypair in &keypairs {
            bank.transfer(1, &mint_keypair, &keypair.pubkey())
                .expect("funding failed");
        }
        let mut hash = bank.last_blockhash();

        let present_account_key = Keypair::new();
        let present_account = AccountSharedData::new(1, 10, &Pubkey::default());
        bank.store_account(&present_account_key.pubkey(), &present_account);

        let entries: Vec<_> = (0..NUM_TRANSFERS)
            .step_by(NUM_TRANSFERS_PER_ENTRY)
            .map(|i| {
                let mut transactions = (0..NUM_TRANSFERS_PER_ENTRY)
                    .map(|j| {
                        system_transaction::transfer(
                            &keypairs[i + j],
                            &keypairs[i + j + NUM_TRANSFERS].pubkey(),
                            1,
                            bank.last_blockhash(),
                        )
                    })
                    .collect::<Vec<_>>();

                transactions.push(system_transaction::create_account(
                    &mint_keypair,
                    &present_account_key, // puts a TX error in results
                    bank.last_blockhash(),
                    1,
                    0,
                    &solana_sdk::pubkey::new_rand(),
                ));

                next_entry_mut(&mut hash, 0, transactions)
            })
            .collect();
        assert_eq!(
            process_entries_for_tests(&bank, entries, true, None, None),
            Ok(())
        );
    }

    #[test]
    fn test_process_entry_tx_random_execution_no_error() {
        // entropy multiplier should be big enough to provide sufficient entropy
        // but small enough to not take too much time while executing the test.
        let entropy_multiplier: usize = 25;
        let initial_lamports = 100;

        // number of accounts need to be in multiple of 4 for correct
        // execution of the test.
        let num_accounts = entropy_multiplier * 4;
        let GenesisConfigInfo {
            genesis_config,
            mint_keypair,
            ..
        } = create_genesis_config((num_accounts + 1) as u64 * initial_lamports);

        let bank = Arc::new(Bank::new_for_tests(&genesis_config));

        let mut keypairs: Vec<Keypair> = vec![];

        for _ in 0..num_accounts {
            let keypair = Keypair::new();
            let create_account_tx = system_transaction::transfer(
                &mint_keypair,
                &keypair.pubkey(),
                0,
                bank.last_blockhash(),
            );
            assert_eq!(bank.process_transaction(&create_account_tx), Ok(()));
            assert_matches!(
                bank.transfer(initial_lamports, &mint_keypair, &keypair.pubkey()),
                Ok(_)
            );
            keypairs.push(keypair);
        }

        let mut tx_vector: Vec<Transaction> = vec![];

        for i in (0..num_accounts).step_by(4) {
            tx_vector.append(&mut vec![
                system_transaction::transfer(
                    &keypairs[i + 1],
                    &keypairs[i].pubkey(),
                    initial_lamports,
                    bank.last_blockhash(),
                ),
                system_transaction::transfer(
                    &keypairs[i + 3],
                    &keypairs[i + 2].pubkey(),
                    initial_lamports,
                    bank.last_blockhash(),
                ),
            ]);
        }

        // Transfer lamports to each other
        let entry = next_entry(&bank.last_blockhash(), 1, tx_vector);
        assert_eq!(
            process_entries_for_tests(&bank, vec![entry], true, None, None),
            Ok(())
        );
        bank.squash();

        // Even number keypair should have balance of 2 * initial_lamports and
        // odd number keypair should have balance of 0, which proves
        // that even in case of random order of execution, overall state remains
        // consistent.
        for (i, keypair) in keypairs.iter().enumerate() {
            if i % 2 == 0 {
                assert_eq!(bank.get_balance(&keypair.pubkey()), 2 * initial_lamports);
            } else {
                assert_eq!(bank.get_balance(&keypair.pubkey()), 0);
            }
        }
    }

    #[test]
    fn test_process_entries_2_entries_tick() {
        let GenesisConfigInfo {
            genesis_config,
            mint_keypair,
            ..
        } = create_genesis_config(1000);
        let bank = Arc::new(Bank::new_for_tests(&genesis_config));
        let keypair1 = Keypair::new();
        let keypair2 = Keypair::new();
        let keypair3 = Keypair::new();
        let keypair4 = Keypair::new();

        //load accounts
        let tx = system_transaction::transfer(
            &mint_keypair,
            &keypair1.pubkey(),
            1,
            bank.last_blockhash(),
        );
        assert_eq!(bank.process_transaction(&tx), Ok(()));
        let tx = system_transaction::transfer(
            &mint_keypair,
            &keypair2.pubkey(),
            1,
            bank.last_blockhash(),
        );
        assert_eq!(bank.process_transaction(&tx), Ok(()));

        let blockhash = bank.last_blockhash();
        while blockhash == bank.last_blockhash() {
            bank.register_tick(&Hash::default());
        }

        // ensure bank can process 2 entries that do not have a common account and tick is registered
        let tx = system_transaction::transfer(&keypair2, &keypair3.pubkey(), 1, blockhash);
        let entry_1 = next_entry(&blockhash, 1, vec![tx]);
        let tick = next_entry(&entry_1.hash, 1, vec![]);
        let tx =
            system_transaction::transfer(&keypair1, &keypair4.pubkey(), 1, bank.last_blockhash());
        let entry_2 = next_entry(&tick.hash, 1, vec![tx]);
        assert_eq!(
            process_entries_for_tests(
                &bank,
                vec![entry_1, tick, entry_2.clone()],
                true,
                None,
                None,
            ),
            Ok(())
        );
        assert_eq!(bank.get_balance(&keypair3.pubkey()), 1);
        assert_eq!(bank.get_balance(&keypair4.pubkey()), 1);

        // ensure that an error is returned for an empty account (keypair2)
        let tx =
            system_transaction::transfer(&keypair2, &keypair3.pubkey(), 1, bank.last_blockhash());
        let entry_3 = next_entry(&entry_2.hash, 1, vec![tx]);
        assert_eq!(
            process_entries_for_tests(&bank, vec![entry_3], true, None, None),
            Err(TransactionError::AccountNotFound)
        );
    }

    #[test]
    fn test_update_transaction_statuses() {
        // Make sure instruction errors still update the signature cache
        let GenesisConfigInfo {
            genesis_config,
            mint_keypair,
            ..
        } = create_genesis_config(11_000);
        let bank = Arc::new(Bank::new_for_tests(&genesis_config));
        let pubkey = solana_sdk::pubkey::new_rand();
        bank.transfer(1_000, &mint_keypair, &pubkey).unwrap();
        assert_eq!(bank.transaction_count(), 1);
        assert_eq!(bank.get_balance(&pubkey), 1_000);
        assert_eq!(
            bank.transfer(10_001, &mint_keypair, &pubkey),
            Err(TransactionError::InstructionError(
                0,
                SystemError::ResultWithNegativeLamports.into(),
            ))
        );
        assert_eq!(
            bank.transfer(10_001, &mint_keypair, &pubkey),
            Err(TransactionError::AlreadyProcessed)
        );

        // Make sure other errors don't update the signature cache
        let tx = system_transaction::transfer(&mint_keypair, &pubkey, 1000, Hash::default());
        let signature = tx.signatures[0];

        // Should fail with blockhash not found
        assert_eq!(
            bank.process_transaction(&tx).map(|_| signature),
            Err(TransactionError::BlockhashNotFound)
        );

        // Should fail again with blockhash not found
        assert_eq!(
            bank.process_transaction(&tx).map(|_| signature),
            Err(TransactionError::BlockhashNotFound)
        );
    }

    #[test]
    fn test_update_transaction_statuses_fail() {
        let GenesisConfigInfo {
            genesis_config,
            mint_keypair,
            ..
        } = create_genesis_config(11_000);
        let bank = Arc::new(Bank::new_for_tests(&genesis_config));
        let keypair1 = Keypair::new();
        let keypair2 = Keypair::new();
        let success_tx = system_transaction::transfer(
            &mint_keypair,
            &keypair1.pubkey(),
            1,
            bank.last_blockhash(),
        );
        let fail_tx = system_transaction::transfer(
            &mint_keypair,
            &keypair2.pubkey(),
            2,
            bank.last_blockhash(),
        );

        let entry_1_to_mint = next_entry(
            &bank.last_blockhash(),
            1,
            vec![
                success_tx,
                fail_tx.clone(), // will collide
            ],
        );

        assert_eq!(
            process_entries_for_tests(&bank, vec![entry_1_to_mint], false, None, None),
            Err(TransactionError::AccountInUse)
        );

        // Should not see duplicate signature error
        assert_eq!(bank.process_transaction(&fail_tx), Ok(()));
    }

    #[test]
    fn test_halt_at_slot_starting_snapshot_root() {
        let GenesisConfigInfo { genesis_config, .. } = create_genesis_config(123);

        // Create roots at slots 0, 1
        let forks = tr(0) / tr(1);
        let ledger_path = get_tmp_ledger_path_auto_delete!();
        let blockstore = Blockstore::open(ledger_path.path()).unwrap();
        blockstore.add_tree(
            forks,
            false,
            true,
            genesis_config.ticks_per_slot,
            genesis_config.hash(),
        );
        blockstore.set_roots(vec![0, 1].iter()).unwrap();

        // Specify halting at slot 0
        let opts = ProcessOptions {
            run_verification: true,
            halt_at_slot: Some(0),
            accounts_db_test_hash_calculation: true,
            ..ProcessOptions::default()
        };
        let (bank_forks, ..) =
            test_process_blockstore(&genesis_config, &blockstore, &opts, Arc::default());
        let bank_forks = bank_forks.read().unwrap();

        // Should be able to fetch slot 0 because we specified halting at slot 0, even
        // if there is a greater root at slot 1.
        assert!(bank_forks.get(0).is_some());
    }

    #[test]
    fn test_process_blockstore_from_root() {
        let GenesisConfigInfo {
            mut genesis_config, ..
        } = create_genesis_config(123);

        let ticks_per_slot = 1;
        genesis_config.ticks_per_slot = ticks_per_slot;
        let (ledger_path, blockhash) = create_new_tmp_ledger_auto_delete!(&genesis_config);
        let blockstore = Blockstore::open(ledger_path.path()).unwrap();

        /*
          Build a blockstore in the ledger with the following fork structure:

               slot 0 (all ticks)
                 |
               slot 1 (all ticks)
                 |
               slot 2 (all ticks)
                 |
               slot 3 (all ticks) -> root
                 |
               slot 4 (all ticks)
                 |
               slot 5 (all ticks) -> root
                 |
               slot 6 (all ticks)
        */

        let mut last_hash = blockhash;
        for i in 0..6 {
            last_hash =
                fill_blockstore_slot_with_ticks(&blockstore, ticks_per_slot, i + 1, i, last_hash);
        }
        blockstore.set_roots(vec![3, 5].iter()).unwrap();

        // Set up bank1
        let mut bank_forks = BankForks::new(Bank::new_for_tests(&genesis_config));
        let bank0 = bank_forks.get(0).unwrap();
        let opts = ProcessOptions {
            run_verification: true,
            accounts_db_test_hash_calculation: true,
            ..ProcessOptions::default()
        };
        let recyclers = VerifyRecyclers::default();
        process_bank_0(&bank0, &blockstore, &opts, &recyclers, None, None);
        let bank0_last_blockhash = bank0.last_blockhash();
        let bank1 = bank_forks.insert(Bank::new_from_parent(bank0, &Pubkey::default(), 1));
        confirm_full_slot(
            &blockstore,
            &bank1,
            &opts,
            &recyclers,
            &mut ConfirmationProgress::new(bank0_last_blockhash),
            None,
            None,
            None,
            &mut ExecuteTimings::default(),
        )
        .unwrap();
        bank_forks.set_root(
            1,
            &solana_runtime::accounts_background_service::AbsRequestSender::default(),
            None,
        );

        let leader_schedule_cache = LeaderScheduleCache::new_from_bank(&bank1);

        // Test process_blockstore_from_root() from slot 1 onwards
        let bank_forks = RwLock::new(bank_forks);
        process_blockstore_from_root(
            &blockstore,
            &bank_forks,
            &leader_schedule_cache,
            &opts,
            None,
            None,
            None,
            &AbsRequestSender::default(),
        )
        .unwrap();

        let bank_forks = bank_forks.read().unwrap();

        assert_eq!(frozen_bank_slots(&bank_forks), vec![5, 6]);
        assert_eq!(bank_forks.working_bank().slot(), 6);
        assert_eq!(bank_forks.root(), 5);

        // Verify the parents of the head of the fork
        assert_eq!(
            &bank_forks[6]
                .parents()
                .iter()
                .map(|bank| bank.slot())
                .collect::<Vec<_>>(),
            &[5]
        );

        // Check that bank forks has the correct banks
        verify_fork_infos(&bank_forks);
    }

    #[test]
    #[ignore]
    fn test_process_entries_stress() {
        // this test throws lots of rayon threads at process_entries()
        //  finds bugs in very low-layer stuff
        solana_logger::setup();
        let GenesisConfigInfo {
            genesis_config,
            mint_keypair,
            ..
        } = create_genesis_config(1_000_000_000);
        let mut bank = Arc::new(Bank::new_for_tests(&genesis_config));

        const NUM_TRANSFERS_PER_ENTRY: usize = 8;
        const NUM_TRANSFERS: usize = NUM_TRANSFERS_PER_ENTRY * 32;

        let keypairs: Vec<_> = (0..NUM_TRANSFERS * 2).map(|_| Keypair::new()).collect();

        // give everybody one lamport
        for keypair in &keypairs {
            bank.transfer(1, &mint_keypair, &keypair.pubkey())
                .expect("funding failed");
        }

        let present_account_key = Keypair::new();
        let present_account = AccountSharedData::new(1, 10, &Pubkey::default());
        bank.store_account(&present_account_key.pubkey(), &present_account);

        let mut i = 0;
        let mut hash = bank.last_blockhash();
        let mut root: Option<Arc<Bank>> = None;
        loop {
            let entries: Vec<_> = (0..NUM_TRANSFERS)
                .step_by(NUM_TRANSFERS_PER_ENTRY)
                .map(|i| {
                    next_entry_mut(&mut hash, 0, {
                        let mut transactions = (i..i + NUM_TRANSFERS_PER_ENTRY)
                            .map(|i| {
                                system_transaction::transfer(
                                    &keypairs[i],
                                    &keypairs[i + NUM_TRANSFERS].pubkey(),
                                    1,
                                    bank.last_blockhash(),
                                )
                            })
                            .collect::<Vec<_>>();

                        transactions.push(system_transaction::create_account(
                            &mint_keypair,
                            &present_account_key, // puts a TX error in results
                            bank.last_blockhash(),
                            100,
                            100,
                            &solana_sdk::pubkey::new_rand(),
                        ));
                        transactions
                    })
                })
                .collect();
            info!("paying iteration {}", i);
            process_entries_for_tests(&bank, entries, true, None, None).expect("paying failed");

            let entries: Vec<_> = (0..NUM_TRANSFERS)
                .step_by(NUM_TRANSFERS_PER_ENTRY)
                .map(|i| {
                    next_entry_mut(
                        &mut hash,
                        0,
                        (i..i + NUM_TRANSFERS_PER_ENTRY)
                            .map(|i| {
                                system_transaction::transfer(
                                    &keypairs[i + NUM_TRANSFERS],
                                    &keypairs[i].pubkey(),
                                    1,
                                    bank.last_blockhash(),
                                )
                            })
                            .collect::<Vec<_>>(),
                    )
                })
                .collect();

            info!("refunding iteration {}", i);
            process_entries_for_tests(&bank, entries, true, None, None).expect("refunding failed");

            // advance to next block
            process_entries_for_tests(
                &bank,
                (0..bank.ticks_per_slot())
                    .map(|_| next_entry_mut(&mut hash, 1, vec![]))
                    .collect::<Vec<_>>(),
                true,
                None,
                None,
            )
            .expect("process ticks failed");

            if i % 16 == 0 {
                if let Some(old_root) = root {
                    old_root.squash();
                }
                root = Some(bank.clone());
            }
            i += 1;

<<<<<<< HEAD
            bank = Arc::new(Bank::new_from_parent(
                &bank,
                &Pubkey::default(),
                bank.slot() + thread_rng().gen_range(1..3),
            ));
=======
            let slot = bank.slot() + thread_rng().gen_range(1, 3);
            bank = Arc::new(Bank::new_from_parent(bank, &Pubkey::default(), slot));
>>>>>>> a4c8cc3c
        }
    }

    #[test]
    fn test_process_ledger_ticks_ordering() {
        let GenesisConfigInfo {
            genesis_config,
            mint_keypair,
            ..
        } = create_genesis_config(100);
        let bank0 = Arc::new(Bank::new_for_tests(&genesis_config));
        let genesis_hash = genesis_config.hash();
        let keypair = Keypair::new();

        // Simulate a slot of virtual ticks, creates a new blockhash
        let mut entries = create_ticks(genesis_config.ticks_per_slot, 1, genesis_hash);

        // The new blockhash is going to be the hash of the last tick in the block
        let new_blockhash = entries.last().unwrap().hash;
        // Create an transaction that references the new blockhash, should still
        // be able to find the blockhash if we process transactions all in the same
        // batch
        let tx = system_transaction::transfer(&mint_keypair, &keypair.pubkey(), 1, new_blockhash);
        let entry = next_entry(&new_blockhash, 1, vec![tx]);
        entries.push(entry);

        process_entries_for_tests(&bank0, entries, true, None, None).unwrap();
        assert_eq!(bank0.get_balance(&keypair.pubkey()), 1)
    }

    fn get_epoch_schedule(
        genesis_config: &GenesisConfig,
        account_paths: Vec<PathBuf>,
    ) -> EpochSchedule {
        let bank = Bank::new_with_paths_for_tests(
            genesis_config,
            Arc::<RuntimeConfig>::default(),
            account_paths,
            AccountSecondaryIndexes::default(),
            AccountShrinkThreshold::default(),
        );
        *bank.epoch_schedule()
    }

    fn frozen_bank_slots(bank_forks: &BankForks) -> Vec<Slot> {
        let mut slots: Vec<_> = bank_forks.frozen_banks().keys().cloned().collect();
        slots.sort_unstable();
        slots
    }

    // Check that `bank_forks` contains all the ancestors and banks for each fork identified in
    // `bank_forks_info`
    fn verify_fork_infos(bank_forks: &BankForks) {
        for slot in frozen_bank_slots(bank_forks) {
            let head_bank = &bank_forks[slot];
            let mut parents = head_bank.parents();
            parents.push(head_bank.clone());

            // Ensure the tip of each fork and all its parents are in the given bank_forks
            for parent in parents {
                let parent_bank = &bank_forks[parent.slot()];
                assert_eq!(parent_bank.slot(), parent.slot());
                assert!(parent_bank.is_frozen());
            }
        }
    }

    #[test]
    fn test_get_first_error() {
        let GenesisConfigInfo {
            genesis_config,
            mint_keypair,
            ..
        } = create_genesis_config(1_000_000_000);
        let bank = Arc::new(Bank::new_for_tests(&genesis_config));

        let present_account_key = Keypair::new();
        let present_account = AccountSharedData::new(1, 10, &Pubkey::default());
        bank.store_account(&present_account_key.pubkey(), &present_account);

        let keypair = Keypair::new();

        // Create array of two transactions which throw different errors
        let account_not_found_tx = system_transaction::transfer(
            &keypair,
            &solana_sdk::pubkey::new_rand(),
            42,
            bank.last_blockhash(),
        );
        let account_not_found_sig = account_not_found_tx.signatures[0];
        let invalid_blockhash_tx = system_transaction::transfer(
            &mint_keypair,
            &solana_sdk::pubkey::new_rand(),
            42,
            Hash::default(),
        );
        let txs = vec![account_not_found_tx, invalid_blockhash_tx];
        let batch = bank.prepare_batch_for_tests(txs);
        let (
            TransactionResults {
                fee_collection_results,
                ..
            },
            _balances,
        ) = batch.bank().load_execute_and_commit_transactions(
            &batch,
            MAX_PROCESSING_AGE,
            false,
            false,
            false,
            false,
            &mut ExecuteTimings::default(),
            None,
        );
        let (err, signature) = get_first_error(&batch, fee_collection_results).unwrap();
        assert_eq!(err.unwrap_err(), TransactionError::AccountNotFound);
        assert_eq!(signature, account_not_found_sig);
    }

    #[test]
    fn test_replay_vote_sender() {
        let validator_keypairs: Vec<_> =
            (0..10).map(|_| ValidatorVoteKeypairs::new_rand()).collect();
        let GenesisConfigInfo {
            genesis_config,
            voting_keypair: _,
            ..
        } = create_genesis_config_with_vote_accounts(
            1_000_000_000,
            &validator_keypairs,
            vec![100; validator_keypairs.len()],
        );
        let bank0 = Arc::new(Bank::new_for_tests(&genesis_config));
        bank0.freeze();

        let bank1 = Arc::new(Bank::new_from_parent(
            bank0.clone(),
            &solana_sdk::pubkey::new_rand(),
            1,
        ));

        // The new blockhash is going to be the hash of the last tick in the block
        let bank_1_blockhash = bank1.last_blockhash();

        // Create an transaction that references the new blockhash, should still
        // be able to find the blockhash if we process transactions all in the same
        // batch
        let mut expected_successful_voter_pubkeys = BTreeSet::new();
        let vote_txs: Vec<_> = validator_keypairs
            .iter()
            .enumerate()
            .map(|(i, validator_keypairs)| {
                if i % 3 == 0 {
                    // These votes are correct
                    expected_successful_voter_pubkeys
                        .insert(validator_keypairs.vote_keypair.pubkey());
                    vote_transaction::new_vote_transaction(
                        vec![0],
                        bank0.hash(),
                        bank_1_blockhash,
                        &validator_keypairs.node_keypair,
                        &validator_keypairs.vote_keypair,
                        &validator_keypairs.vote_keypair,
                        None,
                    )
                } else if i % 3 == 1 {
                    // These have the wrong authorized voter
                    vote_transaction::new_vote_transaction(
                        vec![0],
                        bank0.hash(),
                        bank_1_blockhash,
                        &validator_keypairs.node_keypair,
                        &validator_keypairs.vote_keypair,
                        &Keypair::new(),
                        None,
                    )
                } else {
                    // These have an invalid vote for non-existent bank 2
                    vote_transaction::new_vote_transaction(
                        vec![bank1.slot() + 1],
                        bank0.hash(),
                        bank_1_blockhash,
                        &validator_keypairs.node_keypair,
                        &validator_keypairs.vote_keypair,
                        &validator_keypairs.vote_keypair,
                        None,
                    )
                }
            })
            .collect();
        let entry = next_entry(&bank_1_blockhash, 1, vote_txs);
        let (replay_vote_sender, replay_vote_receiver) = crossbeam_channel::unbounded();
        let _ =
            process_entries_for_tests(&bank1, vec![entry], true, None, Some(&replay_vote_sender));
        let successes: BTreeSet<Pubkey> = replay_vote_receiver
            .try_iter()
            .map(|(vote_pubkey, ..)| vote_pubkey)
            .collect();
        assert_eq!(successes, expected_successful_voter_pubkeys);
    }

    fn make_slot_with_vote_tx(
        blockstore: &Blockstore,
        ticks_per_slot: u64,
        tx_landed_slot: Slot,
        parent_slot: Slot,
        parent_blockhash: &Hash,
        vote_tx: Transaction,
        slot_leader_keypair: &Arc<Keypair>,
    ) {
        // Add votes to `last_slot` so that `root` will be confirmed
        let vote_entry = next_entry(parent_blockhash, 1, vec![vote_tx]);
        let mut entries = create_ticks(ticks_per_slot, 0, vote_entry.hash);
        entries.insert(0, vote_entry);
        blockstore
            .write_entries(
                tx_landed_slot,
                0,
                0,
                ticks_per_slot,
                Some(parent_slot),
                true,
                slot_leader_keypair,
                entries,
                0,
            )
            .unwrap();
    }

    fn run_test_process_blockstore_with_supermajority_root(
        blockstore_root: Option<Slot>,
        blockstore_access_type: AccessType,
    ) {
        solana_logger::setup();
        /*
            Build fork structure:
                 slot 0
                   |
                 slot 1 <- (blockstore root)
                 /    \
            slot 2    |
               |      |
            slot 4    |
                    slot 5
                      |
                `expected_root_slot`
                     /    \
                  ...    minor fork
                  /
            `last_slot`
                 |
            `really_last_slot`
        */
        let starting_fork_slot = 5;
        let mut main_fork = tr(starting_fork_slot);
        let mut main_fork_ref = main_fork.root_mut().get_mut();

        // Make enough slots to make a root slot > blockstore_root
        let expected_root_slot = starting_fork_slot + blockstore_root.unwrap_or(0);
        let really_expected_root_slot = expected_root_slot + 1;
        let last_main_fork_slot = expected_root_slot + MAX_LOCKOUT_HISTORY as u64 + 1;
        let really_last_main_fork_slot = last_main_fork_slot + 1;

        // Make `minor_fork`
        let last_minor_fork_slot = really_last_main_fork_slot + 1;
        let minor_fork = tr(last_minor_fork_slot);

        // Make 'main_fork`
        for slot in starting_fork_slot + 1..last_main_fork_slot {
            if slot - 1 == expected_root_slot {
                main_fork_ref.push_front(minor_fork.clone());
            }
            main_fork_ref.push_front(tr(slot));
            main_fork_ref = main_fork_ref.front_mut().unwrap().get_mut();
        }
        let forks = tr(0) / (tr(1) / (tr(2) / (tr(4))) / main_fork);
        let validator_keypairs = ValidatorVoteKeypairs::new_rand();
        let GenesisConfigInfo { genesis_config, .. } =
            genesis_utils::create_genesis_config_with_vote_accounts(
                10_000,
                &[&validator_keypairs],
                vec![100],
            );
        let ticks_per_slot = genesis_config.ticks_per_slot();
        let ledger_path = get_tmp_ledger_path_auto_delete!();
        let blockstore = Blockstore::open(ledger_path.path()).unwrap();
        blockstore.add_tree(forks, false, true, ticks_per_slot, genesis_config.hash());

        if let Some(blockstore_root) = blockstore_root {
            blockstore
                .set_roots(std::iter::once(&blockstore_root))
                .unwrap();
        }

        let opts = ProcessOptions {
            run_verification: true,
            accounts_db_test_hash_calculation: true,
            ..ProcessOptions::default()
        };

        let (bank_forks, ..) = test_process_blockstore_with_custom_options(
            &genesis_config,
            &blockstore,
            &opts,
            blockstore_access_type.clone(),
        );
        let bank_forks = bank_forks.read().unwrap();

        // prepare to add votes
        let last_vote_bank_hash = bank_forks.get(last_main_fork_slot - 1).unwrap().hash();
        let last_vote_blockhash = bank_forks
            .get(last_main_fork_slot - 1)
            .unwrap()
            .last_blockhash();
        let slots: Vec<_> = (expected_root_slot..last_main_fork_slot).collect();
        let vote_tx = vote_transaction::new_vote_transaction(
            slots,
            last_vote_bank_hash,
            last_vote_blockhash,
            &validator_keypairs.node_keypair,
            &validator_keypairs.vote_keypair,
            &validator_keypairs.vote_keypair,
            None,
        );

        // Add votes to `last_slot` so that `root` will be confirmed
        let leader_keypair = Arc::new(validator_keypairs.node_keypair);
        make_slot_with_vote_tx(
            &blockstore,
            ticks_per_slot,
            last_main_fork_slot,
            last_main_fork_slot - 1,
            &last_vote_blockhash,
            vote_tx,
            &leader_keypair,
        );

        let (bank_forks, ..) = test_process_blockstore_with_custom_options(
            &genesis_config,
            &blockstore,
            &opts,
            blockstore_access_type.clone(),
        );
        let bank_forks = bank_forks.read().unwrap();

        assert_eq!(bank_forks.root(), expected_root_slot);
        assert_eq!(
            bank_forks.frozen_banks().len() as u64,
            last_minor_fork_slot - really_expected_root_slot + 1
        );

        // Minor fork at `last_main_fork_slot + 1` was above the `expected_root_slot`
        // so should not have been purged
        //
        // Fork at slot 2 was purged because it was below the `expected_root_slot`
        for slot in 0..=last_minor_fork_slot {
            // this slot will be created below
            if slot == really_last_main_fork_slot {
                continue;
            }
            if slot >= expected_root_slot {
                let bank = bank_forks.get(slot).unwrap();
                assert_eq!(bank.slot(), slot);
                assert!(bank.is_frozen());
            } else {
                assert!(bank_forks.get(slot).is_none());
            }
        }

        // really prepare to add votes
        let last_vote_bank_hash = bank_forks.get(last_main_fork_slot).unwrap().hash();
        let last_vote_blockhash = bank_forks
            .get(last_main_fork_slot)
            .unwrap()
            .last_blockhash();
        let slots: Vec<_> = vec![last_main_fork_slot];
        let vote_tx = vote_transaction::new_vote_transaction(
            slots,
            last_vote_bank_hash,
            last_vote_blockhash,
            &leader_keypair,
            &validator_keypairs.vote_keypair,
            &validator_keypairs.vote_keypair,
            None,
        );

        // Add votes to `really_last_slot` so that `root` will be confirmed again
        make_slot_with_vote_tx(
            &blockstore,
            ticks_per_slot,
            really_last_main_fork_slot,
            last_main_fork_slot,
            &last_vote_blockhash,
            vote_tx,
            &leader_keypair,
        );

        let (bank_forks, ..) = test_process_blockstore_with_custom_options(
            &genesis_config,
            &blockstore,
            &opts,
            blockstore_access_type,
        );
        let bank_forks = bank_forks.read().unwrap();

        assert_eq!(bank_forks.root(), really_expected_root_slot);
    }

    #[test]
    fn test_process_blockstore_with_supermajority_root_without_blockstore_root() {
        run_test_process_blockstore_with_supermajority_root(None, AccessType::Primary);
    }

    #[test]
    fn test_process_blockstore_with_supermajority_root_without_blockstore_root_secondary_access() {
        run_test_process_blockstore_with_supermajority_root(None, AccessType::Secondary);
    }

    #[test]
    fn test_process_blockstore_with_supermajority_root_with_blockstore_root() {
        run_test_process_blockstore_with_supermajority_root(Some(1), AccessType::Primary)
    }

    #[test]
    #[allow(clippy::field_reassign_with_default)]
    fn test_supermajority_root_from_vote_accounts() {
        let convert_to_vote_accounts = |roots_stakes: Vec<(Slot, u64)>| -> VoteAccountsHashMap {
            roots_stakes
                .into_iter()
                .map(|(root, stake)| {
                    let mut vote_state = VoteState::default();
                    vote_state.root_slot = Some(root);
                    let mut vote_account =
                        AccountSharedData::new(1, VoteState::size_of(), &solana_vote_program::id());
                    let versioned = VoteStateVersions::new_current(vote_state);
                    VoteState::serialize(&versioned, vote_account.data_as_mut_slice()).unwrap();
                    (
                        solana_sdk::pubkey::new_rand(),
                        (stake, VoteAccount::try_from(vote_account).unwrap()),
                    )
                })
                .collect()
        };

        let total_stake = 10;
        let slot = 100;

        // Supermajority root should be None
        assert!(
            supermajority_root_from_vote_accounts(slot, total_stake, &HashMap::default()).is_none()
        );

        // Supermajority root should be None
        let roots_stakes = vec![(8, 1), (3, 1), (4, 1), (8, 1)];
        let accounts = convert_to_vote_accounts(roots_stakes);
        assert!(supermajority_root_from_vote_accounts(slot, total_stake, &accounts).is_none());

        // Supermajority root should be 4, has 7/10 of the stake
        let roots_stakes = vec![(8, 1), (3, 1), (4, 1), (8, 5)];
        let accounts = convert_to_vote_accounts(roots_stakes);
        assert_eq!(
            supermajority_root_from_vote_accounts(slot, total_stake, &accounts).unwrap(),
            4
        );

        // Supermajority root should be 8, it has 7/10 of the stake
        let roots_stakes = vec![(8, 1), (3, 1), (4, 1), (8, 6)];
        let accounts = convert_to_vote_accounts(roots_stakes);
        assert_eq!(
            supermajority_root_from_vote_accounts(slot, total_stake, &accounts).unwrap(),
            8
        );
    }

    fn confirm_slot_entries_for_tests(
        bank: &Arc<Bank>,
        slot_entries: Vec<Entry>,
        slot_full: bool,
        prev_entry_hash: Hash,
    ) -> result::Result<(), BlockstoreProcessorError> {
        confirm_slot_entries(
            bank,
            (slot_entries, 0, slot_full),
            &mut ConfirmationTiming::default(),
            &mut ConfirmationProgress::new(prev_entry_hash),
            false,
            None,
            None,
            None,
            &VerifyRecyclers::default(),
            None,
            &PrioritizationFeeCache::new(0u64),
        )
    }

    #[test]
    fn test_confirm_slot_entries_progress_num_txs_indexes() {
        let GenesisConfigInfo {
            genesis_config,
            mint_keypair,
            ..
        } = create_genesis_config(100 * LAMPORTS_PER_SOL);
        let genesis_hash = genesis_config.hash();
        let bank = Arc::new(Bank::new_for_tests(&genesis_config));
        let mut timing = ConfirmationTiming::default();
        let mut progress = ConfirmationProgress::new(genesis_hash);
        let amount = genesis_config.rent.minimum_balance(0);
        let keypair1 = Keypair::new();
        let keypair2 = Keypair::new();
        let keypair3 = Keypair::new();
        let keypair4 = Keypair::new();
        bank.transfer(LAMPORTS_PER_SOL, &mint_keypair, &keypair1.pubkey())
            .unwrap();
        bank.transfer(LAMPORTS_PER_SOL, &mint_keypair, &keypair2.pubkey())
            .unwrap();

        let (transaction_status_sender, transaction_status_receiver) =
            crossbeam_channel::unbounded();
        let transaction_status_sender = TransactionStatusSender {
            sender: transaction_status_sender,
        };

        let blockhash = bank.last_blockhash();
        let tx1 = system_transaction::transfer(
            &keypair1,
            &keypair3.pubkey(),
            amount,
            bank.last_blockhash(),
        );
        let tx2 = system_transaction::transfer(
            &keypair2,
            &keypair4.pubkey(),
            amount,
            bank.last_blockhash(),
        );
        let entry = next_entry(&blockhash, 1, vec![tx1, tx2]);
        let new_hash = entry.hash;

        confirm_slot_entries(
            &bank,
            (vec![entry], 0, false),
            &mut timing,
            &mut progress,
            false,
            Some(&transaction_status_sender),
            None,
            None,
            &VerifyRecyclers::default(),
            None,
            &PrioritizationFeeCache::new(0u64),
        )
        .unwrap();
        assert_eq!(progress.num_txs, 2);
        let batch = transaction_status_receiver.recv().unwrap();
        if let TransactionStatusMessage::Batch(batch) = batch {
            assert_eq!(batch.transactions.len(), 2);
            assert_eq!(batch.transaction_indexes.len(), 2);
            // Assert contains instead of the actual vec due to randomize
            assert!(batch.transaction_indexes.contains(&0));
            assert!(batch.transaction_indexes.contains(&1));
        } else {
            panic!("batch should have been sent");
        }

        let tx1 = system_transaction::transfer(
            &keypair1,
            &keypair3.pubkey(),
            amount + 1,
            bank.last_blockhash(),
        );
        let tx2 = system_transaction::transfer(
            &keypair2,
            &keypair4.pubkey(),
            amount + 1,
            bank.last_blockhash(),
        );
        let tx3 = system_transaction::transfer(
            &mint_keypair,
            &Pubkey::new_unique(),
            amount,
            bank.last_blockhash(),
        );
        let entry = next_entry(&new_hash, 1, vec![tx1, tx2, tx3]);

        confirm_slot_entries(
            &bank,
            (vec![entry], 0, false),
            &mut timing,
            &mut progress,
            false,
            Some(&transaction_status_sender),
            None,
            None,
            &VerifyRecyclers::default(),
            None,
            &PrioritizationFeeCache::new(0u64),
        )
        .unwrap();
        assert_eq!(progress.num_txs, 5);
        let batch = transaction_status_receiver.recv().unwrap();
        if let TransactionStatusMessage::Batch(batch) = batch {
            assert_eq!(batch.transactions.len(), 3);
            assert_eq!(batch.transaction_indexes.len(), 3);
            // Assert contains instead of the actual vec due to randomize
            assert!(batch.transaction_indexes.contains(&2));
            assert!(batch.transaction_indexes.contains(&3));
            assert!(batch.transaction_indexes.contains(&4));
        } else {
            panic!("batch should have been sent");
        }
    }

    #[test]
    fn test_rebatch_transactions() {
        let dummy_leader_pubkey = solana_sdk::pubkey::new_rand();
        let GenesisConfigInfo {
            genesis_config,
            mint_keypair,
            ..
        } = create_genesis_config_with_leader(500, &dummy_leader_pubkey, 100);
        let bank = Arc::new(Bank::new_for_tests(&genesis_config));

        let pubkey = solana_sdk::pubkey::new_rand();
        let keypair2 = Keypair::new();
        let pubkey2 = solana_sdk::pubkey::new_rand();
        let keypair3 = Keypair::new();
        let pubkey3 = solana_sdk::pubkey::new_rand();

        let txs = vec![
            SanitizedTransaction::from_transaction_for_tests(system_transaction::transfer(
                &mint_keypair,
                &pubkey,
                1,
                genesis_config.hash(),
            )),
            SanitizedTransaction::from_transaction_for_tests(system_transaction::transfer(
                &keypair2,
                &pubkey2,
                1,
                genesis_config.hash(),
            )),
            SanitizedTransaction::from_transaction_for_tests(system_transaction::transfer(
                &keypair3,
                &pubkey3,
                1,
                genesis_config.hash(),
            )),
        ];

        let batch = bank.prepare_sanitized_batch(&txs);
        assert!(batch.needs_unlock());
        let transaction_indexes = vec![42, 43, 44];

        let batch2 = rebatch_transactions(
            batch.lock_results(),
            &bank,
            batch.sanitized_transactions(),
            0,
            0,
            &transaction_indexes,
        );
        assert!(batch.needs_unlock());
        assert!(!batch2.batch.needs_unlock());
        assert_eq!(batch2.transaction_indexes, vec![42]);

        let batch3 = rebatch_transactions(
            batch.lock_results(),
            &bank,
            batch.sanitized_transactions(),
            1,
            2,
            &transaction_indexes,
        );
        assert!(!batch3.batch.needs_unlock());
        assert_eq!(batch3.transaction_indexes, vec![43, 44]);
    }

    #[test]
    fn test_confirm_slot_entries_with_fix() {
        const HASHES_PER_TICK: u64 = 10;
        const TICKS_PER_SLOT: u64 = 2;

        let collector_id = Pubkey::new_unique();

        let GenesisConfigInfo {
            mut genesis_config,
            mint_keypair,
            ..
        } = create_genesis_config(10_000);
        genesis_config.poh_config.hashes_per_tick = Some(HASHES_PER_TICK);
        genesis_config.ticks_per_slot = TICKS_PER_SLOT;
        let genesis_hash = genesis_config.hash();

        let slot_0_bank = Arc::new(Bank::new_for_tests(&genesis_config));
        assert_eq!(slot_0_bank.slot(), 0);
        assert_eq!(slot_0_bank.tick_height(), 0);
        assert_eq!(slot_0_bank.max_tick_height(), 2);
        assert_eq!(slot_0_bank.last_blockhash(), genesis_hash);
        assert_eq!(slot_0_bank.get_hash_age(&genesis_hash), Some(0));

        let slot_0_entries = entry::create_ticks(TICKS_PER_SLOT, HASHES_PER_TICK, genesis_hash);
        let slot_0_hash = slot_0_entries.last().unwrap().hash;
        confirm_slot_entries_for_tests(&slot_0_bank, slot_0_entries, true, genesis_hash).unwrap();
        assert_eq!(slot_0_bank.tick_height(), slot_0_bank.max_tick_height());
        assert_eq!(slot_0_bank.last_blockhash(), slot_0_hash);
        assert_eq!(slot_0_bank.get_hash_age(&genesis_hash), Some(1));
        assert_eq!(slot_0_bank.get_hash_age(&slot_0_hash), Some(0));

        let slot_2_bank = Arc::new(Bank::new_from_parent(slot_0_bank, &collector_id, 2));
        assert_eq!(slot_2_bank.slot(), 2);
        assert_eq!(slot_2_bank.tick_height(), 2);
        assert_eq!(slot_2_bank.max_tick_height(), 6);
        assert_eq!(slot_2_bank.last_blockhash(), slot_0_hash);

        let slot_1_entries = entry::create_ticks(TICKS_PER_SLOT, HASHES_PER_TICK, slot_0_hash);
        let slot_1_hash = slot_1_entries.last().unwrap().hash;
        confirm_slot_entries_for_tests(&slot_2_bank, slot_1_entries, false, slot_0_hash).unwrap();
        assert_eq!(slot_2_bank.tick_height(), 4);
        assert_eq!(slot_2_bank.last_blockhash(), slot_0_hash);
        assert_eq!(slot_2_bank.get_hash_age(&genesis_hash), Some(1));
        assert_eq!(slot_2_bank.get_hash_age(&slot_0_hash), Some(0));

        struct TestCase {
            recent_blockhash: Hash,
            expected_result: result::Result<(), BlockstoreProcessorError>,
        }

        let test_cases = [
            TestCase {
                recent_blockhash: slot_1_hash,
                expected_result: Err(BlockstoreProcessorError::InvalidTransaction(
                    TransactionError::BlockhashNotFound,
                )),
            },
            TestCase {
                recent_blockhash: slot_0_hash,
                expected_result: Ok(()),
            },
        ];

        // Check that slot 2 transactions can only use hashes for completed blocks.
        for TestCase {
            recent_blockhash,
            expected_result,
        } in test_cases
        {
            let slot_2_entries = {
                let to_pubkey = Pubkey::new_unique();
                let mut prev_entry_hash = slot_1_hash;
                let mut remaining_entry_hashes = HASHES_PER_TICK;

                let tx =
                    system_transaction::transfer(&mint_keypair, &to_pubkey, 1, recent_blockhash);
                remaining_entry_hashes = remaining_entry_hashes.checked_sub(1).unwrap();
                let mut entries = vec![next_entry_mut(&mut prev_entry_hash, 1, vec![tx])];

                entries.push(next_entry_mut(
                    &mut prev_entry_hash,
                    remaining_entry_hashes,
                    vec![],
                ));
                entries.push(next_entry_mut(
                    &mut prev_entry_hash,
                    HASHES_PER_TICK,
                    vec![],
                ));

                entries
            };

            let slot_2_hash = slot_2_entries.last().unwrap().hash;
            let result =
                confirm_slot_entries_for_tests(&slot_2_bank, slot_2_entries, true, slot_1_hash);
            match (result, expected_result) {
                (Ok(()), Ok(())) => {
                    assert_eq!(slot_2_bank.tick_height(), slot_2_bank.max_tick_height());
                    assert_eq!(slot_2_bank.last_blockhash(), slot_2_hash);
                    assert_eq!(slot_2_bank.get_hash_age(&genesis_hash), Some(2));
                    assert_eq!(slot_2_bank.get_hash_age(&slot_0_hash), Some(1));
                    assert_eq!(slot_2_bank.get_hash_age(&slot_2_hash), Some(0));
                }
                (
                    Err(BlockstoreProcessorError::InvalidTransaction(err)),
                    Err(BlockstoreProcessorError::InvalidTransaction(expected_err)),
                ) => {
                    assert_eq!(err, expected_err);
                }
                (result, expected_result) => {
                    panic!("actual result {result:?} != expected result {expected_result:?}");
                }
            }
        }
    }
}<|MERGE_RESOLUTION|>--- conflicted
+++ resolved
@@ -3753,16 +3753,8 @@
             }
             i += 1;
 
-<<<<<<< HEAD
-            bank = Arc::new(Bank::new_from_parent(
-                &bank,
-                &Pubkey::default(),
-                bank.slot() + thread_rng().gen_range(1..3),
-            ));
-=======
-            let slot = bank.slot() + thread_rng().gen_range(1, 3);
+            let slot = bank.slot() + thread_rng().gen_range(1..3);
             bank = Arc::new(Bank::new_from_parent(bank, &Pubkey::default(), slot));
->>>>>>> a4c8cc3c
         }
     }
 
