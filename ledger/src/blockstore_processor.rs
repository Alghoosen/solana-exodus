--- conflicted
+++ resolved
@@ -331,99 +331,8 @@
     cost_capacity_meter: Arc<RwLock<BlockCostCapacityMeter>>,
     log_messages_bytes_limit: Option<usize>,
 ) -> Result<()> {
-<<<<<<< HEAD
     let execute_batches_internal_metrics =
         execute_batches_internal(bank, transactions, transaction_indexes, entry_callback)?;
-=======
-    if batches.is_empty() {
-        return Ok(());
-    }
-
-    let ((lock_results, sanitized_txs), transaction_indexes): ((Vec<_>, Vec<_>), Vec<_>) = batches
-        .iter()
-        .flat_map(|batch| {
-            batch
-                .batch
-                .lock_results()
-                .iter()
-                .cloned()
-                .zip(batch.batch.sanitized_transactions().to_vec())
-                .zip(batch.transaction_indexes.to_vec())
-        })
-        .unzip();
-
-    let mut minimal_tx_cost = u64::MAX;
-    let mut total_cost: u64 = 0;
-    let mut total_cost_without_bpf: u64 = 0;
-    // Allowing collect here, since it also computes the minimal tx cost, and aggregate cost.
-    // These two values are later used for checking if the tx_costs vector needs to be iterated over.
-    // The collection is a pair of (full cost, cost without estimated-bpf-code-costs).
-    #[allow(clippy::needless_collect)]
-    let tx_costs = sanitized_txs
-        .iter()
-        .map(|tx| {
-            let tx_cost = CostModel::calculate_cost(tx, &bank.feature_set);
-            let cost = tx_cost.sum();
-            let cost_without_bpf = tx_cost.sum_without_bpf();
-            minimal_tx_cost = std::cmp::min(minimal_tx_cost, cost);
-            total_cost = total_cost.saturating_add(cost);
-            total_cost_without_bpf = total_cost_without_bpf.saturating_add(cost_without_bpf);
-            (cost, cost_without_bpf)
-        })
-        .collect::<Vec<_>>();
-
-    let target_batch_count = get_thread_count() as u64;
-
-    let mut tx_batches: Vec<TransactionBatchWithIndexes> = vec![];
-    let mut tx_batch_costs: Vec<u64> = vec![];
-    let rebatched_txs = if total_cost > target_batch_count.saturating_mul(minimal_tx_cost) {
-        let target_batch_cost = total_cost / target_batch_count;
-        let mut batch_cost: u64 = 0;
-        let mut batch_cost_without_bpf: u64 = 0;
-        let mut slice_start = 0;
-        tx_costs
-            .into_iter()
-            .enumerate()
-            .for_each(|(index, cost_pair)| {
-                let next_index = index + 1;
-                batch_cost = batch_cost.saturating_add(cost_pair.0);
-                batch_cost_without_bpf = batch_cost_without_bpf.saturating_add(cost_pair.1);
-                if batch_cost >= target_batch_cost || next_index == sanitized_txs.len() {
-                    let tx_batch = rebatch_transactions(
-                        &lock_results,
-                        bank,
-                        &sanitized_txs,
-                        slice_start,
-                        index,
-                        &transaction_indexes,
-                    );
-                    slice_start = next_index;
-                    tx_batches.push(tx_batch);
-                    tx_batch_costs.push(batch_cost_without_bpf);
-                    batch_cost = 0;
-                    batch_cost_without_bpf = 0;
-                }
-            });
-        &tx_batches[..]
-    } else {
-        // Ensure that the total cost attributed to this batch is essentially correct
-        // batches.is_empty() check at top of function ensures that n > 0 for following divide
-        let n = batches.len();
-        tx_batch_costs = vec![total_cost_without_bpf / (n as u64); n];
-        batches
-    };
-
-    let execute_batches_internal_metrics = execute_batches_internal(
-        bank,
-        rebatched_txs,
-        entry_callback,
-        transaction_status_sender,
-        replay_vote_sender,
-        cost_capacity_meter,
-        &tx_batch_costs,
-        log_messages_bytes_limit,
-    )?;
->>>>>>> bcf44915
 
     confirmation_timing.process_execute_batches_internal_metrics(execute_batches_internal_metrics);
     Ok(())
@@ -502,12 +411,8 @@
 ) -> Result<()> {
     // accumulator for entries that can be processed in parallel
     let mut tick_hashes = vec![];
-<<<<<<< HEAD
     let mut started = std::time::Instant::now();
     let mut tx_count = 0;
-=======
-    let mut rng = thread_rng();
->>>>>>> bcf44915
 
     for ReplayEntry {
         entry,
@@ -519,26 +424,10 @@
                 // If it's a tick, save it for later
                 tick_hashes.push(hash);
                 if bank.is_block_boundary(bank.tick_height() + tick_hashes.len() as u64) {
-<<<<<<< HEAD
                     trace!("process_entries_with_callback(): slot: {} idx: {} scheduled {} txs so far in {}us (still in loop)", bank.slot(), starting_index, tx_count, started.elapsed().as_micros());
                     started = std::time::Instant::now();
                     tx_count = 0;
 
-=======
-                    // If it's a tick that will cause a new blockhash to be created,
-                    // execute the group and register the tick
-                    execute_batches(
-                        bank,
-                        &batches,
-                        entry_callback,
-                        transaction_status_sender,
-                        replay_vote_sender,
-                        confirmation_timing,
-                        cost_capacity_meter.clone(),
-                        log_messages_bytes_limit,
-                    )?;
-                    batches.clear();
->>>>>>> bcf44915
                     for hash in &tick_hashes {
                         bank.register_tick(hash);
                     }
@@ -547,7 +436,6 @@
             }
             EntryType::Transactions(transactions) => {
                 let starting_index = *starting_index;
-<<<<<<< HEAD
                 let transaction_indexes =
                     (starting_index..starting_index.saturating_add(transactions.len())).into_iter();
                 tx_count += transactions.len();
@@ -573,82 +461,6 @@
         started.elapsed().as_micros()
     );
     started = std::time::Instant::now();
-=======
-                let transaction_indexes = if randomize {
-                    let mut transactions_and_indexes: Vec<(SanitizedTransaction, usize)> =
-                        transactions.drain(..).zip(starting_index..).collect();
-                    transactions_and_indexes.shuffle(&mut rng);
-                    let (txs, indexes): (Vec<_>, Vec<_>) =
-                        transactions_and_indexes.into_iter().unzip();
-                    *transactions = txs;
-                    indexes
-                } else {
-                    (starting_index..starting_index.saturating_add(transactions.len())).collect()
-                };
-
-                loop {
-                    // try to lock the accounts
-                    let batch = bank.prepare_sanitized_batch(transactions);
-                    let first_lock_err = first_err(batch.lock_results());
-
-                    // if locking worked
-                    if first_lock_err.is_ok() {
-                        batches.push(TransactionBatchWithIndexes {
-                            batch,
-                            transaction_indexes,
-                        });
-                        // entry is scheduled to be processed, transactions in it can be used to
-                        // update prioritization fee cache asynchronously.
-                        prioritization_fee_cache.update(bank.clone(), transactions.iter());
-                        // done with this entry
-                        break;
-                    }
-                    // else we failed to lock, 2 possible reasons
-                    if batches.is_empty() {
-                        // An entry has account lock conflicts with *itself*, which should not happen
-                        // if generated by a properly functioning leader
-                        datapoint_error!(
-                            "validator_process_entry_error",
-                            (
-                                "error",
-                                format!(
-                                    "Lock accounts error, entry conflicts with itself, txs: {transactions:?}"
-                                ),
-                                String
-                            )
-                        );
-                        // bail
-                        first_lock_err?;
-                    } else {
-                        // else we have an entry that conflicts with a prior entry
-                        // execute the current queue and try to process this entry again
-                        execute_batches(
-                            bank,
-                            &batches,
-                            entry_callback,
-                            transaction_status_sender,
-                            replay_vote_sender,
-                            confirmation_timing,
-                            cost_capacity_meter.clone(),
-                            log_messages_bytes_limit,
-                        )?;
-                        batches.clear();
-                    }
-                }
-            }
-        }
-    }
-    execute_batches(
-        bank,
-        &batches,
-        entry_callback,
-        transaction_status_sender,
-        replay_vote_sender,
-        confirmation_timing,
-        cost_capacity_meter,
-        log_messages_bytes_limit,
-    )?;
->>>>>>> bcf44915
     for hash in tick_hashes {
         bank.register_tick(hash);
     }
