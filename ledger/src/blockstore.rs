--- conflicted
+++ resolved
@@ -457,19 +457,8 @@
         ledger_path: &Path,
         options: BlockstoreOptions,
     ) -> Result<BlockstoreSignals> {
-<<<<<<< HEAD
-        let mut blockstore = Self::open_with_access_type(
-            ledger_path,
-            AccessType::PrimaryOnly,
-            recovery_mode,
-            enforce_ulimit_nofile,
-        )?;
-
+        let mut blockstore = Self::open_with_access_type(ledger_path, options)?;
         let (ledger_signal_sender, ledger_signal_receiver) = bounded(1);
-=======
-        let mut blockstore = Self::open_with_access_type(ledger_path, options)?;
-        let (ledger_signal_sender, ledger_signal_receiver) = sync_channel(1);
->>>>>>> 2486e21f
         let (completed_slots_sender, completed_slots_receiver) =
             bounded(MAX_COMPLETED_SLOTS_IN_CHANNEL);
 
