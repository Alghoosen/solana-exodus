--- conflicted
+++ resolved
@@ -181,32 +181,8 @@
     pub lowest_cleanup_slot: RwLock<Slot>,
     no_compaction: bool,
     slots_stats: Mutex<SlotsStats>,
-<<<<<<< HEAD
-    advanced_options: BlockstoreAdvancedOptions,
+    column_options: LedgerColumnOptions,
     pub turbine_fec_set_stats: Mutex<TurbineFecSetStats>,
-=======
-    column_options: LedgerColumnOptions,
-}
-
-struct SlotsStats {
-    last_cleanup_ts: Instant,
-    stats: BTreeMap<Slot, SlotStats>,
-}
-
-impl Default for SlotsStats {
-    fn default() -> Self {
-        SlotsStats {
-            last_cleanup_ts: Instant::now(),
-            stats: BTreeMap::new(),
-        }
-    }
-}
-
-#[derive(Default)]
-struct SlotStats {
-    num_repaired: usize,
-    num_recovered: usize,
->>>>>>> ae75b1a2
 }
 
 pub struct IndexMetaWorkingSetEntry {
@@ -702,12 +678,8 @@
             lowest_cleanup_slot: RwLock::<Slot>::default(),
             no_compaction: false,
             slots_stats: Mutex::<SlotsStats>::default(),
-<<<<<<< HEAD
-            advanced_options,
+            column_options,
             turbine_fec_set_stats: Mutex::<TurbineFecSetStats>::default(),
-=======
-            column_options,
->>>>>>> ae75b1a2
         };
         if initialize_transaction_status_index {
             blockstore.initialize_transaction_status_index()?;
