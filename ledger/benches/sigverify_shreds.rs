#![feature(test)]

extern crate test;
use {
    solana_ledger::{
<<<<<<< HEAD
        shred::{Shred, SIZE_OF_DATA_SHRED_PAYLOAD_V1},
=======
        shred::{Shred, ShredFlags, SIZE_OF_DATA_SHRED_PAYLOAD},
>>>>>>> e070c5ca
        sigverify_shreds::{sign_shreds_cpu, sign_shreds_gpu, sign_shreds_gpu_pinned_keypair},
    },
    solana_perf::{
        packet::{Packet, PacketBatch},
        recycler_cache::RecyclerCache,
    },
    solana_sdk::signature::Keypair,
    std::sync::Arc,
    test::Bencher,
};

const NUM_PACKETS: usize = 256;
const NUM_BATCHES: usize = 1;
#[bench]
fn bench_sigverify_shreds_sign_gpu(bencher: &mut Bencher) {
    let recycler_cache = RecyclerCache::default();

    let mut packet_batch = PacketBatch::default();
    packet_batch.packets.set_pinnable();
    let slot = 0xdead_c0de;
    // need to pin explicitly since the resize will not cause re-allocation
    packet_batch.packets.reserve_and_pin(NUM_PACKETS);
    packet_batch.packets.resize(NUM_PACKETS, Packet::default());
    for p in packet_batch.packets.iter_mut() {
        let shred = Shred::new_from_data(
            slot,
            0xc0de,
            0xdead,
<<<<<<< HEAD
            &[5; SIZE_OF_DATA_SHRED_PAYLOAD_V1], // TODO MERKLE
            true,
            true,
=======
            &[5; SIZE_OF_DATA_SHRED_PAYLOAD],
            ShredFlags::LAST_SHRED_IN_SLOT,
>>>>>>> e070c5ca
            1,
            2,
            0,
        );
        shred.copy_to_packet(p);
    }
    let mut batches = vec![packet_batch; NUM_BATCHES];
    let keypair = Keypair::new();
    let pinned_keypair = sign_shreds_gpu_pinned_keypair(&keypair, &recycler_cache);
    let pinned_keypair = Some(Arc::new(pinned_keypair));
    //warmup
    for _ in 0..100 {
        sign_shreds_gpu(&keypair, &pinned_keypair, &mut batches, &recycler_cache);
    }
    bencher.iter(|| {
        sign_shreds_gpu(&keypair, &pinned_keypair, &mut batches, &recycler_cache);
    })
}

#[bench]
fn bench_sigverify_shreds_sign_cpu(bencher: &mut Bencher) {
    let mut packet_batch = PacketBatch::default();
    let slot = 0xdead_c0de;
    packet_batch.packets.resize(NUM_PACKETS, Packet::default());
    for p in packet_batch.packets.iter_mut() {
        let shred = Shred::new_from_data(
            slot,
            0xc0de,
            0xdead,
<<<<<<< HEAD
            &[5; SIZE_OF_DATA_SHRED_PAYLOAD_V1], // TODO MERKLE
            true,
            true,
=======
            &[5; SIZE_OF_DATA_SHRED_PAYLOAD],
            ShredFlags::LAST_SHRED_IN_SLOT,
>>>>>>> e070c5ca
            1,
            2,
            0,
        );
        shred.copy_to_packet(p);
    }
    let mut batches = vec![packet_batch; NUM_BATCHES];
    let keypair = Keypair::new();
    bencher.iter(|| {
        sign_shreds_cpu(&keypair, &mut batches);
    })
}<|MERGE_RESOLUTION|>--- conflicted
+++ resolved
@@ -3,11 +3,7 @@
 extern crate test;
 use {
     solana_ledger::{
-<<<<<<< HEAD
-        shred::{Shred, SIZE_OF_DATA_SHRED_PAYLOAD_V1},
-=======
-        shred::{Shred, ShredFlags, SIZE_OF_DATA_SHRED_PAYLOAD},
->>>>>>> e070c5ca
+        shred::{Shred, ShredFlags, SIZE_OF_DATA_SHRED_PAYLOAD_V1},
         sigverify_shreds::{sign_shreds_cpu, sign_shreds_gpu, sign_shreds_gpu_pinned_keypair},
     },
     solana_perf::{
@@ -36,14 +32,8 @@
             slot,
             0xc0de,
             0xdead,
-<<<<<<< HEAD
             &[5; SIZE_OF_DATA_SHRED_PAYLOAD_V1], // TODO MERKLE
-            true,
-            true,
-=======
-            &[5; SIZE_OF_DATA_SHRED_PAYLOAD],
             ShredFlags::LAST_SHRED_IN_SLOT,
->>>>>>> e070c5ca
             1,
             2,
             0,
@@ -73,14 +63,8 @@
             slot,
             0xc0de,
             0xdead,
-<<<<<<< HEAD
             &[5; SIZE_OF_DATA_SHRED_PAYLOAD_V1], // TODO MERKLE
-            true,
-            true,
-=======
-            &[5; SIZE_OF_DATA_SHRED_PAYLOAD],
             ShredFlags::LAST_SHRED_IN_SLOT,
->>>>>>> e070c5ca
             1,
             2,
             0,
