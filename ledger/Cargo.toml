--- conflicted
+++ resolved
@@ -35,28 +35,9 @@
 serde = "1.0.144"
 serde_bytes = "0.11.7"
 sha2 = "0.10.5"
-<<<<<<< HEAD
-solana-account-decoder = { path = "../account-decoder", version = "=1.15.0" }
-solana-bpf-loader-program = { path = "../programs/bpf_loader", version = "=1.15.0" }
-solana-bpf-tracer-plugin-interface = { path = "../bpf-tracer-plugin-interface", version = "=1.15.0" }
-solana-entry = { path = "../entry", version = "=1.15.0" }
-solana-frozen-abi = { path = "../frozen-abi", version = "=1.15.0" }
-solana-frozen-abi-macro = { path = "../frozen-abi/macro", version = "=1.15.0" }
-solana-measure = { path = "../measure", version = "=1.15.0" }
-solana-metrics = { path = "../metrics", version = "=1.15.0" }
-solana-perf = { path = "../perf", version = "=1.15.0" }
-solana-program-runtime = { path = "../program-runtime", version = "=1.15.0" }
-solana-rayon-threadlimit = { path = "../rayon-threadlimit", version = "=1.15.0" }
-solana-runtime = { path = "../runtime", version = "=1.15.0" }
-solana-sdk = { path = "../sdk", version = "=1.15.0" }
-solana-stake-program = { path = "../programs/stake", version = "=1.15.0" }
-solana-storage-bigtable = { path = "../storage-bigtable", version = "=1.15.0" }
-solana-storage-proto = { path = "../storage-proto", version = "=1.15.0" }
-solana-transaction-status = { path = "../transaction-status", version = "=1.15.0" }
-solana-vote-program = { path = "../programs/vote", version = "=1.15.0" }
-=======
 solana-account-decoder = { path = "../account-decoder", version = "=1.16.0" }
 solana-bpf-loader-program = { path = "../programs/bpf_loader", version = "=1.16.0" }
+solana-bpf-tracer-plugin-interface = { path = "../bpf-tracer-plugin-interface", version = "=1.16.0" }
 solana-entry = { path = "../entry", version = "=1.16.0" }
 solana-frozen-abi = { path = "../frozen-abi", version = "=1.16.0" }
 solana-frozen-abi-macro = { path = "../frozen-abi/macro", version = "=1.16.0" }
@@ -72,7 +53,6 @@
 solana-storage-proto = { path = "../storage-proto", version = "=1.16.0" }
 solana-transaction-status = { path = "../transaction-status", version = "=1.16.0" }
 solana-vote-program = { path = "../programs/vote", version = "=1.16.0" }
->>>>>>> aa353e4b
 spl-token = { version = "=3.5.0", features = ["no-entrypoint"] }
 spl-token-2022 = { version = "=0.5.0", features = ["no-entrypoint"] }
 static_assertions = "1.1.0"
