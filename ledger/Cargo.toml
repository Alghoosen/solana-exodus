[package]
name = "solana-ledger"
description = "Solana ledger"
documentation = "https://docs.rs/solana-ledger"
version = { workspace = true }
authors = { workspace = true }
repository = { workspace = true }
homepage = { workspace = true }
license = { workspace = true }
edition = { workspace = true }

[dependencies]
<<<<<<< HEAD
assert_matches = "1.5.0"
bincode = "1.3.3"
bitflags = "1.3.1"
byteorder = "1.4.3"
chrono = { version = "0.4.22", features = ["serde"] }
chrono-humanize = "0.2.1"
crossbeam-channel = "0.5"
dashmap = { version = "4.0.2", features = ["rayon", "raw-api"] }
fs_extra = "1.2.0"
futures = "0.3.24"
itertools = "0.10.5"
lazy_static = "1.4.0"
libc = "0.2.131"
log = { version = "0.4.17" }
lru = "0.7.7"
num_cpus = "1.13.1"
num_enum = "0.5.7"
prost = "0.11.6"
rand = "0.7.0"
rand_chacha = "0.2.2"
rayon = "1.5.3"
reed-solomon-erasure = { version = "6.0.0", features = ["simd-accel"] }
serde = "1.0.144"
serde_bytes = "0.11.7"
sha2 = "0.10.5"
solana-account-decoder = { path = "../account-decoder", version = "=1.16.0" }
solana-bpf-loader-program = { path = "../programs/bpf_loader", version = "=1.16.0" }
solana-bpf-tracer-plugin-interface = { path = "../bpf-tracer-plugin-interface", version = "=1.16.0" }
solana-entry = { path = "../entry", version = "=1.16.0" }
solana-frozen-abi = { path = "../frozen-abi", version = "=1.16.0" }
solana-frozen-abi-macro = { path = "../frozen-abi/macro", version = "=1.16.0" }
solana-measure = { path = "../measure", version = "=1.16.0" }
solana-metrics = { path = "../metrics", version = "=1.16.0" }
solana-perf = { path = "../perf", version = "=1.16.0" }
solana-program-runtime = { path = "../program-runtime", version = "=1.16.0" }
solana-rayon-threadlimit = { path = "../rayon-threadlimit", version = "=1.16.0" }
solana-runtime = { path = "../runtime", version = "=1.16.0" }
solana-sdk = { path = "../sdk", version = "=1.16.0" }
solana-stake-program = { path = "../programs/stake", version = "=1.16.0" }
solana-storage-bigtable = { path = "../storage-bigtable", version = "=1.16.0" }
solana-storage-proto = { path = "../storage-proto", version = "=1.16.0" }
solana-transaction-status = { path = "../transaction-status", version = "=1.16.0" }
solana-vote-program = { path = "../programs/vote", version = "=1.16.0" }
spl-token = { version = "=3.5.0", features = ["no-entrypoint"] }
spl-token-2022 = { version = "=0.5.0", features = ["no-entrypoint"] }
static_assertions = "1.1.0"
tempfile = "3.3.0"
thiserror = "1.0"
tokio = { version = "1", features = ["full"] }
tokio-stream = "0.1"
trees = "0.4.2"
=======
assert_matches = { workspace = true }
bincode = { workspace = true }
bitflags = { workspace = true }
byteorder = { workspace = true }
chrono = { workspace = true, features = ["default", "serde"] }
chrono-humanize = { workspace = true }
crossbeam-channel = { workspace = true }
dashmap = { workspace = true, features = ["rayon", "raw-api"] }
fs_extra = { workspace = true }
futures = { workspace = true }
itertools = { workspace = true }
lazy_static = { workspace = true }
libc = { workspace = true }
log = { workspace = true }
lru = { workspace = true }
num_cpus = { workspace = true }
num_enum = { workspace = true }
prost = { workspace = true }
rand = { workspace = true }
rand_chacha = { workspace = true }
rayon = { workspace = true }
reed-solomon-erasure = { workspace = true, features = ["simd-accel"] }
serde = { workspace = true }
serde_bytes = { workspace = true }
sha2 = { workspace = true }
solana-account-decoder = { workspace = true }
solana-bpf-loader-program = { workspace = true }
solana-entry = { workspace = true }
solana-frozen-abi = { workspace = true }
solana-frozen-abi-macro = { workspace = true }
solana-measure = { workspace = true }
solana-metrics = { workspace = true }
solana-perf = { workspace = true }
solana-program-runtime = { workspace = true }
solana-rayon-threadlimit = { workspace = true }
solana-runtime = { workspace = true }
solana-sdk = { workspace = true }
solana-stake-program = { workspace = true }
solana-storage-bigtable = { workspace = true }
solana-storage-proto = { workspace = true }
solana-transaction-status = { workspace = true }
solana-vote-program = { workspace = true }
spl-token = { workspace = true, features = ["no-entrypoint"] }
spl-token-2022 = { workspace = true, features = ["no-entrypoint"] }
static_assertions = { workspace = true }
tempfile = { workspace = true }
thiserror = { workspace = true }
tokio = { workspace = true, features = ["full"] }
tokio-stream = { workspace = true }
trees = { workspace = true }
>>>>>>> 676e3e19

[dependencies.rocksdb]
# Avoid the vendored bzip2 within rocksdb-sys that can cause linker conflicts
# when also using the bzip2 crate
version = "0.19.0"
default-features = false
features = ["lz4"]

[dev-dependencies]
bs58 = { workspace = true }
matches = { workspace = true }
solana-account-decoder = { workspace = true }
solana-logger = { workspace = true }
test-case = { workspace = true }

[build-dependencies]
rustc_version = { workspace = true }

[lib]
crate-type = ["lib"]
name = "solana_ledger"

[[bench]]
name = "sigverify_shreds"

[[bench]]
name = "blockstore"

[package.metadata.docs.rs]
targets = ["x86_64-unknown-linux-gnu"]<|MERGE_RESOLUTION|>--- conflicted
+++ resolved
@@ -10,59 +10,6 @@
 edition = { workspace = true }
 
 [dependencies]
-<<<<<<< HEAD
-assert_matches = "1.5.0"
-bincode = "1.3.3"
-bitflags = "1.3.1"
-byteorder = "1.4.3"
-chrono = { version = "0.4.22", features = ["serde"] }
-chrono-humanize = "0.2.1"
-crossbeam-channel = "0.5"
-dashmap = { version = "4.0.2", features = ["rayon", "raw-api"] }
-fs_extra = "1.2.0"
-futures = "0.3.24"
-itertools = "0.10.5"
-lazy_static = "1.4.0"
-libc = "0.2.131"
-log = { version = "0.4.17" }
-lru = "0.7.7"
-num_cpus = "1.13.1"
-num_enum = "0.5.7"
-prost = "0.11.6"
-rand = "0.7.0"
-rand_chacha = "0.2.2"
-rayon = "1.5.3"
-reed-solomon-erasure = { version = "6.0.0", features = ["simd-accel"] }
-serde = "1.0.144"
-serde_bytes = "0.11.7"
-sha2 = "0.10.5"
-solana-account-decoder = { path = "../account-decoder", version = "=1.16.0" }
-solana-bpf-loader-program = { path = "../programs/bpf_loader", version = "=1.16.0" }
-solana-bpf-tracer-plugin-interface = { path = "../bpf-tracer-plugin-interface", version = "=1.16.0" }
-solana-entry = { path = "../entry", version = "=1.16.0" }
-solana-frozen-abi = { path = "../frozen-abi", version = "=1.16.0" }
-solana-frozen-abi-macro = { path = "../frozen-abi/macro", version = "=1.16.0" }
-solana-measure = { path = "../measure", version = "=1.16.0" }
-solana-metrics = { path = "../metrics", version = "=1.16.0" }
-solana-perf = { path = "../perf", version = "=1.16.0" }
-solana-program-runtime = { path = "../program-runtime", version = "=1.16.0" }
-solana-rayon-threadlimit = { path = "../rayon-threadlimit", version = "=1.16.0" }
-solana-runtime = { path = "../runtime", version = "=1.16.0" }
-solana-sdk = { path = "../sdk", version = "=1.16.0" }
-solana-stake-program = { path = "../programs/stake", version = "=1.16.0" }
-solana-storage-bigtable = { path = "../storage-bigtable", version = "=1.16.0" }
-solana-storage-proto = { path = "../storage-proto", version = "=1.16.0" }
-solana-transaction-status = { path = "../transaction-status", version = "=1.16.0" }
-solana-vote-program = { path = "../programs/vote", version = "=1.16.0" }
-spl-token = { version = "=3.5.0", features = ["no-entrypoint"] }
-spl-token-2022 = { version = "=0.5.0", features = ["no-entrypoint"] }
-static_assertions = "1.1.0"
-tempfile = "3.3.0"
-thiserror = "1.0"
-tokio = { version = "1", features = ["full"] }
-tokio-stream = "0.1"
-trees = "0.4.2"
-=======
 assert_matches = { workspace = true }
 bincode = { workspace = true }
 bitflags = { workspace = true }
@@ -90,6 +37,7 @@
 sha2 = { workspace = true }
 solana-account-decoder = { workspace = true }
 solana-bpf-loader-program = { workspace = true }
+solana-bpf-tracer-plugin-interface = { workspace = true }
 solana-entry = { workspace = true }
 solana-frozen-abi = { workspace = true }
 solana-frozen-abi-macro = { workspace = true }
@@ -113,7 +61,6 @@
 tokio = { workspace = true, features = ["full"] }
 tokio-stream = { workspace = true }
 trees = { workspace = true }
->>>>>>> 676e3e19
 
 [dependencies.rocksdb]
 # Avoid the vendored bzip2 within rocksdb-sys that can cause linker conflicts
