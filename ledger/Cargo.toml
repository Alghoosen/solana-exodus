--- conflicted
+++ resolved
@@ -1,10 +1,6 @@
 [package]
 name = "solana-ledger"
-<<<<<<< HEAD
-version = "1.10.16"
-=======
 version = "1.11.0"
->>>>>>> 3d01c5a8
 description = "Solana ledger"
 authors = ["Solana Maintainers <maintainers@solana.foundation>"]
 repository = "https://github.com/solana-labs/solana"
@@ -24,22 +20,12 @@
 futures = "0.3.21"
 itertools = "0.10.3"
 lazy_static = "1.4.0"
-<<<<<<< HEAD
-libc = "0.2.120"
-log = { version = "0.4.14" }
-lru = "0.7.5"
-num-derive = "0.3"
-num-traits = "0.2"
-num_cpus = "1.13.1"
-prost = "0.10.0"
-=======
 libc = "0.2.125"
 log = { version = "0.4.17" }
 lru = "0.7.5"
 num_cpus = "1.13.1"
 num_enum = "0.5.7"
 prost = "0.10.3"
->>>>>>> 3d01c5a8
 rand = "0.7.0"
 rand_chacha = "0.2.2"
 rayon = "1.5.2"
@@ -47,23 +33,6 @@
 serde = "1.0.137"
 serde_bytes = "0.11.6"
 sha2 = "0.10.2"
-<<<<<<< HEAD
-solana-bpf-loader-program = { path = "../programs/bpf_loader", version = "=1.10.16" }
-solana-entry = { path = "../entry", version = "=1.10.16" }
-solana-frozen-abi = { path = "../frozen-abi", version = "=1.10.16" }
-solana-frozen-abi-macro = { path = "../frozen-abi/macro", version = "=1.10.16" }
-solana-measure = { path = "../measure", version = "=1.10.16" }
-solana-metrics = { path = "../metrics", version = "=1.10.16" }
-solana-perf = { path = "../perf", version = "=1.10.16" }
-solana-program-runtime = { path = "../program-runtime", version = "=1.10.16" }
-solana-rayon-threadlimit = { path = "../rayon-threadlimit", version = "=1.10.16" }
-solana-runtime = { path = "../runtime", version = "=1.10.16" }
-solana-sdk = { path = "../sdk", version = "=1.10.16" }
-solana-storage-bigtable = { path = "../storage-bigtable", version = "=1.10.16" }
-solana-storage-proto = { path = "../storage-proto", version = "=1.10.16" }
-solana-transaction-status = { path = "../transaction-status", version = "=1.10.16" }
-solana-vote-program = { path = "../programs/vote", version = "=1.10.16" }
-=======
 solana-bpf-loader-program = { path = "../programs/bpf_loader", version = "=1.11.0" }
 solana-entry = { path = "../entry", version = "=1.11.0" }
 solana-frozen-abi = { path = "../frozen-abi", version = "=1.11.0" }
@@ -80,7 +49,6 @@
 solana-storage-proto = { path = "../storage-proto", version = "=1.11.0" }
 solana-transaction-status = { path = "../transaction-status", version = "=1.11.0" }
 solana-vote-program = { path = "../programs/vote", version = "=1.11.0" }
->>>>>>> 3d01c5a8
 tempfile = "3.3.0"
 thiserror = "1.0"
 tokio = { version = "~1.14.1", features = ["full"] }
@@ -98,13 +66,8 @@
 assert_matches = "1.5.0"
 bs58 = "0.4.0"
 matches = "0.1.9"
-<<<<<<< HEAD
-solana-account-decoder = { path = "../account-decoder", version = "=1.10.16" }
-solana-logger = { path = "../logger", version = "=1.10.16" }
-=======
 solana-account-decoder = { path = "../account-decoder", version = "=1.11.0" }
 solana-logger = { path = "../logger", version = "=1.11.0" }
->>>>>>> 3d01c5a8
 
 [build-dependencies]
 rustc_version = "0.4"
