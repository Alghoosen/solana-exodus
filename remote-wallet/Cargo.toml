[package]
authors = ["Solana Maintainers <maintainers@solana.foundation>"]
edition = "2021"
name = "solana-remote-wallet"
description = "Blockchain, Rebuilt for Scale"
<<<<<<< HEAD
version = "1.10.16"
=======
version = "1.11.0"
>>>>>>> 3d01c5a8
repository = "https://github.com/solana-labs/solana"
license = "Apache-2.0"
homepage = "https://solana.com/"
documentation = "https://docs.rs/solana-remote-wallet"

[dependencies]
console = "0.15.0"
dialoguer = "0.10.1"
hidapi = { version = "1.4.1", default-features = false, optional = true }
log = "0.4.17"
num-derive = { version = "0.3" }
num-traits = { version = "0.2" }
parking_lot = "0.12"
qstring = "0.7.2"
semver = "1.0"
<<<<<<< HEAD
solana-sdk = { path = "../sdk", version = "=1.10.16" }
=======
solana-sdk = { path = "../sdk", version = "=1.11.0" }
>>>>>>> 3d01c5a8
thiserror = "1.0"
uriparse = "0.6.4"

[features]
default = ["linux-static-hidraw", "hidapi"]
linux-static-libusb = ["hidapi/linux-static-libusb"]
linux-static-hidraw = ["hidapi/linux-static-hidraw"]
linux-shared-libusb = ["hidapi/linux-shared-libusb"]
linux-shared-hidraw = ["hidapi/linux-shared-hidraw"]

[[bin]]
name = "solana-ledger-udev"
path = "src/bin/ledger-udev.rs"

[package.metadata.docs.rs]
targets = ["x86_64-unknown-linux-gnu"]<|MERGE_RESOLUTION|>--- conflicted
+++ resolved
@@ -3,11 +3,7 @@
 edition = "2021"
 name = "solana-remote-wallet"
 description = "Blockchain, Rebuilt for Scale"
-<<<<<<< HEAD
-version = "1.10.16"
-=======
 version = "1.11.0"
->>>>>>> 3d01c5a8
 repository = "https://github.com/solana-labs/solana"
 license = "Apache-2.0"
 homepage = "https://solana.com/"
@@ -23,11 +19,7 @@
 parking_lot = "0.12"
 qstring = "0.7.2"
 semver = "1.0"
-<<<<<<< HEAD
-solana-sdk = { path = "../sdk", version = "=1.10.16" }
-=======
 solana-sdk = { path = "../sdk", version = "=1.11.0" }
->>>>>>> 3d01c5a8
 thiserror = "1.0"
 uriparse = "0.6.4"
 
