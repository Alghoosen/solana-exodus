--- conflicted
+++ resolved
@@ -12,18 +12,10 @@
 [dependencies]
 bs58 = "0.4.0"
 crossbeam-channel = "0.5"
-<<<<<<< HEAD
 json5 = "0.4.1"
-libloading = "0.7.2"
-log = "0.4.11"
-serde_json = "1.0.74"
-=======
 libloading = "0.7.3"
 log = "0.4.11"
-serde = "1.0.133"
-serde_derive = "1.0.103"
 serde_json = "1.0.75"
->>>>>>> 7803e1be
 solana-accountsdb-plugin-interface = { path = "../accountsdb-plugin-interface", version = "=1.10.0" }
 solana-measure = { path = "../measure", version = "=1.10.0" }
 solana-metrics = { path = "../metrics", version = "=1.10.0" }
