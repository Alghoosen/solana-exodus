--- conflicted
+++ resolved
@@ -1,11 +1,7 @@
 [package]
 name = "solana-test-validator"
 description = "Blockchain, Rebuilt for Scale"
-<<<<<<< HEAD
-version = "1.10.16"
-=======
 version = "1.11.0"
->>>>>>> 3d01c5a8
 homepage = "https://solana.com/"
 documentation = "https://docs.rs/solana-test-validator"
 readme = "../README.md"
@@ -18,21 +14,6 @@
 base64 = "0.13.0"
 log = "0.4.17"
 serde_derive = "1.0.103"
-<<<<<<< HEAD
-serde_json = "1.0.79"
-solana-cli-output = { path = "../cli-output", version = "=1.10.16" }
-solana-client = { path = "../client", version = "=1.10.16" }
-solana-core = { path = "../core", version = "=1.10.16" }
-solana-gossip = { path = "../gossip", version = "=1.10.16" }
-solana-ledger = { path = "../ledger", version = "=1.10.16" }
-solana-logger = { path = "../logger", version = "=1.10.16" }
-solana-net-utils = { path = "../net-utils", version = "=1.10.16" }
-solana-program-test = { path = "../program-test", version = "=1.10.16" }
-solana-rpc = { path = "../rpc", version = "=1.10.16" }
-solana-runtime = { path = "../runtime", version = "=1.10.16" }
-solana-sdk = { path = "../sdk", version = "=1.10.16" }
-solana-streamer = { path = "../streamer", version = "=1.10.16" }
-=======
 serde_json = "1.0.81"
 solana-cli-output = { path = "../cli-output", version = "=1.11.0" }
 solana-client = { path = "../client", version = "=1.11.0" }
@@ -47,7 +28,6 @@
 solana-runtime = { path = "../runtime", version = "=1.11.0" }
 solana-sdk = { path = "../sdk", version = "=1.11.0" }
 solana-streamer = { path = "../streamer", version = "=1.11.0" }
->>>>>>> 3d01c5a8
 tokio = { version = "~1.14.1", features = ["full"] }
 
 [package.metadata.docs.rs]
