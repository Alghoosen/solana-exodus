#![allow(clippy::integer_arithmetic)]
use {
    crossbeam_channel::Receiver,
    log::*,
    solana_cli_output::CliAccount,
    solana_client::rpc_request::MAX_MULTIPLE_ACCOUNTS,
    solana_core::{
        admin_rpc_post_init::AdminRpcRequestMetadataPostInit,
        tower_storage::TowerStorage,
        validator::{Validator, ValidatorConfig, ValidatorStartProgress},
    },
    solana_geyser_plugin_manager::{
        geyser_plugin_manager::GeyserPluginManager, GeyserPluginManagerRequest,
    },
    solana_gossip::{
        cluster_info::{ClusterInfo, Node},
        gossip_service::discover_cluster,
        socketaddr,
    },
    solana_ledger::{
        blockstore::create_new_ledger, blockstore_options::LedgerColumnOptions,
        create_new_tmp_ledger,
    },
    solana_net_utils::PortRange,
    solana_program_runtime::compute_budget::ComputeBudget,
    solana_rpc::{rpc::JsonRpcConfig, rpc_pubsub_service::PubSubConfig},
    solana_rpc_client::{nonblocking, rpc_client::RpcClient},
    solana_runtime::{
        accounts_db::AccountsDbConfig, accounts_index::AccountsIndexConfig, bank_forks::BankForks,
        genesis_utils::create_genesis_config_with_leader_ex,
        hardened_unpack::MAX_GENESIS_ARCHIVE_UNPACKED_SIZE, runtime_config::RuntimeConfig,
        snapshot_config::SnapshotConfig, snapshot_utils::create_accounts_run_and_snapshot_dirs,
    },
    solana_sdk::{
        account::{Account, AccountSharedData},
        bpf_loader_upgradeable::UpgradeableLoaderState,
        clock::{Slot, DEFAULT_MS_PER_SLOT},
        commitment_config::CommitmentConfig,
        epoch_schedule::EpochSchedule,
        exit::Exit,
        feature_set::FEATURE_NAMES,
        fee_calculator::{FeeCalculator, FeeRateGovernor},
        hash::Hash,
        instruction::{AccountMeta, Instruction},
        message::Message,
        native_token::sol_to_lamports,
        pubkey::Pubkey,
        rent::Rent,
        signature::{read_keypair_file, write_keypair_file, Keypair, Signer},
    },
    solana_streamer::socket::SocketAddrSpace,
    solana_tpu_client::tpu_client::{
        DEFAULT_TPU_CONNECTION_POOL_SIZE, DEFAULT_TPU_ENABLE_UDP, DEFAULT_TPU_USE_QUIC,
    },
    std::{
        collections::{HashMap, HashSet},
        ffi::OsStr,
        fmt::Display,
        fs::{self, remove_dir_all, File},
        io::Read,
        net::{IpAddr, Ipv4Addr, SocketAddr},
        path::{Path, PathBuf},
        str::FromStr,
        sync::{Arc, RwLock},
        time::Duration,
    },
    tokio::time::sleep,
};

#[derive(Clone)]
pub struct AccountInfo<'a> {
    pub address: Option<Pubkey>,
    pub filename: &'a str,
}

#[deprecated(since = "1.16.0", note = "Please use `UpgradeableProgramInfo` instead")]
#[derive(Clone)]
pub struct ProgramInfo {
    pub program_id: Pubkey,
    pub loader: Pubkey,
    pub program_path: PathBuf,
}

#[derive(Clone)]
pub struct UpgradeableProgramInfo {
    pub program_id: Pubkey,
    pub loader: Pubkey,
    pub upgrade_authority: Pubkey,
    pub program_path: PathBuf,
}

#[derive(Debug)]
pub struct TestValidatorNodeConfig {
    gossip_addr: SocketAddr,
    port_range: PortRange,
    bind_ip_addr: IpAddr,
}

impl Default for TestValidatorNodeConfig {
    fn default() -> Self {
        const MIN_PORT_RANGE: u16 = 1024;
        const MAX_PORT_RANGE: u16 = 65535;

        let bind_ip_addr = IpAddr::V4(Ipv4Addr::UNSPECIFIED);
        let port_range = (MIN_PORT_RANGE, MAX_PORT_RANGE);

        Self {
            gossip_addr: socketaddr!(Ipv4Addr::LOCALHOST, 0),
            port_range,
            bind_ip_addr,
        }
    }
}

pub struct TestValidatorGenesis {
    fee_rate_governor: FeeRateGovernor,
    ledger_path: Option<PathBuf>,
    tower_storage: Option<Arc<dyn TowerStorage>>,
    pub rent: Rent,
    rpc_config: JsonRpcConfig,
    pubsub_config: PubSubConfig,
    rpc_ports: Option<(u16, u16)>, // (JsonRpc, JsonRpcPubSub), None == random ports
    warp_slot: Option<Slot>,
    no_bpf_jit: bool,
    accounts: HashMap<Pubkey, AccountSharedData>,
    #[allow(deprecated)]
    programs: Vec<ProgramInfo>,
    upgradeable_programs: Vec<UpgradeableProgramInfo>,
    ticks_per_slot: Option<u64>,
    epoch_schedule: Option<EpochSchedule>,
    node_config: TestValidatorNodeConfig,
    pub validator_exit: Arc<RwLock<Exit>>,
    pub start_progress: Arc<RwLock<ValidatorStartProgress>>,
    pub authorized_voter_keypairs: Arc<RwLock<Vec<Arc<Keypair>>>>,
    pub staked_nodes_overrides: Arc<RwLock<HashMap<Pubkey, u64>>>,
    pub max_ledger_shreds: Option<u64>,
    pub max_genesis_archive_unpacked_size: Option<u64>,
    pub geyser_plugin_config_files: Option<Vec<PathBuf>>,
    deactivate_feature_set: HashSet<Pubkey>,
    compute_unit_limit: Option<u64>,
    pub log_messages_bytes_limit: Option<usize>,
    pub transaction_account_lock_limit: Option<usize>,
    pub tpu_enable_udp: bool,
    pub geyser_plugin_manager: Arc<RwLock<GeyserPluginManager>>,
    admin_rpc_service_post_init: Arc<RwLock<Option<AdminRpcRequestMetadataPostInit>>>,
}

impl Default for TestValidatorGenesis {
    fn default() -> Self {
        Self {
            fee_rate_governor: FeeRateGovernor::default(),
            ledger_path: Option::<PathBuf>::default(),
            tower_storage: Option::<Arc<dyn TowerStorage>>::default(),
            rent: Rent::default(),
            rpc_config: JsonRpcConfig::default_for_test(),
            pubsub_config: PubSubConfig::default(),
            rpc_ports: Option::<(u16, u16)>::default(),
            warp_slot: Option::<Slot>::default(),
            no_bpf_jit: bool::default(),
            accounts: HashMap::<Pubkey, AccountSharedData>::default(),
            #[allow(deprecated)]
            programs: Vec::<ProgramInfo>::default(),
            upgradeable_programs: Vec::<UpgradeableProgramInfo>::default(),
            ticks_per_slot: Option::<u64>::default(),
            epoch_schedule: Option::<EpochSchedule>::default(),
            node_config: TestValidatorNodeConfig::default(),
            validator_exit: Arc::<RwLock<Exit>>::default(),
            start_progress: Arc::<RwLock<ValidatorStartProgress>>::default(),
            authorized_voter_keypairs: Arc::<RwLock<Vec<Arc<Keypair>>>>::default(),
            staked_nodes_overrides: Arc::new(RwLock::new(HashMap::new())),
            max_ledger_shreds: Option::<u64>::default(),
            max_genesis_archive_unpacked_size: Option::<u64>::default(),
            geyser_plugin_config_files: Option::<Vec<PathBuf>>::default(),
            deactivate_feature_set: HashSet::<Pubkey>::default(),
            compute_unit_limit: Option::<u64>::default(),
            log_messages_bytes_limit: Option::<usize>::default(),
            transaction_account_lock_limit: Option::<usize>::default(),
            tpu_enable_udp: DEFAULT_TPU_ENABLE_UDP,
            geyser_plugin_manager: Arc::new(RwLock::new(GeyserPluginManager::new())),
            admin_rpc_service_post_init:
                Arc::<RwLock<Option<AdminRpcRequestMetadataPostInit>>>::default(),
        }
    }
}

impl TestValidatorGenesis {
    /// Adds features to deactivate to a set, eliminating redundancies
    /// during `initialize_ledger`, if member of the set is not a Feature
    /// it will be silently ignored
    pub fn deactivate_features(&mut self, deactivate_list: &[Pubkey]) -> &mut Self {
        self.deactivate_feature_set.extend(deactivate_list);
        self
    }
    pub fn ledger_path<P: Into<PathBuf>>(&mut self, ledger_path: P) -> &mut Self {
        self.ledger_path = Some(ledger_path.into());
        self
    }

    pub fn tower_storage(&mut self, tower_storage: Arc<dyn TowerStorage>) -> &mut Self {
        self.tower_storage = Some(tower_storage);
        self
    }

    /// Check if a given TestValidator ledger has already been initialized
    pub fn ledger_exists(ledger_path: &Path) -> bool {
        ledger_path.join("vote-account-keypair.json").exists()
    }

    pub fn tpu_enable_udp(&mut self, tpu_enable_udp: bool) -> &mut Self {
        self.tpu_enable_udp = tpu_enable_udp;
        self
    }

    pub fn fee_rate_governor(&mut self, fee_rate_governor: FeeRateGovernor) -> &mut Self {
        self.fee_rate_governor = fee_rate_governor;
        self
    }

    pub fn ticks_per_slot(&mut self, ticks_per_slot: u64) -> &mut Self {
        self.ticks_per_slot = Some(ticks_per_slot);
        self
    }

    pub fn epoch_schedule(&mut self, epoch_schedule: EpochSchedule) -> &mut Self {
        self.epoch_schedule = Some(epoch_schedule);
        self
    }

    pub fn rent(&mut self, rent: Rent) -> &mut Self {
        self.rent = rent;
        self
    }

    pub fn rpc_config(&mut self, rpc_config: JsonRpcConfig) -> &mut Self {
        self.rpc_config = rpc_config;
        self
    }

    pub fn pubsub_config(&mut self, pubsub_config: PubSubConfig) -> &mut Self {
        self.pubsub_config = pubsub_config;
        self
    }

    pub fn rpc_port(&mut self, rpc_port: u16) -> &mut Self {
        self.rpc_ports = Some((rpc_port, rpc_port + 1));
        self
    }

    pub fn faucet_addr(&mut self, faucet_addr: Option<SocketAddr>) -> &mut Self {
        self.rpc_config.faucet_addr = faucet_addr;
        self
    }

    pub fn warp_slot(&mut self, warp_slot: Slot) -> &mut Self {
        self.warp_slot = Some(warp_slot);
        self
    }

    pub fn bpf_jit(&mut self, bpf_jit: bool) -> &mut Self {
        self.no_bpf_jit = !bpf_jit;
        self
    }

    pub fn gossip_host(&mut self, gossip_host: IpAddr) -> &mut Self {
        self.node_config.gossip_addr.set_ip(gossip_host);
        self
    }

    pub fn gossip_port(&mut self, gossip_port: u16) -> &mut Self {
        self.node_config.gossip_addr.set_port(gossip_port);
        self
    }

    pub fn port_range(&mut self, port_range: PortRange) -> &mut Self {
        self.node_config.port_range = port_range;
        self
    }

    pub fn bind_ip_addr(&mut self, bind_ip_addr: IpAddr) -> &mut Self {
        self.node_config.bind_ip_addr = bind_ip_addr;
        self
    }

    pub fn compute_unit_limit(&mut self, compute_unit_limit: u64) -> &mut Self {
        self.compute_unit_limit = Some(compute_unit_limit);
        self
    }

    #[deprecated(note = "Please use `compute_unit_limit` instead")]
    pub fn max_compute_units(&mut self, max_compute_units: u64) -> &mut Self {
        self.compute_unit_limit(max_compute_units)
    }

    /// Add an account to the test environment
    pub fn add_account(&mut self, address: Pubkey, account: AccountSharedData) -> &mut Self {
        self.accounts.insert(address, account);
        self
    }

    pub fn add_accounts<T>(&mut self, accounts: T) -> &mut Self
    where
        T: IntoIterator<Item = (Pubkey, AccountSharedData)>,
    {
        for (address, account) in accounts {
            self.add_account(address, account);
        }
        self
    }

    pub fn clone_accounts<T>(
        &mut self,
        addresses: T,
        rpc_client: &RpcClient,
        skip_missing: bool,
    ) -> Result<&mut Self, String>
    where
        T: IntoIterator<Item = Pubkey>,
    {
        let addresses: Vec<Pubkey> = addresses.into_iter().collect();
        for chunk in addresses.chunks(MAX_MULTIPLE_ACCOUNTS) {
            info!("Fetching {:?} over RPC...", chunk);
            let responses = rpc_client
                .get_multiple_accounts(chunk)
                .map_err(|err| format!("Failed to fetch: {err}"))?;
            for (address, res) in chunk.iter().zip(responses) {
                if let Some(account) = res {
                    self.add_account(*address, AccountSharedData::from(account));
                } else if skip_missing {
                    warn!("Could not find {}, skipping.", address);
                } else {
                    return Err(format!("Failed to fetch {address}"));
                }
            }
        }
        Ok(self)
    }

    pub fn clone_upgradeable_programs<T>(
        &mut self,
        addresses: T,
        rpc_client: &RpcClient,
    ) -> Result<&mut Self, String>
    where
        T: IntoIterator<Item = Pubkey>,
    {
        let addresses: Vec<Pubkey> = addresses.into_iter().collect();
        self.clone_accounts(addresses.clone(), rpc_client, false)?;

        let mut programdata_addresses: HashSet<Pubkey> = HashSet::new();
        for address in addresses {
            let account = self.accounts.get(&address).unwrap();

            if let Ok(UpgradeableLoaderState::Program {
                programdata_address,
            }) = account.deserialize_data()
            {
                programdata_addresses.insert(programdata_address);
            } else {
                return Err(format!(
                    "Failed to read upgradeable program account {address}",
                ));
            }
        }

        self.clone_accounts(programdata_addresses, rpc_client, false)?;

        Ok(self)
    }

    pub fn add_accounts_from_json_files(
        &mut self,
        accounts: &[AccountInfo],
    ) -> Result<&mut Self, String> {
        for account in accounts {
            let account_path = match solana_program_test::find_file(account.filename) {
                Some(path) => path,
                None => return Err(format!("Unable to locate {}", account.filename)),
            };
            let mut file = File::open(&account_path).unwrap();
            let mut account_info_raw = String::new();
            file.read_to_string(&mut account_info_raw).unwrap();

            let result: serde_json::Result<CliAccount> = serde_json::from_str(&account_info_raw);
            let account_info = match result {
                Err(err) => {
                    return Err(format!(
                        "Unable to deserialize {}: {}",
                        account_path.to_str().unwrap(),
                        err
                    ));
                }
                Ok(deserialized) => deserialized,
            };

            let address = account.address.unwrap_or_else(|| {
                Pubkey::from_str(account_info.keyed_account.pubkey.as_str()).unwrap()
            });
            let account = account_info
                .keyed_account
                .account
                .decode::<AccountSharedData>()
                .unwrap();

            self.add_account(address, account);
        }
        Ok(self)
    }

    pub fn add_accounts_from_directories<T, P>(&mut self, dirs: T) -> Result<&mut Self, String>
    where
        T: IntoIterator<Item = P>,
        P: AsRef<Path> + Display,
    {
        let mut json_files: HashSet<String> = HashSet::new();
        for dir in dirs {
            let matched_files = match fs::read_dir(&dir) {
                Ok(dir) => dir,
                Err(e) => return Err(format!("Cannot read directory {}: {}", &dir, e)),
            }
            .flatten()
            .map(|entry| entry.path())
            .filter(|path| path.is_file() && path.extension() == Some(OsStr::new("json")))
            .map(|path| String::from(path.to_string_lossy()));

            json_files.extend(matched_files);
        }

        debug!("account files found: {:?}", json_files);

        let accounts: Vec<_> = json_files
            .iter()
            .map(|filename| AccountInfo {
                address: None,
                filename,
            })
            .collect();

        self.add_accounts_from_json_files(&accounts)?;

        Ok(self)
    }

    /// Add an account to the test environment with the account data in the provided `filename`
    pub fn add_account_with_file_data(
        &mut self,
        address: Pubkey,
        lamports: u64,
        owner: Pubkey,
        filename: &str,
    ) -> &mut Self {
        self.add_account(
            address,
            AccountSharedData::from(Account {
                lamports,
                data: solana_program_test::read_file(
                    solana_program_test::find_file(filename).unwrap_or_else(|| {
                        panic!("Unable to locate {filename}");
                    }),
                ),
                owner,
                executable: false,
                rent_epoch: 0,
            }),
        )
    }

    /// Add an account to the test environment with the account data in the provided as a base 64
    /// string
    pub fn add_account_with_base64_data(
        &mut self,
        address: Pubkey,
        lamports: u64,
        owner: Pubkey,
        data_base64: &str,
    ) -> &mut Self {
        self.add_account(
            address,
            AccountSharedData::from(Account {
                lamports,
                data: base64::decode(data_base64)
                    .unwrap_or_else(|err| panic!("Failed to base64 decode: {err}")),
                owner,
                executable: false,
                rent_epoch: 0,
            }),
        )
    }

    /// Add a SBF program to the test environment.
    ///
    /// `program_name` will also used to locate the SBF shared object in the current or fixtures
    /// directory.
    pub fn add_program(&mut self, program_name: &str, program_id: Pubkey) -> &mut Self {
        let program_path = solana_program_test::find_file(&format!("{program_name}.so"))
            .unwrap_or_else(|| panic!("Unable to locate program {program_name}"));

        self.upgradeable_programs.push(UpgradeableProgramInfo {
            program_id,
            loader: solana_sdk::bpf_loader_upgradeable::id(),
            upgrade_authority: Pubkey::default(),
            program_path,
        });
        self
    }

    /// Add a list of programs to the test environment.
    #[deprecated(
        since = "1.16.0",
        note = "Please use `add_upgradeable_programs_with_path()` instead"
    )]
    #[allow(deprecated)]
    pub fn add_programs_with_path(&mut self, programs: &[ProgramInfo]) -> &mut Self {
        for program in programs {
            self.programs.push(program.clone());
        }
        self
    }

    /// Add a list of upgradeable programs to the test environment.
    pub fn add_upgradeable_programs_with_path(
        &mut self,
        programs: &[UpgradeableProgramInfo],
    ) -> &mut Self {
        for program in programs {
            self.upgradeable_programs.push(program.clone());
        }
        self
    }

    /// Start a test validator with the address of the mint account that will receive tokens
    /// created at genesis.
    ///
    pub fn start_with_mint_address(
        &self,
        mint_address: Pubkey,
        socket_addr_space: SocketAddrSpace,
    ) -> Result<TestValidator, Box<dyn std::error::Error>> {
        self.start_with_mint_address_and_geyser_plugin_rpc(mint_address, socket_addr_space, None)
    }

    /// Start a test validator with the address of the mint account that will receive tokens
    /// created at genesis. Augments admin rpc service with dynamic geyser plugin manager if
    /// the geyser plugin service is enabled at startup.
    ///
    pub fn start_with_mint_address_and_geyser_plugin_rpc(
        &self,
        mint_address: Pubkey,
        socket_addr_space: SocketAddrSpace,
        rpc_to_plugin_manager_receiver: Option<Receiver<GeyserPluginManagerRequest>>,
    ) -> Result<TestValidator, Box<dyn std::error::Error>> {
        TestValidator::start(
            mint_address,
            self,
            socket_addr_space,
            rpc_to_plugin_manager_receiver,
        )
        .map(|test_validator| {
            let runtime = tokio::runtime::Builder::new_current_thread()
                .enable_io()
                .enable_time()
                .build()
                .unwrap();
            runtime.block_on(test_validator.wait_for_nonzero_fees());
            test_validator
        })
    }

    /// Start a test validator
    ///
    /// Returns a new `TestValidator` as well as the keypair for the mint account that will receive tokens
    /// created at genesis.
    ///
    /// This function panics on initialization failure.
    pub fn start(&self) -> (TestValidator, Keypair) {
        self.start_with_socket_addr_space(SocketAddrSpace::new(/*allow_private_addr=*/ true))
    }

    /// Start a test validator with the given `SocketAddrSpace`
    ///
    /// Returns a new `TestValidator` as well as the keypair for the mint account that will receive tokens
    /// created at genesis.
    ///
    /// This function panics on initialization failure.
    pub fn start_with_socket_addr_space(
        &self,
        socket_addr_space: SocketAddrSpace,
    ) -> (TestValidator, Keypair) {
        let mint_keypair = Keypair::new();
        self.start_with_mint_address(mint_keypair.pubkey(), socket_addr_space)
            .map(|test_validator| (test_validator, mint_keypair))
            .unwrap_or_else(|err| panic!("Test validator failed to start: {err}"))
    }

    pub async fn start_async(&self) -> (TestValidator, Keypair) {
        self.start_async_with_socket_addr_space(SocketAddrSpace::new(
            /*allow_private_addr=*/ true,
        ))
        .await
    }

    pub async fn start_async_with_socket_addr_space(
        &self,
        socket_addr_space: SocketAddrSpace,
    ) -> (TestValidator, Keypair) {
        let mint_keypair = Keypair::new();
        match TestValidator::start(mint_keypair.pubkey(), self, socket_addr_space, None) {
            Ok(test_validator) => {
                test_validator.wait_for_nonzero_fees().await;
                (test_validator, mint_keypair)
            }
            Err(err) => panic!("Test validator failed to start: {err}"),
        }
    }
}

pub struct TestValidator {
    ledger_path: PathBuf,
    preserve_ledger: bool,
    rpc_pubsub_url: String,
    rpc_url: String,
    tpu: SocketAddr,
    gossip: SocketAddr,
    validator: Option<Validator>,
    vote_account_address: Pubkey,
}

impl TestValidator {
    /// Create and start a `TestValidator` with no transaction fees and minimal rent.
    /// Faucet optional.
    ///
    /// This function panics on initialization failure.
    pub fn with_no_fees(
        mint_address: Pubkey,
        faucet_addr: Option<SocketAddr>,
        socket_addr_space: SocketAddrSpace,
    ) -> Self {
        TestValidatorGenesis::default()
            .fee_rate_governor(FeeRateGovernor::new(0, 0))
            .rent(Rent {
                lamports_per_byte_year: 1,
                exemption_threshold: 1.0,
                ..Rent::default()
            })
            .faucet_addr(faucet_addr)
            .start_with_mint_address(mint_address, socket_addr_space)
            .expect("validator start failed")
    }

    /// Create a test validator using udp for TPU.
    pub fn with_no_fees_udp(
        mint_address: Pubkey,
        faucet_addr: Option<SocketAddr>,
        socket_addr_space: SocketAddrSpace,
    ) -> Self {
        TestValidatorGenesis::default()
            .tpu_enable_udp(true)
            .fee_rate_governor(FeeRateGovernor::new(0, 0))
            .rent(Rent {
                lamports_per_byte_year: 1,
                exemption_threshold: 1.0,
                ..Rent::default()
            })
            .faucet_addr(faucet_addr)
            .start_with_mint_address(mint_address, socket_addr_space)
            .expect("validator start failed")
    }

    /// Create and start a `TestValidator` with custom transaction fees and minimal rent.
    /// Faucet optional.
    ///
    /// This function panics on initialization failure.
    pub fn with_custom_fees(
        mint_address: Pubkey,
        target_lamports_per_signature: u64,
        faucet_addr: Option<SocketAddr>,
        socket_addr_space: SocketAddrSpace,
    ) -> Self {
        TestValidatorGenesis::default()
            .fee_rate_governor(FeeRateGovernor::new(target_lamports_per_signature, 0))
            .rent(Rent {
                lamports_per_byte_year: 1,
                exemption_threshold: 1.0,
                ..Rent::default()
            })
            .faucet_addr(faucet_addr)
            .start_with_mint_address(mint_address, socket_addr_space)
            .expect("validator start failed")
    }

    /// allow tests to indicate that validator has completed initialization
    pub fn set_startup_verification_complete_for_tests(&self) {
        self.bank_forks()
            .read()
            .unwrap()
            .root_bank()
            .set_startup_verification_complete();
    }

    /// Initialize the ledger directory
    ///
    /// If `ledger_path` is `None`, a temporary ledger will be created.  Otherwise the ledger will
    /// be initialized in the provided directory if it doesn't already exist.
    ///
    /// Returns the path to the ledger directory.
    fn initialize_ledger(
        mint_address: Pubkey,
        config: &TestValidatorGenesis,
    ) -> Result<PathBuf, Box<dyn std::error::Error>> {
        let validator_identity = Keypair::new();
        let validator_vote_account = Keypair::new();
        let validator_stake_account = Keypair::new();
        let validator_identity_lamports = sol_to_lamports(500.);
        let validator_stake_lamports = sol_to_lamports(1_000_000.);
        let mint_lamports = sol_to_lamports(500_000_000.);

        let mut accounts = config.accounts.clone();
        for (address, account) in solana_program_test::programs::spl_programs(&config.rent) {
            accounts.entry(address).or_insert(account);
        }
        #[allow(deprecated)]
        for program in &config.programs {
            let data = solana_program_test::read_file(&program.program_path);
            accounts.insert(
                program.program_id,
                AccountSharedData::from(Account {
                    lamports: Rent::default().minimum_balance(data.len()).max(1),
                    data,
                    owner: program.loader,
                    executable: true,
                    rent_epoch: 0,
                }),
            );
        }
        for upgradeable_program in &config.upgradeable_programs {
            let data = solana_program_test::read_file(&upgradeable_program.program_path);
            let (programdata_address, _) = Pubkey::find_program_address(
                &[upgradeable_program.program_id.as_ref()],
                &upgradeable_program.loader,
            );
            let mut program_data = bincode::serialize(&UpgradeableLoaderState::ProgramData {
                slot: 0,
                upgrade_authority_address: Some(upgradeable_program.upgrade_authority),
            })
            .unwrap();
            program_data.extend_from_slice(&data);
            accounts.insert(
                programdata_address,
                AccountSharedData::from(Account {
                    lamports: Rent::default().minimum_balance(program_data.len()).max(1),
                    data: program_data,
                    owner: upgradeable_program.loader,
                    executable: true,
                    rent_epoch: 0,
                }),
            );

            let data = bincode::serialize(&UpgradeableLoaderState::Program {
                programdata_address,
            })
            .unwrap();
            accounts.insert(
                upgradeable_program.program_id,
                AccountSharedData::from(Account {
                    lamports: Rent::default().minimum_balance(data.len()).max(1),
                    data,
                    owner: upgradeable_program.loader,
                    executable: true,
                    rent_epoch: 0,
                }),
            );
        }

        let mut genesis_config = create_genesis_config_with_leader_ex(
            mint_lamports,
            &mint_address,
            &validator_identity.pubkey(),
            &validator_vote_account.pubkey(),
            &validator_stake_account.pubkey(),
            validator_stake_lamports,
            validator_identity_lamports,
            config.fee_rate_governor.clone(),
            config.rent,
            solana_sdk::genesis_config::ClusterType::Development,
            accounts.into_iter().collect(),
        );
        genesis_config.epoch_schedule = config
            .epoch_schedule
            .unwrap_or_else(EpochSchedule::without_warmup);

        if let Some(ticks_per_slot) = config.ticks_per_slot {
            genesis_config.ticks_per_slot = ticks_per_slot;
        }

        // Remove features tagged to deactivate
        for deactivate_feature_pk in &config.deactivate_feature_set {
            if FEATURE_NAMES.contains_key(deactivate_feature_pk) {
                match genesis_config.accounts.remove(deactivate_feature_pk) {
                    Some(_) => info!("Feature for {:?} deactivated", deactivate_feature_pk),
                    None => warn!(
                        "Feature {:?} set for deactivation not found in genesis_config account list, ignored.",
                        deactivate_feature_pk
                    ),
                }
            } else {
                warn!(
                    "Feature {:?} set for deactivation is not a known Feature public key",
                    deactivate_feature_pk
                );
            }
        }

        let ledger_path = match &config.ledger_path {
            None => create_new_tmp_ledger!(&genesis_config).0,
            Some(ledger_path) => {
                if TestValidatorGenesis::ledger_exists(ledger_path) {
                    return Ok(ledger_path.to_path_buf());
                }

                let _ = create_new_ledger(
                    ledger_path,
                    &genesis_config,
                    config
                        .max_genesis_archive_unpacked_size
                        .unwrap_or(MAX_GENESIS_ARCHIVE_UNPACKED_SIZE),
                    LedgerColumnOptions::default(),
                )
                .map_err(|err| {
                    format!(
                        "Failed to create ledger at {}: {}",
                        ledger_path.display(),
                        err
                    )
                })?;
                ledger_path.to_path_buf()
            }
        };

        write_keypair_file(
            &validator_identity,
            ledger_path.join("validator-keypair.json").to_str().unwrap(),
        )?;

        // `ledger_exists` should fail until the vote account keypair is written
        assert!(!TestValidatorGenesis::ledger_exists(&ledger_path));

        write_keypair_file(
            &validator_vote_account,
            ledger_path
                .join("vote-account-keypair.json")
                .to_str()
                .unwrap(),
        )?;

        Ok(ledger_path)
    }

    /// Starts a TestValidator at the provided ledger directory
    fn start(
        mint_address: Pubkey,
        config: &TestValidatorGenesis,
        socket_addr_space: SocketAddrSpace,
        rpc_to_plugin_manager_receiver: Option<Receiver<GeyserPluginManagerRequest>>,
    ) -> Result<Self, Box<dyn std::error::Error>> {
        let preserve_ledger = config.ledger_path.is_some();
        let ledger_path = TestValidator::initialize_ledger(mint_address, config)?;

        let validator_identity =
            read_keypair_file(ledger_path.join("validator-keypair.json").to_str().unwrap())?;
        let validator_vote_account = read_keypair_file(
            ledger_path
                .join("vote-account-keypair.json")
                .to_str()
                .unwrap(),
        )?;

        let mut node = Node::new_single_bind(
            &validator_identity.pubkey(),
            &config.node_config.gossip_addr,
            config.node_config.port_range,
            config.node_config.bind_ip_addr,
        );
        if let Some((rpc, rpc_pubsub)) = config.rpc_ports {
            let addr = node.info.gossip().unwrap().ip();
            node.info.set_rpc((addr, rpc)).unwrap();
            node.info.set_rpc_pubsub((addr, rpc_pubsub)).unwrap();
        }

        let vote_account_address = validator_vote_account.pubkey();
        let rpc_url = format!("http://{}", node.info.rpc().unwrap());
        let rpc_pubsub_url = format!("ws://{}/", node.info.rpc_pubsub().unwrap());
        let tpu = node.info.tpu().unwrap();
        let gossip = node.info.gossip().unwrap();

        {
            let mut authorized_voter_keypairs = config.authorized_voter_keypairs.write().unwrap();
            if !authorized_voter_keypairs
                .iter()
                .any(|x| x.pubkey() == vote_account_address)
            {
                authorized_voter_keypairs.push(Arc::new(validator_vote_account))
            }
        }

        let accounts_db_config = Some(AccountsDbConfig {
            index: Some(AccountsIndexConfig {
                started_from_validator: true,
                ..AccountsIndexConfig::default()
            }),
            ..AccountsDbConfig::default()
        });

        let runtime_config = RuntimeConfig {
            bpf_jit: !config.no_bpf_jit,
            compute_budget: config
                .compute_unit_limit
                .map(|compute_unit_limit| ComputeBudget {
                    compute_unit_limit,
                    ..ComputeBudget::default()
                }),
            log_messages_bytes_limit: config.log_messages_bytes_limit,
            transaction_account_lock_limit: config.transaction_account_lock_limit,
        };

        let mut validator_config = ValidatorConfig {
<<<<<<< HEAD
            plugin_config_files: config.geyser_plugin_config_files.clone(),
=======
            on_start_geyser_plugin_config_files: config.geyser_plugin_config_files.clone(),
>>>>>>> f4cde7a5
            rpc_addrs: Some((
                SocketAddr::new(
                    IpAddr::V4(Ipv4Addr::UNSPECIFIED),
                    node.info.rpc().unwrap().port(),
                ),
                SocketAddr::new(
                    IpAddr::V4(Ipv4Addr::UNSPECIFIED),
                    node.info.rpc_pubsub().unwrap().port(),
                ),
            )),
            rpc_config: config.rpc_config.clone(),
            pubsub_config: config.pubsub_config.clone(),
            accounts_hash_interval_slots: 100,
            account_paths: vec![
                create_accounts_run_and_snapshot_dirs(ledger_path.join("accounts"))
                    .unwrap()
                    .0,
            ],
            poh_verify: false, // Skip PoH verification of ledger on startup for speed
            snapshot_config: SnapshotConfig {
                full_snapshot_archive_interval_slots: 100,
                incremental_snapshot_archive_interval_slots: Slot::MAX,
                bank_snapshots_dir: ledger_path.join("snapshot"),
                full_snapshot_archives_dir: ledger_path.to_path_buf(),
                incremental_snapshot_archives_dir: ledger_path.to_path_buf(),
                ..SnapshotConfig::default()
            },
            enforce_ulimit_nofile: false,
            warp_slot: config.warp_slot,
            validator_exit: config.validator_exit.clone(),
            max_ledger_shreds: config.max_ledger_shreds,
            no_wait_for_vote_to_start_leader: true,
            staked_nodes_overrides: config.staked_nodes_overrides.clone(),
            accounts_db_config,
            runtime_config,
            account_indexes: config.rpc_config.account_indexes.clone(),
            ..ValidatorConfig::default_for_test()
        };
        if let Some(ref tower_storage) = config.tower_storage {
            validator_config.tower_storage = tower_storage.clone();
        }

        let validator = Some(Validator::new(
            node,
            Arc::new(validator_identity),
            &ledger_path,
            &vote_account_address,
            config.authorized_voter_keypairs.clone(),
            vec![],
            &validator_config,
            true, // should_check_duplicate_instance
            rpc_to_plugin_manager_receiver,
            config.start_progress.clone(),
            socket_addr_space,
            DEFAULT_TPU_USE_QUIC,
            DEFAULT_TPU_CONNECTION_POOL_SIZE,
            config.tpu_enable_udp,
            config.admin_rpc_service_post_init.clone(),
        )?);

        // Needed to avoid panics in `solana-responder-gossip` in tests that create a number of
        // test validators concurrently...
        discover_cluster(&gossip, 1, socket_addr_space)
            .map_err(|err| format!("TestValidator startup failed: {err:?}"))?;

        let test_validator = TestValidator {
            ledger_path,
            preserve_ledger,
            rpc_pubsub_url,
            rpc_url,
            tpu,
            gossip,
            validator,
            vote_account_address,
        };
        Ok(test_validator)
    }

    /// This is a hack to delay until the fees are non-zero for test consistency
    /// (fees from genesis are zero until the first block with a transaction in it is completed
    ///  due to a bug in the Bank)
    async fn wait_for_nonzero_fees(&self) {
        let rpc_client = nonblocking::rpc_client::RpcClient::new_with_commitment(
            self.rpc_url.clone(),
            CommitmentConfig::processed(),
        );
        let mut message = Message::new(
            &[Instruction::new_with_bytes(
                Pubkey::new_unique(),
                &[],
                vec![AccountMeta::new(Pubkey::new_unique(), true)],
            )],
            None,
        );
        const MAX_TRIES: u64 = 10;
        let mut num_tries = 0;
        loop {
            num_tries += 1;
            if num_tries > MAX_TRIES {
                break;
            }
            println!("Waiting for fees to stabilize {num_tries:?}...");
            match rpc_client.get_latest_blockhash().await {
                Ok(blockhash) => {
                    message.recent_blockhash = blockhash;
                    match rpc_client.get_fee_for_message(&message).await {
                        Ok(fee) => {
                            if fee != 0 {
                                break;
                            }
                        }
                        Err(err) => {
                            warn!("get_fee_for_message() failed: {:?}", err);
                            break;
                        }
                    }
                }
                Err(err) => {
                    warn!("get_latest_blockhash() failed: {:?}", err);
                    break;
                }
            }
            sleep(Duration::from_millis(DEFAULT_MS_PER_SLOT)).await;
        }
    }

    /// Return the validator's TPU address
    pub fn tpu(&self) -> &SocketAddr {
        &self.tpu
    }

    /// Return the validator's Gossip address
    pub fn gossip(&self) -> &SocketAddr {
        &self.gossip
    }

    /// Return the validator's JSON RPC URL
    pub fn rpc_url(&self) -> String {
        self.rpc_url.clone()
    }

    /// Return the validator's JSON RPC PubSub URL
    pub fn rpc_pubsub_url(&self) -> String {
        self.rpc_pubsub_url.clone()
    }

    /// Return the validator's vote account address
    pub fn vote_account_address(&self) -> Pubkey {
        self.vote_account_address
    }

    /// Return an RpcClient for the validator.  As a convenience, also return a recent blockhash and
    /// associated fee calculator
    #[deprecated(since = "1.9.0", note = "Please use `get_rpc_client` instead")]
    pub fn rpc_client(&self) -> (RpcClient, Hash, FeeCalculator) {
        let rpc_client =
            RpcClient::new_with_commitment(self.rpc_url.clone(), CommitmentConfig::processed());
        #[allow(deprecated)]
        let (recent_blockhash, fee_calculator) = rpc_client
            .get_recent_blockhash()
            .expect("get_recent_blockhash");

        (rpc_client, recent_blockhash, fee_calculator)
    }

    /// Return an RpcClient for the validator.
    pub fn get_rpc_client(&self) -> RpcClient {
        RpcClient::new_with_commitment(self.rpc_url.clone(), CommitmentConfig::processed())
    }

    /// Return a nonblocking RpcClient for the validator.
    pub fn get_async_rpc_client(&self) -> nonblocking::rpc_client::RpcClient {
        nonblocking::rpc_client::RpcClient::new_with_commitment(
            self.rpc_url.clone(),
            CommitmentConfig::processed(),
        )
    }

    pub fn join(mut self) {
        if let Some(validator) = self.validator.take() {
            validator.join();
        }
    }

    pub fn cluster_info(&self) -> Arc<ClusterInfo> {
        self.validator.as_ref().unwrap().cluster_info.clone()
    }

    pub fn bank_forks(&self) -> Arc<RwLock<BankForks>> {
        self.validator.as_ref().unwrap().bank_forks.clone()
    }

    pub fn repair_whitelist(&self) -> Arc<RwLock<HashSet<Pubkey>>> {
        Arc::new(RwLock::new(HashSet::default()))
    }
}

impl Drop for TestValidator {
    fn drop(&mut self) {
        if let Some(validator) = self.validator.take() {
            validator.close();
        }
        if !self.preserve_ledger {
            remove_dir_all(&self.ledger_path).unwrap_or_else(|err| {
                panic!(
                    "Failed to remove ledger directory {}: {}",
                    self.ledger_path.display(),
                    err
                )
            });
        }
    }
}

#[cfg(test)]
mod test {
    use super::*;

    #[test]
    fn get_health() {
        let (test_validator, _payer) = TestValidatorGenesis::default().start();
        test_validator.set_startup_verification_complete_for_tests();
        let rpc_client = test_validator.get_rpc_client();
        rpc_client.get_health().expect("health");
    }

    #[tokio::test]
    async fn nonblocking_get_health() {
        let (test_validator, _payer) = TestValidatorGenesis::default().start_async().await;
        test_validator.set_startup_verification_complete_for_tests();
        let rpc_client = test_validator.get_async_rpc_client();
        rpc_client.get_health().await.expect("health");
    }

    #[tokio::test]
    #[should_panic]
    async fn document_tokio_panic() {
        // `start()` blows up when run within tokio
        let (_test_validator, _payer) = TestValidatorGenesis::default().start();
    }
}<|MERGE_RESOLUTION|>--- conflicted
+++ resolved
@@ -922,11 +922,7 @@
         };
 
         let mut validator_config = ValidatorConfig {
-<<<<<<< HEAD
-            plugin_config_files: config.geyser_plugin_config_files.clone(),
-=======
-            on_start_geyser_plugin_config_files: config.geyser_plugin_config_files.clone(),
->>>>>>> f4cde7a5
+            on_start_plugin_config_files: config.geyser_plugin_config_files.clone(),
             rpc_addrs: Some((
                 SocketAddr::new(
                     IpAddr::V4(Ipv4Addr::UNSPECIFIED),
