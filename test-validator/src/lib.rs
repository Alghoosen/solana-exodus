--- conflicted
+++ resolved
@@ -791,12 +791,7 @@
         };
 
         let mut validator_config = ValidatorConfig {
-<<<<<<< HEAD
             plugin_config_files: config.geyser_plugin_config_files.clone(),
-            accounts_db_caching_enabled: config.accounts_db_caching_enabled,
-=======
-            geyser_plugin_config_files: config.geyser_plugin_config_files.clone(),
->>>>>>> a0b655b7
             rpc_addrs: Some((
                 SocketAddr::new(IpAddr::V4(Ipv4Addr::new(0, 0, 0, 0)), node.info.rpc.port()),
                 SocketAddr::new(
