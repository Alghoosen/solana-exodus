--- conflicted
+++ resolved
@@ -1,10 +1,6 @@
 [package]
 name = "solana-poh"
-<<<<<<< HEAD
-version = "1.10.16"
-=======
 version = "1.11.0"
->>>>>>> 3d01c5a8
 description = "Solana PoH"
 authors = ["Solana Maintainers <maintainers@solana.foundation>"]
 repository = "https://github.com/solana-labs/solana"
@@ -16,16 +12,6 @@
 [dependencies]
 core_affinity = "0.5.10"
 crossbeam-channel = "0.5"
-<<<<<<< HEAD
-log = "0.4.14"
-solana-entry = { path = "../entry", version = "=1.10.16" }
-solana-ledger = { path = "../ledger", version = "=1.10.16" }
-solana-measure = { path = "../measure", version = "=1.10.16" }
-solana-metrics = { path = "../metrics", version = "=1.10.16" }
-solana-runtime = { path = "../runtime", version = "=1.10.16" }
-solana-sdk = { path = "../sdk", version = "=1.10.16" }
-solana-sys-tuner = { path = "../sys-tuner", version = "=1.10.16" }
-=======
 log = "0.4.17"
 solana-entry = { path = "../entry", version = "=1.11.0" }
 solana-ledger = { path = "../ledger", version = "=1.11.0" }
@@ -34,20 +20,14 @@
 solana-runtime = { path = "../runtime", version = "=1.11.0" }
 solana-sdk = { path = "../sdk", version = "=1.11.0" }
 solana-sys-tuner = { path = "../sys-tuner", version = "=1.11.0" }
->>>>>>> 3d01c5a8
 thiserror = "1.0"
 
 [dev-dependencies]
 bincode = "1.3.3"
 matches = "0.1.9"
 rand = "0.7.0"
-<<<<<<< HEAD
-solana-logger = { path = "../logger", version = "=1.10.16" }
-solana-perf = { path = "../perf", version = "=1.10.16" }
-=======
 solana-logger = { path = "../logger", version = "=1.11.0" }
 solana-perf = { path = "../perf", version = "=1.11.0" }
->>>>>>> 3d01c5a8
 
 [lib]
 crate-type = ["lib"]
