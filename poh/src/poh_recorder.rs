--- conflicted
+++ resolved
@@ -655,21 +655,12 @@
 
     #[cfg(feature = "dev-context-only-utils")]
     pub fn set_bank_for_test(&mut self, bank: Arc<Bank>) {
-<<<<<<< HEAD
         self.set_bank(BankWithScheduler::new_without_scheduler(bank), false)
-    }
-
-    #[cfg(test)]
-    pub fn set_bank_with_transaction_index_for_test(&mut self, bank: &Arc<Bank>) {
-        self.set_bank(BankWithScheduler::new_without_scheduler(bank.clone()), true)
-=======
-        self.set_bank(bank, false)
     }
 
     #[cfg(test)]
     pub fn set_bank_with_transaction_index_for_test(&mut self, bank: Arc<Bank>) {
-        self.set_bank(bank, true)
->>>>>>> 2f090a58
+        self.set_bank(BankWithScheduler::new_without_scheduler(bank), true)
     }
 
     // Flush cache will delay flushing the cache for a bank until it past the WorkingBank::min_tick_height
@@ -1572,11 +1563,7 @@
                 Arc::new(AtomicBool::default()),
             );
 
-<<<<<<< HEAD
-            poh_recorder.set_bank_with_transaction_index_for_test(&bank);
-=======
             poh_recorder.set_bank_with_transaction_index_for_test(bank.clone());
->>>>>>> 2f090a58
             poh_recorder.tick();
             assert_eq!(
                 poh_recorder
