[package]
name = "solana-net-utils"
<<<<<<< HEAD
version = "1.10.16"
=======
version = "1.11.0"
>>>>>>> 3d01c5a8
description = "Solana Network Utilities"
authors = ["Solana Maintainers <maintainers@solana.foundation>"]
repository = "https://github.com/solana-labs/solana"
license = "Apache-2.0"
homepage = "https://solana.com/"
documentation = "https://docs.rs/solana-net-utils"
edition = "2021"

[dependencies]
bincode = "1.3.3"
clap = { version = "3.1.5", features = ["cargo"] }
crossbeam-channel = "0.5"
log = "0.4.17"
nix = "0.24.0"
rand = "0.7.0"
serde = "1.0.137"
serde_derive = "1.0.103"
socket2 = "0.4.4"
<<<<<<< HEAD
solana-logger = { path = "../logger", version = "=1.10.16" }
solana-sdk = { path = "../sdk", version = "=1.10.16" }
solana-version = { path = "../version", version = "=1.10.16" }
=======
solana-logger = { path = "../logger", version = "=1.11.0" }
solana-sdk = { path = "../sdk", version = "=1.11.0" }
solana-version = { path = "../version", version = "=1.11.0" }
>>>>>>> 3d01c5a8
tokio = { version = "~1.14.1", features = ["full"] }
url = "2.2.2"

[lib]
name = "solana_net_utils"

[[bin]]
name = "solana-ip-address"
path = "src/bin/ip_address.rs"

[[bin]]
name = "solana-ip-address-server"
path = "src/bin/ip_address_server.rs"

[package.metadata.docs.rs]
targets = ["x86_64-unknown-linux-gnu"]<|MERGE_RESOLUTION|>--- conflicted
+++ resolved
@@ -1,10 +1,6 @@
 [package]
 name = "solana-net-utils"
-<<<<<<< HEAD
-version = "1.10.16"
-=======
 version = "1.11.0"
->>>>>>> 3d01c5a8
 description = "Solana Network Utilities"
 authors = ["Solana Maintainers <maintainers@solana.foundation>"]
 repository = "https://github.com/solana-labs/solana"
@@ -23,15 +19,9 @@
 serde = "1.0.137"
 serde_derive = "1.0.103"
 socket2 = "0.4.4"
-<<<<<<< HEAD
-solana-logger = { path = "../logger", version = "=1.10.16" }
-solana-sdk = { path = "../sdk", version = "=1.10.16" }
-solana-version = { path = "../version", version = "=1.10.16" }
-=======
 solana-logger = { path = "../logger", version = "=1.11.0" }
 solana-sdk = { path = "../sdk", version = "=1.11.0" }
 solana-version = { path = "../version", version = "=1.11.0" }
->>>>>>> 3d01c5a8
 tokio = { version = "~1.14.1", features = ["full"] }
 url = "2.2.2"
 
