--- conflicted
+++ resolved
@@ -11,57 +11,6 @@
 edition = { workspace = true }
 
 [dependencies]
-<<<<<<< HEAD
-chrono = { version = "0.4.22", features = ["serde"] }
-clap = "2.33.1"
-console = "0.15.0"
-core_affinity = "0.5.10"
-crossbeam-channel = "0.5"
-fd-lock = "3.0.6"
-indicatif = "0.17.1"
-jsonrpc-core = "18.0.0"
-jsonrpc-core-client = { version = "18.0.0", features = ["ipc"] }
-jsonrpc-derive = "18.0.0"
-jsonrpc-ipc-server = "18.0.0"
-jsonrpc-server-utils = "18.0.0"
-lazy_static = "1.4.0"
-log = "0.4.17"
-num_cpus = "1.13.1"
-rand = "0.7.0"
-rayon = "1.5.3"
-serde = "1.0.152"
-serde_json = "1.0.83"
-serde_yaml = "0.9.13"
-solana-clap-utils = { path = "../clap-utils", version = "=1.16.0" }
-solana-cli-config = { path = "../cli-config", version = "=1.16.0" }
-solana-core = { path = "../core", version = "=1.16.0" }
-solana-download-utils = { path = "../download-utils", version = "=1.16.0" }
-solana-entry = { path = "../entry", version = "=1.16.0" }
-solana-faucet = { path = "../faucet", version = "=1.16.0" }
-solana-genesis-utils = { path = "../genesis-utils", version = "=1.16.0" }
-solana-geyser-plugin-manager = { path = "../geyser-plugin-manager", version = "=1.16.0" }
-solana-gossip = { path = "../gossip", version = "=1.16.0" }
-solana-ledger = { path = "../ledger", version = "=1.16.0" }
-solana-logger = { path = "../logger", version = "=1.16.0" }
-solana-metrics = { path = "../metrics", version = "=1.16.0" }
-solana-net-utils = { path = "../net-utils", version = "=1.16.0" }
-solana-perf = { path = "../perf", version = "=1.16.0" }
-solana-poh = { path = "../poh", version = "=1.16.0" }
-solana-rpc = { path = "../rpc", version = "=1.16.0" }
-solana-rpc-client = { path = "../rpc-client", version = "=1.16.0", default-features = false }
-solana-rpc-client-api = { path = "../rpc-client-api", version = "=1.16.0" }
-solana-runtime = { path = "../runtime", version = "=1.16.0" }
-solana-sdk = { path = "../sdk", version = "=1.16.0" }
-solana-send-transaction-service = { path = "../send-transaction-service", version = "=1.16.0" }
-solana-storage-bigtable = { path = "../storage-bigtable", version = "=1.16.0" }
-solana-streamer = { path = "../streamer", version = "=1.16.0" }
-solana-test-validator = { path = "../test-validator", version = "=1.16.0" }
-solana-tpu-client = { path = "../tpu-client", version = "=1.16.0", default-features = false }
-solana-version = { path = "../version", version = "=1.16.0" }
-solana-vote-program = { path = "../programs/vote", version = "=1.16.0" }
-symlink = "0.1.0"
-thiserror = "1.0"
-=======
 chrono = { workspace = true, features = ["default", "serde"] }
 clap = { workspace = true }
 console = { workspace = true }
@@ -89,6 +38,7 @@
 solana-entry = { workspace = true }
 solana-faucet = { workspace = true }
 solana-genesis-utils = { workspace = true }
+solana-geyser-plugin-manager = { workspace = true }
 solana-gossip = { workspace = true }
 solana-ledger = { workspace = true }
 solana-logger = { workspace = true }
@@ -110,7 +60,6 @@
 solana-vote-program = { workspace = true }
 symlink = { workspace = true }
 thiserror = { workspace = true }
->>>>>>> 64c7b401
 
 [dev-dependencies]
 solana-account-decoder = { workspace = true }
