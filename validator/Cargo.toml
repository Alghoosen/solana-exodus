[package]
authors = ["Solana Maintainers <maintainers@solana.foundation>"]
edition = "2021"
name = "solana-validator"
description = "Blockchain, Rebuilt for Scale"
version = "1.12.0"
repository = "https://github.com/solana-labs/solana"
license = "Apache-2.0"
homepage = "https://solana.com/"
documentation = "https://docs.rs/solana-validator"
default-run = "solana-validator"

[dependencies]
chrono = { version = "0.4.11", features = ["serde"] }
clap = "2.33.1"
console = "0.15.0"
core_affinity = "0.5.10"
crossbeam-channel = "0.5"
fd-lock = "3.0.5"
indicatif = "0.17.0"
jsonrpc-core = "18.0.0"
jsonrpc-core-client = { version = "18.0.0", features = ["ipc"] }
jsonrpc-derive = "18.0.0"
jsonrpc-ipc-server = "18.0.0"
jsonrpc-server-utils = "18.0.0"
log = "0.4.17"
num_cpus = "1.13.1"
rand = "0.7.0"
<<<<<<< HEAD
rayon = "1.5.3"
serde = "1.0.138"
serde_json = "1.0.81"
solana-clap-utils = { path = "../clap-utils", version = "=1.11.5" }
solana-cli-config = { path = "../cli-config", version = "=1.11.5" }
solana-client = { path = "../client", version = "=1.11.5" }
solana-core = { path = "../core", version = "=1.11.5" }
solana-download-utils = { path = "../download-utils", version = "=1.11.5" }
solana-entry = { path = "../entry", version = "=1.11.5" }
solana-faucet = { path = "../faucet", version = "=1.11.5" }
solana-genesis-utils = { path = "../genesis-utils", version = "=1.11.5" }
solana-gossip = { path = "../gossip", version = "=1.11.5" }
solana-ledger = { path = "../ledger", version = "=1.11.5" }
solana-logger = { path = "../logger", version = "=1.11.5" }
solana-metrics = { path = "../metrics", version = "=1.11.5" }
solana-net-utils = { path = "../net-utils", version = "=1.11.5" }
solana-perf = { path = "../perf", version = "=1.11.5" }
solana-poh = { path = "../poh", version = "=1.11.5" }
solana-rpc = { path = "../rpc", version = "=1.11.5" }
solana-runtime = { path = "../runtime", version = "=1.11.5" }
solana-sdk = { path = "../sdk", version = "=1.11.5" }
solana-send-transaction-service = { path = "../send-transaction-service", version = "=1.11.5" }
solana-storage-bigtable = { path = "../storage-bigtable", version = "=1.11.5" }
solana-streamer = { path = "../streamer", version = "=1.11.5" }
solana-test-validator = { path = "../test-validator", version = "=1.11.5" }
solana-version = { path = "../version", version = "=1.11.5" }
solana-vote-program = { path = "../programs/vote", version = "=1.11.5" }
=======
serde = "1.0.143"
serde_json = "1.0.83"
solana-clap-utils = { path = "../clap-utils", version = "=1.12.0" }
solana-cli-config = { path = "../cli-config", version = "=1.12.0" }
solana-client = { path = "../client", version = "=1.12.0" }
solana-core = { path = "../core", version = "=1.12.0" }
solana-download-utils = { path = "../download-utils", version = "=1.12.0" }
solana-entry = { path = "../entry", version = "=1.12.0" }
solana-faucet = { path = "../faucet", version = "=1.12.0" }
solana-genesis-utils = { path = "../genesis-utils", version = "=1.12.0" }
solana-gossip = { path = "../gossip", version = "=1.12.0" }
solana-ledger = { path = "../ledger", version = "=1.12.0" }
solana-logger = { path = "../logger", version = "=1.12.0" }
solana-metrics = { path = "../metrics", version = "=1.12.0" }
solana-net-utils = { path = "../net-utils", version = "=1.12.0" }
solana-perf = { path = "../perf", version = "=1.12.0" }
solana-poh = { path = "../poh", version = "=1.12.0" }
solana-rpc = { path = "../rpc", version = "=1.12.0" }
solana-runtime = { path = "../runtime", version = "=1.12.0" }
solana-sdk = { path = "../sdk", version = "=1.12.0" }
solana-send-transaction-service = { path = "../send-transaction-service", version = "=1.12.0" }
solana-storage-bigtable = { path = "../storage-bigtable", version = "=1.12.0" }
solana-streamer = { path = "../streamer", version = "=1.12.0" }
solana-test-validator = { path = "../test-validator", version = "=1.12.0" }
solana-version = { path = "../version", version = "=1.12.0" }
solana-vote-program = { path = "../programs/vote", version = "=1.12.0" }
>>>>>>> e3a8d2ec
symlink = "0.1.0"

[target.'cfg(not(target_env = "msvc"))'.dependencies]
jemallocator = { package = "tikv-jemallocator", version = "0.4.1", features = ["unprefixed_malloc_on_supported_platforms"] }

[target."cfg(unix)".dependencies]
libc = "0.2.126"
signal-hook = "0.3.14"

[package.metadata.docs.rs]
targets = ["x86_64-unknown-linux-gnu"]<|MERGE_RESOLUTION|>--- conflicted
+++ resolved
@@ -26,35 +26,7 @@
 log = "0.4.17"
 num_cpus = "1.13.1"
 rand = "0.7.0"
-<<<<<<< HEAD
 rayon = "1.5.3"
-serde = "1.0.138"
-serde_json = "1.0.81"
-solana-clap-utils = { path = "../clap-utils", version = "=1.11.5" }
-solana-cli-config = { path = "../cli-config", version = "=1.11.5" }
-solana-client = { path = "../client", version = "=1.11.5" }
-solana-core = { path = "../core", version = "=1.11.5" }
-solana-download-utils = { path = "../download-utils", version = "=1.11.5" }
-solana-entry = { path = "../entry", version = "=1.11.5" }
-solana-faucet = { path = "../faucet", version = "=1.11.5" }
-solana-genesis-utils = { path = "../genesis-utils", version = "=1.11.5" }
-solana-gossip = { path = "../gossip", version = "=1.11.5" }
-solana-ledger = { path = "../ledger", version = "=1.11.5" }
-solana-logger = { path = "../logger", version = "=1.11.5" }
-solana-metrics = { path = "../metrics", version = "=1.11.5" }
-solana-net-utils = { path = "../net-utils", version = "=1.11.5" }
-solana-perf = { path = "../perf", version = "=1.11.5" }
-solana-poh = { path = "../poh", version = "=1.11.5" }
-solana-rpc = { path = "../rpc", version = "=1.11.5" }
-solana-runtime = { path = "../runtime", version = "=1.11.5" }
-solana-sdk = { path = "../sdk", version = "=1.11.5" }
-solana-send-transaction-service = { path = "../send-transaction-service", version = "=1.11.5" }
-solana-storage-bigtable = { path = "../storage-bigtable", version = "=1.11.5" }
-solana-streamer = { path = "../streamer", version = "=1.11.5" }
-solana-test-validator = { path = "../test-validator", version = "=1.11.5" }
-solana-version = { path = "../version", version = "=1.11.5" }
-solana-vote-program = { path = "../programs/vote", version = "=1.11.5" }
-=======
 serde = "1.0.143"
 serde_json = "1.0.83"
 solana-clap-utils = { path = "../clap-utils", version = "=1.12.0" }
@@ -81,7 +53,6 @@
 solana-test-validator = { path = "../test-validator", version = "=1.12.0" }
 solana-version = { path = "../version", version = "=1.12.0" }
 solana-vote-program = { path = "../programs/vote", version = "=1.12.0" }
->>>>>>> e3a8d2ec
 symlink = "0.1.0"
 
 [target.'cfg(not(target_env = "msvc"))'.dependencies]
