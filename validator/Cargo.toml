[package]
authors = ["Solana Maintainers <maintainers@solana.foundation>"]
edition = "2021"
name = "solana-validator"
description = "Blockchain, Rebuilt for Scale"
<<<<<<< HEAD
version = "1.10.16"
=======
version = "1.11.0"
>>>>>>> 3d01c5a8
repository = "https://github.com/solana-labs/solana"
license = "Apache-2.0"
homepage = "https://solana.com/"
documentation = "https://docs.rs/solana-validator"
default-run = "solana-validator"

[dependencies]
chrono = { version = "0.4.11", features = ["serde"] }
clap = "2.33.1"
console = "0.15.0"
core_affinity = "0.5.10"
crossbeam-channel = "0.5"
fd-lock = "3.0.5"
indicatif = "0.16.2"
jsonrpc-core = "18.0.0"
jsonrpc-core-client = { version = "18.0.0", features = ["ipc"] }
jsonrpc-derive = "18.0.0"
jsonrpc-ipc-server = "18.0.0"
jsonrpc-server-utils = "18.0.0"
log = "0.4.17"
num_cpus = "1.13.1"
rand = "0.7.0"
<<<<<<< HEAD
serde = "1.0.136"
serde_json = "1.0.79"
solana-clap-utils = { path = "../clap-utils", version = "=1.10.16" }
solana-cli-config = { path = "../cli-config", version = "=1.10.16" }
solana-client = { path = "../client", version = "=1.10.16" }
solana-core = { path = "../core", version = "=1.10.16" }
solana-download-utils = { path = "../download-utils", version = "=1.10.16" }
solana-entry = { path = "../entry", version = "=1.10.16" }
solana-faucet = { path = "../faucet", version = "=1.10.16" }
solana-genesis-utils = { path = "../genesis-utils", version = "=1.10.16" }
solana-gossip = { path = "../gossip", version = "=1.10.16" }
solana-ledger = { path = "../ledger", version = "=1.10.16" }
solana-logger = { path = "../logger", version = "=1.10.16" }
solana-metrics = { path = "../metrics", version = "=1.10.16" }
solana-net-utils = { path = "../net-utils", version = "=1.10.16" }
solana-perf = { path = "../perf", version = "=1.10.16" }
solana-poh = { path = "../poh", version = "=1.10.16" }
solana-replica-lib = { path = "../replica-lib", version = "=1.10.16" }
solana-rpc = { path = "../rpc", version = "=1.10.16" }
solana-runtime = { path = "../runtime", version = "=1.10.16" }
solana-sdk = { path = "../sdk", version = "=1.10.16" }
solana-send-transaction-service = { path = "../send-transaction-service", version = "=1.10.16" }
solana-storage-bigtable = { path = "../storage-bigtable", version = "=1.10.16" }
solana-streamer = { path = "../streamer", version = "=1.10.16" }
solana-test-validator = { path = "../test-validator", version = "=1.10.16" }
solana-version = { path = "../version", version = "=1.10.16" }
solana-vote-program = { path = "../programs/vote", version = "=1.10.16" }
=======
serde = "1.0.137"
serde_json = "1.0.81"
solana-clap-utils = { path = "../clap-utils", version = "=1.11.0" }
solana-cli-config = { path = "../cli-config", version = "=1.11.0" }
solana-client = { path = "../client", version = "=1.11.0" }
solana-core = { path = "../core", version = "=1.11.0" }
solana-download-utils = { path = "../download-utils", version = "=1.11.0" }
solana-entry = { path = "../entry", version = "=1.11.0" }
solana-faucet = { path = "../faucet", version = "=1.11.0" }
solana-genesis-utils = { path = "../genesis-utils", version = "=1.11.0" }
solana-gossip = { path = "../gossip", version = "=1.11.0" }
solana-ledger = { path = "../ledger", version = "=1.11.0" }
solana-logger = { path = "../logger", version = "=1.11.0" }
solana-metrics = { path = "../metrics", version = "=1.11.0" }
solana-net-utils = { path = "../net-utils", version = "=1.11.0" }
solana-perf = { path = "../perf", version = "=1.11.0" }
solana-poh = { path = "../poh", version = "=1.11.0" }
solana-rpc = { path = "../rpc", version = "=1.11.0" }
solana-runtime = { path = "../runtime", version = "=1.11.0" }
solana-sdk = { path = "../sdk", version = "=1.11.0" }
solana-send-transaction-service = { path = "../send-transaction-service", version = "=1.11.0" }
solana-storage-bigtable = { path = "../storage-bigtable", version = "=1.11.0" }
solana-streamer = { path = "../streamer", version = "=1.11.0" }
solana-test-validator = { path = "../test-validator", version = "=1.11.0" }
solana-version = { path = "../version", version = "=1.11.0" }
solana-vote-program = { path = "../programs/vote", version = "=1.11.0" }
>>>>>>> 3d01c5a8
symlink = "0.1.0"

[target.'cfg(not(target_env = "msvc"))'.dependencies]
jemallocator = { package = "tikv-jemallocator", version = "0.4.1", features = ["unprefixed_malloc_on_supported_platforms"] }

[target."cfg(unix)".dependencies]
libc = "0.2.125"
signal-hook = "0.3.13"

[package.metadata.docs.rs]
targets = ["x86_64-unknown-linux-gnu"]<|MERGE_RESOLUTION|>--- conflicted
+++ resolved
@@ -3,11 +3,7 @@
 edition = "2021"
 name = "solana-validator"
 description = "Blockchain, Rebuilt for Scale"
-<<<<<<< HEAD
-version = "1.10.16"
-=======
 version = "1.11.0"
->>>>>>> 3d01c5a8
 repository = "https://github.com/solana-labs/solana"
 license = "Apache-2.0"
 homepage = "https://solana.com/"
@@ -30,35 +26,6 @@
 log = "0.4.17"
 num_cpus = "1.13.1"
 rand = "0.7.0"
-<<<<<<< HEAD
-serde = "1.0.136"
-serde_json = "1.0.79"
-solana-clap-utils = { path = "../clap-utils", version = "=1.10.16" }
-solana-cli-config = { path = "../cli-config", version = "=1.10.16" }
-solana-client = { path = "../client", version = "=1.10.16" }
-solana-core = { path = "../core", version = "=1.10.16" }
-solana-download-utils = { path = "../download-utils", version = "=1.10.16" }
-solana-entry = { path = "../entry", version = "=1.10.16" }
-solana-faucet = { path = "../faucet", version = "=1.10.16" }
-solana-genesis-utils = { path = "../genesis-utils", version = "=1.10.16" }
-solana-gossip = { path = "../gossip", version = "=1.10.16" }
-solana-ledger = { path = "../ledger", version = "=1.10.16" }
-solana-logger = { path = "../logger", version = "=1.10.16" }
-solana-metrics = { path = "../metrics", version = "=1.10.16" }
-solana-net-utils = { path = "../net-utils", version = "=1.10.16" }
-solana-perf = { path = "../perf", version = "=1.10.16" }
-solana-poh = { path = "../poh", version = "=1.10.16" }
-solana-replica-lib = { path = "../replica-lib", version = "=1.10.16" }
-solana-rpc = { path = "../rpc", version = "=1.10.16" }
-solana-runtime = { path = "../runtime", version = "=1.10.16" }
-solana-sdk = { path = "../sdk", version = "=1.10.16" }
-solana-send-transaction-service = { path = "../send-transaction-service", version = "=1.10.16" }
-solana-storage-bigtable = { path = "../storage-bigtable", version = "=1.10.16" }
-solana-streamer = { path = "../streamer", version = "=1.10.16" }
-solana-test-validator = { path = "../test-validator", version = "=1.10.16" }
-solana-version = { path = "../version", version = "=1.10.16" }
-solana-vote-program = { path = "../programs/vote", version = "=1.10.16" }
-=======
 serde = "1.0.137"
 serde_json = "1.0.81"
 solana-clap-utils = { path = "../clap-utils", version = "=1.11.0" }
@@ -85,7 +52,6 @@
 solana-test-validator = { path = "../test-validator", version = "=1.11.0" }
 solana-version = { path = "../version", version = "=1.11.0" }
 solana-vote-program = { path = "../programs/vote", version = "=1.11.0" }
->>>>>>> 3d01c5a8
 symlink = "0.1.0"
 
 [target.'cfg(not(target_env = "msvc"))'.dependencies]
