use {
    crossbeam_channel::Sender,
    jsonrpc_core::{BoxFuture, ErrorCode, MetaIoHandler, Metadata, Result},
    jsonrpc_core_client::{transports::ipc, RpcError},
    jsonrpc_derive::rpc,
    jsonrpc_ipc_server::{
        tokio::sync::oneshot::channel as oneshot_channel, RequestContext, ServerBuilder,
    },
    jsonrpc_server_utils::tokio,
    log::*,
    serde::{de::Deserializer, Deserialize, Serialize},
    solana_core::{
        admin_rpc_post_init::AdminRpcRequestMetadataPostInit, consensus::Tower,
        tower_storage::TowerStorage, validator::ValidatorStartProgress,
    },
<<<<<<< HEAD
    solana_geyser_plugin_manager::GeyserPluginManagerRequest,
    solana_gossip::{cluster_info::ClusterInfo, contact_info::ContactInfo},
=======
    solana_gossip::contact_info::ContactInfo,
>>>>>>> 7b1d4460
    solana_rpc::rpc::verify_pubkey,
    solana_rpc_client_api::{config::RpcAccountIndex, custom_error::RpcCustomError},
    solana_runtime::accounts_index::AccountIndex,
    solana_sdk::{
        exit::Exit,
        pubkey::Pubkey,
        signature::{read_keypair_file, Keypair, Signer},
    },
    std::{
        collections::{HashMap, HashSet},
        error,
        fmt::{self, Display},
        net::{IpAddr, Ipv4Addr, SocketAddr},
        path::{Path, PathBuf},
        sync::{Arc, RwLock},
        thread::{self, Builder},
        time::{Duration, SystemTime},
    },
};

#[derive(Clone)]
pub struct AdminRpcRequestMetadata {
    pub rpc_addr: Option<SocketAddr>,
    pub start_time: SystemTime,
    pub start_progress: Arc<RwLock<ValidatorStartProgress>>,
    pub validator_exit: Arc<RwLock<Exit>>,
    pub authorized_voter_keypairs: Arc<RwLock<Vec<Arc<Keypair>>>>,
    pub tower_storage: Arc<dyn TowerStorage>,
    pub staked_nodes_overrides: Arc<RwLock<HashMap<Pubkey, u64>>>,
    pub post_init: Arc<RwLock<Option<AdminRpcRequestMetadataPostInit>>>,
    pub rpc_to_plugin_manager_sender: Option<Sender<GeyserPluginManagerRequest>>,
}

impl Metadata for AdminRpcRequestMetadata {}

impl AdminRpcRequestMetadata {
    fn with_post_init<F, R>(&self, func: F) -> Result<R>
    where
        F: FnOnce(&AdminRpcRequestMetadataPostInit) -> Result<R>,
    {
        if let Some(post_init) = self.post_init.read().unwrap().as_ref() {
            func(post_init)
        } else {
            Err(jsonrpc_core::error::Error::invalid_params(
                "Retry once validator start up is complete",
            ))
        }
    }
}

#[derive(Debug, Deserialize, Serialize)]
pub struct AdminRpcContactInfo {
    pub id: String,
    pub gossip: SocketAddr,
    pub tvu: SocketAddr,
    pub tvu_forwards: SocketAddr,
    pub repair: SocketAddr,
    pub tpu: SocketAddr,
    pub tpu_forwards: SocketAddr,
    pub tpu_vote: SocketAddr,
    pub rpc: SocketAddr,
    pub rpc_pubsub: SocketAddr,
    pub serve_repair: SocketAddr,
    pub last_updated_timestamp: u64,
    pub shred_version: u16,
}

#[derive(Debug, Deserialize, Serialize)]
pub struct AdminRpcRepairWhitelist {
    pub whitelist: Vec<Pubkey>,
}

impl From<ContactInfo> for AdminRpcContactInfo {
    fn from(node: ContactInfo) -> Self {
        macro_rules! unwrap_socket {
            ($name:ident) => {
                node.$name().unwrap_or_else(|_| {
                    SocketAddr::new(IpAddr::V4(Ipv4Addr::UNSPECIFIED), /*port:*/ 0u16)
                })
            };
        }
        Self {
            id: node.pubkey().to_string(),
            last_updated_timestamp: node.wallclock(),
            gossip: unwrap_socket!(gossip),
            tvu: unwrap_socket!(tvu),
            tvu_forwards: unwrap_socket!(tvu_forwards),
            repair: unwrap_socket!(repair),
            tpu: unwrap_socket!(tpu),
            tpu_forwards: unwrap_socket!(tpu_forwards),
            tpu_vote: unwrap_socket!(tpu_vote),
            rpc: unwrap_socket!(rpc),
            rpc_pubsub: unwrap_socket!(rpc_pubsub),
            serve_repair: unwrap_socket!(serve_repair),
            shred_version: node.shred_version(),
        }
    }
}

impl Display for AdminRpcContactInfo {
    fn fmt(&self, f: &mut fmt::Formatter) -> fmt::Result {
        writeln!(f, "Identity: {}", self.id)?;
        writeln!(f, "Gossip: {}", self.gossip)?;
        writeln!(f, "TVU: {}", self.tvu)?;
        writeln!(f, "TVU Forwards: {}", self.tvu_forwards)?;
        writeln!(f, "Repair: {}", self.repair)?;
        writeln!(f, "TPU: {}", self.tpu)?;
        writeln!(f, "TPU Forwards: {}", self.tpu_forwards)?;
        writeln!(f, "TPU Votes: {}", self.tpu_vote)?;
        writeln!(f, "RPC: {}", self.rpc)?;
        writeln!(f, "RPC Pubsub: {}", self.rpc_pubsub)?;
        writeln!(f, "Serve Repair: {}", self.serve_repair)?;
        writeln!(f, "Last Updated Timestamp: {}", self.last_updated_timestamp)?;
        writeln!(f, "Shred Version: {}", self.shred_version)
    }
}

impl Display for AdminRpcRepairWhitelist {
    fn fmt(&self, f: &mut fmt::Formatter) -> fmt::Result {
        writeln!(f, "Repair whitelist: {:?}", &self.whitelist)
    }
}

#[rpc]
pub trait AdminRpc {
    type Metadata;

    #[rpc(meta, name = "exit")]
    fn exit(&self, meta: Self::Metadata) -> Result<()>;

    #[rpc(meta, name = "reloadPlugin")]
    fn reload_plugin(
        &self,
        meta: Self::Metadata,
        name: String,
        config_file: String,
    ) -> BoxFuture<Result<()>>;

    #[rpc(meta, name = "unloadPlugin")]
    fn unload_plugin(&self, meta: Self::Metadata, name: String) -> BoxFuture<Result<()>>;

    #[rpc(meta, name = "loadPlugin")]
    fn load_plugin(&self, meta: Self::Metadata, config_file: String) -> BoxFuture<Result<String>>;

    #[rpc(meta, name = "listPlugins")]
    fn list_plugins(&self, meta: Self::Metadata) -> BoxFuture<Result<Vec<String>>>;

    #[rpc(meta, name = "rpcAddress")]
    fn rpc_addr(&self, meta: Self::Metadata) -> Result<Option<SocketAddr>>;

    #[rpc(name = "setLogFilter")]
    fn set_log_filter(&self, filter: String) -> Result<()>;

    #[rpc(meta, name = "startTime")]
    fn start_time(&self, meta: Self::Metadata) -> Result<SystemTime>;

    #[rpc(meta, name = "startProgress")]
    fn start_progress(&self, meta: Self::Metadata) -> Result<ValidatorStartProgress>;

    #[rpc(meta, name = "addAuthorizedVoter")]
    fn add_authorized_voter(&self, meta: Self::Metadata, keypair_file: String) -> Result<()>;

    #[rpc(meta, name = "addAuthorizedVoterFromBytes")]
    fn add_authorized_voter_from_bytes(&self, meta: Self::Metadata, keypair: Vec<u8>)
        -> Result<()>;

    #[rpc(meta, name = "removeAllAuthorizedVoters")]
    fn remove_all_authorized_voters(&self, meta: Self::Metadata) -> Result<()>;

    #[rpc(meta, name = "setIdentity")]
    fn set_identity(
        &self,
        meta: Self::Metadata,
        keypair_file: String,
        require_tower: bool,
    ) -> Result<()>;

    #[rpc(meta, name = "setIdentityFromBytes")]
    fn set_identity_from_bytes(
        &self,
        meta: Self::Metadata,
        identity_keypair: Vec<u8>,
        require_tower: bool,
    ) -> Result<()>;

    #[rpc(meta, name = "setStakedNodesOverrides")]
    fn set_staked_nodes_overrides(&self, meta: Self::Metadata, path: String) -> Result<()>;

    #[rpc(meta, name = "contactInfo")]
    fn contact_info(&self, meta: Self::Metadata) -> Result<AdminRpcContactInfo>;

    #[rpc(meta, name = "repairWhitelist")]
    fn repair_whitelist(&self, meta: Self::Metadata) -> Result<AdminRpcRepairWhitelist>;

    #[rpc(meta, name = "setRepairWhitelist")]
    fn set_repair_whitelist(&self, meta: Self::Metadata, whitelist: Vec<Pubkey>) -> Result<()>;

    #[rpc(meta, name = "getSecondaryIndexKeySize")]
    fn get_secondary_index_key_size(
        &self,
        meta: Self::Metadata,
        pubkey_str: String,
    ) -> Result<HashMap<RpcAccountIndex, usize>>;

    #[rpc(meta, name = "getLargestIndexKeys")]
    fn get_largest_index_keys(
        &self,
        meta: Self::Metadata,
        secondary_index: RpcAccountIndex,
        max_entries: usize,
    ) -> Result<Vec<(String, usize)>>;
}

pub struct AdminRpcImpl;
impl AdminRpc for AdminRpcImpl {
    type Metadata = AdminRpcRequestMetadata;

    fn exit(&self, meta: Self::Metadata) -> Result<()> {
        debug!("exit admin rpc request received");

        thread::Builder::new()
            .name("solProcessExit".into())
            .spawn(move || {
                // Delay exit signal until this RPC request completes, otherwise the caller of `exit` might
                // receive a confusing error as the validator shuts down before a response is sent back.
                thread::sleep(Duration::from_millis(100));

                warn!("validator exit requested");
                meta.validator_exit.write().unwrap().exit();

                // TODO: Debug why Exit doesn't always cause the validator to fully exit
                // (rocksdb background processing or some other stuck thread perhaps?).
                //
                // If the process is still alive after five seconds, exit harder
                thread::sleep(Duration::from_secs(5));
                warn!("validator exit timeout");
                std::process::exit(0);
            })
            .unwrap();
        Ok(())
    }

    fn reload_plugin(
        &self,
        meta: Self::Metadata,
        name: String,
        config_file: String,
    ) -> BoxFuture<Result<()>> {
        Box::pin(async move {
            // Construct channel for plugin to respond to this particular rpc request instance
            let (response_sender, response_receiver) = oneshot_channel();

            // Send request to plugin manager if there is a geyser service
            if let Some(ref rpc_to_manager_sender) = meta.rpc_to_plugin_manager_sender {
                rpc_to_manager_sender
                    .send(GeyserPluginManagerRequest::ReloadPlugin {
                        name,
                        config_file,
                        response_sender,
                    })
                    .expect("GeyerPluginService should never drop request receiver");
            } else {
                return Err(jsonrpc_core::Error {
                    code: ErrorCode::InvalidRequest,
                    message: "No geyser plugin service".to_string(),
                    data: None,
                });
            }

            // Await response from plugin manager
            response_receiver
                .await
                .expect("GeyerPluginService's oneshot sender shouldn't drop early")
        })
    }

    fn load_plugin(&self, meta: Self::Metadata, config_file: String) -> BoxFuture<Result<String>> {
        Box::pin(async move {
            // Construct channel for plugin to respond to this particular rpc request instance
            let (response_sender, response_receiver) = oneshot_channel();

            // Send request to plugin manager if there is a geyser service
            if let Some(ref rpc_to_manager_sender) = meta.rpc_to_plugin_manager_sender {
                rpc_to_manager_sender
                    .send(GeyserPluginManagerRequest::LoadPlugin {
                        config_file,
                        response_sender,
                    })
                    .expect("GeyerPluginService should never drop request receiver");
            } else {
                return Err(jsonrpc_core::Error {
                    code: ErrorCode::InvalidRequest,
                    message: "No geyser plugin service".to_string(),
                    data: None,
                });
            }

            // Await response from plugin manager
            response_receiver
                .await
                .expect("GeyerPluginService's oneshot sender shouldn't drop early")
        })
    }

    fn unload_plugin(&self, meta: Self::Metadata, name: String) -> BoxFuture<Result<()>> {
        Box::pin(async move {
            // Construct channel for plugin to respond to this particular rpc request instance
            let (response_sender, response_receiver) = oneshot_channel();

            // Send request to plugin manager if there is a geyser service
            if let Some(ref rpc_to_manager_sender) = meta.rpc_to_plugin_manager_sender {
                rpc_to_manager_sender
                    .send(GeyserPluginManagerRequest::UnloadPlugin {
                        name,
                        response_sender,
                    })
                    .expect("GeyerPluginService should never drop request receiver");
            } else {
                return Err(jsonrpc_core::Error {
                    code: ErrorCode::InvalidRequest,
                    message: "No geyser plugin service".to_string(),
                    data: None,
                });
            }

            // Await response from plugin manager
            response_receiver
                .await
                .expect("GeyerPluginService's oneshot sender shouldn't drop early")
        })
    }

    fn list_plugins(&self, meta: Self::Metadata) -> BoxFuture<Result<Vec<String>>> {
        Box::pin(async move {
            // Construct channel for plugin to respond to this particular rpc request instance
            let (response_sender, response_receiver) = oneshot_channel();

            // Send request to plugin manager
            if let Some(ref rpc_to_manager_sender) = meta.rpc_to_plugin_manager_sender {
                rpc_to_manager_sender
                    .send(GeyserPluginManagerRequest::ListPlugins { response_sender })
                    .expect("GeyerPluginService should never drop request receiver");
            } else {
                return Err(jsonrpc_core::Error {
                    code: ErrorCode::InvalidRequest,
                    message: "No geyser plugin service".to_string(),
                    data: None,
                });
            }

            // Await response from plugin manager
            response_receiver
                .await
                .expect("GeyerPluginService's oneshot sender shouldn't drop early")
        })
    }

    fn rpc_addr(&self, meta: Self::Metadata) -> Result<Option<SocketAddr>> {
        debug!("rpc_addr admin rpc request received");
        Ok(meta.rpc_addr)
    }

    fn set_log_filter(&self, filter: String) -> Result<()> {
        debug!("set_log_filter admin rpc request received");
        solana_logger::setup_with(&filter);
        Ok(())
    }

    fn start_time(&self, meta: Self::Metadata) -> Result<SystemTime> {
        debug!("start_time admin rpc request received");
        Ok(meta.start_time)
    }

    fn start_progress(&self, meta: Self::Metadata) -> Result<ValidatorStartProgress> {
        debug!("start_progress admin rpc request received");
        Ok(*meta.start_progress.read().unwrap())
    }

    fn add_authorized_voter(&self, meta: Self::Metadata, keypair_file: String) -> Result<()> {
        debug!("add_authorized_voter request received");

        let authorized_voter = read_keypair_file(keypair_file)
            .map_err(|err| jsonrpc_core::error::Error::invalid_params(format!("{err}")))?;

        AdminRpcImpl::add_authorized_voter_keypair(meta, authorized_voter)
    }

    fn add_authorized_voter_from_bytes(
        &self,
        meta: Self::Metadata,
        keypair: Vec<u8>,
    ) -> Result<()> {
        debug!("add_authorized_voter_from_bytes request received");

        let authorized_voter = Keypair::from_bytes(&keypair).map_err(|err| {
            jsonrpc_core::error::Error::invalid_params(format!(
                "Failed to read authorized voter keypair from provided byte array: {err}"
            ))
        })?;

        AdminRpcImpl::add_authorized_voter_keypair(meta, authorized_voter)
    }

    fn remove_all_authorized_voters(&self, meta: Self::Metadata) -> Result<()> {
        debug!("remove_all_authorized_voters received");
        meta.authorized_voter_keypairs.write().unwrap().clear();
        Ok(())
    }

    fn set_identity(
        &self,
        meta: Self::Metadata,
        keypair_file: String,
        require_tower: bool,
    ) -> Result<()> {
        debug!("set_identity request received");

        let identity_keypair = read_keypair_file(&keypair_file).map_err(|err| {
            jsonrpc_core::error::Error::invalid_params(format!(
                "Failed to read identity keypair from {keypair_file}: {err}"
            ))
        })?;

        AdminRpcImpl::set_identity_keypair(meta, identity_keypair, require_tower)
    }

    fn set_identity_from_bytes(
        &self,
        meta: Self::Metadata,
        identity_keypair: Vec<u8>,
        require_tower: bool,
    ) -> Result<()> {
        debug!("set_identity_from_bytes request received");

        let identity_keypair = Keypair::from_bytes(&identity_keypair).map_err(|err| {
            jsonrpc_core::error::Error::invalid_params(format!(
                "Failed to read identity keypair from provided byte array: {err}"
            ))
        })?;

        AdminRpcImpl::set_identity_keypair(meta, identity_keypair, require_tower)
    }

    fn set_staked_nodes_overrides(&self, meta: Self::Metadata, path: String) -> Result<()> {
        let loaded_config = load_staked_nodes_overrides(&path)
            .map_err(|err| {
                error!(
                    "Failed to load staked nodes overrides from {}: {}",
                    &path, err
                );
                jsonrpc_core::error::Error::internal_error()
            })?
            .staked_map_id;
        let mut write_staked_nodes = meta.staked_nodes_overrides.write().unwrap();
        write_staked_nodes.clear();
        write_staked_nodes.extend(loaded_config.into_iter());
        info!("Staked nodes overrides loaded from {}", path);
        debug!("overrides map: {:?}", write_staked_nodes);
        Ok(())
    }

    fn contact_info(&self, meta: Self::Metadata) -> Result<AdminRpcContactInfo> {
        meta.with_post_init(|post_init| Ok(post_init.cluster_info.my_contact_info().into()))
    }

    fn repair_whitelist(&self, meta: Self::Metadata) -> Result<AdminRpcRepairWhitelist> {
        debug!("repair_whitelist request received");

        meta.with_post_init(|post_init| {
            let whitelist: Vec<_> = post_init
                .repair_whitelist
                .read()
                .unwrap()
                .iter()
                .copied()
                .collect();
            Ok(AdminRpcRepairWhitelist { whitelist })
        })
    }

    fn set_repair_whitelist(&self, meta: Self::Metadata, whitelist: Vec<Pubkey>) -> Result<()> {
        debug!("set_repair_whitelist request received");

        let whitelist: HashSet<Pubkey> = whitelist.into_iter().collect();
        meta.with_post_init(|post_init| {
            *post_init.repair_whitelist.write().unwrap() = whitelist;
            warn!(
                "Repair whitelist set to {:?}",
                &post_init.repair_whitelist.read().unwrap()
            );
            Ok(())
        })
    }

    fn get_secondary_index_key_size(
        &self,
        meta: Self::Metadata,
        pubkey_str: String,
    ) -> Result<HashMap<RpcAccountIndex, usize>> {
        debug!(
            "get_secondary_index_key_size rpc request received: {:?}",
            pubkey_str
        );
        let index_key = verify_pubkey(&pubkey_str)?;
        meta.with_post_init(|post_init| {
            let bank = post_init.bank_forks.read().unwrap().root_bank();

            // Take ref to enabled AccountSecondaryIndexes
            let enabled_account_indexes = &bank.accounts().accounts_db.account_indexes;

            // Exit if secondary indexes are not enabled
            if enabled_account_indexes.is_empty() {
                debug!("get_secondary_index_key_size: secondary index not enabled.");
                return Ok(HashMap::new());
            };

            // Make sure the requested key is not explicitly excluded
            if !enabled_account_indexes.include_key(&index_key) {
                return Err(RpcCustomError::KeyExcludedFromSecondaryIndex {
                    index_key: index_key.to_string(),
                }
                .into());
            }

            // Grab a ref to the AccountsDbfor this Bank
            let accounts_index = &bank.accounts().accounts_db.accounts_index;

            // Find the size of the key in every index where it exists
            let found_sizes = enabled_account_indexes
                .indexes
                .iter()
                .filter_map(|index| {
                    accounts_index
                        .get_index_key_size(index, &index_key)
                        .map(|size| (rpc_account_index_from_account_index(index), size))
                })
                .collect::<HashMap<_, _>>();

            // Note: Will return an empty HashMap if no keys are found.
            if found_sizes.is_empty() {
                debug!("get_secondary_index_key_size: key not found in the secondary index.");
            }
            Ok(found_sizes)
        })
    }

    fn get_largest_index_keys(
        &self,
        meta: Self::Metadata,
        secondary_index: RpcAccountIndex,
        max_entries: usize,
    ) -> Result<Vec<(String, usize)>> {
        debug!(
            "get_largest_index_keys rpc request received: {:?}",
            max_entries
        );
        let secondary_index = account_index_from_rpc_account_index(&secondary_index);
        meta.with_post_init(|post_init| {
            let bank = post_init.bank_forks.read().unwrap().root_bank();
            let enabled_account_indexes = &bank.accounts().accounts_db.account_indexes;
            if enabled_account_indexes.is_empty() {
                debug!("get_secondary_index_key_size: secondary index not enabled.");
                return Ok(Vec::new());
            };
            let accounts_index = &bank.accounts().accounts_db.accounts_index;
            let largest_keys = accounts_index
                .get_largest_keys(&secondary_index, max_entries)
                .iter()
                .map(|&(x, y)| (y.to_string(), x))
                .collect::<Vec<_>>();
            Ok(largest_keys)
        })
    }
}

impl AdminRpcImpl {
    fn add_authorized_voter_keypair(
        meta: AdminRpcRequestMetadata,
        authorized_voter: Keypair,
    ) -> Result<()> {
        let mut authorized_voter_keypairs = meta.authorized_voter_keypairs.write().unwrap();

        if authorized_voter_keypairs
            .iter()
            .any(|x| x.pubkey() == authorized_voter.pubkey())
        {
            Err(jsonrpc_core::error::Error::invalid_params(
                "Authorized voter already present",
            ))
        } else {
            authorized_voter_keypairs.push(Arc::new(authorized_voter));
            Ok(())
        }
    }

    fn set_identity_keypair(
        meta: AdminRpcRequestMetadata,
        identity_keypair: Keypair,
        require_tower: bool,
    ) -> Result<()> {
        meta.with_post_init(|post_init| {
            if require_tower {
                let _ = Tower::restore(meta.tower_storage.as_ref(), &identity_keypair.pubkey())
                    .map_err(|err| {
                        jsonrpc_core::error::Error::invalid_params(format!(
                            "Unable to load tower file for identity {}: {}",
                            identity_keypair.pubkey(),
                            err
                        ))
                    })?;
            }

            solana_metrics::set_host_id(identity_keypair.pubkey().to_string());
            post_init
                .cluster_info
                .set_keypair(Arc::new(identity_keypair));
            warn!("Identity set to {}", post_init.cluster_info.id());
            Ok(())
        })
    }
}

fn rpc_account_index_from_account_index(account_index: &AccountIndex) -> RpcAccountIndex {
    match account_index {
        AccountIndex::ProgramId => RpcAccountIndex::ProgramId,
        AccountIndex::SplTokenOwner => RpcAccountIndex::SplTokenOwner,
        AccountIndex::SplTokenMint => RpcAccountIndex::SplTokenMint,
    }
}

fn account_index_from_rpc_account_index(rpc_account_index: &RpcAccountIndex) -> AccountIndex {
    match rpc_account_index {
        RpcAccountIndex::ProgramId => AccountIndex::ProgramId,
        RpcAccountIndex::SplTokenOwner => AccountIndex::SplTokenOwner,
        RpcAccountIndex::SplTokenMint => AccountIndex::SplTokenMint,
    }
}

// Start the Admin RPC interface
pub fn run(ledger_path: &Path, metadata: AdminRpcRequestMetadata) {
    let admin_rpc_path = admin_rpc_path(ledger_path);

    let event_loop = tokio::runtime::Builder::new_multi_thread()
        .thread_name("solAdminRpcEl")
        .worker_threads(3) // Three still seems like a lot, and better than the default of available core count
        .enable_all()
        .build()
        .unwrap();

    Builder::new()
        .name("solAdminRpc".to_string())
        .spawn(move || {
            let mut io = MetaIoHandler::default();
            io.extend_with(AdminRpcImpl.to_delegate());

            let validator_exit = metadata.validator_exit.clone();
            let server = ServerBuilder::with_meta_extractor(io, move |_req: &RequestContext| {
                metadata.clone()
            })
            .event_loop_executor(event_loop.handle().clone())
            .start(&format!("{}", admin_rpc_path.display()));

            match server {
                Err(err) => {
                    warn!("Unable to start admin rpc service: {:?}", err);
                }
                Ok(server) => {
                    info!("started admin rpc service!");
                    let close_handle = server.close_handle();
                    validator_exit
                        .write()
                        .unwrap()
                        .register_exit(Box::new(move || {
                            close_handle.close();
                        }));

                    server.wait();
                }
            }
        })
        .unwrap();
}

fn admin_rpc_path(ledger_path: &Path) -> PathBuf {
    #[cfg(target_family = "windows")]
    {
        // More information about the wackiness of pipe names over at
        // https://docs.microsoft.com/en-us/windows/win32/ipc/pipe-names
        if let Some(ledger_filename) = ledger_path.file_name() {
            PathBuf::from(format!(
                "\\\\.\\pipe\\{}-admin.rpc",
                ledger_filename.to_string_lossy()
            ))
        } else {
            PathBuf::from("\\\\.\\pipe\\admin.rpc")
        }
    }
    #[cfg(not(target_family = "windows"))]
    {
        ledger_path.join("admin.rpc")
    }
}

// Connect to the Admin RPC interface
pub async fn connect(ledger_path: &Path) -> std::result::Result<gen_client::Client, RpcError> {
    let admin_rpc_path = admin_rpc_path(ledger_path);
    if !admin_rpc_path.exists() {
        Err(RpcError::Client(format!(
            "{} does not exist",
            admin_rpc_path.display()
        )))
    } else {
        ipc::connect::<_, gen_client::Client>(&format!("{}", admin_rpc_path.display())).await
    }
}

pub fn runtime() -> jsonrpc_server_utils::tokio::runtime::Runtime {
    jsonrpc_server_utils::tokio::runtime::Runtime::new().expect("new tokio runtime")
}

#[derive(Default, Deserialize, Clone)]
pub struct StakedNodesOverrides {
    #[serde(deserialize_with = "deserialize_pubkey_map")]
    pub staked_map_id: HashMap<Pubkey, u64>,
}

pub fn deserialize_pubkey_map<'de, D>(des: D) -> std::result::Result<HashMap<Pubkey, u64>, D::Error>
where
    D: Deserializer<'de>,
{
    let container: HashMap<String, u64> = serde::Deserialize::deserialize(des)?;
    let mut container_typed: HashMap<Pubkey, u64> = HashMap::new();
    for (key, value) in container.iter() {
        let typed_key = Pubkey::try_from(key.as_str())
            .map_err(|_| serde::de::Error::invalid_type(serde::de::Unexpected::Map, &"PubKey"))?;
        container_typed.insert(typed_key, *value);
    }
    Ok(container_typed)
}

pub fn load_staked_nodes_overrides(
    path: &String,
) -> std::result::Result<StakedNodesOverrides, Box<dyn error::Error>> {
    debug!("Loading staked nodes overrides configuration from {}", path);
    if Path::new(&path).exists() {
        let file = std::fs::File::open(path)?;
        Ok(serde_yaml::from_reader(file)?)
    } else {
        Err(format!("Staked nodes overrides provided '{path}' a non-existing file path.").into())
    }
}

#[cfg(test)]
mod tests {
    use {
        super::*,
        rand::{distributions::Uniform, thread_rng, Rng},
        serde_json::Value,
        solana_account_decoder::parse_token::spl_token_pubkey,
        solana_core::tower_storage::NullTowerStorage,
        solana_gossip::cluster_info::ClusterInfo,
        solana_ledger::genesis_utils::{create_genesis_config, GenesisConfigInfo},
        solana_rpc::rpc::create_validator_exit,
        solana_runtime::{
            accounts_index::AccountSecondaryIndexes,
            bank::{Bank, BankTestConfig},
            bank_forks::BankForks,
            inline_spl_token,
            secondary_index::MAX_NUM_LARGEST_INDEX_KEYS_RETURNED,
        },
        solana_sdk::{
            account::{Account, AccountSharedData},
            pubkey::Pubkey,
            system_program,
        },
        solana_streamer::socket::SocketAddrSpace,
        spl_token_2022::{
            solana_program::{program_option::COption, program_pack::Pack},
            state::{Account as TokenAccount, AccountState as TokenAccountState, Mint},
        },
        std::{collections::HashSet, str::FromStr, sync::atomic::AtomicBool},
    };

    #[derive(Default)]
    struct TestConfig {
        account_indexes: AccountSecondaryIndexes,
    }

    struct RpcHandler {
        io: MetaIoHandler<AdminRpcRequestMetadata>,
        meta: AdminRpcRequestMetadata,
        bank_forks: Arc<RwLock<BankForks>>,
    }

    impl RpcHandler {
        fn _start() -> Self {
            Self::start_with_config(TestConfig::default())
        }

        fn start_with_config(config: TestConfig) -> Self {
            let keypair = Arc::new(Keypair::new());
            let cluster_info = Arc::new(ClusterInfo::new(
                ContactInfo::new(
                    keypair.pubkey(),
                    solana_sdk::timing::timestamp(), // wallclock
                    0u16,                            // shred_version
                ),
                keypair,
                SocketAddrSpace::Unspecified,
            ));
            let exit = Arc::new(AtomicBool::new(false));
            let validator_exit = create_validator_exit(&exit);
            let (bank_forks, vote_keypair) = new_bank_forks_with_config(BankTestConfig {
                secondary_indexes: config.account_indexes,
            });
            let vote_account = vote_keypair.pubkey();
            let start_progress = Arc::new(RwLock::new(ValidatorStartProgress::default()));
            let repair_whitelist = Arc::new(RwLock::new(HashSet::new()));
            let meta = AdminRpcRequestMetadata {
                rpc_addr: None,
                start_time: SystemTime::now(),
                start_progress,
                validator_exit,
                authorized_voter_keypairs: Arc::new(RwLock::new(vec![vote_keypair])),
                tower_storage: Arc::new(NullTowerStorage {}),
                post_init: Arc::new(RwLock::new(Some(AdminRpcRequestMetadataPostInit {
                    cluster_info,
                    bank_forks: bank_forks.clone(),
                    vote_account,
                    repair_whitelist,
                }))),
                staked_nodes_overrides: Arc::new(RwLock::new(HashMap::new())),
                rpc_to_plugin_manager_sender: None,
            };
            let mut io = MetaIoHandler::default();
            io.extend_with(AdminRpcImpl.to_delegate());

            Self {
                io,
                meta,
                bank_forks,
            }
        }

        fn root_bank(&self) -> Arc<Bank> {
            self.bank_forks.read().unwrap().root_bank()
        }
    }

    fn new_bank_forks_with_config(
        config: BankTestConfig,
    ) -> (Arc<RwLock<BankForks>>, Arc<Keypair>) {
        let GenesisConfigInfo {
            genesis_config,
            voting_keypair,
            ..
        } = create_genesis_config(1_000_000_000);

        let bank = Bank::new_for_tests_with_config(&genesis_config, config);
        (
            Arc::new(RwLock::new(BankForks::new(bank))),
            Arc::new(voting_keypair),
        )
    }

    #[test]
    fn test_secondary_index_key_sizes() {
        for secondary_index_enabled in [true, false] {
            let account_indexes = if secondary_index_enabled {
                AccountSecondaryIndexes {
                    keys: None,
                    indexes: HashSet::from([
                        AccountIndex::ProgramId,
                        AccountIndex::SplTokenMint,
                        AccountIndex::SplTokenOwner,
                    ]),
                }
            } else {
                AccountSecondaryIndexes::default()
            };

            // RPC & Bank Setup
            let rpc = RpcHandler::start_with_config(TestConfig { account_indexes });

            let bank = rpc.root_bank();
            let RpcHandler { io, meta, .. } = rpc;

            // Pubkeys
            let token_account1_pubkey = Pubkey::new_unique();
            let token_account2_pubkey = Pubkey::new_unique();
            let token_account3_pubkey = Pubkey::new_unique();
            let mint1_pubkey = Pubkey::new_unique();
            let mint2_pubkey = Pubkey::new_unique();
            let wallet1_pubkey = Pubkey::new_unique();
            let wallet2_pubkey = Pubkey::new_unique();
            let non_existent_pubkey = Pubkey::new_unique();
            let delegate = spl_token_pubkey(&Pubkey::new_unique());

            let mut num_default_spl_token_program_accounts = 0;
            let mut num_default_system_program_accounts = 0;

            if !secondary_index_enabled {
                // Test first with no accounts added & no secondary indexes enabled:
                let req = format!(
                    r#"{{"jsonrpc":"2.0","id":1,"method":"getSecondaryIndexKeySize","params":["{token_account1_pubkey}"]}}"#,
                );
                let res = io.handle_request_sync(&req, meta.clone());
                let result: Value = serde_json::from_str(&res.expect("actual response"))
                    .expect("actual response deserialization");
                let sizes: HashMap<RpcAccountIndex, usize> =
                    serde_json::from_value(result["result"].clone()).unwrap();
                assert!(sizes.is_empty());
            } else {
                // Count SPL Token Program Default Accounts
                let req = format!(
                    r#"{{"jsonrpc":"2.0","id":1,"method":"getSecondaryIndexKeySize","params":["{}"]}}"#,
                    inline_spl_token::id(),
                );
                let res = io.handle_request_sync(&req, meta.clone());
                let result: Value = serde_json::from_str(&res.expect("actual response"))
                    .expect("actual response deserialization");
                let sizes: HashMap<RpcAccountIndex, usize> =
                    serde_json::from_value(result["result"].clone()).unwrap();
                assert_eq!(sizes.len(), 1);
                num_default_spl_token_program_accounts =
                    *sizes.get(&RpcAccountIndex::ProgramId).unwrap();
                // Count System Program Default Accounts
                let req = format!(
                    r#"{{"jsonrpc":"2.0","id":1,"method":"getSecondaryIndexKeySize","params":["{}"]}}"#,
                    system_program::id(),
                );
                let res = io.handle_request_sync(&req, meta.clone());
                let result: Value = serde_json::from_str(&res.expect("actual response"))
                    .expect("actual response deserialization");
                let sizes: HashMap<RpcAccountIndex, usize> =
                    serde_json::from_value(result["result"].clone()).unwrap();
                assert_eq!(sizes.len(), 1);
                num_default_system_program_accounts =
                    *sizes.get(&RpcAccountIndex::ProgramId).unwrap();
            }

            // Add 2 basic wallet accounts
            let wallet1_account = AccountSharedData::from(Account {
                lamports: 11111111,
                owner: system_program::id(),
                ..Account::default()
            });
            bank.store_account(&wallet1_pubkey, &wallet1_account);
            let wallet2_account = AccountSharedData::from(Account {
                lamports: 11111111,
                owner: system_program::id(),
                ..Account::default()
            });
            bank.store_account(&wallet2_pubkey, &wallet2_account);

            // Add a token account
            let mut account1_data = vec![0; TokenAccount::get_packed_len()];
            let token_account1 = TokenAccount {
                mint: spl_token_pubkey(&mint1_pubkey),
                owner: spl_token_pubkey(&wallet1_pubkey),
                delegate: COption::Some(delegate),
                amount: 420,
                state: TokenAccountState::Initialized,
                is_native: COption::None,
                delegated_amount: 30,
                close_authority: COption::Some(spl_token_pubkey(&wallet1_pubkey)),
            };
            TokenAccount::pack(token_account1, &mut account1_data).unwrap();
            let token_account1 = AccountSharedData::from(Account {
                lamports: 111,
                data: account1_data.to_vec(),
                owner: inline_spl_token::id(),
                ..Account::default()
            });
            bank.store_account(&token_account1_pubkey, &token_account1);

            // Add the mint
            let mut mint1_data = vec![0; Mint::get_packed_len()];
            let mint1_state = Mint {
                mint_authority: COption::Some(spl_token_pubkey(&wallet1_pubkey)),
                supply: 500,
                decimals: 2,
                is_initialized: true,
                freeze_authority: COption::Some(spl_token_pubkey(&wallet1_pubkey)),
            };
            Mint::pack(mint1_state, &mut mint1_data).unwrap();
            let mint_account1 = AccountSharedData::from(Account {
                lamports: 222,
                data: mint1_data.to_vec(),
                owner: inline_spl_token::id(),
                ..Account::default()
            });
            bank.store_account(&mint1_pubkey, &mint_account1);

            // Add another token account with the different owner, but same delegate, and mint
            let mut account2_data = vec![0; TokenAccount::get_packed_len()];
            let token_account2 = TokenAccount {
                mint: spl_token_pubkey(&mint1_pubkey),
                owner: spl_token_pubkey(&wallet2_pubkey),
                delegate: COption::Some(delegate),
                amount: 420,
                state: TokenAccountState::Initialized,
                is_native: COption::None,
                delegated_amount: 30,
                close_authority: COption::Some(spl_token_pubkey(&wallet2_pubkey)),
            };
            TokenAccount::pack(token_account2, &mut account2_data).unwrap();
            let token_account2 = AccountSharedData::from(Account {
                lamports: 333,
                data: account2_data.to_vec(),
                owner: inline_spl_token::id(),
                ..Account::default()
            });
            bank.store_account(&token_account2_pubkey, &token_account2);

            // Add another token account with the same owner and delegate but different mint
            let mut account3_data = vec![0; TokenAccount::get_packed_len()];
            let token_account3 = TokenAccount {
                mint: spl_token_pubkey(&mint2_pubkey),
                owner: spl_token_pubkey(&wallet2_pubkey),
                delegate: COption::Some(delegate),
                amount: 42,
                state: TokenAccountState::Initialized,
                is_native: COption::None,
                delegated_amount: 30,
                close_authority: COption::Some(spl_token_pubkey(&wallet2_pubkey)),
            };
            TokenAccount::pack(token_account3, &mut account3_data).unwrap();
            let token_account3 = AccountSharedData::from(Account {
                lamports: 444,
                data: account3_data.to_vec(),
                owner: inline_spl_token::id(),
                ..Account::default()
            });
            bank.store_account(&token_account3_pubkey, &token_account3);

            // Add the new mint
            let mut mint2_data = vec![0; Mint::get_packed_len()];
            let mint2_state = Mint {
                mint_authority: COption::Some(spl_token_pubkey(&wallet2_pubkey)),
                supply: 200,
                decimals: 3,
                is_initialized: true,
                freeze_authority: COption::Some(spl_token_pubkey(&wallet2_pubkey)),
            };
            Mint::pack(mint2_state, &mut mint2_data).unwrap();
            let mint_account2 = AccountSharedData::from(Account {
                lamports: 555,
                data: mint2_data.to_vec(),
                owner: inline_spl_token::id(),
                ..Account::default()
            });
            bank.store_account(&mint2_pubkey, &mint_account2);

            // Accounts should now look like the following:
            //
            //                   -----system_program------
            //                  /                         \
            //                 /-(owns)                    \-(owns)
            //                /                             \
            //             wallet1                   ---wallet2---
            //               /                      /             \
            //              /-(SPL::owns)          /-(SPL::owns)   \-(SPL::owns)
            //             /                      /                 \
            //      token_account1         token_account2       token_account3
            //            \                     /                   /
            //             \-(SPL::mint)       /-(SPL::mint)       /-(SPL::mint)
            //              \                 /                   /
            //               --mint_account1--               mint_account2

            if secondary_index_enabled {
                // ----------- Test for a non-existant key -----------
                let req = format!(
                    r#"{{"jsonrpc":"2.0","id":1,"method":"getSecondaryIndexKeySize","params":["{non_existent_pubkey}"]}}"#,
                );
                let res = io.handle_request_sync(&req, meta.clone());
                let result: Value = serde_json::from_str(&res.expect("actual response"))
                    .expect("actual response deserialization");
                let sizes: HashMap<RpcAccountIndex, usize> =
                    serde_json::from_value(result["result"].clone()).unwrap();
                assert!(sizes.is_empty());
                // --------------- Test Queries ---------------
                // 1) Wallet1 - Owns 1 SPL Token
                let req = format!(
                    r#"{{"jsonrpc":"2.0","id":1,"method":"getSecondaryIndexKeySize","params":["{wallet1_pubkey}"]}}"#,
                );
                let res = io.handle_request_sync(&req, meta.clone());
                let result: Value = serde_json::from_str(&res.expect("actual response"))
                    .expect("actual response deserialization");
                let sizes: HashMap<RpcAccountIndex, usize> =
                    serde_json::from_value(result["result"].clone()).unwrap();
                assert_eq!(sizes.len(), 1);
                assert_eq!(*sizes.get(&RpcAccountIndex::SplTokenOwner).unwrap(), 1);
                // 2) Wallet2 - Owns 2 SPL Tokens
                let req = format!(
                    r#"{{"jsonrpc":"2.0","id":1,"method":"getSecondaryIndexKeySize","params":["{wallet2_pubkey}"]}}"#,
                );
                let res = io.handle_request_sync(&req, meta.clone());
                let result: Value = serde_json::from_str(&res.expect("actual response"))
                    .expect("actual response deserialization");
                let sizes: HashMap<RpcAccountIndex, usize> =
                    serde_json::from_value(result["result"].clone()).unwrap();
                assert_eq!(sizes.len(), 1);
                assert_eq!(*sizes.get(&RpcAccountIndex::SplTokenOwner).unwrap(), 2);
                // 3) Mint1 - Is in 2 SPL Accounts
                let req = format!(
                    r#"{{"jsonrpc":"2.0","id":1,"method":"getSecondaryIndexKeySize","params":["{mint1_pubkey}"]}}"#,
                );
                let res = io.handle_request_sync(&req, meta.clone());
                let result: Value = serde_json::from_str(&res.expect("actual response"))
                    .expect("actual response deserialization");
                let sizes: HashMap<RpcAccountIndex, usize> =
                    serde_json::from_value(result["result"].clone()).unwrap();
                assert_eq!(sizes.len(), 1);
                assert_eq!(*sizes.get(&RpcAccountIndex::SplTokenMint).unwrap(), 2);
                // 4) Mint2 - Is in 1 SPL Account
                let req = format!(
                    r#"{{"jsonrpc":"2.0","id":1,"method":"getSecondaryIndexKeySize","params":["{mint2_pubkey}"]}}"#,
                );
                let res = io.handle_request_sync(&req, meta.clone());
                let result: Value = serde_json::from_str(&res.expect("actual response"))
                    .expect("actual response deserialization");
                let sizes: HashMap<RpcAccountIndex, usize> =
                    serde_json::from_value(result["result"].clone()).unwrap();
                assert_eq!(sizes.len(), 1);
                assert_eq!(*sizes.get(&RpcAccountIndex::SplTokenMint).unwrap(), 1);
                // 5) SPL Token Program Owns 6 Accounts - 1 Default, 5 created above.
                let req = format!(
                    r#"{{"jsonrpc":"2.0","id":1,"method":"getSecondaryIndexKeySize","params":["{}"]}}"#,
                    inline_spl_token::id(),
                );
                let res = io.handle_request_sync(&req, meta.clone());
                let result: Value = serde_json::from_str(&res.expect("actual response"))
                    .expect("actual response deserialization");
                let sizes: HashMap<RpcAccountIndex, usize> =
                    serde_json::from_value(result["result"].clone()).unwrap();
                assert_eq!(sizes.len(), 1);
                assert_eq!(
                    *sizes.get(&RpcAccountIndex::ProgramId).unwrap(),
                    (num_default_spl_token_program_accounts + 5)
                );
                // 5) System Program Owns 4 Accounts + 2 Default, 2 created above.
                let req = format!(
                    r#"{{"jsonrpc":"2.0","id":1,"method":"getSecondaryIndexKeySize","params":["{}"]}}"#,
                    system_program::id(),
                );
                let res = io.handle_request_sync(&req, meta.clone());
                let result: Value = serde_json::from_str(&res.expect("actual response"))
                    .expect("actual response deserialization");
                let sizes: HashMap<RpcAccountIndex, usize> =
                    serde_json::from_value(result["result"].clone()).unwrap();
                assert_eq!(sizes.len(), 1);
                assert_eq!(
                    *sizes.get(&RpcAccountIndex::ProgramId).unwrap(),
                    (num_default_system_program_accounts + 2)
                );
            } else {
                // ------------ Secondary Indexes Disabled ------------
                let req = format!(
                    r#"{{"jsonrpc":"2.0","id":1,"method":"getSecondaryIndexKeySize","params":["{token_account2_pubkey}"]}}"#,
                );
                let res = io.handle_request_sync(&req, meta.clone());
                let result: Value = serde_json::from_str(&res.expect("actual response"))
                    .expect("actual response deserialization");
                let sizes: HashMap<RpcAccountIndex, usize> =
                    serde_json::from_value(result["result"].clone()).unwrap();
                assert!(sizes.is_empty());
            }
        }
    }

    #[test]
    fn test_get_largest_index_keys() {
        // Constants
        const NUM_DUMMY_ACCOUNTS: usize = 50;
        const MAX_CHILD_ACCOUNTS: usize = 5; // Set low because it induces lots of same key size entries in the ProgramID list
        const MAX_MINT_ACCOUNTS: usize = 50;
        const MAX_TOKEN_ACCOUNTS: usize = 100;

        // Set secondary indexes
        let account_indexes = AccountSecondaryIndexes {
            keys: None,
            indexes: HashSet::from([
                AccountIndex::ProgramId,
                AccountIndex::SplTokenMint,
                AccountIndex::SplTokenOwner,
            ]),
        };

        // RPC & Bank Setup
        let rpc = RpcHandler::start_with_config(TestConfig { account_indexes });

        let bank = rpc.root_bank();
        let RpcHandler { io, meta, .. } = rpc;

        // Add some basic system owned account
        let mut dummy_account_pubkeys = Vec::with_capacity(NUM_DUMMY_ACCOUNTS);
        let mut num_generator = thread_rng();
        let key_size_range = Uniform::new_inclusive(0, MAX_CHILD_ACCOUNTS);
        for _i in 1..=NUM_DUMMY_ACCOUNTS {
            let pubkey = Pubkey::new_unique();
            dummy_account_pubkeys.push(pubkey);
            let account = AccountSharedData::from(Account {
                lamports: 11111111,
                owner: system_program::id(),
                ..Account::default()
            });
            bank.store_account(&pubkey, &account);
        }

        // Now add a random number of accounts each owned by one of the newely
        // created dummy accounts
        for dummy_account in &dummy_account_pubkeys {
            // Add child accounts to each dummy account
            let num_children = (&mut num_generator).sample_iter(key_size_range).next();
            for _j in 0..num_children.unwrap_or(0) {
                let child_pubkey = Pubkey::new_unique();
                let child_account = AccountSharedData::from(Account {
                    lamports: bank.get_minimum_balance_for_rent_exemption(0),
                    owner: *dummy_account,
                    ..Account::default()
                });
                bank.store_account(&child_pubkey, &child_account);
            }
        }

        let num_token_accounts_range = Uniform::new_inclusive(1, MAX_TOKEN_ACCOUNTS);
        let num_mint_accounts_range = Uniform::new_inclusive(NUM_DUMMY_ACCOUNTS, MAX_MINT_ACCOUNTS);
        let dummy_account_pubkey_index_range = Uniform::new(0, NUM_DUMMY_ACCOUNTS);

        let num_token_accounts = (&mut num_generator)
            .sample_iter(num_token_accounts_range)
            .next();
        let num_mint_accounts = (&mut num_generator)
            .sample_iter(num_mint_accounts_range)
            .next();

        let mut account_data = vec![0; TokenAccount::get_packed_len()];
        let mut mint_data = vec![0; Mint::get_packed_len()];

        // Make a bunch of SPL Tokens each with some random number of SPL Token Accounts that have the token in them
        for _i in 0..num_mint_accounts.unwrap_or(NUM_DUMMY_ACCOUNTS) {
            let mint_pubkey = Pubkey::new_unique();
            for _j in 0..num_token_accounts.unwrap_or(1) {
                let owner_pubkey = dummy_account_pubkeys[(&mut num_generator)
                    .sample_iter(dummy_account_pubkey_index_range)
                    .next()
                    .unwrap()];
                let delagate_pubkey = dummy_account_pubkeys[(&mut num_generator)
                    .sample_iter(dummy_account_pubkey_index_range)
                    .next()
                    .unwrap()];
                let account_pubkey = Pubkey::new_unique();
                // Add a token account
                let token_state = TokenAccount {
                    mint: spl_token_pubkey(&mint_pubkey),
                    owner: spl_token_pubkey(&owner_pubkey),
                    delegate: COption::Some(spl_token_pubkey(&delagate_pubkey)),
                    amount: 100,
                    state: TokenAccountState::Initialized,
                    is_native: COption::None,
                    delegated_amount: 10,
                    close_authority: COption::Some(spl_token_pubkey(&owner_pubkey)),
                };
                TokenAccount::pack(token_state, &mut account_data).unwrap();
                let token_account = AccountSharedData::from(Account {
                    lamports: 22222222,
                    data: account_data.to_vec(),
                    owner: inline_spl_token::id(),
                    ..Account::default()
                });
                bank.store_account(&account_pubkey, &token_account);
            }
            // Add the mint
            let mint_authority_pubkey = dummy_account_pubkeys[(&mut num_generator)
                .sample_iter(dummy_account_pubkey_index_range)
                .next()
                .unwrap()];
            let mint_state = Mint {
                mint_authority: COption::Some(spl_token_pubkey(&mint_authority_pubkey)),
                supply: 100 * (num_token_accounts.unwrap_or(1) as u64),
                decimals: 2,
                is_initialized: true,
                freeze_authority: COption::Some(spl_token_pubkey(&mint_authority_pubkey)),
            };
            Mint::pack(mint_state, &mut mint_data).unwrap();
            let mint_account = AccountSharedData::from(Account {
                lamports: 33333333,
                data: mint_data.to_vec(),
                owner: inline_spl_token::id(),
                ..Account::default()
            });
            bank.store_account(&mint_pubkey, &mint_account);
        }

        // Collect largest key list for ProgramIDs
        let req = format!(
            r#"{{"jsonrpc":"2.0","id":1,"method":"getLargestIndexKeys","params":["{}", {}]}}"#,
            "programId", MAX_NUM_LARGEST_INDEX_KEYS_RETURNED,
        );
        let res = io.handle_request_sync(&req, meta.clone());
        let result: Value = serde_json::from_str(&res.expect("actual response"))
            .expect("actual response deserialization");
        let largest_program_id_keys: Vec<(String, usize)> =
            serde_json::from_value(result["result"].clone()).unwrap();
        // Collect largest key list for SPLTokenOwners
        let req = format!(
            r#"{{"jsonrpc":"2.0","id":1,"method":"getLargestIndexKeys","params":["{}", {}]}}"#,
            "splTokenOwner", MAX_NUM_LARGEST_INDEX_KEYS_RETURNED,
        );
        let res = io.handle_request_sync(&req, meta.clone());
        let result: Value = serde_json::from_str(&res.expect("actual response"))
            .expect("actual response deserialization");
        let largest_spl_token_owner_keys: Vec<(String, usize)> =
            serde_json::from_value(result["result"].clone()).unwrap();
        // Collect largest key list for SPLTokenMints
        let req = format!(
            r#"{{"jsonrpc":"2.0","id":1,"method":"getLargestIndexKeys","params":["{}", {}]}}"#,
            "splTokenMint", MAX_NUM_LARGEST_INDEX_KEYS_RETURNED,
        );
        let res = io.handle_request_sync(&req, meta);
        let result: Value = serde_json::from_str(&res.expect("actual response"))
            .expect("actual response deserialization");
        let largest_spl_token_mint_keys: Vec<(String, usize)> =
            serde_json::from_value(result["result"].clone()).unwrap();

        let largest_keys = vec![
            largest_program_id_keys,
            largest_spl_token_owner_keys,
            largest_spl_token_mint_keys,
        ];

        // Make sure key lists conform to expected output
        for key_list in largest_keys {
            // No longer than the max
            assert!(key_list.len() <= MAX_NUM_LARGEST_INDEX_KEYS_RETURNED);
            let key_list_pubkeys = key_list
                .iter()
                .map(|(k, _)| Pubkey::from_str(k).unwrap())
                .collect::<Vec<Pubkey>>();
            // In sorted order: Descending key size, where ties are sorted by descending pubkey
            for i in 0..key_list.len() - 1 {
                assert!(key_list[i].1 >= key_list[i + 1].1);
                if key_list[i].1 == key_list[i + 1].1 {
                    assert!(key_list_pubkeys[i] >= key_list_pubkeys[i + 1]);
                }
            }
        }
    }
}<|MERGE_RESOLUTION|>--- conflicted
+++ resolved
@@ -13,12 +13,9 @@
         admin_rpc_post_init::AdminRpcRequestMetadataPostInit, consensus::Tower,
         tower_storage::TowerStorage, validator::ValidatorStartProgress,
     },
-<<<<<<< HEAD
     solana_geyser_plugin_manager::GeyserPluginManagerRequest,
     solana_gossip::{cluster_info::ClusterInfo, contact_info::ContactInfo},
-=======
     solana_gossip::contact_info::ContactInfo,
->>>>>>> 7b1d4460
     solana_rpc::rpc::verify_pubkey,
     solana_rpc_client_api::{config::RpcAccountIndex, custom_error::RpcCustomError},
     solana_runtime::accounts_index::AccountIndex,
