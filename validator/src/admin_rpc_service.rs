use {
<<<<<<< HEAD
    jsonrpc_core::{ErrorCode, MetaIoHandler, Metadata, Result},
=======
    crossbeam_channel::Sender,
    jsonrpc_core::{BoxFuture, ErrorCode, MetaIoHandler, Metadata, Result},
>>>>>>> bfc97b3d
    jsonrpc_core_client::{transports::ipc, RpcError},
    jsonrpc_derive::rpc,
    jsonrpc_ipc_server::{
        tokio::sync::oneshot::channel as oneshot_channel, RequestContext, ServerBuilder,
    },
    jsonrpc_server_utils::tokio,
    log::*,
    serde::{de::Deserializer, Deserialize, Serialize},
    solana_core::{
        consensus::Tower, tower_storage::TowerStorage, validator::ValidatorStartProgress,
    },
    solana_geyser_plugin_manager::GeyserPluginManagerRequest,
    solana_gossip::{cluster_info::ClusterInfo, contact_info::ContactInfo},
    solana_rpc::rpc::verify_pubkey,
    solana_rpc_client_api::{config::RpcAccountIndex, custom_error::RpcCustomError},
    solana_runtime::{accounts_index::AccountIndex, bank_forks::BankForks},
    solana_sdk::{
        exit::Exit,
        pubkey::Pubkey,
        signature::{read_keypair_file, Keypair, Signer},
    },
    std::{
        collections::{HashMap, HashSet},
        error,
        fmt::{self, Display},
        net::{IpAddr, Ipv4Addr, SocketAddr},
        path::{Path, PathBuf},
        sync::{Arc, RwLock},
        thread::{self, Builder},
        time::{Duration, SystemTime},
    },
};

#[derive(Clone)]
pub struct AdminRpcRequestMetadataPostInit {
    pub cluster_info: Arc<ClusterInfo>,
    pub bank_forks: Arc<RwLock<BankForks>>,
    pub vote_account: Pubkey,
    pub repair_whitelist: Arc<RwLock<HashSet<Pubkey>>>,
}

#[derive(Clone)]
pub struct AdminRpcRequestMetadata {
    pub rpc_addr: Option<SocketAddr>,
    pub start_time: SystemTime,
    pub start_progress: Arc<RwLock<ValidatorStartProgress>>,
    pub validator_exit: Arc<RwLock<Exit>>,
    pub authorized_voter_keypairs: Arc<RwLock<Vec<Arc<Keypair>>>>,
    pub tower_storage: Arc<dyn TowerStorage>,
    pub staked_nodes_overrides: Arc<RwLock<HashMap<Pubkey, u64>>>,
    pub post_init: Arc<RwLock<Option<AdminRpcRequestMetadataPostInit>>>,
    pub rpc_to_plugin_manager_sender: Option<Sender<GeyserPluginManagerRequest>>,
}

impl Metadata for AdminRpcRequestMetadata {}

impl AdminRpcRequestMetadata {
    fn with_post_init<F, R>(&self, func: F) -> Result<R>
    where
        F: FnOnce(&AdminRpcRequestMetadataPostInit) -> Result<R>,
    {
        if let Some(post_init) = self.post_init.read().unwrap().as_ref() {
            func(post_init)
        } else {
            Err(jsonrpc_core::error::Error::invalid_params(
                "Retry once validator start up is complete",
            ))
        }
    }
}

#[derive(Debug, Deserialize, Serialize)]
pub struct AdminRpcContactInfo {
    pub id: String,
    pub gossip: SocketAddr,
    pub tvu: SocketAddr,
    pub tvu_forwards: SocketAddr,
    pub repair: SocketAddr,
    pub tpu: SocketAddr,
    pub tpu_forwards: SocketAddr,
    pub tpu_vote: SocketAddr,
    pub rpc: SocketAddr,
    pub rpc_pubsub: SocketAddr,
    pub serve_repair: SocketAddr,
    pub last_updated_timestamp: u64,
    pub shred_version: u16,
}

#[derive(Debug, Deserialize, Serialize)]
pub struct AdminRpcRepairWhitelist {
    pub whitelist: Vec<Pubkey>,
}

impl From<ContactInfo> for AdminRpcContactInfo {
    fn from(node: ContactInfo) -> Self {
        macro_rules! unwrap_socket {
            ($name:ident) => {
                node.$name().unwrap_or_else(|_| {
                    SocketAddr::new(IpAddr::V4(Ipv4Addr::UNSPECIFIED), /*port:*/ 0u16)
                })
            };
        }
        Self {
            id: node.pubkey().to_string(),
            last_updated_timestamp: node.wallclock(),
            gossip: unwrap_socket!(gossip),
            tvu: unwrap_socket!(tvu),
            tvu_forwards: unwrap_socket!(tvu_forwards),
            repair: unwrap_socket!(repair),
            tpu: unwrap_socket!(tpu),
            tpu_forwards: unwrap_socket!(tpu_forwards),
            tpu_vote: unwrap_socket!(tpu_vote),
            rpc: unwrap_socket!(rpc),
            rpc_pubsub: unwrap_socket!(rpc_pubsub),
            serve_repair: unwrap_socket!(serve_repair),
            shred_version: node.shred_version(),
        }
    }
}

impl Display for AdminRpcContactInfo {
    fn fmt(&self, f: &mut fmt::Formatter) -> fmt::Result {
        writeln!(f, "Identity: {}", self.id)?;
        writeln!(f, "Gossip: {}", self.gossip)?;
        writeln!(f, "TVU: {}", self.tvu)?;
        writeln!(f, "TVU Forwards: {}", self.tvu_forwards)?;
        writeln!(f, "Repair: {}", self.repair)?;
        writeln!(f, "TPU: {}", self.tpu)?;
        writeln!(f, "TPU Forwards: {}", self.tpu_forwards)?;
        writeln!(f, "TPU Votes: {}", self.tpu_vote)?;
        writeln!(f, "RPC: {}", self.rpc)?;
        writeln!(f, "RPC Pubsub: {}", self.rpc_pubsub)?;
        writeln!(f, "Serve Repair: {}", self.serve_repair)?;
        writeln!(f, "Last Updated Timestamp: {}", self.last_updated_timestamp)?;
        writeln!(f, "Shred Version: {}", self.shred_version)
    }
}

impl Display for AdminRpcRepairWhitelist {
    fn fmt(&self, f: &mut fmt::Formatter) -> fmt::Result {
        writeln!(f, "Repair whitelist: {:?}", &self.whitelist)
    }
}

#[rpc]
pub trait AdminRpc {
    type Metadata;

    #[rpc(meta, name = "exit")]
    fn exit(&self, meta: Self::Metadata) -> Result<()>;

    #[rpc(meta, name = "reloadPlugin")]
    fn reload_plugin(
        &self,
        meta: Self::Metadata,
        name: String,
        config_file: String,
    ) -> BoxFuture<Result<()>>;

    #[rpc(meta, name = "unloadPlugin")]
    fn unload_plugin(&self, meta: Self::Metadata, name: String) -> BoxFuture<Result<()>>;

    #[rpc(meta, name = "loadPlugin")]
    fn load_plugin(&self, meta: Self::Metadata, config_file: String) -> BoxFuture<Result<String>>;

    #[rpc(meta, name = "listPlugins")]
    fn list_plugins(&self, meta: Self::Metadata) -> BoxFuture<Result<Vec<String>>>;

    #[rpc(meta, name = "rpcAddress")]
    fn rpc_addr(&self, meta: Self::Metadata) -> Result<Option<SocketAddr>>;

    #[rpc(name = "setLogFilter")]
    fn set_log_filter(&self, filter: String) -> Result<()>;

    #[rpc(meta, name = "startTime")]
    fn start_time(&self, meta: Self::Metadata) -> Result<SystemTime>;

    #[rpc(meta, name = "startProgress")]
    fn start_progress(&self, meta: Self::Metadata) -> Result<ValidatorStartProgress>;

    #[rpc(meta, name = "addAuthorizedVoter")]
    fn add_authorized_voter(&self, meta: Self::Metadata, keypair_file: String) -> Result<()>;

    #[rpc(meta, name = "addAuthorizedVoterFromBytes")]
    fn add_authorized_voter_from_bytes(&self, meta: Self::Metadata, keypair: Vec<u8>)
        -> Result<()>;

    #[rpc(meta, name = "removeAllAuthorizedVoters")]
    fn remove_all_authorized_voters(&self, meta: Self::Metadata) -> Result<()>;

    #[rpc(meta, name = "setIdentity")]
    fn set_identity(
        &self,
        meta: Self::Metadata,
        keypair_file: String,
        require_tower: bool,
    ) -> Result<()>;

    #[rpc(meta, name = "setIdentityFromBytes")]
    fn set_identity_from_bytes(
        &self,
        meta: Self::Metadata,
        identity_keypair: Vec<u8>,
        require_tower: bool,
    ) -> Result<()>;

    #[rpc(meta, name = "setStakedNodesOverrides")]
    fn set_staked_nodes_overrides(&self, meta: Self::Metadata, path: String) -> Result<()>;

    #[rpc(meta, name = "contactInfo")]
    fn contact_info(&self, meta: Self::Metadata) -> Result<AdminRpcContactInfo>;

    #[rpc(meta, name = "repairWhitelist")]
    fn repair_whitelist(&self, meta: Self::Metadata) -> Result<AdminRpcRepairWhitelist>;

    #[rpc(meta, name = "setRepairWhitelist")]
    fn set_repair_whitelist(&self, meta: Self::Metadata, whitelist: Vec<Pubkey>) -> Result<()>;

    #[rpc(meta, name = "getSecondaryIndexKeySize")]
    fn get_secondary_index_key_size(
        &self,
        meta: Self::Metadata,
        pubkey_str: String,
    ) -> Result<HashMap<RpcAccountIndex, usize>>;

    #[rpc(meta, name = "getLargestIndexKeys")]
    fn get_largest_index_keys(
        &self,
        meta: Self::Metadata,
        secondary_index: RpcAccountIndex,
        max_entries: usize,
    ) -> Result<Vec<(String, usize)>>;
}

pub struct AdminRpcImpl;
impl AdminRpc for AdminRpcImpl {
    type Metadata = AdminRpcRequestMetadata;

    fn exit(&self, meta: Self::Metadata) -> Result<()> {
        debug!("exit admin rpc request received");

        thread::Builder::new()
            .name("solProcessExit".into())
            .spawn(move || {
                // Delay exit signal until this RPC request completes, otherwise the caller of `exit` might
                // receive a confusing error as the validator shuts down before a response is sent back.
                thread::sleep(Duration::from_millis(100));

                warn!("validator exit requested");
                meta.validator_exit.write().unwrap().exit();

                // TODO: Debug why Exit doesn't always cause the validator to fully exit
                // (rocksdb background processing or some other stuck thread perhaps?).
                //
                // If the process is still alive after five seconds, exit harder
                thread::sleep(Duration::from_secs(5));
                warn!("validator exit timeout");
                std::process::exit(0);
            })
            .unwrap();
        Ok(())
    }

    fn reload_plugin(
        &self,
        meta: Self::Metadata,
        name: String,
        config_file: String,
    ) -> BoxFuture<Result<()>> {
        Box::pin(async move {
            // Construct channel for plugin to respond to this particular rpc request instance
            let (response_sender, response_receiver) = oneshot_channel();

            // Send request to plugin manager if there is a geyser service
            if let Some(ref rpc_to_manager_sender) = meta.rpc_to_plugin_manager_sender {
                rpc_to_manager_sender
                    .send(GeyserPluginManagerRequest::ReloadPlugin {
                        name,
                        config_file,
                        response_sender,
                    })
                    .expect("GeyerPluginService should never drop request receiver");
            } else {
                return Err(jsonrpc_core::Error {
                    code: ErrorCode::InvalidRequest,
                    message: "No geyser plugin service".to_string(),
                    data: None,
                });
            }

            // Await response from plugin manager
            response_receiver
                .await
                .expect("GeyerPluginService's oneshot sender shouldn't drop early")
        })
    }

    fn load_plugin(&self, meta: Self::Metadata, config_file: String) -> BoxFuture<Result<String>> {
        Box::pin(async move {
            // Construct channel for plugin to respond to this particular rpc request instance
            let (response_sender, response_receiver) = oneshot_channel();

            // Send request to plugin manager if there is a geyser service
            if let Some(ref rpc_to_manager_sender) = meta.rpc_to_plugin_manager_sender {
                rpc_to_manager_sender
                    .send(GeyserPluginManagerRequest::LoadPlugin {
                        config_file,
                        response_sender,
                    })
                    .expect("GeyerPluginService should never drop request receiver");
            } else {
                return Err(jsonrpc_core::Error {
                    code: ErrorCode::InvalidRequest,
                    message: "No geyser plugin service".to_string(),
                    data: None,
                });
            }

            // Await response from plugin manager
            response_receiver
                .await
                .expect("GeyerPluginService's oneshot sender shouldn't drop early")
        })
    }

    fn unload_plugin(&self, meta: Self::Metadata, name: String) -> BoxFuture<Result<()>> {
        Box::pin(async move {
            // Construct channel for plugin to respond to this particular rpc request instance
            let (response_sender, response_receiver) = oneshot_channel();

            // Send request to plugin manager if there is a geyser service
            if let Some(ref rpc_to_manager_sender) = meta.rpc_to_plugin_manager_sender {
                rpc_to_manager_sender
                    .send(GeyserPluginManagerRequest::UnloadPlugin {
                        name,
                        response_sender,
                    })
                    .expect("GeyerPluginService should never drop request receiver");
            } else {
                return Err(jsonrpc_core::Error {
                    code: ErrorCode::InvalidRequest,
                    message: "No geyser plugin service".to_string(),
                    data: None,
                });
            }

            // Await response from plugin manager
            response_receiver
                .await
                .expect("GeyerPluginService's oneshot sender shouldn't drop early")
        })
    }

    fn list_plugins(&self, meta: Self::Metadata) -> BoxFuture<Result<Vec<String>>> {
        Box::pin(async move {
            // Construct channel for plugin to respond to this particular rpc request instance
            let (response_sender, response_receiver) = oneshot_channel();

            // Send request to plugin manager
            if let Some(ref rpc_to_manager_sender) = meta.rpc_to_plugin_manager_sender {
                rpc_to_manager_sender
                    .send(GeyserPluginManagerRequest::ListPlugins { response_sender })
                    .expect("GeyerPluginService should never drop request receiver");
            } else {
                return Err(jsonrpc_core::Error {
                    code: ErrorCode::InvalidRequest,
                    message: "No geyser plugin service".to_string(),
                    data: None,
                });
            }

            // Await response from plugin manager
            response_receiver
                .await
                .expect("GeyerPluginService's oneshot sender shouldn't drop early")
        })
    }

    fn rpc_addr(&self, meta: Self::Metadata) -> Result<Option<SocketAddr>> {
        debug!("rpc_addr admin rpc request received");
        Ok(meta.rpc_addr)
    }

    fn set_log_filter(&self, filter: String) -> Result<()> {
        debug!("set_log_filter admin rpc request received");
        solana_logger::setup_with(&filter);
        Ok(())
    }

    fn start_time(&self, meta: Self::Metadata) -> Result<SystemTime> {
        debug!("start_time admin rpc request received");
        Ok(meta.start_time)
    }

    fn start_progress(&self, meta: Self::Metadata) -> Result<ValidatorStartProgress> {
        debug!("start_progress admin rpc request received");
        Ok(*meta.start_progress.read().unwrap())
    }

    fn add_authorized_voter(&self, meta: Self::Metadata, keypair_file: String) -> Result<()> {
        debug!("add_authorized_voter request received");

        let authorized_voter = read_keypair_file(keypair_file)
            .map_err(|err| jsonrpc_core::error::Error::invalid_params(format!("{err}")))?;

        AdminRpcImpl::add_authorized_voter_keypair(meta, authorized_voter)
    }

    fn add_authorized_voter_from_bytes(
        &self,
        meta: Self::Metadata,
        keypair: Vec<u8>,
    ) -> Result<()> {
        debug!("add_authorized_voter_from_bytes request received");

        let authorized_voter = Keypair::from_bytes(&keypair).map_err(|err| {
            jsonrpc_core::error::Error::invalid_params(format!(
                "Failed to read authorized voter keypair from provided byte array: {err}"
            ))
        })?;

        AdminRpcImpl::add_authorized_voter_keypair(meta, authorized_voter)
    }

    fn remove_all_authorized_voters(&self, meta: Self::Metadata) -> Result<()> {
        debug!("remove_all_authorized_voters received");
        meta.authorized_voter_keypairs.write().unwrap().clear();
        Ok(())
    }

    fn set_identity(
        &self,
        meta: Self::Metadata,
        keypair_file: String,
        require_tower: bool,
    ) -> Result<()> {
        debug!("set_identity request received");

        let identity_keypair = read_keypair_file(&keypair_file).map_err(|err| {
            jsonrpc_core::error::Error::invalid_params(format!(
                "Failed to read identity keypair from {keypair_file}: {err}"
            ))
        })?;

        AdminRpcImpl::set_identity_keypair(meta, identity_keypair, require_tower)
    }

    fn set_identity_from_bytes(
        &self,
        meta: Self::Metadata,
        identity_keypair: Vec<u8>,
        require_tower: bool,
    ) -> Result<()> {
        debug!("set_identity_from_bytes request received");

        let identity_keypair = Keypair::from_bytes(&identity_keypair).map_err(|err| {
            jsonrpc_core::error::Error::invalid_params(format!(
                "Failed to read identity keypair from provided byte array: {err}"
            ))
        })?;

        AdminRpcImpl::set_identity_keypair(meta, identity_keypair, require_tower)
    }

    fn set_staked_nodes_overrides(&self, meta: Self::Metadata, path: String) -> Result<()> {
        let loaded_config = load_staked_nodes_overrides(&path)
            .map_err(|err| {
                error!(
                    "Failed to load staked nodes overrides from {}: {}",
                    &path, err
                );
                jsonrpc_core::error::Error::internal_error()
            })?
            .staked_map_id;
        let mut write_staked_nodes = meta.staked_nodes_overrides.write().unwrap();
        write_staked_nodes.clear();
        write_staked_nodes.extend(loaded_config.into_iter());
        info!("Staked nodes overrides loaded from {}", path);
        debug!("overrides map: {:?}", write_staked_nodes);
        Ok(())
    }

    fn contact_info(&self, meta: Self::Metadata) -> Result<AdminRpcContactInfo> {
        meta.with_post_init(|post_init| Ok(post_init.cluster_info.my_contact_info().into()))
    }

    fn repair_whitelist(&self, meta: Self::Metadata) -> Result<AdminRpcRepairWhitelist> {
        debug!("repair_whitelist request received");

        meta.with_post_init(|post_init| {
            let whitelist: Vec<_> = post_init
                .repair_whitelist
                .read()
                .unwrap()
                .iter()
                .copied()
                .collect();
            Ok(AdminRpcRepairWhitelist { whitelist })
        })
    }

    fn set_repair_whitelist(&self, meta: Self::Metadata, whitelist: Vec<Pubkey>) -> Result<()> {
        debug!("set_repair_whitelist request received");

        let whitelist: HashSet<Pubkey> = whitelist.into_iter().collect();
        meta.with_post_init(|post_init| {
            *post_init.repair_whitelist.write().unwrap() = whitelist;
            warn!(
                "Repair whitelist set to {:?}",
                &post_init.repair_whitelist.read().unwrap()
            );
            Ok(())
        })
    }

    fn get_secondary_index_key_size(
        &self,
        meta: Self::Metadata,
        pubkey_str: String,
    ) -> Result<HashMap<RpcAccountIndex, usize>> {
        debug!(
            "get_secondary_index_key_size rpc request received: {:?}",
            pubkey_str
        );
        let index_key = verify_pubkey(&pubkey_str)?;
        meta.with_post_init(|post_init| {
            let bank = post_init.bank_forks.read().unwrap().root_bank();

            // Take ref to enabled AccountSecondaryIndexes
            let enabled_account_indexes = &bank.accounts().accounts_db.account_indexes;

            // Exit if secondary indexes are not enabled
            if enabled_account_indexes.is_empty() {
                debug!("get_secondary_index_key_size: secondary index not enabled.");
                return Ok(HashMap::new());
            };

            // Make sure the requested key is not explicitly excluded
            if !enabled_account_indexes.include_key(&index_key) {
                return Err(RpcCustomError::KeyExcludedFromSecondaryIndex {
                    index_key: index_key.to_string(),
                }
                .into());
            }

            // Grab a ref to the AccountsDbfor this Bank
            let accounts_index = &bank.accounts().accounts_db.accounts_index;

            // Find the size of the key in every index where it exists
            let found_sizes = enabled_account_indexes
                .indexes
                .iter()
                .filter_map(|index| {
                    accounts_index
                        .get_index_key_size(index, &index_key)
                        .map(|size| (rpc_account_index_from_account_index(index), size))
                })
                .collect::<HashMap<_, _>>();

            // Note: Will return an empty HashMap if no keys are found.
            if found_sizes.is_empty() {
                debug!("get_secondary_index_key_size: key not found in the secondary index.");
            }
            Ok(found_sizes)
        })
    }

    fn get_largest_index_keys(
        &self,
        meta: Self::Metadata,
        secondary_index: RpcAccountIndex,
        max_entries: usize,
    ) -> Result<Vec<(String, usize)>> {
        debug!(
            "get_largest_index_keys rpc request received: {:?}",
            max_entries
        );
        let secondary_index = account_index_from_rpc_account_index(&secondary_index);
        meta.with_post_init(|post_init| {
            let bank = post_init.bank_forks.read().unwrap().root_bank();
            let enabled_account_indexes = &bank.accounts().accounts_db.account_indexes;
            if enabled_account_indexes.is_empty() {
                debug!("get_secondary_index_key_size: secondary index not enabled.");
                return Ok(Vec::new());
            };
            let accounts_index = &bank.accounts().accounts_db.accounts_index;
            let largest_keys = accounts_index
                .get_largest_keys(&secondary_index, max_entries)
                .iter()
                .map(|&(x, y)| (y.to_string(), x))
                .collect::<Vec<_>>();
            Ok(largest_keys)
        })
    }
}

impl AdminRpcImpl {
    fn add_authorized_voter_keypair(
        meta: AdminRpcRequestMetadata,
        authorized_voter: Keypair,
    ) -> Result<()> {
        let mut authorized_voter_keypairs = meta.authorized_voter_keypairs.write().unwrap();

        if authorized_voter_keypairs
            .iter()
            .any(|x| x.pubkey() == authorized_voter.pubkey())
        {
            Err(jsonrpc_core::error::Error::invalid_params(
                "Authorized voter already present",
            ))
        } else {
            authorized_voter_keypairs.push(Arc::new(authorized_voter));
            Ok(())
        }
    }

    fn set_identity_keypair(
        meta: AdminRpcRequestMetadata,
        identity_keypair: Keypair,
        require_tower: bool,
    ) -> Result<()> {
        meta.with_post_init(|post_init| {
            if require_tower {
                let _ = Tower::restore(meta.tower_storage.as_ref(), &identity_keypair.pubkey())
                    .map_err(|err| {
                        jsonrpc_core::error::Error::invalid_params(format!(
                            "Unable to load tower file for identity {}: {}",
                            identity_keypair.pubkey(),
                            err
                        ))
                    })?;
            }

            solana_metrics::set_host_id(identity_keypair.pubkey().to_string());
            post_init
                .cluster_info
                .set_keypair(Arc::new(identity_keypair));
            warn!("Identity set to {}", post_init.cluster_info.id());
            Ok(())
        })
    }
}

fn rpc_account_index_from_account_index(account_index: &AccountIndex) -> RpcAccountIndex {
    match account_index {
        AccountIndex::ProgramId => RpcAccountIndex::ProgramId,
        AccountIndex::SplTokenOwner => RpcAccountIndex::SplTokenOwner,
        AccountIndex::SplTokenMint => RpcAccountIndex::SplTokenMint,
    }
}

fn account_index_from_rpc_account_index(rpc_account_index: &RpcAccountIndex) -> AccountIndex {
    match rpc_account_index {
        RpcAccountIndex::ProgramId => AccountIndex::ProgramId,
        RpcAccountIndex::SplTokenOwner => AccountIndex::SplTokenOwner,
        RpcAccountIndex::SplTokenMint => AccountIndex::SplTokenMint,
    }
}

// Start the Admin RPC interface
pub fn run(ledger_path: &Path, metadata: AdminRpcRequestMetadata) {
    let admin_rpc_path = admin_rpc_path(ledger_path);

    let event_loop = tokio::runtime::Builder::new_multi_thread()
        .thread_name("solAdminRpcEl")
        .worker_threads(3) // Three still seems like a lot, and better than the default of available core count
        .enable_all()
        .build()
        .unwrap();

    Builder::new()
        .name("solAdminRpc".to_string())
        .spawn(move || {
            let mut io = MetaIoHandler::default();
            io.extend_with(AdminRpcImpl.to_delegate());

            let validator_exit = metadata.validator_exit.clone();
            let server = ServerBuilder::with_meta_extractor(io, move |_req: &RequestContext| {
                metadata.clone()
            })
            .event_loop_executor(event_loop.handle().clone())
            .start(&format!("{}", admin_rpc_path.display()));

            match server {
                Err(err) => {
                    warn!("Unable to start admin rpc service: {:?}", err);
                }
                Ok(server) => {
                    info!("started admin rpc service!");
                    let close_handle = server.close_handle();
                    validator_exit
                        .write()
                        .unwrap()
                        .register_exit(Box::new(move || {
                            close_handle.close();
                        }));

                    server.wait();
                }
            }
        })
        .unwrap();
}

fn admin_rpc_path(ledger_path: &Path) -> PathBuf {
    #[cfg(target_family = "windows")]
    {
        // More information about the wackiness of pipe names over at
        // https://docs.microsoft.com/en-us/windows/win32/ipc/pipe-names
        if let Some(ledger_filename) = ledger_path.file_name() {
            PathBuf::from(format!(
                "\\\\.\\pipe\\{}-admin.rpc",
                ledger_filename.to_string_lossy()
            ))
        } else {
            PathBuf::from("\\\\.\\pipe\\admin.rpc")
        }
    }
    #[cfg(not(target_family = "windows"))]
    {
        ledger_path.join("admin.rpc")
    }
}

// Connect to the Admin RPC interface
pub async fn connect(ledger_path: &Path) -> std::result::Result<gen_client::Client, RpcError> {
    let admin_rpc_path = admin_rpc_path(ledger_path);
    if !admin_rpc_path.exists() {
        Err(RpcError::Client(format!(
            "{} does not exist",
            admin_rpc_path.display()
        )))
    } else {
        ipc::connect::<_, gen_client::Client>(&format!("{}", admin_rpc_path.display())).await
    }
}

pub fn runtime() -> jsonrpc_server_utils::tokio::runtime::Runtime {
    jsonrpc_server_utils::tokio::runtime::Runtime::new().expect("new tokio runtime")
}

#[derive(Default, Deserialize, Clone)]
pub struct StakedNodesOverrides {
    #[serde(deserialize_with = "deserialize_pubkey_map")]
    pub staked_map_id: HashMap<Pubkey, u64>,
}

pub fn deserialize_pubkey_map<'de, D>(des: D) -> std::result::Result<HashMap<Pubkey, u64>, D::Error>
where
    D: Deserializer<'de>,
{
    let container: HashMap<String, u64> = serde::Deserialize::deserialize(des)?;
    let mut container_typed: HashMap<Pubkey, u64> = HashMap::new();
    for (key, value) in container.iter() {
        let typed_key = Pubkey::try_from(key.as_str())
            .map_err(|_| serde::de::Error::invalid_type(serde::de::Unexpected::Map, &"PubKey"))?;
        container_typed.insert(typed_key, *value);
    }
    Ok(container_typed)
}

pub fn load_staked_nodes_overrides(
    path: &String,
) -> std::result::Result<StakedNodesOverrides, Box<dyn error::Error>> {
    debug!("Loading staked nodes overrides configuration from {}", path);
    if Path::new(&path).exists() {
        let file = std::fs::File::open(path)?;
        Ok(serde_yaml::from_reader(file)?)
    } else {
        Err(format!("Staked nodes overrides provided '{path}' a non-existing file path.").into())
    }
}

#[cfg(test)]
mod tests {
    use {
        super::*,
        rand::{distributions::Uniform, thread_rng, Rng},
        serde_json::Value,
        solana_account_decoder::parse_token::spl_token_pubkey,
        solana_core::tower_storage::NullTowerStorage,
        solana_ledger::genesis_utils::{create_genesis_config, GenesisConfigInfo},
        solana_rpc::rpc::create_validator_exit,
        solana_runtime::{
            accounts_index::AccountSecondaryIndexes,
            bank::{Bank, BankTestConfig},
            inline_spl_token,
            secondary_index::MAX_NUM_LARGEST_INDEX_KEYS_RETURNED,
        },
        solana_sdk::{
            account::{Account, AccountSharedData},
            pubkey::Pubkey,
            system_program,
        },
        solana_streamer::socket::SocketAddrSpace,
        spl_token_2022::{
            solana_program::{program_option::COption, program_pack::Pack},
            state::{Account as TokenAccount, AccountState as TokenAccountState, Mint},
        },
        std::{collections::HashSet, str::FromStr, sync::atomic::AtomicBool},
    };

    #[derive(Default)]
    struct TestConfig {
        account_indexes: AccountSecondaryIndexes,
    }

    struct RpcHandler {
        io: MetaIoHandler<AdminRpcRequestMetadata>,
        meta: AdminRpcRequestMetadata,
        bank_forks: Arc<RwLock<BankForks>>,
    }

    impl RpcHandler {
        fn _start() -> Self {
            Self::start_with_config(TestConfig::default())
        }

        fn start_with_config(config: TestConfig) -> Self {
            let keypair = Arc::new(Keypair::new());
            let cluster_info = Arc::new(ClusterInfo::new(
                ContactInfo::new(
                    keypair.pubkey(),
                    solana_sdk::timing::timestamp(), // wallclock
                    0u16,                            // shred_version
                ),
                keypair,
                SocketAddrSpace::Unspecified,
            ));
            let exit = Arc::new(AtomicBool::new(false));
            let validator_exit = create_validator_exit(&exit);
            let (bank_forks, vote_keypair) = new_bank_forks_with_config(BankTestConfig {
                secondary_indexes: config.account_indexes,
            });
            let vote_account = vote_keypair.pubkey();
            let start_progress = Arc::new(RwLock::new(ValidatorStartProgress::default()));
            let repair_whitelist = Arc::new(RwLock::new(HashSet::new()));
            let meta = AdminRpcRequestMetadata {
                rpc_addr: None,
                start_time: SystemTime::now(),
                start_progress,
                validator_exit,
                authorized_voter_keypairs: Arc::new(RwLock::new(vec![vote_keypair])),
                tower_storage: Arc::new(NullTowerStorage {}),
                post_init: Arc::new(RwLock::new(Some(AdminRpcRequestMetadataPostInit {
                    cluster_info,
                    bank_forks: bank_forks.clone(),
                    vote_account,
                    repair_whitelist,
                }))),
                staked_nodes_overrides: Arc::new(RwLock::new(HashMap::new())),
                rpc_to_plugin_manager_sender: None,
            };
            let mut io = MetaIoHandler::default();
            io.extend_with(AdminRpcImpl.to_delegate());

            Self {
                io,
                meta,
                bank_forks,
            }
        }

        fn root_bank(&self) -> Arc<Bank> {
            self.bank_forks.read().unwrap().root_bank()
        }
    }

    fn new_bank_forks_with_config(
        config: BankTestConfig,
    ) -> (Arc<RwLock<BankForks>>, Arc<Keypair>) {
        let GenesisConfigInfo {
            genesis_config,
            voting_keypair,
            ..
        } = create_genesis_config(1_000_000_000);

        let bank = Bank::new_for_tests_with_config(&genesis_config, config);
        (
            Arc::new(RwLock::new(BankForks::new(bank))),
            Arc::new(voting_keypair),
        )
    }

    #[test]
    fn test_secondary_index_key_sizes() {
        for secondary_index_enabled in [true, false] {
            let account_indexes = if secondary_index_enabled {
                AccountSecondaryIndexes {
                    keys: None,
                    indexes: HashSet::from([
                        AccountIndex::ProgramId,
                        AccountIndex::SplTokenMint,
                        AccountIndex::SplTokenOwner,
                    ]),
                }
            } else {
                AccountSecondaryIndexes::default()
            };

            // RPC & Bank Setup
            let rpc = RpcHandler::start_with_config(TestConfig { account_indexes });

            let bank = rpc.root_bank();
            let RpcHandler { io, meta, .. } = rpc;

            // Pubkeys
            let token_account1_pubkey = Pubkey::new_unique();
            let token_account2_pubkey = Pubkey::new_unique();
            let token_account3_pubkey = Pubkey::new_unique();
            let mint1_pubkey = Pubkey::new_unique();
            let mint2_pubkey = Pubkey::new_unique();
            let wallet1_pubkey = Pubkey::new_unique();
            let wallet2_pubkey = Pubkey::new_unique();
            let non_existent_pubkey = Pubkey::new_unique();
            let delegate = spl_token_pubkey(&Pubkey::new_unique());

            let mut num_default_spl_token_program_accounts = 0;
            let mut num_default_system_program_accounts = 0;

            if !secondary_index_enabled {
                // Test first with no accounts added & no secondary indexes enabled:
                let req = format!(
                    r#"{{"jsonrpc":"2.0","id":1,"method":"getSecondaryIndexKeySize","params":["{token_account1_pubkey}"]}}"#,
                );
                let res = io.handle_request_sync(&req, meta.clone());
                let result: Value = serde_json::from_str(&res.expect("actual response"))
                    .expect("actual response deserialization");
                let sizes: HashMap<RpcAccountIndex, usize> =
                    serde_json::from_value(result["result"].clone()).unwrap();
                assert!(sizes.is_empty());
            } else {
                // Count SPL Token Program Default Accounts
                let req = format!(
                    r#"{{"jsonrpc":"2.0","id":1,"method":"getSecondaryIndexKeySize","params":["{}"]}}"#,
                    inline_spl_token::id(),
                );
                let res = io.handle_request_sync(&req, meta.clone());
                let result: Value = serde_json::from_str(&res.expect("actual response"))
                    .expect("actual response deserialization");
                let sizes: HashMap<RpcAccountIndex, usize> =
                    serde_json::from_value(result["result"].clone()).unwrap();
                assert_eq!(sizes.len(), 1);
                num_default_spl_token_program_accounts =
                    *sizes.get(&RpcAccountIndex::ProgramId).unwrap();
                // Count System Program Default Accounts
                let req = format!(
                    r#"{{"jsonrpc":"2.0","id":1,"method":"getSecondaryIndexKeySize","params":["{}"]}}"#,
                    system_program::id(),
                );
                let res = io.handle_request_sync(&req, meta.clone());
                let result: Value = serde_json::from_str(&res.expect("actual response"))
                    .expect("actual response deserialization");
                let sizes: HashMap<RpcAccountIndex, usize> =
                    serde_json::from_value(result["result"].clone()).unwrap();
                assert_eq!(sizes.len(), 1);
                num_default_system_program_accounts =
                    *sizes.get(&RpcAccountIndex::ProgramId).unwrap();
            }

            // Add 2 basic wallet accounts
            let wallet1_account = AccountSharedData::from(Account {
                lamports: 11111111,
                owner: system_program::id(),
                ..Account::default()
            });
            bank.store_account(&wallet1_pubkey, &wallet1_account);
            let wallet2_account = AccountSharedData::from(Account {
                lamports: 11111111,
                owner: system_program::id(),
                ..Account::default()
            });
            bank.store_account(&wallet2_pubkey, &wallet2_account);

            // Add a token account
            let mut account1_data = vec![0; TokenAccount::get_packed_len()];
            let token_account1 = TokenAccount {
                mint: spl_token_pubkey(&mint1_pubkey),
                owner: spl_token_pubkey(&wallet1_pubkey),
                delegate: COption::Some(delegate),
                amount: 420,
                state: TokenAccountState::Initialized,
                is_native: COption::None,
                delegated_amount: 30,
                close_authority: COption::Some(spl_token_pubkey(&wallet1_pubkey)),
            };
            TokenAccount::pack(token_account1, &mut account1_data).unwrap();
            let token_account1 = AccountSharedData::from(Account {
                lamports: 111,
                data: account1_data.to_vec(),
                owner: inline_spl_token::id(),
                ..Account::default()
            });
            bank.store_account(&token_account1_pubkey, &token_account1);

            // Add the mint
            let mut mint1_data = vec![0; Mint::get_packed_len()];
            let mint1_state = Mint {
                mint_authority: COption::Some(spl_token_pubkey(&wallet1_pubkey)),
                supply: 500,
                decimals: 2,
                is_initialized: true,
                freeze_authority: COption::Some(spl_token_pubkey(&wallet1_pubkey)),
            };
            Mint::pack(mint1_state, &mut mint1_data).unwrap();
            let mint_account1 = AccountSharedData::from(Account {
                lamports: 222,
                data: mint1_data.to_vec(),
                owner: inline_spl_token::id(),
                ..Account::default()
            });
            bank.store_account(&mint1_pubkey, &mint_account1);

            // Add another token account with the different owner, but same delegate, and mint
            let mut account2_data = vec![0; TokenAccount::get_packed_len()];
            let token_account2 = TokenAccount {
                mint: spl_token_pubkey(&mint1_pubkey),
                owner: spl_token_pubkey(&wallet2_pubkey),
                delegate: COption::Some(delegate),
                amount: 420,
                state: TokenAccountState::Initialized,
                is_native: COption::None,
                delegated_amount: 30,
                close_authority: COption::Some(spl_token_pubkey(&wallet2_pubkey)),
            };
            TokenAccount::pack(token_account2, &mut account2_data).unwrap();
            let token_account2 = AccountSharedData::from(Account {
                lamports: 333,
                data: account2_data.to_vec(),
                owner: inline_spl_token::id(),
                ..Account::default()
            });
            bank.store_account(&token_account2_pubkey, &token_account2);

            // Add another token account with the same owner and delegate but different mint
            let mut account3_data = vec![0; TokenAccount::get_packed_len()];
            let token_account3 = TokenAccount {
                mint: spl_token_pubkey(&mint2_pubkey),
                owner: spl_token_pubkey(&wallet2_pubkey),
                delegate: COption::Some(delegate),
                amount: 42,
                state: TokenAccountState::Initialized,
                is_native: COption::None,
                delegated_amount: 30,
                close_authority: COption::Some(spl_token_pubkey(&wallet2_pubkey)),
            };
            TokenAccount::pack(token_account3, &mut account3_data).unwrap();
            let token_account3 = AccountSharedData::from(Account {
                lamports: 444,
                data: account3_data.to_vec(),
                owner: inline_spl_token::id(),
                ..Account::default()
            });
            bank.store_account(&token_account3_pubkey, &token_account3);

            // Add the new mint
            let mut mint2_data = vec![0; Mint::get_packed_len()];
            let mint2_state = Mint {
                mint_authority: COption::Some(spl_token_pubkey(&wallet2_pubkey)),
                supply: 200,
                decimals: 3,
                is_initialized: true,
                freeze_authority: COption::Some(spl_token_pubkey(&wallet2_pubkey)),
            };
            Mint::pack(mint2_state, &mut mint2_data).unwrap();
            let mint_account2 = AccountSharedData::from(Account {
                lamports: 555,
                data: mint2_data.to_vec(),
                owner: inline_spl_token::id(),
                ..Account::default()
            });
            bank.store_account(&mint2_pubkey, &mint_account2);

            // Accounts should now look like the following:
            //
            //                   -----system_program------
            //                  /                         \
            //                 /-(owns)                    \-(owns)
            //                /                             \
            //             wallet1                   ---wallet2---
            //               /                      /             \
            //              /-(SPL::owns)          /-(SPL::owns)   \-(SPL::owns)
            //             /                      /                 \
            //      token_account1         token_account2       token_account3
            //            \                     /                   /
            //             \-(SPL::mint)       /-(SPL::mint)       /-(SPL::mint)
            //              \                 /                   /
            //               --mint_account1--               mint_account2

            if secondary_index_enabled {
                // ----------- Test for a non-existant key -----------
                let req = format!(
                    r#"{{"jsonrpc":"2.0","id":1,"method":"getSecondaryIndexKeySize","params":["{non_existent_pubkey}"]}}"#,
                );
                let res = io.handle_request_sync(&req, meta.clone());
                let result: Value = serde_json::from_str(&res.expect("actual response"))
                    .expect("actual response deserialization");
                let sizes: HashMap<RpcAccountIndex, usize> =
                    serde_json::from_value(result["result"].clone()).unwrap();
                assert!(sizes.is_empty());
                // --------------- Test Queries ---------------
                // 1) Wallet1 - Owns 1 SPL Token
                let req = format!(
                    r#"{{"jsonrpc":"2.0","id":1,"method":"getSecondaryIndexKeySize","params":["{wallet1_pubkey}"]}}"#,
                );
                let res = io.handle_request_sync(&req, meta.clone());
                let result: Value = serde_json::from_str(&res.expect("actual response"))
                    .expect("actual response deserialization");
                let sizes: HashMap<RpcAccountIndex, usize> =
                    serde_json::from_value(result["result"].clone()).unwrap();
                assert_eq!(sizes.len(), 1);
                assert_eq!(*sizes.get(&RpcAccountIndex::SplTokenOwner).unwrap(), 1);
                // 2) Wallet2 - Owns 2 SPL Tokens
                let req = format!(
                    r#"{{"jsonrpc":"2.0","id":1,"method":"getSecondaryIndexKeySize","params":["{wallet2_pubkey}"]}}"#,
                );
                let res = io.handle_request_sync(&req, meta.clone());
                let result: Value = serde_json::from_str(&res.expect("actual response"))
                    .expect("actual response deserialization");
                let sizes: HashMap<RpcAccountIndex, usize> =
                    serde_json::from_value(result["result"].clone()).unwrap();
                assert_eq!(sizes.len(), 1);
                assert_eq!(*sizes.get(&RpcAccountIndex::SplTokenOwner).unwrap(), 2);
                // 3) Mint1 - Is in 2 SPL Accounts
                let req = format!(
                    r#"{{"jsonrpc":"2.0","id":1,"method":"getSecondaryIndexKeySize","params":["{mint1_pubkey}"]}}"#,
                );
                let res = io.handle_request_sync(&req, meta.clone());
                let result: Value = serde_json::from_str(&res.expect("actual response"))
                    .expect("actual response deserialization");
                let sizes: HashMap<RpcAccountIndex, usize> =
                    serde_json::from_value(result["result"].clone()).unwrap();
                assert_eq!(sizes.len(), 1);
                assert_eq!(*sizes.get(&RpcAccountIndex::SplTokenMint).unwrap(), 2);
                // 4) Mint2 - Is in 1 SPL Account
                let req = format!(
                    r#"{{"jsonrpc":"2.0","id":1,"method":"getSecondaryIndexKeySize","params":["{mint2_pubkey}"]}}"#,
                );
                let res = io.handle_request_sync(&req, meta.clone());
                let result: Value = serde_json::from_str(&res.expect("actual response"))
                    .expect("actual response deserialization");
                let sizes: HashMap<RpcAccountIndex, usize> =
                    serde_json::from_value(result["result"].clone()).unwrap();
                assert_eq!(sizes.len(), 1);
                assert_eq!(*sizes.get(&RpcAccountIndex::SplTokenMint).unwrap(), 1);
                // 5) SPL Token Program Owns 6 Accounts - 1 Default, 5 created above.
                let req = format!(
                    r#"{{"jsonrpc":"2.0","id":1,"method":"getSecondaryIndexKeySize","params":["{}"]}}"#,
                    inline_spl_token::id(),
                );
                let res = io.handle_request_sync(&req, meta.clone());
                let result: Value = serde_json::from_str(&res.expect("actual response"))
                    .expect("actual response deserialization");
                let sizes: HashMap<RpcAccountIndex, usize> =
                    serde_json::from_value(result["result"].clone()).unwrap();
                assert_eq!(sizes.len(), 1);
                assert_eq!(
                    *sizes.get(&RpcAccountIndex::ProgramId).unwrap(),
                    (num_default_spl_token_program_accounts + 5)
                );
                // 5) System Program Owns 4 Accounts + 2 Default, 2 created above.
                let req = format!(
                    r#"{{"jsonrpc":"2.0","id":1,"method":"getSecondaryIndexKeySize","params":["{}"]}}"#,
                    system_program::id(),
                );
                let res = io.handle_request_sync(&req, meta.clone());
                let result: Value = serde_json::from_str(&res.expect("actual response"))
                    .expect("actual response deserialization");
                let sizes: HashMap<RpcAccountIndex, usize> =
                    serde_json::from_value(result["result"].clone()).unwrap();
                assert_eq!(sizes.len(), 1);
                assert_eq!(
                    *sizes.get(&RpcAccountIndex::ProgramId).unwrap(),
                    (num_default_system_program_accounts + 2)
                );
            } else {
                // ------------ Secondary Indexes Disabled ------------
                let req = format!(
                    r#"{{"jsonrpc":"2.0","id":1,"method":"getSecondaryIndexKeySize","params":["{token_account2_pubkey}"]}}"#,
                );
                let res = io.handle_request_sync(&req, meta.clone());
                let result: Value = serde_json::from_str(&res.expect("actual response"))
                    .expect("actual response deserialization");
                let sizes: HashMap<RpcAccountIndex, usize> =
                    serde_json::from_value(result["result"].clone()).unwrap();
                assert!(sizes.is_empty());
            }
        }
    }

    #[test]
    fn test_get_largest_index_keys() {
        // Constants
        const NUM_DUMMY_ACCOUNTS: usize = 50;
        const MAX_CHILD_ACCOUNTS: usize = 5; // Set low because it induces lots of same key size entries in the ProgramID list
        const MAX_MINT_ACCOUNTS: usize = 50;
        const MAX_TOKEN_ACCOUNTS: usize = 100;

        // Set secondary indexes
        let account_indexes = AccountSecondaryIndexes {
            keys: None,
            indexes: HashSet::from([
                AccountIndex::ProgramId,
                AccountIndex::SplTokenMint,
                AccountIndex::SplTokenOwner,
            ]),
        };

        // RPC & Bank Setup
        let rpc = RpcHandler::start_with_config(TestConfig { account_indexes });

        let bank = rpc.root_bank();
        let RpcHandler { io, meta, .. } = rpc;

        // Add some basic system owned account
        let mut dummy_account_pubkeys = Vec::with_capacity(NUM_DUMMY_ACCOUNTS);
        let mut num_generator = thread_rng();
        let key_size_range = Uniform::new_inclusive(0, MAX_CHILD_ACCOUNTS);
        for _i in 1..=NUM_DUMMY_ACCOUNTS {
            let pubkey = Pubkey::new_unique();
            dummy_account_pubkeys.push(pubkey);
            let account = AccountSharedData::from(Account {
                lamports: 11111111,
                owner: system_program::id(),
                ..Account::default()
            });
            bank.store_account(&pubkey, &account);
        }

        // Now add a random number of accounts each owned by one of the newely
        // created dummy accounts
        for dummy_account in &dummy_account_pubkeys {
            // Add child accounts to each dummy account
            let num_children = (&mut num_generator).sample_iter(key_size_range).next();
            for _j in 0..num_children.unwrap_or(0) {
                let child_pubkey = Pubkey::new_unique();
                let child_account = AccountSharedData::from(Account {
                    lamports: bank.get_minimum_balance_for_rent_exemption(0),
                    owner: *dummy_account,
                    ..Account::default()
                });
                bank.store_account(&child_pubkey, &child_account);
            }
        }

        let num_token_accounts_range = Uniform::new_inclusive(1, MAX_TOKEN_ACCOUNTS);
        let num_mint_accounts_range = Uniform::new_inclusive(NUM_DUMMY_ACCOUNTS, MAX_MINT_ACCOUNTS);
        let dummy_account_pubkey_index_range = Uniform::new(0, NUM_DUMMY_ACCOUNTS);

        let num_token_accounts = (&mut num_generator)
            .sample_iter(num_token_accounts_range)
            .next();
        let num_mint_accounts = (&mut num_generator)
            .sample_iter(num_mint_accounts_range)
            .next();

        let mut account_data = vec![0; TokenAccount::get_packed_len()];
        let mut mint_data = vec![0; Mint::get_packed_len()];

        // Make a bunch of SPL Tokens each with some random number of SPL Token Accounts that have the token in them
        for _i in 0..num_mint_accounts.unwrap_or(NUM_DUMMY_ACCOUNTS) {
            let mint_pubkey = Pubkey::new_unique();
            for _j in 0..num_token_accounts.unwrap_or(1) {
                let owner_pubkey = dummy_account_pubkeys[(&mut num_generator)
                    .sample_iter(dummy_account_pubkey_index_range)
                    .next()
                    .unwrap()];
                let delagate_pubkey = dummy_account_pubkeys[(&mut num_generator)
                    .sample_iter(dummy_account_pubkey_index_range)
                    .next()
                    .unwrap()];
                let account_pubkey = Pubkey::new_unique();
                // Add a token account
                let token_state = TokenAccount {
                    mint: spl_token_pubkey(&mint_pubkey),
                    owner: spl_token_pubkey(&owner_pubkey),
                    delegate: COption::Some(spl_token_pubkey(&delagate_pubkey)),
                    amount: 100,
                    state: TokenAccountState::Initialized,
                    is_native: COption::None,
                    delegated_amount: 10,
                    close_authority: COption::Some(spl_token_pubkey(&owner_pubkey)),
                };
                TokenAccount::pack(token_state, &mut account_data).unwrap();
                let token_account = AccountSharedData::from(Account {
                    lamports: 22222222,
                    data: account_data.to_vec(),
                    owner: inline_spl_token::id(),
                    ..Account::default()
                });
                bank.store_account(&account_pubkey, &token_account);
            }
            // Add the mint
            let mint_authority_pubkey = dummy_account_pubkeys[(&mut num_generator)
                .sample_iter(dummy_account_pubkey_index_range)
                .next()
                .unwrap()];
            let mint_state = Mint {
                mint_authority: COption::Some(spl_token_pubkey(&mint_authority_pubkey)),
                supply: 100 * (num_token_accounts.unwrap_or(1) as u64),
                decimals: 2,
                is_initialized: true,
                freeze_authority: COption::Some(spl_token_pubkey(&mint_authority_pubkey)),
            };
            Mint::pack(mint_state, &mut mint_data).unwrap();
            let mint_account = AccountSharedData::from(Account {
                lamports: 33333333,
                data: mint_data.to_vec(),
                owner: inline_spl_token::id(),
                ..Account::default()
            });
            bank.store_account(&mint_pubkey, &mint_account);
        }

        // Collect largest key list for ProgramIDs
        let req = format!(
            r#"{{"jsonrpc":"2.0","id":1,"method":"getLargestIndexKeys","params":["{}", {}]}}"#,
            "programId", MAX_NUM_LARGEST_INDEX_KEYS_RETURNED,
        );
        let res = io.handle_request_sync(&req, meta.clone());
        let result: Value = serde_json::from_str(&res.expect("actual response"))
            .expect("actual response deserialization");
        let largest_program_id_keys: Vec<(String, usize)> =
            serde_json::from_value(result["result"].clone()).unwrap();
        // Collect largest key list for SPLTokenOwners
        let req = format!(
            r#"{{"jsonrpc":"2.0","id":1,"method":"getLargestIndexKeys","params":["{}", {}]}}"#,
            "splTokenOwner", MAX_NUM_LARGEST_INDEX_KEYS_RETURNED,
        );
        let res = io.handle_request_sync(&req, meta.clone());
        let result: Value = serde_json::from_str(&res.expect("actual response"))
            .expect("actual response deserialization");
        let largest_spl_token_owner_keys: Vec<(String, usize)> =
            serde_json::from_value(result["result"].clone()).unwrap();
        // Collect largest key list for SPLTokenMints
        let req = format!(
            r#"{{"jsonrpc":"2.0","id":1,"method":"getLargestIndexKeys","params":["{}", {}]}}"#,
            "splTokenMint", MAX_NUM_LARGEST_INDEX_KEYS_RETURNED,
        );
        let res = io.handle_request_sync(&req, meta);
        let result: Value = serde_json::from_str(&res.expect("actual response"))
            .expect("actual response deserialization");
        let largest_spl_token_mint_keys: Vec<(String, usize)> =
            serde_json::from_value(result["result"].clone()).unwrap();

        let largest_keys = vec![
            largest_program_id_keys,
            largest_spl_token_owner_keys,
            largest_spl_token_mint_keys,
        ];

        // Make sure key lists conform to expected output
        for key_list in largest_keys {
            // No longer than the max
            assert!(key_list.len() <= MAX_NUM_LARGEST_INDEX_KEYS_RETURNED);
            let key_list_pubkeys = key_list
                .iter()
                .map(|(k, _)| Pubkey::from_str(k).unwrap())
                .collect::<Vec<Pubkey>>();
            // In sorted order: Descending key size, where ties are sorted by descending pubkey
            for i in 0..key_list.len() - 1 {
                assert!(key_list[i].1 >= key_list[i + 1].1);
                if key_list[i].1 == key_list[i + 1].1 {
                    assert!(key_list_pubkeys[i] >= key_list_pubkeys[i + 1]);
                }
            }
        }
    }
}<|MERGE_RESOLUTION|>--- conflicted
+++ resolved
@@ -1,10 +1,6 @@
 use {
-<<<<<<< HEAD
-    jsonrpc_core::{ErrorCode, MetaIoHandler, Metadata, Result},
-=======
     crossbeam_channel::Sender,
     jsonrpc_core::{BoxFuture, ErrorCode, MetaIoHandler, Metadata, Result},
->>>>>>> bfc97b3d
     jsonrpc_core_client::{transports::ipc, RpcError},
     jsonrpc_derive::rpc,
     jsonrpc_ipc_server::{
