use {
    log::*,
    rand::{seq::SliceRandom, thread_rng, Rng},
    rayon::prelude::*,
    solana_core::validator::{ValidatorConfig, ValidatorStartProgress},
    solana_download_utils::{download_snapshot_archive, DownloadProgressRecord},
    solana_genesis_utils::download_then_check_genesis_hash,
    solana_gossip::{
        cluster_info::{ClusterInfo, Node},
        crds_value,
        gossip_service::GossipService,
        legacy_contact_info::LegacyContactInfo as ContactInfo,
    },
    solana_rpc_client::rpc_client::RpcClient,
    solana_runtime::{
        snapshot_archive_info::SnapshotArchiveInfoGetter,
        snapshot_package::SnapshotType,
        snapshot_utils::{self},
    },
    solana_sdk::{
        clock::Slot,
        commitment_config::CommitmentConfig,
        hash::Hash,
        pubkey::Pubkey,
        signature::{Keypair, Signer},
    },
    solana_streamer::socket::SocketAddrSpace,
    std::{
        collections::{hash_map::RandomState, HashMap, HashSet},
        net::{SocketAddr, TcpListener, UdpSocket},
        path::Path,
        process::exit,
        sync::{
            atomic::{AtomicBool, Ordering},
            Arc, RwLock,
        },
        time::{Duration, Instant},
    },
};

/// When downloading snapshots, wait at most this long for snapshot hashes from
/// _all_ known validators.  Afterwards, wait for snapshot hashes from _any_
/// known validator.
const WAIT_FOR_ALL_KNOWN_VALIDATORS: Duration = Duration::from_secs(60);
/// If we don't have any alternative peers after this long, better off trying
/// blacklisted peers again.
const BLACKLIST_CLEAR_THRESHOLD: Duration = Duration::from_secs(60);
/// If we can't find a good snapshot download candidate after this time, just
/// give up.
const NEWER_SNAPSHOT_THRESHOLD: Duration = Duration::from_secs(180);

pub const MAX_RPC_CONNECTIONS_EVALUATED_PER_ITERATION: usize = 32;

#[derive(Debug)]
pub struct RpcBootstrapConfig {
    pub no_genesis_fetch: bool,
    pub no_snapshot_fetch: bool,
    pub only_known_rpc: bool,
    pub max_genesis_archive_unpacked_size: u64,
    pub check_vote_account: Option<String>,
    pub incremental_snapshot_fetch: bool,
}

fn verify_reachable_ports(
    node: &Node,
    cluster_entrypoint: &ContactInfo,
    validator_config: &ValidatorConfig,
    socket_addr_space: &SocketAddrSpace,
) -> bool {
    let verify_address = |addr: &Option<SocketAddr>| -> bool {
        addr.as_ref()
            .map(|addr| socket_addr_space.check(addr))
            .unwrap_or_default()
    };
    let mut udp_sockets = vec![&node.sockets.gossip, &node.sockets.repair];

    if verify_address(&node.info.serve_repair().ok()) {
        udp_sockets.push(&node.sockets.serve_repair);
    }
    if verify_address(&node.info.tpu().ok()) {
        udp_sockets.extend(node.sockets.tpu.iter());
        udp_sockets.push(&node.sockets.tpu_quic);
    }
    if verify_address(&node.info.tpu_forwards().ok()) {
        udp_sockets.extend(node.sockets.tpu_forwards.iter());
        udp_sockets.push(&node.sockets.tpu_forwards_quic);
    }
    if verify_address(&node.info.tpu_vote().ok()) {
        udp_sockets.extend(node.sockets.tpu_vote.iter());
    }
    if verify_address(&node.info.tvu().ok()) {
        udp_sockets.extend(node.sockets.tvu.iter());
        udp_sockets.extend(node.sockets.broadcast.iter());
        udp_sockets.extend(node.sockets.retransmit_sockets.iter());
    }
    if verify_address(&node.info.tvu_forwards().ok()) {
        udp_sockets.extend(node.sockets.tvu_forwards.iter());
    }

    let mut tcp_listeners = vec![];
    if let Some((rpc_addr, rpc_pubsub_addr)) = validator_config.rpc_addrs {
        for (purpose, bind_addr, public_addr) in &[
            ("RPC", rpc_addr, node.info.rpc()),
            ("RPC pubsub", rpc_pubsub_addr, node.info.rpc_pubsub()),
        ] {
            if verify_address(&public_addr.as_ref().ok().copied()) {
                tcp_listeners.push((
                    bind_addr.port(),
                    TcpListener::bind(bind_addr).unwrap_or_else(|err| {
                        error!(
                            "Unable to bind to tcp {:?} for {}: {}",
                            bind_addr, purpose, err
                        );
                        exit(1);
                    }),
                ));
            }
        }
    }

    if let Some(ip_echo) = &node.sockets.ip_echo {
        let ip_echo = ip_echo.try_clone().expect("unable to clone tcp_listener");
        tcp_listeners.push((ip_echo.local_addr().unwrap().port(), ip_echo));
    }

    solana_net_utils::verify_reachable_ports(
        &cluster_entrypoint.gossip,
        tcp_listeners,
        &udp_sockets,
    )
}

fn is_known_validator(id: &Pubkey, known_validators: &Option<HashSet<Pubkey>>) -> bool {
    if let Some(known_validators) = known_validators {
        known_validators.contains(id)
    } else {
        false
    }
}

fn start_gossip_node(
    identity_keypair: Arc<Keypair>,
    cluster_entrypoints: &[ContactInfo],
    ledger_path: &Path,
    gossip_addr: &SocketAddr,
    gossip_socket: UdpSocket,
    expected_shred_version: Option<u16>,
    gossip_validators: Option<HashSet<Pubkey>>,
    should_check_duplicate_instance: bool,
    socket_addr_space: SocketAddrSpace,
) -> (Arc<ClusterInfo>, Arc<AtomicBool>, GossipService) {
    let contact_info = ClusterInfo::gossip_contact_info(
        identity_keypair.pubkey(),
        *gossip_addr,
        expected_shred_version.unwrap_or(0),
    );
    let mut cluster_info = ClusterInfo::new(contact_info, identity_keypair, socket_addr_space);
    cluster_info.set_entrypoints(cluster_entrypoints.to_vec());
    cluster_info.restore_contact_info(ledger_path, 0);
    let cluster_info = Arc::new(cluster_info);

    let gossip_exit_flag = Arc::new(AtomicBool::new(false));
    let gossip_service = GossipService::new(
        &cluster_info,
        None,
        gossip_socket,
        gossip_validators,
        should_check_duplicate_instance,
        None,
        &gossip_exit_flag,
    );
    (cluster_info, gossip_exit_flag, gossip_service)
}

fn get_rpc_peers(
    cluster_info: &ClusterInfo,
    cluster_entrypoints: &[ContactInfo],
    validator_config: &ValidatorConfig,
    blacklisted_rpc_nodes: &mut HashSet<Pubkey>,
    blacklist_timeout: &Instant,
    retry_reason: &mut Option<String>,
    bootstrap_config: &RpcBootstrapConfig,
) -> Vec<ContactInfo> {
    let shred_version = validator_config
        .expected_shred_version
        .unwrap_or_else(|| cluster_info.my_shred_version());
    if shred_version == 0 {
        let all_zero_shred_versions = cluster_entrypoints.iter().all(|cluster_entrypoint| {
            cluster_info
                .lookup_contact_info_by_gossip_addr(&cluster_entrypoint.gossip)
                .map_or(false, |entrypoint| entrypoint.shred_version == 0)
        });

        if all_zero_shred_versions {
            eprintln!("Entrypoint shred version is zero.  Restart with --expected-shred-version");
            exit(1);
        }
        info!("Waiting to adopt entrypoint shred version...");
        return vec![];
    }

    info!(
        "Searching for an RPC service with shred version {}{}...",
        shred_version,
        retry_reason
            .as_ref()
            .map(|s| format!(" (Retrying: {s})"))
            .unwrap_or_default()
    );

    let mut rpc_peers = cluster_info
        .all_rpc_peers()
        .into_iter()
        .filter(|contact_info| contact_info.shred_version == shred_version)
        .collect::<Vec<_>>();

    if bootstrap_config.only_known_rpc {
        rpc_peers.retain(|rpc_peer| {
            is_known_validator(&rpc_peer.id, &validator_config.known_validators)
        });
    }

    let rpc_peers_total = rpc_peers.len();

    // Filter out blacklisted nodes
    let rpc_peers: Vec<_> = rpc_peers
        .into_iter()
        .filter(|rpc_peer| !blacklisted_rpc_nodes.contains(&rpc_peer.id))
        .collect();
    let rpc_peers_blacklisted = rpc_peers_total - rpc_peers.len();
    let rpc_known_peers = rpc_peers
        .iter()
        .filter(|rpc_peer| is_known_validator(&rpc_peer.id, &validator_config.known_validators))
        .count();

    info!(
        "Total {} RPC nodes found. {} known, {} blacklisted ",
        rpc_peers_total, rpc_known_peers, rpc_peers_blacklisted
    );

    if rpc_peers_blacklisted == rpc_peers_total {
<<<<<<< HEAD
        *retry_reason =
            if !blacklisted_rpc_nodes.is_empty() && blacklist_timeout.elapsed().as_secs() > 60 {
                // If all nodes are blacklisted and no additional nodes are discovered after 60 seconds,
                // remove the blacklist and try them all again
                blacklisted_rpc_nodes.clear();
                Some("Blacklist timeout expired".to_owned())
            } else {
                Some("Wait for known rpc peers".to_owned())
            };
        return vec![];
=======
        *retry_reason = if !blacklisted_rpc_nodes.is_empty()
            && blacklist_timeout.elapsed() > BLACKLIST_CLEAR_THRESHOLD
        {
            // All nodes are blacklisted and no additional nodes recently discovered.
            // Remove all nodes from the blacklist and try them again.
            blacklisted_rpc_nodes.clear();
            Some("Blacklist timeout expired".to_owned())
        } else {
            Some("Wait for known rpc peers".to_owned())
        };
        return None;
>>>>>>> 99889783
    }
    rpc_peers
}

fn check_vote_account(
    rpc_client: &RpcClient,
    identity_pubkey: &Pubkey,
    vote_account_address: &Pubkey,
    authorized_voter_pubkeys: &[Pubkey],
) -> Result<(), String> {
    let vote_account = rpc_client
        .get_account_with_commitment(vote_account_address, CommitmentConfig::confirmed())
        .map_err(|err| format!("failed to fetch vote account: {err}"))?
        .value
        .ok_or_else(|| format!("vote account does not exist: {vote_account_address}"))?;

    if vote_account.owner != solana_vote_program::id() {
        return Err(format!(
            "not a vote account (owned by {}): {}",
            vote_account.owner, vote_account_address
        ));
    }

    let identity_account = rpc_client
        .get_account_with_commitment(identity_pubkey, CommitmentConfig::confirmed())
        .map_err(|err| format!("failed to fetch identity account: {err}"))?
        .value
        .ok_or_else(|| format!("identity account does not exist: {identity_pubkey}"))?;

    let vote_state = solana_vote_program::vote_state::from(&vote_account);
    if let Some(vote_state) = vote_state {
        if vote_state.authorized_voters().is_empty() {
            return Err("Vote account not yet initialized".to_string());
        }

        if vote_state.node_pubkey != *identity_pubkey {
            return Err(format!(
                "vote account's identity ({}) does not match the validator's identity {}).",
                vote_state.node_pubkey, identity_pubkey
            ));
        }

        for (_, vote_account_authorized_voter_pubkey) in vote_state.authorized_voters().iter() {
            if !authorized_voter_pubkeys.contains(vote_account_authorized_voter_pubkey) {
                return Err(format!(
                    "authorized voter {vote_account_authorized_voter_pubkey} not available"
                ));
            }
        }
    } else {
        return Err(format!(
            "invalid vote account data for {vote_account_address}"
        ));
    }

    // Maybe we can calculate minimum voting fee; rather than 1 lamport
    if identity_account.lamports <= 1 {
        return Err(format!(
            "underfunded identity account ({}): only {} lamports available",
            identity_pubkey, identity_account.lamports
        ));
    }

    Ok(())
}

/// Struct to wrap the return value from get_rpc_nodes().  The `rpc_contact_info` is the peer to
/// download from, and `snapshot_hash` is the (optional) full and (optional) incremental
/// snapshots to download.
#[derive(Debug)]
struct GetRpcNodeResult {
    rpc_contact_info: ContactInfo,
    snapshot_hash: Option<SnapshotHash>,
}

/// Struct to wrap the peers & snapshot hashes together.
#[derive(Debug, PartialEq, Eq, Clone)]
struct PeerSnapshotHash {
    rpc_contact_info: ContactInfo,
    snapshot_hash: SnapshotHash,
}

/// A snapshot hash.  In this context (bootstrap *with* incremental snapshots), a snapshot hash
/// is _both_ a full snapshot hash and an (optional) incremental snapshot hash.
#[derive(Debug, PartialEq, Eq, PartialOrd, Ord, Clone, Copy)]
pub struct SnapshotHash {
    full: (Slot, Hash),
    incr: Option<(Slot, Hash)>,
}

pub fn fail_rpc_node(
    err: String,
    known_validators: &Option<HashSet<Pubkey, RandomState>>,
    rpc_id: &Pubkey,
    blacklisted_rpc_nodes: &mut HashSet<Pubkey, RandomState>,
) {
    warn!("{}", err);
    if let Some(ref known_validators) = known_validators {
        if known_validators.contains(rpc_id) {
            return;
        }
    }

    info!("Excluding {} as a future RPC candidate", rpc_id);
    blacklisted_rpc_nodes.insert(*rpc_id);
}

#[allow(clippy::too_many_arguments)]
pub fn attempt_download_genesis_and_snapshot(
    rpc_contact_info: &ContactInfo,
    ledger_path: &Path,
    validator_config: &mut ValidatorConfig,
    bootstrap_config: &RpcBootstrapConfig,
    use_progress_bar: bool,
    gossip: &mut Option<(Arc<ClusterInfo>, Arc<AtomicBool>, GossipService)>,
    rpc_client: &RpcClient,
    full_snapshot_archives_dir: &Path,
    incremental_snapshot_archives_dir: &Path,
    maximum_local_snapshot_age: Slot,
    start_progress: &Arc<RwLock<ValidatorStartProgress>>,
    minimal_snapshot_download_speed: f32,
    maximum_snapshot_download_abort: u64,
    download_abort_count: &mut u64,
    snapshot_hash: Option<SnapshotHash>,
    identity_keypair: &Arc<Keypair>,
    vote_account: &Pubkey,
    authorized_voter_keypairs: Arc<RwLock<Vec<Arc<Keypair>>>>,
) -> Result<(), String> {
    let genesis_config = download_then_check_genesis_hash(
        &rpc_contact_info.rpc,
        ledger_path,
        validator_config.expected_genesis_hash,
        bootstrap_config.max_genesis_archive_unpacked_size,
        bootstrap_config.no_genesis_fetch,
        use_progress_bar,
    );

    if let Ok(genesis_config) = genesis_config {
        let genesis_hash = genesis_config.hash();
        if validator_config.expected_genesis_hash.is_none() {
            info!("Expected genesis hash set to {}", genesis_hash);
            validator_config.expected_genesis_hash = Some(genesis_hash);
        }
    }

    if let Some(expected_genesis_hash) = validator_config.expected_genesis_hash {
        // Sanity check that the RPC node is using the expected genesis hash before
        // downloading a snapshot from it
        let rpc_genesis_hash = rpc_client
            .get_genesis_hash()
            .map_err(|err| format!("Failed to get genesis hash: {err}"))?;

        if expected_genesis_hash != rpc_genesis_hash {
            return Err(format!(
                "Genesis hash mismatch: expected {expected_genesis_hash} but RPC node genesis hash is {rpc_genesis_hash}"
            ));
        }
    }

    let (cluster_info, gossip_exit_flag, gossip_service) = gossip.take().unwrap();
    cluster_info.save_contact_info();
    gossip_exit_flag.store(true, Ordering::Relaxed);
    gossip_service.join().unwrap();

    let rpc_client_slot = rpc_client
        .get_slot_with_commitment(CommitmentConfig::finalized())
        .map_err(|err| format!("Failed to get RPC node slot: {err}"))?;
    info!("RPC node root slot: {}", rpc_client_slot);

    download_snapshots(
        full_snapshot_archives_dir,
        incremental_snapshot_archives_dir,
        validator_config,
        bootstrap_config,
        use_progress_bar,
        maximum_local_snapshot_age,
        start_progress,
        minimal_snapshot_download_speed,
        maximum_snapshot_download_abort,
        download_abort_count,
        snapshot_hash,
        rpc_contact_info,
    )?;

    if let Some(url) = bootstrap_config.check_vote_account.as_ref() {
        let rpc_client = RpcClient::new(url);
        check_vote_account(
            &rpc_client,
            &identity_keypair.pubkey(),
            vote_account,
            &authorized_voter_keypairs
                .read()
                .unwrap()
                .iter()
                .map(|k| k.pubkey())
                .collect::<Vec<_>>(),
        )
        .unwrap_or_else(|err| {
            // Consider failures here to be more likely due to user error (eg,
            // incorrect `solana-validator` command-line arguments) rather than the
            // RPC node failing.
            //
            // Power users can always use the `--no-check-vote-account` option to
            // bypass this check entirely
            error!("{}", err);
            exit(1);
        });
    }
    Ok(())
}

#[allow(clippy::too_many_arguments)]
pub fn rpc_bootstrap(
    node: &Node,
    identity_keypair: &Arc<Keypair>,
    ledger_path: &Path,
    full_snapshot_archives_dir: &Path,
    incremental_snapshot_archives_dir: &Path,
    vote_account: &Pubkey,
    authorized_voter_keypairs: Arc<RwLock<Vec<Arc<Keypair>>>>,
    cluster_entrypoints: &[ContactInfo],
    validator_config: &mut ValidatorConfig,
    bootstrap_config: RpcBootstrapConfig,
    do_port_check: bool,
    use_progress_bar: bool,
    maximum_local_snapshot_age: Slot,
    should_check_duplicate_instance: bool,
    start_progress: &Arc<RwLock<ValidatorStartProgress>>,
    minimal_snapshot_download_speed: f32,
    maximum_snapshot_download_abort: u64,
    socket_addr_space: SocketAddrSpace,
) {
    if do_port_check {
        let mut order: Vec<_> = (0..cluster_entrypoints.len()).collect();
        order.shuffle(&mut thread_rng());
        if order.into_iter().all(|i| {
            !verify_reachable_ports(
                node,
                &cluster_entrypoints[i],
                validator_config,
                &socket_addr_space,
            )
        }) {
            exit(1);
        }
    }

    if bootstrap_config.no_genesis_fetch && bootstrap_config.no_snapshot_fetch {
        return;
    }

    let blacklisted_rpc_nodes = RwLock::new(HashSet::new());
    let mut gossip = None;
    let mut vetted_rpc_nodes: Vec<(ContactInfo, Option<SnapshotHash>, RpcClient)> = vec![];
    let mut download_abort_count = 0;
    loop {
        if gossip.is_none() {
            *start_progress.write().unwrap() = ValidatorStartProgress::SearchingForRpcService;

            gossip = Some(start_gossip_node(
                identity_keypair.clone(),
                cluster_entrypoints,
                ledger_path,
                &node
                    .info
                    .gossip()
                    .expect("Operator must spin up node with valid gossip address"),
                node.sockets.gossip.try_clone().unwrap(),
                validator_config.expected_shred_version,
                validator_config.gossip_validators.clone(),
                should_check_duplicate_instance,
                socket_addr_space,
            ));
        }

        while vetted_rpc_nodes.is_empty() {
            let rpc_node_details_vec = get_rpc_nodes(
                &gossip.as_ref().unwrap().0,
                cluster_entrypoints,
                validator_config,
                &mut blacklisted_rpc_nodes.write().unwrap(),
                &bootstrap_config,
            );
            if rpc_node_details_vec.is_empty() {
                return;
            }

            vetted_rpc_nodes = rpc_node_details_vec
                .into_par_iter()
                .map(|rpc_node_details| {
                    let GetRpcNodeResult {
                        rpc_contact_info,
                        snapshot_hash,
                    } = rpc_node_details;

                    info!(
                        "Using RPC service from node {}: {:?}",
                        rpc_contact_info.id, rpc_contact_info.rpc
                    );
                    let rpc_client = RpcClient::new_socket_with_timeout(
                        rpc_contact_info.rpc,
                        Duration::from_secs(5),
                    );

                    (rpc_contact_info, snapshot_hash, rpc_client)
                })
                .filter(|(rpc_contact_info, _snapshot_hash, rpc_client)| {
                    match rpc_client.get_version() {
                        Ok(rpc_version) => {
                            info!("RPC node version: {}", rpc_version.solana_core);
                            true
                        }
                        Err(err) => {
                            fail_rpc_node(
                                format!("Failed to get RPC node version: {err}"),
                                &validator_config.known_validators,
                                &rpc_contact_info.id,
                                &mut blacklisted_rpc_nodes.write().unwrap(),
                            );
                            false
                        }
                    }
                })
                .collect();
        }

        let (rpc_contact_info, snapshot_hash, rpc_client) = vetted_rpc_nodes.pop().unwrap();

        match attempt_download_genesis_and_snapshot(
            &rpc_contact_info,
            ledger_path,
            validator_config,
            &bootstrap_config,
            use_progress_bar,
            &mut gossip,
            &rpc_client,
            full_snapshot_archives_dir,
            incremental_snapshot_archives_dir,
            maximum_local_snapshot_age,
            start_progress,
            minimal_snapshot_download_speed,
            maximum_snapshot_download_abort,
            &mut download_abort_count,
            snapshot_hash,
            identity_keypair,
            vote_account,
            authorized_voter_keypairs.clone(),
        ) {
            Ok(()) => break,
            Err(err) => {
                fail_rpc_node(
                    err,
                    &validator_config.known_validators,
                    &rpc_contact_info.id,
                    &mut blacklisted_rpc_nodes.write().unwrap(),
                );
            }
        }
    }

    if let Some((cluster_info, gossip_exit_flag, gossip_service)) = gossip.take() {
        cluster_info.save_contact_info();
        gossip_exit_flag.store(true, Ordering::Relaxed);
        gossip_service.join().unwrap();
    }
}

/// Get RPC peer node candidates to download from.
///
/// This function finds the highest compatible snapshots from the cluster and returns RPC peers.
fn get_rpc_nodes(
    cluster_info: &ClusterInfo,
    cluster_entrypoints: &[ContactInfo],
    validator_config: &ValidatorConfig,
    blacklisted_rpc_nodes: &mut HashSet<Pubkey>,
    bootstrap_config: &RpcBootstrapConfig,
) -> Vec<GetRpcNodeResult> {
    let mut blacklist_timeout = Instant::now();
    let mut newer_cluster_snapshot_timeout = None;
    let mut retry_reason = None;
    loop {
        // Give gossip some time to populate and not spin on grabbing the crds lock
        std::thread::sleep(Duration::from_secs(1));
        info!("\n{}", cluster_info.rpc_info_trace());

        let rpc_peers = get_rpc_peers(
            cluster_info,
            cluster_entrypoints,
            validator_config,
            blacklisted_rpc_nodes,
            &blacklist_timeout,
            &mut retry_reason,
            bootstrap_config,
        );
        if rpc_peers.is_empty() {
            continue;
        }

        blacklist_timeout = Instant::now();
        if bootstrap_config.no_snapshot_fetch {
            let random_peer = &rpc_peers[thread_rng().gen_range(0, rpc_peers.len())];
            return vec![GetRpcNodeResult {
                rpc_contact_info: random_peer.clone(),
                snapshot_hash: None,
            }];
        }

        let known_validators_to_wait_for = if newer_cluster_snapshot_timeout
            .as_ref()
            .map(|timer: &Instant| timer.elapsed() < WAIT_FOR_ALL_KNOWN_VALIDATORS)
            .unwrap_or(true)
        {
            KnownValidatorsToWaitFor::All
        } else {
            KnownValidatorsToWaitFor::Any
        };
        let peer_snapshot_hashes = get_peer_snapshot_hashes(
            cluster_info,
            &rpc_peers,
            validator_config.known_validators.as_ref(),
            known_validators_to_wait_for,
            bootstrap_config.incremental_snapshot_fetch,
        );
        if peer_snapshot_hashes.is_empty() {
            match newer_cluster_snapshot_timeout {
                None => newer_cluster_snapshot_timeout = Some(Instant::now()),
                Some(newer_cluster_snapshot_timeout) => {
                    if newer_cluster_snapshot_timeout.elapsed() > NEWER_SNAPSHOT_THRESHOLD {
                        warn!("Giving up, did not get newer snapshots from the cluster.");
                        return vec![];
                    }
                }
            }
            retry_reason = Some("No snapshots available".to_owned());
            continue;
        } else {
            let rpc_peers = peer_snapshot_hashes
                .iter()
                .map(|peer_snapshot_hash| peer_snapshot_hash.rpc_contact_info.id)
                .collect::<Vec<_>>();
            let final_snapshot_hash = peer_snapshot_hashes[0].snapshot_hash;
            info!(
                "Highest available snapshot slot is {}, available from {} node{}: {:?}",
                final_snapshot_hash
                    .incr
                    .map(|(slot, _hash)| slot)
                    .unwrap_or(final_snapshot_hash.full.0),
                rpc_peers.len(),
                if rpc_peers.len() > 1 { "s" } else { "" },
                rpc_peers,
            );
            let rpc_node_results = peer_snapshot_hashes
                .iter()
                .map(|peer_snapshot_hash| GetRpcNodeResult {
                    rpc_contact_info: peer_snapshot_hash.rpc_contact_info.clone(),
                    snapshot_hash: Some(peer_snapshot_hash.snapshot_hash),
                })
                .take(MAX_RPC_CONNECTIONS_EVALUATED_PER_ITERATION)
                .collect();
            return rpc_node_results;
        }
    }
}

/// Get the Slot and Hash of the local snapshot with the highest slot.  Can be either a full
/// snapshot or an incremental snapshot.
fn get_highest_local_snapshot_hash(
    full_snapshot_archives_dir: impl AsRef<Path>,
    incremental_snapshot_archives_dir: impl AsRef<Path>,
    incremental_snapshot_fetch: bool,
) -> Option<(Slot, Hash)> {
    snapshot_utils::get_highest_full_snapshot_archive_info(full_snapshot_archives_dir)
        .and_then(|full_snapshot_info| {
            if incremental_snapshot_fetch {
                snapshot_utils::get_highest_incremental_snapshot_archive_info(
                    incremental_snapshot_archives_dir,
                    full_snapshot_info.slot(),
                )
                .map(|incremental_snapshot_info| {
                    (
                        incremental_snapshot_info.slot(),
                        *incremental_snapshot_info.hash(),
                    )
                })
            } else {
                None
            }
            .or_else(|| Some((full_snapshot_info.slot(), *full_snapshot_info.hash())))
        })
        .map(|(slot, snapshot_hash)| (slot, snapshot_hash.0))
}

/// Get peer snapshot hashes
///
/// The result is a vector of peers with snapshot hashes that:
/// 1. match a snapshot hash from the known validators
/// 2. have the highest incremental snapshot slot
/// 3. have the highest full snapshot slot of (2)
fn get_peer_snapshot_hashes(
    cluster_info: &ClusterInfo,
    rpc_peers: &[ContactInfo],
    known_validators: Option<&HashSet<Pubkey>>,
    known_validators_to_wait_for: KnownValidatorsToWaitFor,
    incremental_snapshot_fetch: bool,
) -> Vec<PeerSnapshotHash> {
    let mut peer_snapshot_hashes =
        get_eligible_peer_snapshot_hashes(cluster_info, rpc_peers, incremental_snapshot_fetch);
    if let Some(known_validators) = known_validators {
        let known_snapshot_hashes = get_snapshot_hashes_from_known_validators(
            cluster_info,
            known_validators,
            known_validators_to_wait_for,
            incremental_snapshot_fetch,
        );
        retain_peer_snapshot_hashes_that_match_known_snapshot_hashes(
            &known_snapshot_hashes,
            &mut peer_snapshot_hashes,
        );
    }
    retain_peer_snapshot_hashes_with_highest_incremental_snapshot_slot(&mut peer_snapshot_hashes);
    retain_peer_snapshot_hashes_with_highest_full_snapshot_slot(&mut peer_snapshot_hashes);

    peer_snapshot_hashes
}

/// Map full snapshot hashes to a set of incremental snapshot hashes.  Each full snapshot hash
/// is treated as the base for its set of incremental snapshot hashes.
type KnownSnapshotHashes = HashMap<(Slot, Hash), HashSet<(Slot, Hash)>>;

/// Get the snapshot hashes from known validators.
///
/// The snapshot hashes are put into a map from full snapshot hash to a set of incremental
/// snapshot hashes.  This map will be used as the "known snapshot hashes"; when peers are
/// queried for their individual snapshot hashes, their results will be checked against this
/// map to verify correctness.
///
/// NOTE: Only a single snashot hash is allowed per slot.  If somehow two known validators have
/// a snapshot hash with the same slot and _different_ hashes, the second will be skipped.
/// This applies to both full and incremental snapshot hashes.
fn get_snapshot_hashes_from_known_validators(
    cluster_info: &ClusterInfo,
    known_validators: &HashSet<Pubkey>,
    known_validators_to_wait_for: KnownValidatorsToWaitFor,
    incremental_snapshot_fetch: bool,
) -> KnownSnapshotHashes {
    // Get the full snapshot hashes for a node from CRDS
    let get_full_snapshot_hashes_for_node = |node| {
        let mut full_snapshot_hashes = Vec::new();
        cluster_info.get_snapshot_hash_for_node(node, |snapshot_hashes| {
            full_snapshot_hashes = snapshot_hashes.clone();
        });
        full_snapshot_hashes
    };

    // Get the incremental snapshot hashes for a node from CRDS
    let get_incremental_snapshot_hashes_for_node = |node| {
        cluster_info
            .get_incremental_snapshot_hashes_for_node(node)
            .map(|hashes| (hashes.base, hashes.hashes))
    };

    if !do_known_validators_have_all_snapshot_hashes(
        known_validators,
        known_validators_to_wait_for,
        get_full_snapshot_hashes_for_node,
        get_incremental_snapshot_hashes_for_node,
        incremental_snapshot_fetch,
    ) {
        debug!(
            "Snapshot hashes have not been discovered from known validators. \
            This likely means the gossip tables are not fully populated. \
            We will sleep and retry..."
        );
        return KnownSnapshotHashes::default();
    }

    build_known_snapshot_hashes(
        known_validators,
        get_full_snapshot_hashes_for_node,
        get_incremental_snapshot_hashes_for_node,
        incremental_snapshot_fetch,
    )
}

/// Check if we can discover snapshot hashes for the known validators.
///
/// This is a work-around to ensure the gossip tables are populated enough so that the bootstrap
/// process will download both full and incremental snapshots.  If the incremental snapshot hashes
/// are not yet populated from gossip, then it is possible (and has been seen often) to only
/// discover full snapshots—and ones that are very old (up to 25,000 slots)—but *not* discover any
/// of their associated incremental snapshots.
///
/// This function will return false if we do not yet have snapshot hashes from known validators;
/// and true otherwise.  Either require snapshot hashes from *all* or *any* of the known validators
/// based on the `KnownValidatorsToWaitFor` parameter.
fn do_known_validators_have_all_snapshot_hashes<'a, F1, F2>(
    known_validators: impl IntoIterator<Item = &'a Pubkey>,
    known_validators_to_wait_for: KnownValidatorsToWaitFor,
    get_full_snapshot_hashes_for_node: F1,
    get_incremental_snapshot_hashes_for_node: F2,
    incremental_snapshot_fetch: bool,
) -> bool
where
    F1: Fn(&'a Pubkey) -> Vec<(Slot, Hash)>,
    F2: Fn(&'a Pubkey) -> Option<((Slot, Hash), Vec<(Slot, Hash)>)>,
{
    let node_has_full_snapshot_hashes = |node| !get_full_snapshot_hashes_for_node(node).is_empty();
    let node_has_incremental_snapshot_hashes = |node| {
        get_incremental_snapshot_hashes_for_node(node)
            .map(|(_, hashes)| !hashes.is_empty())
            .unwrap_or(false)
    };

    // Does this node have all the snapshot hashes?
    // If incremental snapshots are disabled, only check for full snapshot hashes; otherwise check
    // for both full and incremental snapshot hashes.
    let node_has_all_snapshot_hashes = |node| {
        node_has_full_snapshot_hashes(node)
            && (!incremental_snapshot_fetch || node_has_incremental_snapshot_hashes(node))
    };

    match known_validators_to_wait_for {
        KnownValidatorsToWaitFor::All => known_validators
            .into_iter()
            .all(node_has_all_snapshot_hashes),
        KnownValidatorsToWaitFor::Any => known_validators
            .into_iter()
            .any(node_has_all_snapshot_hashes),
    }
}

/// When waiting for snapshot hashes from the known validators, should we wait for *all* or *any*
/// of them?
#[derive(Debug, Copy, Clone, Eq, PartialEq)]
enum KnownValidatorsToWaitFor {
    All,
    Any,
}

/// Build the known snapshot hashes from a set of nodes.
///
/// The `get_full_snapshot_hashes_for_node` and `get_incremental_snapshot_hashes_for_node`
/// parameters are Fns that map a pubkey to its respective full and incremental snapshot
/// hashes.  These parameters exist to provide a way to test the inner algorithm without
/// needing runtime information such as the ClusterInfo or ValidatorConfig.
fn build_known_snapshot_hashes<'a, F1, F2>(
    nodes: impl IntoIterator<Item = &'a Pubkey>,
    get_full_snapshot_hashes_for_node: F1,
    get_incremental_snapshot_hashes_for_node: F2,
    incremental_snapshot_fetch: bool,
) -> KnownSnapshotHashes
where
    F1: Fn(&'a Pubkey) -> Vec<(Slot, Hash)>,
    F2: Fn(&'a Pubkey) -> Option<((Slot, Hash), Vec<(Slot, Hash)>)>,
{
    let mut known_snapshot_hashes = KnownSnapshotHashes::new();

    /// Check to see if there exists another snapshot hash in the haystack with the *same* slot
    /// but *different* hash as the needle.
    fn is_any_same_slot_and_different_hash<'a>(
        needle: &(Slot, Hash),
        haystack: impl IntoIterator<Item = &'a (Slot, Hash)>,
    ) -> bool {
        haystack
            .into_iter()
            .any(|hay| needle.0 == hay.0 && needle.1 != hay.1)
    }

    'to_next_node: for node in nodes {
        // First get the full snapshot hashes for each node and add them as the keys in the
        // known snapshot hashes map.
        let full_snapshot_hashes = get_full_snapshot_hashes_for_node(node);
        '_to_next_full_snapshot: for full_snapshot_hash in &full_snapshot_hashes {
            // Do not add this snapshot hash if there's already a full snapshot hash with the
            // same slot but with a _different_ hash.
            // NOTE: Nodes should not produce snapshots at the same slot with _different_
            // hashes.  So if it happens, keep the first and ignore the rest.
            if is_any_same_slot_and_different_hash(full_snapshot_hash, known_snapshot_hashes.keys())
            {
                warn!(
                    "Ignoring all snapshot hashes from node {} since we've seen a different full snapshot hash with this slot.\nfull snapshot hash: {:?}",
                    node,
                    full_snapshot_hash,
                );
                debug!(
                    "known full snapshot hashes: {:#?}",
                    known_snapshot_hashes.keys(),
                );
                continue 'to_next_node;
            }

            // Insert a new full snapshot hash into the known snapshot hashes IFF an entry
            // doesn't already exist.  This is to ensure we don't overwrite existing
            // incremental snapshot hashes that may be present for this full snapshot hash.
            let _ = known_snapshot_hashes
                .entry(*full_snapshot_hash)
                .or_default();
        }

        if incremental_snapshot_fetch {
            // Then get the incremental snapshot hashes for each node and add them as the values in the
            // known snapshot hashes map.
            if let Some((base_snapshot_hash, incremental_snapshot_hashes)) =
                get_incremental_snapshot_hashes_for_node(node)
            {
                // Incremental snapshots must be based off a valid full snapshot.  Ensure the node
                // has a full snapshot hash that matches its base snapshot hash.
                if !full_snapshot_hashes.contains(&base_snapshot_hash) {
                    warn!(
                        "Ignoring all incremental snapshot hashes from node {} since its base snapshot hash does not match any of its full snapshot hashes.\nbase snapshot hash: {:?}\nfull snapshot hashes: {:?}",
                        node,
                        base_snapshot_hash,
                        full_snapshot_hashes
                    );
                    continue 'to_next_node;
                }

                if let Some(known_incremental_snapshot_hashes) =
                    known_snapshot_hashes.get_mut(&base_snapshot_hash)
                {
                    'to_next_incremental_snapshot: for incremental_snapshot_hash in
                        &incremental_snapshot_hashes
                    {
                        // Do not add this snapshot hash if there's already an incremental snapshot
                        // hash with the same slot, but with a _different_ hash.
                        // NOTE: Nodes should not produce snapshots at the same slot with _different_
                        // hashes.  So if it happens, keep the first and ignore the rest.
                        if is_any_same_slot_and_different_hash(
                            incremental_snapshot_hash,
                            known_incremental_snapshot_hashes.iter(),
                        ) {
                            warn!(
                                "Ignoring incremental snapshot hash from node {} since we've seen a different incremental snapshot hash with this slot.\nbase snapshot hash: {:?}\nincremental snapshot hash: {:?}",
                                node,
                                base_snapshot_hash,
                                incremental_snapshot_hash,
                            );
                            debug!(
                                "known incremental snapshot hashes at this slot: {:#?}",
                                known_incremental_snapshot_hashes.iter(),
                            );
                            continue 'to_next_incremental_snapshot;
                        }

                        known_incremental_snapshot_hashes.insert(*incremental_snapshot_hash);
                    }
                } else {
                    // Since incremental snapshots *must* have a valid base (i.e. full)
                    // snapshot, if .get() returned None, then that can only happen if there
                    // already is a full snapshot hash in the known snapshot hashes with the
                    // same slot but _different_ a hash.  Assert that below.  If the assert
                    // ever fails, there is a programmer bug.
                    assert!(
                        is_any_same_slot_and_different_hash(&base_snapshot_hash, known_snapshot_hashes.keys()),
                        "There must exist a full snapshot hash already in the known snapshot hashes with the same slot but a different hash!",
                    );
                    debug!(
                        "Ignoring incremental snapshot hashes from node {} since we've seen a different base snapshot hash with this slot.\nbase snapshot hash: {:?}\nknown full snapshot hashes: {:?}",
                        node,
                        base_snapshot_hash,
                        known_snapshot_hashes.keys(),
                    );
                    continue 'to_next_node;
                }
            }
        }
    }

    trace!("known snapshot hashes: {:?}", &known_snapshot_hashes);
    known_snapshot_hashes
}

/// Get snapshot hashes from all the eligible peers.  This fn will get only one
/// snapshot hash per peer (the one with the highest slot).  This may be just a full snapshot
/// hash, or a combo full (i.e. base) snapshot hash and incremental snapshot hash.
fn get_eligible_peer_snapshot_hashes(
    cluster_info: &ClusterInfo,
    rpc_peers: &[ContactInfo],
    incremental_snapshot_fetch: bool,
) -> Vec<PeerSnapshotHash> {
    let mut peer_snapshot_hashes = Vec::new();
    for rpc_peer in rpc_peers {
        // Get this peer's highest (full) snapshot hash.  We need to get these snapshot hashes
        // (instead of just the IncrementalSnapshotHashes) in case the peer is either (1) not
        // taking incremental snapshots, or (2) if the last snapshot taken was a full snapshot,
        // which would get pushed to CRDS here (i.e. `crds_value::SnapshotHashes`) first.
        let highest_snapshot_hash =
            get_highest_full_snapshot_hash_for_peer(cluster_info, &rpc_peer.id).max(
                if incremental_snapshot_fetch {
                    get_highest_incremental_snapshot_hash_for_peer(cluster_info, &rpc_peer.id)
                } else {
                    None
                },
            );

        if let Some(snapshot_hash) = highest_snapshot_hash {
            peer_snapshot_hashes.push(PeerSnapshotHash {
                rpc_contact_info: rpc_peer.clone(),
                snapshot_hash,
            });
        };
    }

    trace!("peer snapshot hashes: {:?}", &peer_snapshot_hashes);
    peer_snapshot_hashes
}

/// Retain the peer snapshot hashes that match a snapshot hash from the known snapshot hashes
fn retain_peer_snapshot_hashes_that_match_known_snapshot_hashes(
    known_snapshot_hashes: &KnownSnapshotHashes,
    peer_snapshot_hashes: &mut Vec<PeerSnapshotHash>,
) {
    peer_snapshot_hashes.retain(|peer_snapshot_hash| {
        known_snapshot_hashes
            .get(&peer_snapshot_hash.snapshot_hash.full)
            .map(|known_incremental_hashes| {
                if peer_snapshot_hash.snapshot_hash.incr.is_none() {
                    // If the peer's full snapshot hashes match, but doesn't have any
                    // incremental snapshots, that's fine; keep 'em!
                    true
                } else {
                    known_incremental_hashes
                        .contains(peer_snapshot_hash.snapshot_hash.incr.as_ref().unwrap())
                }
            })
            .unwrap_or(false)
    });

    trace!(
        "retain peer snapshot hashes that match known snapshot hashes: {:?}",
        &peer_snapshot_hashes
    );
}

/// Retain the peer snapshot hashes with the highest full snapshot slot
fn retain_peer_snapshot_hashes_with_highest_full_snapshot_slot(
    peer_snapshot_hashes: &mut Vec<PeerSnapshotHash>,
) {
    // retain the hashes with the highest full snapshot slot
    // do a two-pass algorithm
    // 1. find the full snapshot hash with the highest full snapshot slot
    // 2. retain elems with that full snapshot hash
    let mut highest_full_snapshot_hash = (Slot::MIN, Hash::default());
    peer_snapshot_hashes.iter().for_each(|peer_snapshot_hash| {
        if peer_snapshot_hash.snapshot_hash.full.0 > highest_full_snapshot_hash.0 {
            highest_full_snapshot_hash = peer_snapshot_hash.snapshot_hash.full;
        }
    });

    peer_snapshot_hashes.retain(|peer_snapshot_hash| {
        peer_snapshot_hash.snapshot_hash.full == highest_full_snapshot_hash
    });

    trace!(
        "retain peer snapshot hashes with highest full snapshot slot: {:?}",
        &peer_snapshot_hashes
    );
}

/// Retain the peer snapshot hashes with the highest incremental snapshot slot
fn retain_peer_snapshot_hashes_with_highest_incremental_snapshot_slot(
    peer_snapshot_hashes: &mut Vec<PeerSnapshotHash>,
) {
    let mut highest_incremental_snapshot_hash: Option<(Slot, Hash)> = None;
    peer_snapshot_hashes.iter().for_each(|peer_snapshot_hash| {
        if let Some(incremental_snapshot_hash) = peer_snapshot_hash.snapshot_hash.incr.as_ref() {
            if highest_incremental_snapshot_hash.is_none()
                || incremental_snapshot_hash.0 > highest_incremental_snapshot_hash.unwrap().0
            {
                highest_incremental_snapshot_hash = Some(*incremental_snapshot_hash);
            }
        };
    });

    peer_snapshot_hashes.retain(|peer_snapshot_hash| {
        peer_snapshot_hash.snapshot_hash.incr == highest_incremental_snapshot_hash
    });

    trace!(
        "retain peer snapshot hashes with highest incremental snapshot slot: {:?}",
        &peer_snapshot_hashes
    );
}

/// Check to see if we can use our local snapshots, otherwise download newer ones.
#[allow(clippy::too_many_arguments)]
fn download_snapshots(
    full_snapshot_archives_dir: &Path,
    incremental_snapshot_archives_dir: &Path,
    validator_config: &ValidatorConfig,
    bootstrap_config: &RpcBootstrapConfig,
    use_progress_bar: bool,
    maximum_local_snapshot_age: Slot,
    start_progress: &Arc<RwLock<ValidatorStartProgress>>,
    minimal_snapshot_download_speed: f32,
    maximum_snapshot_download_abort: u64,
    download_abort_count: &mut u64,
    snapshot_hash: Option<SnapshotHash>,
    rpc_contact_info: &ContactInfo,
) -> Result<(), String> {
    if snapshot_hash.is_none() {
        return Ok(());
    }
    let SnapshotHash {
        full: full_snapshot_hash,
        incr: incremental_snapshot_hash,
    } = snapshot_hash.unwrap();

    // If the local snapshots are new enough, then use 'em; no need to download new snapshots
    if should_use_local_snapshot(
        full_snapshot_archives_dir,
        incremental_snapshot_archives_dir,
        maximum_local_snapshot_age,
        full_snapshot_hash,
        incremental_snapshot_hash,
        bootstrap_config.incremental_snapshot_fetch,
    ) {
        return Ok(());
    }

    // Check and see if we've already got the full snapshot; if not, download it
    if snapshot_utils::get_full_snapshot_archives(full_snapshot_archives_dir)
        .into_iter()
        .any(|snapshot_archive| {
            snapshot_archive.slot() == full_snapshot_hash.0
                && snapshot_archive.hash().0 == full_snapshot_hash.1
        })
    {
        info!(
            "Full snapshot archive already exists locally. Skipping download. slot: {}, hash: {}",
            full_snapshot_hash.0, full_snapshot_hash.1
        );
    } else {
        download_snapshot(
            full_snapshot_archives_dir,
            incremental_snapshot_archives_dir,
            validator_config,
            bootstrap_config,
            use_progress_bar,
            start_progress,
            minimal_snapshot_download_speed,
            maximum_snapshot_download_abort,
            download_abort_count,
            rpc_contact_info,
            full_snapshot_hash,
            SnapshotType::FullSnapshot,
        )?;
    }

    // Check and see if we've already got the incremental snapshot; if not, download it
    if let Some(incremental_snapshot_hash) = incremental_snapshot_hash {
        if snapshot_utils::get_incremental_snapshot_archives(incremental_snapshot_archives_dir)
            .into_iter()
            .any(|snapshot_archive| {
                snapshot_archive.slot() == incremental_snapshot_hash.0
                    && snapshot_archive.hash().0 == incremental_snapshot_hash.1
                    && snapshot_archive.base_slot() == full_snapshot_hash.0
            })
        {
            info!(
                "Incremental snapshot archive already exists locally. Skipping download. slot: {}, hash: {}",
                incremental_snapshot_hash.0, incremental_snapshot_hash.1
            );
        } else {
            download_snapshot(
                full_snapshot_archives_dir,
                incremental_snapshot_archives_dir,
                validator_config,
                bootstrap_config,
                use_progress_bar,
                start_progress,
                minimal_snapshot_download_speed,
                maximum_snapshot_download_abort,
                download_abort_count,
                rpc_contact_info,
                incremental_snapshot_hash,
                SnapshotType::IncrementalSnapshot(full_snapshot_hash.0),
            )?;
        }
    }

    Ok(())
}

/// Download a snapshot
#[allow(clippy::too_many_arguments)]
fn download_snapshot(
    full_snapshot_archives_dir: &Path,
    incremental_snapshot_archives_dir: &Path,
    validator_config: &ValidatorConfig,
    bootstrap_config: &RpcBootstrapConfig,
    use_progress_bar: bool,
    start_progress: &Arc<RwLock<ValidatorStartProgress>>,
    minimal_snapshot_download_speed: f32,
    maximum_snapshot_download_abort: u64,
    download_abort_count: &mut u64,
    rpc_contact_info: &ContactInfo,
    desired_snapshot_hash: (Slot, Hash),
    snapshot_type: SnapshotType,
) -> Result<(), String> {
    let maximum_full_snapshot_archives_to_retain = validator_config
        .snapshot_config
        .maximum_full_snapshot_archives_to_retain;
    let maximum_incremental_snapshot_archives_to_retain = validator_config
        .snapshot_config
        .maximum_incremental_snapshot_archives_to_retain;

    *start_progress.write().unwrap() = ValidatorStartProgress::DownloadingSnapshot {
        slot: desired_snapshot_hash.0,
        rpc_addr: rpc_contact_info.rpc,
    };
    let desired_snapshot_hash = (
        desired_snapshot_hash.0,
        solana_runtime::snapshot_hash::SnapshotHash(desired_snapshot_hash.1),
    );
    download_snapshot_archive(
        &rpc_contact_info.rpc,
        full_snapshot_archives_dir,
        incremental_snapshot_archives_dir,
        desired_snapshot_hash,
        snapshot_type,
        maximum_full_snapshot_archives_to_retain,
        maximum_incremental_snapshot_archives_to_retain,
        use_progress_bar,
        &mut Some(Box::new(|download_progress: &DownloadProgressRecord| {
            debug!("Download progress: {:?}", download_progress);
            if download_progress.last_throughput < minimal_snapshot_download_speed
                && download_progress.notification_count <= 1
                && download_progress.percentage_done <= 2_f32
                && download_progress.estimated_remaining_time > 60_f32
                && *download_abort_count < maximum_snapshot_download_abort
            {
                if let Some(ref known_validators) = validator_config.known_validators {
                    if known_validators.contains(&rpc_contact_info.id)
                        && known_validators.len() == 1
                        && bootstrap_config.only_known_rpc
                    {
                        warn!(
                            "The snapshot download is too slow, throughput: {} < min speed {} \
                            bytes/sec, but will NOT abort and try a different node as it is the \
                            only known validator and the --only-known-rpc flag is set. \
                            Abort count: {}, Progress detail: {:?}",
                            download_progress.last_throughput,
                            minimal_snapshot_download_speed,
                            download_abort_count,
                            download_progress,
                        );
                        return true; // Do not abort download from the one-and-only known validator
                    }
                }
                warn!(
                    "The snapshot download is too slow, throughput: {} < min speed {} \
                    bytes/sec, will abort and try a different node. \
                    Abort count: {}, Progress detail: {:?}",
                    download_progress.last_throughput,
                    minimal_snapshot_download_speed,
                    download_abort_count,
                    download_progress,
                );
                *download_abort_count += 1;
                false
            } else {
                true
            }
        })),
    )
}

/// Check to see if bootstrap should load from its local snapshots or not.  If not, then snapshots
/// will be downloaded.
fn should_use_local_snapshot(
    full_snapshot_archives_dir: &Path,
    incremental_snapshot_archives_dir: &Path,
    maximum_local_snapshot_age: Slot,
    full_snapshot_hash: (Slot, Hash),
    incremental_snapshot_hash: Option<(Slot, Hash)>,
    incremental_snapshot_fetch: bool,
) -> bool {
    let cluster_snapshot_slot = incremental_snapshot_hash
        .map(|(slot, _)| slot)
        .unwrap_or(full_snapshot_hash.0);

    match get_highest_local_snapshot_hash(
        full_snapshot_archives_dir,
        incremental_snapshot_archives_dir,
        incremental_snapshot_fetch,
    ) {
        None => {
            info!(
                "Downloading a snapshot for slot {} since there is not a local snapshot.",
                cluster_snapshot_slot,
            );
            false
        }
        Some((local_snapshot_slot, _)) => {
            if local_snapshot_slot
                >= cluster_snapshot_slot.saturating_sub(maximum_local_snapshot_age)
            {
                info!(
                    "Reusing local snapshot at slot {} instead of downloading a snapshot for slot {}.",
                    local_snapshot_slot,
                    cluster_snapshot_slot,
                );
                true
            } else {
                info!(
                    "Local snapshot from slot {} is too old. Downloading a newer snapshot for slot {}.",
                    local_snapshot_slot,
                    cluster_snapshot_slot,
                );
                false
            }
        }
    }
}

/// Get the highest full snapshot hash for a peer from CRDS
fn get_highest_full_snapshot_hash_for_peer(
    cluster_info: &ClusterInfo,
    peer: &Pubkey,
) -> Option<SnapshotHash> {
    let mut full_snapshot_hashes = Vec::new();
    cluster_info.get_snapshot_hash_for_node(peer, |snapshot_hashes| {
        full_snapshot_hashes = snapshot_hashes.clone()
    });
    full_snapshot_hashes
        .into_iter()
        .max()
        .map(|full_snapshot_hash| SnapshotHash {
            full: full_snapshot_hash,
            incr: None,
        })
}

/// Get the highest incremental snapshot hash for a peer from CRDS
fn get_highest_incremental_snapshot_hash_for_peer(
    cluster_info: &ClusterInfo,
    peer: &Pubkey,
) -> Option<SnapshotHash> {
    cluster_info
        .get_incremental_snapshot_hashes_for_node(peer)
        .map(
            |crds_value::IncrementalSnapshotHashes { base, hashes, .. }| {
                let highest_incremental_snapshot_hash = hashes.into_iter().max();
                SnapshotHash {
                    full: base,
                    incr: highest_incremental_snapshot_hash,
                }
            },
        )
}

#[cfg(test)]
mod tests {
    use super::*;

    impl PeerSnapshotHash {
        fn new(
            rpc_contact_info: ContactInfo,
            full_snapshot_hash: (Slot, Hash),
            incremental_snapshot_hash: Option<(Slot, Hash)>,
        ) -> Self {
            Self {
                rpc_contact_info,
                snapshot_hash: SnapshotHash {
                    full: full_snapshot_hash,
                    incr: incremental_snapshot_hash,
                },
            }
        }
    }

    fn default_contact_info_for_tests() -> ContactInfo {
        let sock_addr = SocketAddr::from(([1, 1, 1, 1], 11_111));
        ContactInfo {
            id: Pubkey::default(),
            gossip: sock_addr,
            tvu: sock_addr,
            tvu_forwards: sock_addr,
            repair: sock_addr,
            tpu: sock_addr,
            tpu_forwards: sock_addr,
            tpu_vote: sock_addr,
            rpc: sock_addr,
            rpc_pubsub: sock_addr,
            serve_repair: sock_addr,
            wallclock: 123456789,
            shred_version: 1,
        }
    }

    #[test]
    fn test_build_known_snapshot_hashes() {
        let full_snapshot_hashes1 = vec![
            (100_000, Hash::new_unique()),
            (200_000, Hash::new_unique()),
            (300_000, Hash::new_unique()),
            (400_000, Hash::new_unique()),
        ];
        let full_snapshot_hashes2 = vec![
            (100_000, Hash::new_unique()),
            (200_000, Hash::new_unique()),
            (300_000, Hash::new_unique()),
            (400_000, Hash::new_unique()),
        ];

        let base_snapshot_hash1 = full_snapshot_hashes1.last().unwrap();
        let base_snapshot_hash2 = full_snapshot_hashes2.last().unwrap();

        let incremental_snapshot_hashes1 = vec![
            (400_500, Hash::new_unique()),
            (400_600, Hash::new_unique()),
            (400_700, Hash::new_unique()),
            (400_800, Hash::new_unique()),
        ];
        let incremental_snapshot_hashes2 = vec![
            (400_500, Hash::new_unique()),
            (400_600, Hash::new_unique()),
            (400_700, Hash::new_unique()),
            (400_800, Hash::new_unique()),
        ];

        #[allow(clippy::type_complexity)]
        let mut oracle: HashMap<
            Pubkey,
            (Vec<(Slot, Hash)>, Option<((Slot, Hash), Vec<(Slot, Hash)>)>),
        > = HashMap::new();

        // no snapshots at all
        oracle.insert(Pubkey::new_unique(), (vec![], None));

        // just full snapshots
        oracle.insert(Pubkey::new_unique(), (full_snapshot_hashes1.clone(), None));

        // just full snapshots, with different hashes
        oracle.insert(Pubkey::new_unique(), (full_snapshot_hashes2.clone(), None));

        // full and incremental snapshots
        oracle.insert(
            Pubkey::new_unique(),
            (
                full_snapshot_hashes1.clone(),
                Some((*base_snapshot_hash1, incremental_snapshot_hashes1.clone())),
            ),
        );

        // full and incremental snapshots, but base hash is wrong
        oracle.insert(
            Pubkey::new_unique(),
            (
                full_snapshot_hashes1.clone(),
                Some((*base_snapshot_hash2, incremental_snapshot_hashes1.clone())),
            ),
        );

        // full and incremental snapshots, with different incremental hashes
        oracle.insert(
            Pubkey::new_unique(),
            (
                full_snapshot_hashes1.clone(),
                Some((*base_snapshot_hash1, incremental_snapshot_hashes2.clone())),
            ),
        );

        // full and incremental snapshots, with different hashes
        oracle.insert(
            Pubkey::new_unique(),
            (
                full_snapshot_hashes2.clone(),
                Some((*base_snapshot_hash2, incremental_snapshot_hashes2.clone())),
            ),
        );

        // full and incremental snapshots, but base hash is wrong
        oracle.insert(
            Pubkey::new_unique(),
            (
                full_snapshot_hashes2.clone(),
                Some((*base_snapshot_hash1, incremental_snapshot_hashes2.clone())),
            ),
        );

        // full and incremental snapshots, with different incremental hashes
        oracle.insert(
            Pubkey::new_unique(),
            (
                full_snapshot_hashes2.clone(),
                Some((*base_snapshot_hash2, incremental_snapshot_hashes1.clone())),
            ),
        );

        // handle duplicates as well
        oracle.insert(
            Pubkey::new_unique(),
            (
                full_snapshot_hashes1.clone(),
                Some((*base_snapshot_hash1, incremental_snapshot_hashes1.clone())),
            ),
        );

        // handle duplicates as well, with different incremental hashes
        oracle.insert(
            Pubkey::new_unique(),
            (
                full_snapshot_hashes1.clone(),
                Some((*base_snapshot_hash1, incremental_snapshot_hashes2.clone())),
            ),
        );

        // handle duplicates, with different hashes
        oracle.insert(
            Pubkey::new_unique(),
            (
                full_snapshot_hashes2.clone(),
                Some((*base_snapshot_hash2, incremental_snapshot_hashes2.clone())),
            ),
        );

        // handle duplicates, with different incremental hashes
        oracle.insert(
            Pubkey::new_unique(),
            (
                full_snapshot_hashes2.clone(),
                Some((*base_snapshot_hash2, incremental_snapshot_hashes1.clone())),
            ),
        );

        let node_to_full_snapshot_hashes = |node| oracle.get(node).unwrap().clone().0;
        let node_to_incremental_snapshot_hashes = |node| oracle.get(node).unwrap().clone().1;

        // With incremental snapshots
        {
            let known_snapshot_hashes = build_known_snapshot_hashes(
                oracle.keys(),
                node_to_full_snapshot_hashes,
                node_to_incremental_snapshot_hashes,
                true,
            );

            let mut known_full_snapshot_hashes: Vec<_> =
                known_snapshot_hashes.keys().copied().collect();
            known_full_snapshot_hashes.sort_unstable();

            let known_base_snapshot_hash = known_full_snapshot_hashes.last().unwrap();

            let mut known_incremental_snapshot_hashes: Vec<_> = known_snapshot_hashes
                .get(known_base_snapshot_hash)
                .unwrap()
                .iter()
                .copied()
                .collect();
            known_incremental_snapshot_hashes.sort_unstable();

            // The resulting `known_snapshot_hashes` can be different from run-to-run due to how
            // `oracle.keys()` returns nodes during iteration.  Because of that, we cannot just assert
            // the full and incremental snapshot hashes are `full_snapshot_hashes1` and
            // `incremental_snapshot_hashes2`.  Instead, we assert that the full and incremental
            // snapshot hashes are exactly one or the other, since it depends on which nodes are seen
            // "first" when building the known snapshot hashes.

            assert!(
                known_full_snapshot_hashes == full_snapshot_hashes1
                    || known_full_snapshot_hashes == full_snapshot_hashes2
            );

            if known_full_snapshot_hashes == full_snapshot_hashes1 {
                assert_eq!(known_base_snapshot_hash, base_snapshot_hash1);
            } else {
                assert_eq!(known_base_snapshot_hash, base_snapshot_hash2);
            }

            assert!(
                known_incremental_snapshot_hashes == incremental_snapshot_hashes1
                    || known_incremental_snapshot_hashes == incremental_snapshot_hashes2
            );
        }

        // Without incremental snapshots
        {
            let known_snapshot_hashes = build_known_snapshot_hashes(
                oracle.keys(),
                node_to_full_snapshot_hashes,
                node_to_incremental_snapshot_hashes,
                false,
            );

            let mut known_full_snapshot_hashes: Vec<_> =
                known_snapshot_hashes.keys().copied().collect();
            known_full_snapshot_hashes.sort_unstable();

            let known_base_snapshot_hash = known_full_snapshot_hashes.last().unwrap();

            let known_incremental_snapshot_hashes =
                known_snapshot_hashes.get(known_base_snapshot_hash).unwrap();

            // The resulting `known_snapshot_hashes` can be different from run-to-run due to how
            // `oracle.keys()` returns nodes during iteration.  Because of that, we cannot just
            // assert the full snapshot hashes are `full_snapshot_hashes1`.  Instead, we assert
            // that the full snapshot hashes are exactly one or the other, since it depends on
            // which nodes are seen "first" when building the known snapshot hashes.

            assert!(
                known_full_snapshot_hashes == full_snapshot_hashes1
                    || known_full_snapshot_hashes == full_snapshot_hashes2
            );

            assert!(known_incremental_snapshot_hashes.is_empty());
        }
    }

    #[test]
    fn test_retain_peer_snapshot_hashes_that_match_known_snapshot_hashes() {
        let known_snapshot_hashes: KnownSnapshotHashes = [
            (
                (200_000, Hash::new_unique()),
                [
                    (200_200, Hash::new_unique()),
                    (200_400, Hash::new_unique()),
                    (200_600, Hash::new_unique()),
                    (200_800, Hash::new_unique()),
                ]
                .iter()
                .cloned()
                .collect(),
            ),
            (
                (300_000, Hash::new_unique()),
                [
                    (300_200, Hash::new_unique()),
                    (300_400, Hash::new_unique()),
                    (300_600, Hash::new_unique()),
                ]
                .iter()
                .cloned()
                .collect(),
            ),
        ]
        .iter()
        .cloned()
        .collect();

        let known_snapshot_hash = known_snapshot_hashes.iter().next().unwrap();
        let known_full_snapshot_hash = known_snapshot_hash.0;
        let known_incremental_snapshot_hash = known_snapshot_hash.1.iter().next().unwrap();

        let contact_info = default_contact_info_for_tests();
        let peer_snapshot_hashes = vec![
            // bad full snapshot hash, no incremental snapshot hash
            PeerSnapshotHash::new(contact_info.clone(), (111_000, Hash::default()), None),
            // bad everything
            PeerSnapshotHash::new(
                contact_info.clone(),
                (111_000, Hash::default()),
                Some((111_111, Hash::default())),
            ),
            // good full snapshot hash, no incremental snapshot hash
            PeerSnapshotHash::new(contact_info.clone(), *known_full_snapshot_hash, None),
            // bad full snapshot hash, good (not possible) incremental snapshot hash
            PeerSnapshotHash::new(
                contact_info.clone(),
                (111_000, Hash::default()),
                Some(*known_incremental_snapshot_hash),
            ),
            // good full snapshot hash, bad incremental snapshot hash
            PeerSnapshotHash::new(
                contact_info.clone(),
                *known_full_snapshot_hash,
                Some((111_111, Hash::default())),
            ),
            // good everything
            PeerSnapshotHash::new(
                contact_info.clone(),
                *known_full_snapshot_hash,
                Some(*known_incremental_snapshot_hash),
            ),
        ];

        let expected = vec![
            PeerSnapshotHash::new(contact_info.clone(), *known_full_snapshot_hash, None),
            PeerSnapshotHash::new(
                contact_info,
                *known_full_snapshot_hash,
                Some(*known_incremental_snapshot_hash),
            ),
        ];
        let mut actual = peer_snapshot_hashes;
        retain_peer_snapshot_hashes_that_match_known_snapshot_hashes(
            &known_snapshot_hashes,
            &mut actual,
        );
        assert_eq!(expected, actual);
    }

    #[test]
    fn test_retain_peer_snapshot_hashes_with_highest_full_snapshot_slot() {
        let contact_info = default_contact_info_for_tests();
        let peer_snapshot_hashes = vec![
            // old
            PeerSnapshotHash::new(
                contact_info.clone(),
                (100_000, Hash::default()),
                Some((100_100, Hash::default())),
            ),
            PeerSnapshotHash::new(
                contact_info.clone(),
                (100_000, Hash::default()),
                Some((100_200, Hash::default())),
            ),
            PeerSnapshotHash::new(
                contact_info.clone(),
                (100_000, Hash::default()),
                Some((100_300, Hash::default())),
            ),
            // new
            PeerSnapshotHash::new(
                contact_info.clone(),
                (200_000, Hash::default()),
                Some((200_100, Hash::default())),
            ),
            PeerSnapshotHash::new(
                contact_info.clone(),
                (200_000, Hash::default()),
                Some((200_200, Hash::default())),
            ),
            PeerSnapshotHash::new(
                contact_info.clone(),
                (200_000, Hash::default()),
                Some((200_300, Hash::default())),
            ),
        ];

        let expected = vec![
            PeerSnapshotHash::new(
                contact_info.clone(),
                (200_000, Hash::default()),
                Some((200_100, Hash::default())),
            ),
            PeerSnapshotHash::new(
                contact_info.clone(),
                (200_000, Hash::default()),
                Some((200_200, Hash::default())),
            ),
            PeerSnapshotHash::new(
                contact_info,
                (200_000, Hash::default()),
                Some((200_300, Hash::default())),
            ),
        ];
        let mut actual = peer_snapshot_hashes;
        retain_peer_snapshot_hashes_with_highest_full_snapshot_slot(&mut actual);
        assert_eq!(expected, actual);
    }

    #[test]
    fn test_retain_peer_snapshot_hashes_with_highest_incremental_snapshot_slot() {
        let contact_info = default_contact_info_for_tests();
        let peer_snapshot_hashes = vec![
            PeerSnapshotHash::new(contact_info.clone(), (200_000, Hash::default()), None),
            PeerSnapshotHash::new(
                contact_info.clone(),
                (200_000, Hash::default()),
                Some((200_100, Hash::default())),
            ),
            PeerSnapshotHash::new(
                contact_info.clone(),
                (200_000, Hash::default()),
                Some((200_200, Hash::default())),
            ),
            PeerSnapshotHash::new(
                contact_info.clone(),
                (200_000, Hash::default()),
                Some((200_300, Hash::default())),
            ),
            PeerSnapshotHash::new(
                contact_info.clone(),
                (200_000, Hash::default()),
                Some((200_010, Hash::default())),
            ),
            PeerSnapshotHash::new(
                contact_info.clone(),
                (200_000, Hash::default()),
                Some((200_020, Hash::default())),
            ),
            PeerSnapshotHash::new(
                contact_info.clone(),
                (200_000, Hash::default()),
                Some((200_030, Hash::default())),
            ),
        ];

        let expected = vec![PeerSnapshotHash::new(
            contact_info,
            (200_000, Hash::default()),
            Some((200_300, Hash::default())),
        )];
        let mut actual = peer_snapshot_hashes;
        retain_peer_snapshot_hashes_with_highest_incremental_snapshot_slot(&mut actual);
        assert_eq!(expected, actual);
    }
}<|MERGE_RESOLUTION|>--- conflicted
+++ resolved
@@ -239,18 +239,6 @@
     );
 
     if rpc_peers_blacklisted == rpc_peers_total {
-<<<<<<< HEAD
-        *retry_reason =
-            if !blacklisted_rpc_nodes.is_empty() && blacklist_timeout.elapsed().as_secs() > 60 {
-                // If all nodes are blacklisted and no additional nodes are discovered after 60 seconds,
-                // remove the blacklist and try them all again
-                blacklisted_rpc_nodes.clear();
-                Some("Blacklist timeout expired".to_owned())
-            } else {
-                Some("Wait for known rpc peers".to_owned())
-            };
-        return vec![];
-=======
         *retry_reason = if !blacklisted_rpc_nodes.is_empty()
             && blacklist_timeout.elapsed() > BLACKLIST_CLEAR_THRESHOLD
         {
@@ -261,8 +249,7 @@
         } else {
             Some("Wait for known rpc peers".to_owned())
         };
-        return None;
->>>>>>> 99889783
+        return vec![];
     }
     rpc_peers
 }
