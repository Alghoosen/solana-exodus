--- conflicted
+++ resolved
@@ -1,10 +1,6 @@
 [package]
 name = "solana-sdk"
-<<<<<<< HEAD
-version = "1.10.16"
-=======
 version = "1.11.0"
->>>>>>> 3d01c5a8
 description = "Solana SDK"
 authors = ["Solana Maintainers <maintainers@solana.foundation>"]
 repository = "https://github.com/solana-labs/solana"
@@ -75,19 +71,11 @@
 serde_json = { version = "1.0.81", optional = true }
 sha2 = "0.10.2"
 sha3 = { version = "0.10.1", optional = true }
-<<<<<<< HEAD
-solana-frozen-abi = { path = "../frozen-abi", version = "=1.10.16" }
-solana-frozen-abi-macro = { path = "../frozen-abi/macro", version = "=1.10.16" }
-solana-logger = { path = "../logger", version = "=1.10.16", optional = true }
-solana-program = { path = "program", version = "=1.10.16" }
-solana-sdk-macro = { path = "macro", version = "=1.10.16" }
-=======
 solana-frozen-abi = { path = "../frozen-abi", version = "=1.11.0" }
 solana-frozen-abi-macro = { path = "../frozen-abi/macro", version = "=1.11.0" }
 solana-logger = { path = "../logger", version = "=1.11.0", optional = true }
 solana-program = { path = "program", version = "=1.11.0" }
 solana-sdk-macro = { path = "macro", version = "=1.11.0" }
->>>>>>> 3d01c5a8
 thiserror = "1.0"
 uriparse = "0.6.4"
 wasm-bindgen = "0.2"
