--- conflicted
+++ resolved
@@ -70,16 +70,7 @@
 serde_bytes = "0.11"
 serde_derive = "1.0.103"
 serde_json = { version = "1.0.83", optional = true }
-<<<<<<< HEAD
 serde_with = "1.14.0"
-sha2 = "0.10.2"
-sha3 = { version = "0.10.2", optional = true }
-solana-frozen-abi = { path = "../frozen-abi", version = "=1.12.0" }
-solana-frozen-abi-macro = { path = "../frozen-abi/macro", version = "=1.12.0" }
-solana-logger = { path = "../logger", version = "=1.12.0", optional = true }
-solana-program = { path = "program", version = "=1.12.0" }
-solana-sdk-macro = { path = "macro", version = "=1.12.0" }
-=======
 sha2 = "0.10.5"
 sha3 = { version = "0.10.4", optional = true }
 solana-frozen-abi = { path = "../frozen-abi", version = "=1.15.0" }
@@ -87,7 +78,6 @@
 solana-logger = { path = "../logger", version = "=1.15.0", optional = true }
 solana-program = { path = "program", version = "=1.15.0" }
 solana-sdk-macro = { path = "macro", version = "=1.15.0" }
->>>>>>> bcf44915
 thiserror = "1.0"
 uriparse = "0.6.4"
 wasm-bindgen = "0.2"
