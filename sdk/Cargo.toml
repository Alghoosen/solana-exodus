[package]
name = "solana-sdk"
version = "1.15.0"
description = "Solana SDK"
authors = ["Solana Maintainers <maintainers@solana.foundation>"]
repository = "https://github.com/solana-labs/solana"
homepage = "https://solana.com/"
documentation = "https://docs.rs/solana-sdk"
readme = "README.md"
license = "Apache-2.0"
edition = "2021"

[features]
# "program" feature is a legacy feature retained to support v1.3 and older
# programs.  New development should not use this feature.  Instead use the
# solana-program crate
program = []

default = [
  "full" # functionality that is not compatible or needed for on-chain programs
]
full = [
    "assert_matches",
    "byteorder",
    "chrono",
    "generic-array",
    "memmap2",
    "rand",
    "rand_chacha",
    "serde_json",
    "ed25519-dalek",
    "ed25519-dalek-bip32",
    "solana-logger",
    "libsecp256k1",
    "sha3",
    "digest",
]

[dependencies]
assert_matches = { version = "1.5.0", optional = true }
base64 = "0.13"
bincode = "1.3.3"
bitflags = "1.3.1"
borsh = "0.9.3"
bs58 = "0.4.0"
bytemuck = { version = "1.11.0", features = ["derive"] }
byteorder = { version = "1.4.3", optional = true }
chrono = { default-features = false, features = ["alloc"], version = "0.4", optional = true }
curve25519-dalek = { version = "3.2.1", optional = true }
derivation-path = { version = "0.2.0", default-features = false }
digest = { version = "0.10.1", optional = true }
ed25519-dalek = { version = "=1.0.1", optional = true }
ed25519-dalek-bip32 = { version = "0.2.0", optional = true }
generic-array = { version = "0.14.6", default-features = false, features = ["serde", "more_lengths"], optional = true }
hmac = "0.12.1"
itertools =  "0.10.5"
lazy_static = "1.4.0"
libsecp256k1 = { version = "0.6.0", optional = true }
log = "0.4.17"
memmap2 = { version = "0.5.3", optional = true }
num-derive = "0.3"
num-traits = "0.2"
num_enum = "0.5.7"
pbkdf2 = { version = "0.11.0", default-features = false }
qstring = "0.7.2"
rand = { version = "0.7.0", optional = true }
rand_chacha = { version = "0.2.2", optional = true }
rustversion = "1.0.9"
serde = "1.0.144"
serde_bytes = "0.11"
serde_derive = "1.0.103"
serde_json = { version = "1.0.83", optional = true }
<<<<<<< HEAD
serde_with = { version = "2.1.0", default-features = false, features = ["macros"] }
=======
serde_with = "1.14.0"
>>>>>>> 6192f2cb
sha2 = "0.10.5"
sha3 = { version = "0.10.4", optional = true }
solana-frozen-abi = { path = "../frozen-abi", version = "=1.15.0" }
solana-frozen-abi-macro = { path = "../frozen-abi/macro", version = "=1.15.0" }
solana-logger = { path = "../logger", version = "=1.15.0", optional = true }
solana-program = { path = "program", version = "=1.15.0" }
solana-sdk-macro = { path = "macro", version = "=1.15.0" }
thiserror = "1.0"
uriparse = "0.6.4"
wasm-bindgen = "0.2"

[target.'cfg(target_arch = "wasm32")'.dependencies]
js-sys = "0.3.59"

[dev-dependencies]
anyhow = "1.0.58"
curve25519-dalek = "3.2.1"
hex = "0.4.3"
static_assertions = "1.1.0"
tiny-bip39 = "0.8.2"

[build-dependencies]
rustc_version = "0.4"

[package.metadata.docs.rs]
targets = ["x86_64-unknown-linux-gnu"]

[lib]
crate-type = ["cdylib", "rlib"]<|MERGE_RESOLUTION|>--- conflicted
+++ resolved
@@ -70,11 +70,7 @@
 serde_bytes = "0.11"
 serde_derive = "1.0.103"
 serde_json = { version = "1.0.83", optional = true }
-<<<<<<< HEAD
-serde_with = { version = "2.1.0", default-features = false, features = ["macros"] }
-=======
-serde_with = "1.14.0"
->>>>>>> 6192f2cb
+serde_with = { version = "2.1.0", default-features = false, features = ["macros", "alloc"] }
 sha2 = "0.10.5"
 sha3 = { version = "0.10.4", optional = true }
 solana-frozen-abi = { path = "../frozen-abi", version = "=1.15.0" }
