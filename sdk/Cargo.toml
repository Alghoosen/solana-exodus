[package]
name = "solana-sdk"
description = "Solana SDK"
documentation = "https://docs.rs/solana-sdk"
readme = "README.md"
version = { workspace = true }
authors = { workspace = true }
repository = { workspace = true }
homepage = { workspace = true }
license = { workspace = true }
edition = { workspace = true }

[features]
# "program" feature is a legacy feature retained to support v1.3 and older
# programs.  New development should not use this feature.  Instead use the
# solana-program crate
program = []

default = [
  "full" # functionality that is not compatible or needed for on-chain programs
]
full = [
    "assert_matches",
    "byteorder",
    "chrono",
    "generic-array",
    "memmap2",
    "rand",
    "rand_chacha",
    "serde_json",
    "ed25519-dalek",
    "ed25519-dalek-bip32",
    "solana-logger",
    "libsecp256k1",
    "sha3",
    "digest",
]

[dependencies]
<<<<<<< HEAD
assert_matches = { version = "1.5.0", optional = true }
base64 = "0.13"
bincode = "1.3.3"
bitflags = "1.3.1"
borsh = "0.9.3"
bs58 = "0.4.0"
bytemuck = { version = "1.11.0", features = ["derive"] }
byteorder = { version = "1.4.3", optional = true }
chrono = { default-features = false, features = ["alloc"], version = "0.4", optional = true }
curve25519-dalek = { version = "3.2.1", optional = true }
derivation-path = { version = "0.2.0", default-features = false }
digest = { version = "0.10.1", optional = true }
ed25519-dalek = { version = "=1.0.1", optional = true }
ed25519-dalek-bip32 = { version = "0.2.0", optional = true }
generic-array = { version = "0.14.6", default-features = false, features = ["serde", "more_lengths"], optional = true }
hmac = "0.12.1"
itertools =  "0.10.5"
lazy_static = "1.4.0"
libsecp256k1 = { version = "0.6.0", optional = true }
log = "0.4.17"
memmap2 = { version = "0.5.8", optional = true }
num-derive = "0.3"
num-traits = "0.2"
num_enum = "0.5.7"
pbkdf2 = { version = "0.11.0", default-features = false }
qstring = "0.7.2"
rand = { version = "0.7.0", optional = true }
rand_chacha = { version = "0.2.2", optional = true }
rustversion = "1.0.11"
serde = "1.0.152"
serde_bytes = "0.11"
serde_derive = "1.0.103"
serde_json = { version = "1.0.83", optional = true }
serde_with = { version = "2.2.0", default-features = false, features = ["macros"] }
sha2 = "0.10.6"
sha3 = { version = "0.10.4", optional = true }
solana-frozen-abi = { path = "../frozen-abi", version = "=1.16.0" }
solana-frozen-abi-macro = { path = "../frozen-abi/macro", version = "=1.16.0" }
solana-logger = { path = "../logger", version = "=1.16.0", optional = true }
solana-program = { path = "program", version = "=1.16.0" }
solana-sdk-macro = { path = "macro", version = "=1.16.0" }
thiserror = "1.0"
uriparse = "0.6.4"
variant_counter = "0.4.0"
wasm-bindgen = "0.2"
=======
assert_matches = { workspace = true, optional = true }
base64 = { workspace = true }
bincode = { workspace = true }
bitflags = { workspace = true }
borsh = { workspace = true }
bs58 = { workspace = true }
bytemuck = { workspace = true, features = ["derive"] }
byteorder = { workspace = true, optional = true }
chrono = { workspace = true, features = ["alloc"], optional = true }
curve25519-dalek = { workspace = true, optional = true }
derivation-path = { workspace = true }
digest = { workspace = true, optional = true }
ed25519-dalek = { workspace = true, optional = true }
ed25519-dalek-bip32 = { workspace = true, optional = true }
generic-array = { workspace = true, features = ["serde", "more_lengths"], optional = true }
hmac = { workspace = true }
itertools =  { workspace = true }
lazy_static = { workspace = true }
libsecp256k1 = { workspace = true, optional = true }
log = { workspace = true }
memmap2 = { workspace = true, optional = true }
num-derive = { workspace = true }
num-traits = { workspace = true }
num_enum = { workspace = true }
pbkdf2 = { workspace = true }
qstring = { workspace = true }
rand = { workspace = true, optional = true }
rand_chacha = { workspace = true, optional = true }
rustversion = { workspace = true }
serde = { workspace = true }
serde_bytes = { workspace = true }
serde_derive = { workspace = true }
serde_json = { workspace = true, optional = true }
serde_with = { workspace = true, features = ["macros"] }
sha2 = { workspace = true }
sha3 = { workspace = true, optional = true }
solana-frozen-abi = { workspace = true }
solana-frozen-abi-macro = { workspace = true }
solana-logger = { workspace = true, optional = true }
solana-program = { workspace = true }
solana-sdk-macro = { workspace = true }
thiserror = { workspace = true }
uriparse = { workspace = true }
wasm-bindgen = { workspace = true }
>>>>>>> df3ef111

[target.'cfg(target_arch = "wasm32")'.dependencies]
js-sys = { workspace = true }

[dev-dependencies]
anyhow = { workspace = true }
curve25519-dalek = { workspace = true }
hex = { workspace = true }
static_assertions = { workspace = true }
tiny-bip39 = { workspace = true }

[build-dependencies]
rustc_version = { workspace = true }

[package.metadata.docs.rs]
targets = ["x86_64-unknown-linux-gnu"]

[lib]
crate-type = ["cdylib", "rlib"]<|MERGE_RESOLUTION|>--- conflicted
+++ resolved
@@ -37,53 +37,6 @@
 ]
 
 [dependencies]
-<<<<<<< HEAD
-assert_matches = { version = "1.5.0", optional = true }
-base64 = "0.13"
-bincode = "1.3.3"
-bitflags = "1.3.1"
-borsh = "0.9.3"
-bs58 = "0.4.0"
-bytemuck = { version = "1.11.0", features = ["derive"] }
-byteorder = { version = "1.4.3", optional = true }
-chrono = { default-features = false, features = ["alloc"], version = "0.4", optional = true }
-curve25519-dalek = { version = "3.2.1", optional = true }
-derivation-path = { version = "0.2.0", default-features = false }
-digest = { version = "0.10.1", optional = true }
-ed25519-dalek = { version = "=1.0.1", optional = true }
-ed25519-dalek-bip32 = { version = "0.2.0", optional = true }
-generic-array = { version = "0.14.6", default-features = false, features = ["serde", "more_lengths"], optional = true }
-hmac = "0.12.1"
-itertools =  "0.10.5"
-lazy_static = "1.4.0"
-libsecp256k1 = { version = "0.6.0", optional = true }
-log = "0.4.17"
-memmap2 = { version = "0.5.8", optional = true }
-num-derive = "0.3"
-num-traits = "0.2"
-num_enum = "0.5.7"
-pbkdf2 = { version = "0.11.0", default-features = false }
-qstring = "0.7.2"
-rand = { version = "0.7.0", optional = true }
-rand_chacha = { version = "0.2.2", optional = true }
-rustversion = "1.0.11"
-serde = "1.0.152"
-serde_bytes = "0.11"
-serde_derive = "1.0.103"
-serde_json = { version = "1.0.83", optional = true }
-serde_with = { version = "2.2.0", default-features = false, features = ["macros"] }
-sha2 = "0.10.6"
-sha3 = { version = "0.10.4", optional = true }
-solana-frozen-abi = { path = "../frozen-abi", version = "=1.16.0" }
-solana-frozen-abi-macro = { path = "../frozen-abi/macro", version = "=1.16.0" }
-solana-logger = { path = "../logger", version = "=1.16.0", optional = true }
-solana-program = { path = "program", version = "=1.16.0" }
-solana-sdk-macro = { path = "macro", version = "=1.16.0" }
-thiserror = "1.0"
-uriparse = "0.6.4"
-variant_counter = "0.4.0"
-wasm-bindgen = "0.2"
-=======
 assert_matches = { workspace = true, optional = true }
 base64 = { workspace = true }
 bincode = { workspace = true }
@@ -127,8 +80,8 @@
 solana-sdk-macro = { workspace = true }
 thiserror = { workspace = true }
 uriparse = { workspace = true }
+variant_counter = { workspace = true }
 wasm-bindgen = { workspace = true }
->>>>>>> df3ef111
 
 [target.'cfg(target_arch = "wasm32")'.dependencies]
 js-sys = { workspace = true }
