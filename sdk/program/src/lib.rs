//! The base library for all Solana on-chain Rust programs.
//!
//! All Solana Rust programs that run on-chain will link to this crate, which
//! acts as a standard library for Solana programs. Solana programs also link to
//! the [Rust standard library][std], though it is [modified][sstd] for the
//! Solana runtime environment. While off-chain programs that interact with the
//! Solana network _can_ link to this crate, they typically instead use the
//! [`solana-sdk`] crate, which reexports all modules from `solana-program`.
//!
//! [std]: https://doc.rust-lang.org/stable/std/
//! [sstd]: https://docs.solana.com/developing/on-chain-programs/developing-rust#restrictions
//! [`solana-sdk`]: https://docs.rs/solana-sdk/latest/solana_sdk/
//!
//! This library defines
//!
//! - macros for declaring the [program entrypoint][pe],
//! - [core data types][cdt],
//! - [logging] macros,
//! - [serialization] methods,
//! - methods for [cross-program instruction execution][cpi],
//! - program IDs and instruction constructors for the system program and other
//!   [native programs][np],
//! - [sysvar] accessors.
//!
//! [pe]: #defining-a-solana-program
//! [cdt]: #core-data-types
//! [logging]: crate::log
//! [serialization]: #serialization
//! [np]: #native-programs
//! [cpi]: #cross-program-instruction-execution
//! [sysvar]: #sysvars
//!
//! Idiomatic examples of `solana-program` usage can be found in
//! [the Solana Program Library][spl].
//!
//! [spl]: https://github.com/solana-labs/solana-program-library
//!
//! # Defining a solana program
//!
//! Solana program crates have some unique properties compared to typical Rust
//! programs:
//!
//! - They are often compiled for both on-chain use and off-chain use. This is
//!   primarily because off-chain clients may need access to data types
//!   defined by the on-chain program.
//! - They do not define a `main` function, but instead define their entrypoint
//!   with the [`entrypoint!`] macro.
//! - They are compiled as the ["cdylib"] crate type for dynamic loading
//!   by the Solana runtime.
//! - They run in a constrained VM environment, and while they do have access to
//!   the [Rust standard library][std], many features of the standard library,
//!   particularly related to OS services, will fail at runtime, will silently
//!   do nothing, or are not defined. See the [restrictions to the Rust standard
//!   library][sstd] in the Solana documentation for more.
//!
//! [std]: https://doc.rust-lang.org/std/index.html
//! ["cdylib"]: https://doc.rust-lang.org/reference/linkage.html
//!
//! Because multiple crates that are linked together cannot all define
//! program entrypoints (see the [`entrypoint!`] documentation) a common
//! convention is to use a [Cargo feature] called `no-entrypoint` to allow
//! the program entrypoint to be disabled.
//!
//! [Cargo feature]: https://doc.rust-lang.org/cargo/reference/features.html
//!
//! The skeleton of a Solana program typically looks like:
//!
//! ```
//! #[cfg(not(feature = "no-entrypoint"))]
//! pub mod entrypoint {
//!     use solana_program::{
//!         account_info::AccountInfo,
//!         entrypoint,
//!         entrypoint::ProgramResult,
//!         pubkey::Pubkey,
//!     };
//!
//!     entrypoint!(process_instruction);
//!
//!     pub fn process_instruction(
//!         program_id: &Pubkey,
//!         accounts: &[AccountInfo],
//!         instruction_data: &[u8],
//!     ) -> ProgramResult {
//!         // Decode and dispatch instructions here.
//!         todo!()
//!     }
//! }
//!
//! // Additional code goes here.
//! ```
//!
//! With a `Cargo.toml` file that contains
//!
//! ```toml
//! [lib]
//! crate-type = ["cdylib", "rlib"]
//!
//! [features]
//! no-entrypoint = []
//! ```
//!
//! Note that a Solana program must specify its crate-type as "cdylib", and
//! "cdylib" crates will automatically be discovered and built by the `cargo
//! build-bpf` command. Solana programs also often have crate-type "rlib" so
//! they can be linked to other Rust crates.
//!
//! # On-chain vs. off-chain compilation targets
//!
//! Solana programs run on the [rbpf] VM, which implements a variant of the
//! [eBPF] instruction set. Because this crate can be compiled for both on-chain
//! and off-chain execution, the environments of which are significantly
//! different, it extensively uses [conditional compilation][cc] to tailor its
//! implementation to the environment. The `cfg` predicate used for identifying
//! compilation for on-chain programs is `target_arch = "bpf"`, as in this
//! example from the `solana-program` codebase that logs a message via a
//! syscall when run on-chain, and via a library call when offchain:
//!
//! [rbpf]: https://github.com/solana-labs/rbpf
//! [eBPF]: https://ebpf.io/
//! [cc]: https://doc.rust-lang.org/reference/conditional-compilation.html
//!
//! ```
//! pub fn sol_log(message: &str) {
//!     #[cfg(target_arch = "bpf")]
//!     unsafe {
//!         sol_log_(message.as_ptr(), message.len() as u64);
//!     }
//!
//!     #[cfg(not(target_arch = "bpf"))]
//!     program_stubs::sol_log(message);
//! }
//! # mod program_stubs {
//! #     pub(crate) fn sol_log(message: &str) { }
//! # }
//! ```
//!
//! This `cfg` pattern is suitable as well for user code that needs to work both
//! on-chain and off-chain.
//!
//! `solana-program` and `solana-sdk` were previously a single crate. Because of
//! this history, and because of the dual-usage of `solana-program` for two
//! different environments, it contains some features that are not available to
//! on-chain programs at compile-time. It also contains some on-chain features
//! that will fail in off-chain scenarios at runtime. This distinction is not
//! well-reflected in the documentation.
//!
//! For a more complete description of Solana's implementation of eBPF and its
//! limitations, see the main Solana documentation for [on-chain programs][ocp].
//!
//! [ocp]: https://docs.solana.com/developing/on-chain-programs/overview
//!
//! # Core data types
//!
//! - [`Pubkey`] &mdash; The address of a [Solana account][acc]. Some account
//!   addresses are [ed25519] public keys, with corresponding secret keys that
//!   are managed off-chain. Often, though, account addresses do not have
//!   corresponding secret keys &mdash; as with [_program derived
//!   addresses_][pdas] &mdash; or the secret key is not relevant to the
//!   operation of a program, and may have even been disposed of. As running
//!   Solana programs can not safely create or manage secret keys, the full
//!   [`Keypair`] is not defined in `solana-program` but in `solana-sdk`.
//! - [`Hash`] &mdash; A cryptographic hash. Used to uniquely identify blocks,
//!   and also for general purpose hashing.
//! - [`AccountInfo`] &mdash; A description of a single Solana account. All accounts
//!   that might be accessed by a program invocation are provided to the program
//!   entrypoint as `AccountInfo`.
//! - [`Instruction`] &mdash; A directive telling the runtime to execute a program,
//!   passing it a set of accounts and program-specific data.
//! - [`ProgramError`] and [`ProgramResult`] &mdash; The error type that all programs
//!   must return, reported to the runtime as a `u64`.
//! - [`Sol`] &mdash; The Solana native token type, with conversions to and from
//!   [_lamports_], the smallest fractional unit of SOL, in the [`native_token`]
//!   module.
//!
//! [acc]: https://docs.solana.com/developing/programming-model/accounts
//! [`Pubkey`]: pubkey::Pubkey
//! [`Hash`]: hash::Hash
//! [`Instruction`]: instruction::Instruction
//! [`AccountInfo`]: account_info::AccountInfo
//! [`ProgramError`]: program_error::ProgramError
//! [`ProgramResult`]: entrypoint::ProgramResult
//! [ed25519]: https://ed25519.cr.yp.to/
//! [`Keypair`]: https://docs.rs/solana-sdk/latest/solana_sdk/signer/keypair/struct.Keypair.html
//! [SHA-256]: https://en.wikipedia.org/wiki/SHA-2
//! [`Sol`]: native_token::Sol
//! [_lamports_]: https://docs.solana.com/introduction#what-are-sols
//!
//! # Serialization
//!
//! Within the Solana runtime, programs, and network, at least three different
//! serialization formats are used, and `solana-program` provides access to
//! those needed by programs.
//!
//! In user-written Solana program code, serialization is primarily used for
//! accessing [`AccountInfo`] data and [`Instruction`] data, both of which are
//! program-specific binary data. Every program is free to decide their own
//! serialization format, but data received from other sources &mdash;
//! [sysvars][sysvar] for example &mdash; must be deserialized using the methods
//! indicated by the documentation for that data or data type.
//!
//! [`AccountInfo`]: account_info::AccountInfo
//! [`Instruction`]: instruction::Instruction
//!
//! The three serialization formats in use in Solana are:
//!
//! - __[Borsh]__, a compact and well-specified format developed by the [NEAR]
//!   project, suitable for use in protocol definitions and for archival storage.
//!   It has a [Rust implementation][brust] and a [JavaScript implementation][bjs]
//!   and is recommended for all purposes.
//!
//!   Users need to import the [`borsh`] crate themselves &mdash; it is not
//!   re-exported by `solana-program`, though this crate provides several useful
//!   utilities in its [`borsh` module][borshmod] that are not available in the
//!   `borsh` library.
//!
//!   The [`Instruction::new_with_borsh`] function creates an `Instruction` by
//!   serializing a value with borsh.
//!
//!   [Borsh]: https://borsh.io/
//!   [NEAR]: https://near.org/
//!   [brust]: https://docs.rs/borsh
//!   [bjs]: https://github.com/near/borsh-js
//!   [`borsh`]: https://docs.rs/borsh
//!   [borshmod]: crate::borsh
//!   [`Instruction::new_with_borsh`]: instruction::Instruction::new_with_borsh
//!
//! - __[Bincode]__, a compact serialization format that implements the [Serde]
//!   Rust APIs. As it does not have a specification nor a JavaScript
//!   implementation, and uses more CPU than borsh, it is not recommend for new
//!   code.
//!
//!   Many system program and native program instructions are serialized with
//!   bincode, and it is used for other purposes in the runtime. In these cases
//!   Rust programmers are generally not directly exposed to the encoding format
//!   as it is hidden behind APIs.
//!
//!   The [`Instruction::new_with_bincode`] function creates an `Instruction` by
//!   serializing a value with bincode.
//!
//!   [Bincode]: https://docs.rs/bincode
//!   [Serde]: https://serde.rs/
//!   [`Instruction::new_with_bincode`]: instruction::Instruction::new_with_bincode
//!
//! - __[`Pack`]__, a Solana-specific serialization API that is used by many
//!   older programs in the [Solana Program Library][spl] to define their
//!   account format. It is difficult to implement and does not define a
//!   language-independent serialization format. It is not generally recommended
//!   for new code.
//!
//!   [`Pack`]: program_pack::Pack
//!
//! Developers should carefully consider the CPU cost of serialization, balanced
//! against the need for correctness and ease of use: off-the-shelf
//! serialization formats tend to be more expensive than carefully hand-written
//! application-specific formats; but application-specific formats are more
//! difficult to ensure the correctness of, and to provide multi-language
//! implementations for. It is not uncommon for programs to pack and unpack
//! their data with hand-written code.
//!
//! # Cross-program instruction execution
//!
//! Solana programs may call other programs, termed [_cross-program
//! invocation_][cpi] (CPI), with the [`invoke`] and [`invoke_signed`]
//! functions. When calling another program the caller must provide the
//! [`Instruction`] to be invoked, as well as the [`AccountInfo`] for every
//! account required by the instruction. Because the only way for a program to
//! acquire `AccountInfo` values is by receiving them from the runtime at the
//! [program entrypoint][entrypoint!], any account required by the callee
//! program must transitively be required by the caller program, and provided by
//! _its_ caller.
//!
//! [`invoke`]: program::invoke
//! [`invoke_signed`]: program::invoke_signed
//! [cpi]: https://docs.solana.com/developing/programming-model/calling-between-programs
//!
//! A simple example of transferring lamports via CPI:
//!
//! ```
//! use solana_program::{
//!     account_info::{next_account_info, AccountInfo},
//!     entrypoint,
//!     entrypoint::ProgramResult,
//!     program::invoke,
//!     pubkey::Pubkey,
//!     system_instruction,
//!     system_program,
//! };
//!
//! entrypoint!(process_instruction);
//!
//! fn process_instruction(
//!     program_id: &Pubkey,
//!     accounts: &[AccountInfo],
//!     instruction_data: &[u8],
//! ) -> ProgramResult {
//!     let account_info_iter = &mut accounts.iter();
//!
//!     let payer = next_account_info(account_info_iter)?;
//!     let recipient = next_account_info(account_info_iter)?;
//!     // The system program is a required account to invoke a system
//!     // instruction, even though we don't use it directly.
//!     let system_account = next_account_info(account_info_iter)?;
//!
//!     assert!(payer.is_writable);
//!     assert!(payer.is_signer);
//!     assert!(recipient.is_writable);
//!     assert!(system_program::check_id(system_account.key));
//!
//!     let lamports = 1000000;
//!
//!     invoke(
//!         &system_instruction::transfer(payer.key, recipient.key, lamports),
//!         &[payer.clone(), recipient.clone(), system_account.clone()],
//!     )
//! }
//! ```
//!
//! Solana also includes a mechanism to let programs control and sign for
//! accounts without needing to protect a corresponding secret key, called
//! [_program derived addresses_][pdas]. PDAs are derived with the
//! [`Pubkey::find_program_address`] function. With a PDA, a program can call
//! `invoke_signed` to call another program while virtually "signing" for the
//! PDA.
//!
//! [pdas]: https://docs.solana.com/developing/programming-model/calling-between-programs#program-derived-addresses
//! [`Pubkey::find_program_address`]: pubkey::Pubkey::find_program_address
//!
//! A simple example of creating an account for a PDA:
//!
//! ```
//! use solana_program::{
//!     account_info::{next_account_info, AccountInfo},
//!     entrypoint,
//!     entrypoint::ProgramResult,
//!     program::invoke_signed,
//!     pubkey::Pubkey,
//!     system_instruction,
//!     system_program,
//! };
//!
//! entrypoint!(process_instruction);
//!
//! fn process_instruction(
//!     program_id: &Pubkey,
//!     accounts: &[AccountInfo],
//!     instruction_data: &[u8],
//! ) -> ProgramResult {
//!     let account_info_iter = &mut accounts.iter();
//!     let payer = next_account_info(account_info_iter)?;
//!     let vault_pda = next_account_info(account_info_iter)?;
//!     let system_program = next_account_info(account_info_iter)?;
//!
//!     assert!(payer.is_writable);
//!     assert!(payer.is_signer);
//!     assert!(vault_pda.is_writable);
//!     assert_eq!(vault_pda.owner, &system_program::ID);
//!     assert!(system_program::check_id(system_program.key));
//!
//!     let vault_bump_seed = instruction_data[0];
//!     let vault_seeds = &[b"vault", payer.key.as_ref(), &[vault_bump_seed]];
//!     let expected_vault_pda = Pubkey::create_program_address(vault_seeds, program_id)?;
//!
//!     assert_eq!(vault_pda.key, &expected_vault_pda);
//!
//!     let lamports = 10000000;
//!     let vault_size = 16;
//!
//!     invoke_signed(
//!         &system_instruction::create_account(
//!             &payer.key,
//!             &vault_pda.key,
//!             lamports,
//!             vault_size,
//!             &program_id,
//!         ),
//!         &[
//!             payer.clone(),
//!             vault_pda.clone(),
//!         ],
//!         &[
//!             &[
//!                 b"vault",
//!                 payer.key.as_ref(),
//!                 &[vault_bump_seed],
//!             ],
//!         ]
//!     )?;
//!     Ok(())
//! }
//! ```
//!
//! # Native programs
//!
//! Some solana programs are [_native programs_][np2], running native machine
//! code that is distributed with the runtime, with well-known program IDs.
//!
//! [np2]: https://docs.solana.com/developing/runtime-facilities/programs
//!
//! Some native programs can be [invoked][cpi] by other programs, but some can
//! only be executed as "top-level" instructions included by off-chain clients
//! in a [`Transaction`].
//!
//! [`Transaction`]: https://docs.rs/solana-sdk/latest/solana_sdk/transaction/struct.Transaction.html
//!
//! This crate defines the program IDs for most native programs. Even though
//! some native programs cannot be invoked by other programs, a Solana program
//! may need access to their program IDs. For example, a program may need to
//! verify that an ed25519 signature verification instruction was included in
//! the same transaction as its own instruction. For many native programs, this
//! crate also defines enums that represent the instructions they process, and
//! constructors for building the instructions.
//!
//! Locations of program IDs and instruction constructors are noted in the list
//! below, as well as whether they are invokable by other programs.
//!
//! While some native programs have been active since the genesis block, others
//! are activated dynamically after a specific [slot], and some are not yet
//! active. This documentation does not distinguish which native programs are
//! active on any particular network. The `solana feature status` CLI command
//! can help in determining active features.
//!
//! [slot]: https://docs.solana.com/terminology#slot
//!
//! Native programs important to Solana program authors include:
//!
//! - __System Program__: Creates new accounts, allocates account data, assigns
//!   accounts to owning programs, transfers lamports from System Program owned
//!   accounts and pays transaction fees.
//!   - ID: [`solana_program::system_program`]
//!   - Instruction: [`solana_program::system_instruction`]
//!   - Invokable by programs? yes
//!
//! - __Compute Budget Program__: Requests additional CPU or memory resources
//!   for a transaction. This program does nothing when called from another
//!   program.
//!   - ID: [`solana_sdk::compute_budget`](https://docs.rs/solana-sdk/latest/solana_sdk/compute_budget/index.html)
//!   - Instruction: [`solana_sdk::compute_budget`](https://docs.rs/solana-sdk/latest/solana_sdk/compute_budget/index.html)
//!   - Invokable by programs? no
//!
//! - __ed25519 Program__: Verifies an ed25519 signature.
//!   - ID: [`solana_program::ed25519_program`]
//!   - Instruction: [`solana_sdk::ed25519_instruction`](https://docs.rs/solana-sdk/latest/solana_sdk/ed25519_instruction/index.html)
//!   - Invokable by programs? no
//!
//! - __secp256k1 Program__: Verifies secp256k1 public key recovery operations.
//!   - ID: [`solana_program::secp256k1_program`]
//!   - Instruction: [`solana_sdk::secp256k1_instruction`](https://docs.rs/solana-sdk/latest/solana_sdk/secp256k1_instruction/index.html)
//!   - Invokable by programs? no
//!
//! - __BPF Loader__: Deploys, and executes immutable programs on the chain.
//!   - ID: [`solana_program::bpf_loader`]
//!   - Instruction: [`solana_program::loader_instruction`]
//!   - Invokable by programs? yes
//!
//! - __Upgradable BPF Loader__: Deploys, upgrades, and executes upgradable
//!   programs on the chain.
//!   - ID: [`solana_program::bpf_loader_upgradeable`]
//!   - Instruction: [`solana_program::loader_upgradeable_instruction`]
//!   - Invokable by programs? yes
//!
//! - __Deprecated BPF Loader__: Deploys, and executes immutable programs on the
//!   chain.
//!   - ID: [`solana_program::bpf_loader_deprecated`]
//!   - Instruction: [`solana_program::loader_instruction`]
//!   - Invokable by programs? yes
//!
//! [lut]: https://docs.solana.com/proposals/transactions-v2
//!
//! # Sysvars
//!
//! Sysvars are special accounts that contain dynamically-updated data about
//! the network cluster, the blockchain history, and the executing transaction.
//!
//! The program IDs for sysvars are defined in the [`sysvar`] module, and simple
//! sysvars implement the [`Sysvar::get`] method, which loads a sysvar directly
//! from the runtime, as in this example that logs the `clock` sysvar:
//!
//! [`Sysvar::get`]: sysvar::Sysvar::get
//!
//! ```
//! use solana_program::{
//!     account_info::AccountInfo,
//!     clock,
//!     entrypoint::ProgramResult,
//!     msg,
//!     pubkey::Pubkey,
//!     sysvar::Sysvar,
//! };
//!
//! fn process_instruction(
//!     program_id: &Pubkey,
//!     accounts: &[AccountInfo],
//!     instruction_data: &[u8],
//! ) -> ProgramResult {
//!     let clock = clock::Clock::get()?;
//!     msg!("clock: {:#?}", clock);
//!     Ok(())
//! }
//! ```
//!
//! Since Solana sysvars are accounts, if the `AccountInfo` is provided to the
//! program, then the program can deserialize the sysvar with
//! [`Sysvar::from_account_info`] to access its data, as in this example that
//! again logs the [`clock`][clk] sysvar.
//!
//! [`Sysvar::from_account_info`]: sysvar::Sysvar::from_account_info
//! [clk]: sysvar::clock
//!
//! ```
//! use solana_program::{
//!     account_info::{next_account_info, AccountInfo},
//!     clock,
//!     entrypoint::ProgramResult,
//!     msg,
//!     pubkey::Pubkey,
//!     sysvar::Sysvar,
//! };
//!
//! fn process_instruction(
//!     program_id: &Pubkey,
//!     accounts: &[AccountInfo],
//!     instruction_data: &[u8],
//! ) -> ProgramResult {
//!     let account_info_iter = &mut accounts.iter();
//!     let clock_account = next_account_info(account_info_iter)?;
//!     let clock = clock::Clock::from_account_info(&clock_account)?;
//!     msg!("clock: {:#?}", clock);
//!     Ok(())
//! }
//! ```
//!
//! When possible, programs should prefer to call `Sysvar::get` instead of
//! deserializing with `Sysvar::from_account_info`, as the latter imposes extra
//! overhead of deserialization while also requiring the sysvar account address
//! be passed to the program, wasting the limited space available to
//! transactions. Deserializing sysvars that can instead be retrieved with
//! `Sysvar::get` should be only be considered for compatibility with older
//! programs that pass around sysvar accounts.
//!
//! Some sysvars are too large to deserialize within a program, and
//! `Sysvar::from_account_info` returns an error. Some sysvars are too large
//! to deserialize within a program, and attempting to will exhaust the
//! program's compute budget. Some sysvars do not implement `Sysvar::get` and
//! return an error. Some sysvars have custom deserializers that do not
//! implement the `Sysvar` trait. These cases are documented in the modules for
//! individual sysvars.
//!
//! For more details see the Solana [documentation on sysvars][sysvardoc].
//!
//! [sysvardoc]: https://docs.solana.com/developing/runtime-facilities/sysvars

#![allow(incomplete_features)]
#![cfg_attr(RUSTC_WITH_SPECIALIZATION, feature(specialization))]
#![cfg_attr(RUSTC_NEEDS_PROC_MACRO_HYGIENE, feature(proc_macro_hygiene))]

// Allows macro expansion of `use ::solana_program::*` to work within this crate
extern crate self as solana_program;

pub mod account_info;
pub mod address_lookup_table_account;
pub(crate) mod atomic_u64;
pub mod blake3;
pub mod borsh;
pub mod bpf_loader;
pub mod bpf_loader_deprecated;
pub mod bpf_loader_upgradeable;
pub mod clock;
pub mod debug_account_data;
pub mod decode_error;
pub mod ed25519_program;
pub mod entrypoint;
pub mod entrypoint_deprecated;
pub mod epoch_schedule;
pub mod feature;
pub mod fee_calculator;
pub mod hash;
pub mod incinerator;
pub mod instruction;
pub mod keccak;
pub mod lamports;
pub mod loader_instruction;
pub mod loader_upgradeable_instruction;
pub mod log;
pub mod message;
pub mod native_token;
pub mod nonce;
pub mod program;
pub mod program_error;
pub mod program_memory;
pub mod program_option;
pub mod program_pack;
pub mod program_stubs;
pub mod program_utils;
pub mod pubkey;
pub mod rent;
pub mod sanitize;
pub mod secp256k1_program;
pub mod secp256k1_recover;
pub mod serialize_utils;
pub mod short_vec;
pub mod slot_hashes;
pub mod slot_history;
pub mod stake;
pub mod stake_history;
pub mod system_instruction;
pub mod system_program;
pub mod sysvar;
pub mod wasm;

#[cfg(target_arch = "bpf")]
pub use solana_sdk_macro::wasm_bindgen_stub as wasm_bindgen;
/// Re-export of [wasm-bindgen].
///
/// [wasm-bindgen]: https://rustwasm.github.io/docs/wasm-bindgen/
#[cfg(not(target_arch = "bpf"))]
pub use wasm_bindgen::prelude::wasm_bindgen;

/// The [config native program][np].
///
/// [np]: https://docs.solana.com/developing/runtime-facilities/programs#config-program
pub mod config {
    pub mod program {
        crate::declare_id!("Config1111111111111111111111111111111111111");
    }
}

/// The [vote native program][np].
///
/// [np]: https://docs.solana.com/developing/runtime-facilities/programs#vote-program
pub mod vote {
    pub mod program {
        crate::declare_id!("Vote111111111111111111111111111111111111111");
    }
}

/// Same as [`declare_id`] except that it reports that this ID has been deprecated.
pub use solana_sdk_macro::program_declare_deprecated_id as declare_deprecated_id;
/// Convenience macro to declare a static public key and functions to interact with it.
///
/// Input: a single literal base58 string representation of a program's ID.
///
/// # Example
///
/// ```
/// # // wrapper is used so that the macro invocation occurs in the item position
/// # // rather than in the statement position which isn't allowed.
/// use std::str::FromStr;
/// use solana_program::{declare_id, pubkey::Pubkey};
///
/// # mod item_wrapper {
/// #   use solana_program::declare_id;
/// declare_id!("My11111111111111111111111111111111111111111");
/// # }
/// # use item_wrapper::id;
///
/// let my_id = Pubkey::from_str("My11111111111111111111111111111111111111111").unwrap();
/// assert_eq!(id(), my_id);
/// ```
pub use solana_sdk_macro::program_declare_id as declare_id;
/// Convenience macro to define a static public key.
///
/// Input: a single literal base58 string representation of a Pubkey.
///
/// # Example
///
/// ```
/// use std::str::FromStr;
/// use solana_program::{pubkey, pubkey::Pubkey};
///
/// static ID: Pubkey = pubkey!("My11111111111111111111111111111111111111111");
///
/// let my_id = Pubkey::from_str("My11111111111111111111111111111111111111111").unwrap();
/// assert_eq!(ID, my_id);
/// ```
pub use solana_sdk_macro::program_pubkey as pubkey;

#[macro_use]
extern crate serde_derive;

#[macro_use]
extern crate solana_frozen_abi_macro;

/// Convenience macro for doing integer division where the operation's safety
/// can be checked at compile-time.
///
/// Since `unchecked_div_by_const!()` is supposed to fail at compile-time, abuse
/// doctests to cover failure modes
///
/// # Examples
///
/// Literal denominator div-by-zero fails:
///
/// ```compile_fail
/// # use solana_program::unchecked_div_by_const;
/// # fn main() {
/// let _ = unchecked_div_by_const!(10, 0);
/// # }
/// ```
///
/// Const denominator div-by-zero fails:
///
/// ```compile_fail
/// # use solana_program::unchecked_div_by_const;
/// # fn main() {
/// const D: u64 = 0;
/// let _ = unchecked_div_by_const!(10, D);
/// # }
/// ```
///
/// Non-const denominator fails:
///
/// ```compile_fail
/// # use solana_program::unchecked_div_by_const;
/// # fn main() {
/// let d = 0;
/// let _ = unchecked_div_by_const!(10, d);
/// # }
/// ```
///
/// Literal denominator div-by-zero fails:
///
/// ```compile_fail
/// # use solana_program::unchecked_div_by_const;
/// # fn main() {
/// const N: u64 = 10;
/// let _ = unchecked_div_by_const!(N, 0);
/// # }
/// ```
///
/// Const denominator div-by-zero fails:
///
/// ```compile_fail
/// # use solana_program::unchecked_div_by_const;
/// # fn main() {
/// const N: u64 = 10;
/// const D: u64 = 0;
/// let _ = unchecked_div_by_const!(N, D);
/// # }
/// ```
///
/// Non-const denominator fails:
///
/// ```compile_fail
/// # use solana_program::unchecked_div_by_const;
/// # fn main() {
/// # const N: u64 = 10;
/// let d = 0;
/// let _ = unchecked_div_by_const!(N, d);
/// # }
/// ```
///
/// Literal denominator div-by-zero fails:
///
/// ```compile_fail
/// # use solana_program::unchecked_div_by_const;
/// # fn main() {
/// let n = 10;
/// let _ = unchecked_div_by_const!(n, 0);
/// # }
/// ```
///
/// Const denominator div-by-zero fails:
///
/// ```compile_fail
/// # use solana_program::unchecked_div_by_const;
/// # fn main() {
/// let n = 10;
/// const D: u64 = 0;
/// let _ = unchecked_div_by_const!(n, D);
/// # }
/// ```
///
/// Non-const denominator fails:
///
/// ```compile_fail
/// # use solana_program::unchecked_div_by_const;
/// # fn main() {
/// let n = 10;
/// let d = 0;
/// let _ = unchecked_div_by_const!(n, d);
/// # }
/// ```
#[macro_export]
macro_rules! unchecked_div_by_const {
    ($num:expr, $den:expr) => {{
        // Ensure the denominator is compile-time constant
        let _ = [(); ($den - $den) as usize];
        // Compile-time constant integer div-by-zero passes for some reason
        // when invoked from a compilation unit other than that where this
        // macro is defined. Do an explicit zero-check for now. Sorry about the
        // ugly error messages!
        // https://users.rust-lang.org/t/unexpected-behavior-of-compile-time-integer-div-by-zero-check-in-declarative-macro/56718
        let _ = [(); ($den as usize) - 1];
        #[allow(clippy::integer_arithmetic)]
        let quotient = $num / $den;
        quotient
    }};
}

<<<<<<< HEAD
use std::{mem::MaybeUninit, ptr::write_bytes};

#[macro_export]
macro_rules! copy_field {
    ($ptr:expr, $self:ident, $field:ident) => {
        std::ptr::addr_of_mut!((*$ptr).$field).write($self.$field)
    };
}

pub fn clone_zeroed<T, F>(clone: F) -> T
where
    F: Fn(&mut MaybeUninit<T>),
{
    let mut value = MaybeUninit::<T>::uninit();
    unsafe { write_bytes(&mut value, 0, 1) }
    clone(&mut value);
    unsafe { value.assume_init() }
}

=======
>>>>>>> 3d01c5a8
// This module is purposefully listed after all other exports: because of an
// interaction within rustdoc between the reexports inside this module of
// `solana_program`'s top-level modules, and `solana_sdk`'s glob re-export of
// `solana_program`'s top-level modules, if this module is not lexically last
// rustdoc fails to generate documentation for the re-exports within
// `solana_sdk`.
#[cfg(not(target_arch = "bpf"))]
pub mod example_mocks;

#[cfg(test)]
mod tests {
    use super::unchecked_div_by_const;

    #[test]
    fn test_unchecked_div_by_const() {
        const D: u64 = 2;
        const N: u64 = 10;
        let n = 10;
        assert_eq!(unchecked_div_by_const!(10, 2), 5);
        assert_eq!(unchecked_div_by_const!(N, 2), 5);
        assert_eq!(unchecked_div_by_const!(n, 2), 5);
        assert_eq!(unchecked_div_by_const!(10, D), 5);
        assert_eq!(unchecked_div_by_const!(N, D), 5);
        assert_eq!(unchecked_div_by_const!(n, D), 5);
    }
}<|MERGE_RESOLUTION|>--- conflicted
+++ resolved
@@ -798,28 +798,6 @@
     }};
 }
 
-<<<<<<< HEAD
-use std::{mem::MaybeUninit, ptr::write_bytes};
-
-#[macro_export]
-macro_rules! copy_field {
-    ($ptr:expr, $self:ident, $field:ident) => {
-        std::ptr::addr_of_mut!((*$ptr).$field).write($self.$field)
-    };
-}
-
-pub fn clone_zeroed<T, F>(clone: F) -> T
-where
-    F: Fn(&mut MaybeUninit<T>),
-{
-    let mut value = MaybeUninit::<T>::uninit();
-    unsafe { write_bytes(&mut value, 0, 1) }
-    clone(&mut value);
-    unsafe { value.assume_init() }
-}
-
-=======
->>>>>>> 3d01c5a8
 // This module is purposefully listed after all other exports: because of an
 // interaction within rustdoc between the reexports inside this module of
 // `solana_program`'s top-level modules, and `solana_sdk`'s glob re-export of
