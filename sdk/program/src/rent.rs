//! Configuration for network [rent].
//!
//! [rent]: https://docs.solana.com/implemented-proposals/rent

#![allow(clippy::integer_arithmetic)]
<<<<<<< HEAD
//! configuration for network rent

use {
    crate::{clock::DEFAULT_SLOTS_PER_EPOCH, clone_zeroed, copy_field},
    std::mem::MaybeUninit,
};
=======
use crate::clock::DEFAULT_SLOTS_PER_EPOCH;
>>>>>>> 3d01c5a8

#[repr(C)]
#[derive(Serialize, Deserialize, PartialEq, Copy, Debug, AbiExample)]
pub struct Rent {
    /// Rental rate
    pub lamports_per_byte_year: u64,

    /// exemption threshold, in years
    pub exemption_threshold: f64,

    // What portion of collected rent are to be destroyed, percentage-wise
    pub burn_percent: u8,
}

/// default rental rate in lamports/byte-year, based on:
///  10^9 lamports per SOL
///  $1 per SOL
///  $0.01 per megabyte day
///  $3.65 per megabyte year
pub const DEFAULT_LAMPORTS_PER_BYTE_YEAR: u64 = 1_000_000_000 / 100 * 365 / (1024 * 1024);

/// default amount of time (in years) the balance has to include rent for
pub const DEFAULT_EXEMPTION_THRESHOLD: f64 = 2.0;

/// default percentage of rent to burn (Valid values are 0 to 100)
pub const DEFAULT_BURN_PERCENT: u8 = 50;

/// account storage overhead for calculation of base rent
pub const ACCOUNT_STORAGE_OVERHEAD: u64 = 128;

impl Default for Rent {
    fn default() -> Self {
        Self {
            lamports_per_byte_year: DEFAULT_LAMPORTS_PER_BYTE_YEAR,
            exemption_threshold: DEFAULT_EXEMPTION_THRESHOLD,
            burn_percent: DEFAULT_BURN_PERCENT,
        }
    }
}

impl Clone for Rent {
    fn clone(&self) -> Self {
        clone_zeroed(|cloned: &mut MaybeUninit<Self>| {
            let ptr = cloned.as_mut_ptr();
            unsafe {
                copy_field!(ptr, self, lamports_per_byte_year);
                copy_field!(ptr, self, exemption_threshold);
                copy_field!(ptr, self, burn_percent);
            }
        })
    }
}

impl Rent {
    /// calculate how much rent to burn from the collected rent
    pub fn calculate_burn(&self, rent_collected: u64) -> (u64, u64) {
        let burned_portion = (rent_collected * u64::from(self.burn_percent)) / 100;
        (burned_portion, rent_collected - burned_portion)
    }
    /// minimum balance due for rent-exemption of a given size Account::data.len()
    ///
    /// Note: a stripped-down version of this calculation is used in
    /// calculate_split_rent_exempt_reserve in the stake program. When this function is updated, --
    /// eg. when making rent variable -- the stake program will need to be refactored
    pub fn minimum_balance(&self, data_len: usize) -> u64 {
        let bytes = data_len as u64;
        (((ACCOUNT_STORAGE_OVERHEAD + bytes) * self.lamports_per_byte_year) as f64
            * self.exemption_threshold) as u64
    }

    /// whether a given balance and data_len would be exempt
    pub fn is_exempt(&self, balance: u64, data_len: usize) -> bool {
        balance >= self.minimum_balance(data_len)
    }

    /// rent due on account's data_len with balance
    pub fn due(&self, balance: u64, data_len: usize, years_elapsed: f64) -> RentDue {
        if self.is_exempt(balance, data_len) {
            RentDue::Exempt
        } else {
            RentDue::Paying(self.due_amount(data_len, years_elapsed))
        }
    }

    /// rent due for account that is known to be not exempt
    pub fn due_amount(&self, data_len: usize, years_elapsed: f64) -> u64 {
        let actual_data_len = data_len as u64 + ACCOUNT_STORAGE_OVERHEAD;
        let lamports_per_year = self.lamports_per_byte_year * actual_data_len;
        (lamports_per_year as f64 * years_elapsed) as u64
    }

    pub fn free() -> Self {
        Self {
            lamports_per_byte_year: 0,
            ..Rent::default()
        }
    }

    pub fn with_slots_per_epoch(slots_per_epoch: u64) -> Self {
        let ratio = slots_per_epoch as f64 / DEFAULT_SLOTS_PER_EPOCH as f64;
        let exemption_threshold = DEFAULT_EXEMPTION_THRESHOLD as f64 * ratio;
        let lamports_per_byte_year = (DEFAULT_LAMPORTS_PER_BYTE_YEAR as f64 / ratio) as u64;
        Self {
            lamports_per_byte_year,
            exemption_threshold,
            ..Self::default()
        }
    }
}

/// Enumerate return values from `Rent::due()`
#[derive(Debug, Copy, Clone, Eq, PartialEq)]
pub enum RentDue {
    /// Used to indicate the account is rent exempt
    Exempt,
    /// The account owes rent, and the amount is the field
    Paying(u64),
}

impl RentDue {
    /// Return the lamports due for rent
    pub fn lamports(&self) -> u64 {
        match self {
            RentDue::Exempt => 0,
            RentDue::Paying(x) => *x,
        }
    }

    /// Return 'true' if rent exempt
    pub fn is_exempt(&self) -> bool {
        match self {
            RentDue::Exempt => true,
            RentDue::Paying(_) => false,
        }
    }
}

#[cfg(test)]
mod tests {
    use super::*;

    #[test]
    fn test_due() {
        let default_rent = Rent::default();

        assert_eq!(
            default_rent.due(0, 2, 1.2),
            RentDue::Paying(
                (((2 + ACCOUNT_STORAGE_OVERHEAD) * DEFAULT_LAMPORTS_PER_BYTE_YEAR) as f64 * 1.2)
                    as u64
            ),
        );
        assert_eq!(
            default_rent.due(
                (((2 + ACCOUNT_STORAGE_OVERHEAD) * DEFAULT_LAMPORTS_PER_BYTE_YEAR) as f64
                    * DEFAULT_EXEMPTION_THRESHOLD) as u64,
                2,
                1.2
            ),
            RentDue::Exempt,
        );

        let custom_rent = Rent {
            lamports_per_byte_year: 5,
            exemption_threshold: 2.5,
            ..Rent::default()
        };

        assert_eq!(
            custom_rent.due(0, 2, 1.2),
            RentDue::Paying(
                (((2 + ACCOUNT_STORAGE_OVERHEAD) * custom_rent.lamports_per_byte_year) as f64 * 1.2)
                    as u64,
            )
        );

        assert_eq!(
            custom_rent.due(
                (((2 + ACCOUNT_STORAGE_OVERHEAD) * custom_rent.lamports_per_byte_year) as f64
                    * custom_rent.exemption_threshold) as u64,
                2,
                1.2
            ),
            RentDue::Exempt
        );
    }

    #[test]
    fn test_rent_due_lamports() {
        assert_eq!(RentDue::Exempt.lamports(), 0);

        let amount = 123;
        assert_eq!(RentDue::Paying(amount).lamports(), amount);
    }

    #[test]
    fn test_rent_due_is_exempt() {
        assert!(RentDue::Exempt.is_exempt());
        assert!(!RentDue::Paying(0).is_exempt());
    }

    #[test]
    fn test_clone() {
        let rent = Rent {
            lamports_per_byte_year: 1,
            exemption_threshold: 2.2,
            burn_percent: 3,
        };
        #[allow(clippy::clone_on_copy)]
        let cloned_rent = rent.clone();
        assert_eq!(cloned_rent, rent);
    }
}<|MERGE_RESOLUTION|>--- conflicted
+++ resolved
@@ -3,19 +3,10 @@
 //! [rent]: https://docs.solana.com/implemented-proposals/rent
 
 #![allow(clippy::integer_arithmetic)]
-<<<<<<< HEAD
-//! configuration for network rent
-
-use {
-    crate::{clock::DEFAULT_SLOTS_PER_EPOCH, clone_zeroed, copy_field},
-    std::mem::MaybeUninit,
-};
-=======
 use crate::clock::DEFAULT_SLOTS_PER_EPOCH;
->>>>>>> 3d01c5a8
 
 #[repr(C)]
-#[derive(Serialize, Deserialize, PartialEq, Copy, Debug, AbiExample)]
+#[derive(Serialize, Deserialize, PartialEq, Clone, Copy, Debug, AbiExample)]
 pub struct Rent {
     /// Rental rate
     pub lamports_per_byte_year: u64,
@@ -50,19 +41,6 @@
             exemption_threshold: DEFAULT_EXEMPTION_THRESHOLD,
             burn_percent: DEFAULT_BURN_PERCENT,
         }
-    }
-}
-
-impl Clone for Rent {
-    fn clone(&self) -> Self {
-        clone_zeroed(|cloned: &mut MaybeUninit<Self>| {
-            let ptr = cloned.as_mut_ptr();
-            unsafe {
-                copy_field!(ptr, self, lamports_per_byte_year);
-                copy_field!(ptr, self, exemption_threshold);
-                copy_field!(ptr, self, burn_percent);
-            }
-        })
     }
 }
 
@@ -213,16 +191,4 @@
         assert!(RentDue::Exempt.is_exempt());
         assert!(!RentDue::Paying(0).is_exempt());
     }
-
-    #[test]
-    fn test_clone() {
-        let rent = Rent {
-            lamports_per_byte_year: 1,
-            exemption_threshold: 2.2,
-            burn_percent: 3,
-        };
-        #[allow(clippy::clone_on_copy)]
-        let cloned_rent = rent.clone();
-        assert_eq!(cloned_rent, rent);
-    }
 }