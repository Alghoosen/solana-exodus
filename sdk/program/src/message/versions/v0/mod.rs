--- conflicted
+++ resolved
@@ -20,11 +20,7 @@
     },
     pubkey::Pubkey,
     sanitize::SanitizeError,
-<<<<<<< HEAD
-    short_vec, sysvar,
-=======
     short_vec,
->>>>>>> 3d01c5a8
 };
 pub use loaded::*;
 
