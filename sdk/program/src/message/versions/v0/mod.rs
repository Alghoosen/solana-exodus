//! A future Solana message format.
//!
//! This crate defines two versions of `Message` in their own modules:
//! [`legacy`] and [`v0`]. `legacy` is the current version as of Solana 1.10.0.
//! `v0` is a [future message format] that encodes more account keys into a
//! transaction than the legacy format.
//!
//! [`legacy`]: crate::message::legacy
//! [`v0`]: crate::message::v0
//! [future message format]: https://docs.solana.com/proposals/transactions-v2

use crate::{
    address_lookup_table_account::AddressLookupTableAccount,
    bpf_loader_upgradeable,
    hash::Hash,
    instruction::{CompiledInstruction, Instruction},
    message::{
        compiled_keys::CompileError, legacy::is_builtin_key_or_sysvar, AccountKeys, CompiledKeys,
        MessageHeader, MESSAGE_VERSION_PREFIX,
    },
    pubkey::Pubkey,
<<<<<<< HEAD
    sanitize::{Sanitize, SanitizeError},
    short_vec,
=======
    sanitize::SanitizeError,
    short_vec, sysvar,
>>>>>>> c785f1ff
};
pub use loaded::*;

mod loaded;

/// Address table lookups describe an on-chain address lookup table to use
/// for loading more readonly and writable accounts in a single tx.
#[derive(Serialize, Deserialize, Default, Debug, PartialEq, Eq, Clone, AbiExample)]
#[serde(rename_all = "camelCase")]
pub struct MessageAddressTableLookup {
    /// Address lookup table account key
    pub account_key: Pubkey,
    /// List of indexes used to load writable account addresses
    #[serde(with = "short_vec")]
    pub writable_indexes: Vec<u8>,
    /// List of indexes used to load readonly account addresses
    #[serde(with = "short_vec")]
    pub readonly_indexes: Vec<u8>,
}

/// A Solana transaction message (v0).
///
/// This message format supports succinct account loading with
/// on-chain address lookup tables.
///
/// See the [`message`] module documentation for further description.
///
/// [`message`]: crate::message
#[derive(Serialize, Deserialize, Default, Debug, PartialEq, Eq, Clone, AbiExample)]
#[serde(rename_all = "camelCase")]
pub struct Message {
    /// The message header, identifying signed and read-only `account_keys`.
    /// Header values only describe static `account_keys`, they do not describe
    /// any additional account keys loaded via address table lookups.
    pub header: MessageHeader,

    /// List of accounts loaded by this transaction.
    #[serde(with = "short_vec")]
    pub account_keys: Vec<Pubkey>,

    /// The blockhash of a recent block.
    pub recent_blockhash: Hash,

    /// Instructions that invoke a designated program, are executed in sequence,
    /// and committed in one atomic transaction if all succeed.
    ///
    /// # Notes
    ///
    /// Program indexes must index into the list of message `account_keys` because
    /// program id's cannot be dynamically loaded from a lookup table.
    ///
    /// Account indexes must index into the list of addresses
    /// constructed from the concatenation of three key lists:
    ///   1) message `account_keys`
    ///   2) ordered list of keys loaded from `writable` lookup table indexes
    ///   3) ordered list of keys loaded from `readable` lookup table indexes
    #[serde(with = "short_vec")]
    pub instructions: Vec<CompiledInstruction>,

    /// List of address table lookups used to load additional accounts
    /// for this transaction.
    #[serde(with = "short_vec")]
    pub address_table_lookups: Vec<MessageAddressTableLookup>,
}

impl Message {
    /// Sanitize message fields and compiled instruction indexes
    pub fn sanitize(&self, reject_dynamic_program_ids: bool) -> Result<(), SanitizeError> {
        let num_static_account_keys = self.account_keys.len();
        if usize::from(self.header.num_required_signatures)
            .saturating_add(usize::from(self.header.num_readonly_unsigned_accounts))
            > num_static_account_keys
        {
            return Err(SanitizeError::IndexOutOfBounds);
        }

        // there should be at least 1 RW fee-payer account.
        if self.header.num_readonly_signed_accounts >= self.header.num_required_signatures {
            return Err(SanitizeError::InvalidValue);
        }

        let num_dynamic_account_keys = {
            let mut total_lookup_keys: usize = 0;
            for lookup in &self.address_table_lookups {
                let num_lookup_indexes = lookup
                    .writable_indexes
                    .len()
                    .saturating_add(lookup.readonly_indexes.len());

                // each lookup table must be used to load at least one account
                if num_lookup_indexes == 0 {
                    return Err(SanitizeError::InvalidValue);
                }

                total_lookup_keys = total_lookup_keys.saturating_add(num_lookup_indexes);
            }
            total_lookup_keys
        };

        // this is redundant with the above sanitization checks which require that:
        // 1) the header describes at least 1 RW account
        // 2) the header doesn't describe more account keys than the number of account keys
        if num_static_account_keys == 0 {
            return Err(SanitizeError::InvalidValue);
        }

        // the combined number of static and dynamic account keys must be <= 256
        // since account indices are encoded as `u8`
        let total_account_keys = num_static_account_keys.saturating_add(num_dynamic_account_keys);
        if total_account_keys > 256 {
            return Err(SanitizeError::IndexOutOfBounds);
        }

        // `expect` is safe because of earlier check that
        // `num_static_account_keys` is non-zero
        let max_account_ix = total_account_keys
            .checked_sub(1)
            .expect("message doesn't contain any account keys");

        // switch to rejecting program ids loaded from lookup tables so that
        // static analysis on program instructions can be performed without
        // loading on-chain data from a bank
        let max_program_id_ix = if reject_dynamic_program_ids {
            // `expect` is safe because of earlier check that
            // `num_static_account_keys` is non-zero
            num_static_account_keys
                .checked_sub(1)
                .expect("message doesn't contain any static account keys")
        } else {
            max_account_ix
        };

        for ci in &self.instructions {
            if usize::from(ci.program_id_index) > max_program_id_ix {
                return Err(SanitizeError::IndexOutOfBounds);
            }
            // A program cannot be a payer.
            if ci.program_id_index == 0 {
                return Err(SanitizeError::IndexOutOfBounds);
            }
            for ai in &ci.accounts {
                if usize::from(*ai) > max_account_ix {
                    return Err(SanitizeError::IndexOutOfBounds);
                }
            }
        }

        Ok(())
    }
}

impl Message {
    /// Create a signable transaction message from a `payer` public key,
    /// `recent_blockhash`, list of `instructions`, and a list of
    /// `address_lookup_table_accounts`.
    ///
    /// # Examples
    ///
    /// This example uses the [`solana_address_lookup_table_program`], [`solana_client`], [`solana_sdk`], and [`anyhow`] crates.
    ///
    /// [`solana_address_lookup_table_program`]: https://docs.rs/solana-address-lookup-table-program
    /// [`solana_client`]: https://docs.rs/solana-client
    /// [`solana_sdk`]: https://docs.rs/solana-sdk
    /// [`anyhow`]: https://docs.rs/anyhow
    ///
    /// ```
    /// # use solana_program::example_mocks::{
    /// #     solana_address_lookup_table_program,
    /// #     solana_client,
    /// #     solana_sdk,
    /// # };
    /// # use std::borrow::Cow;
    /// # use solana_sdk::account::Account;
    /// use anyhow::Result;
    /// use solana_address_lookup_table_program::state::AddressLookupTable;
    /// use solana_client::rpc_client::RpcClient;
    /// use solana_sdk::{
    ///      address_lookup_table_account::AddressLookupTableAccount,
    ///      instruction::{AccountMeta, Instruction},
    ///      message::{VersionedMessage, v0},
    ///      pubkey::Pubkey,
    ///      signature::{Keypair, Signer},
    ///      transaction::VersionedTransaction,
    /// };
    ///
    /// fn create_tx_with_address_table_lookup(
    ///     client: &RpcClient,
    ///     instruction: Instruction,
    ///     address_lookup_table_key: Pubkey,
    ///     payer: &Keypair,
    /// ) -> Result<VersionedTransaction> {
    ///     # client.set_get_account_response(address_lookup_table_key, Account {
    ///     #   lamports: 1,
    ///     #   data: AddressLookupTable {
    ///     #     addresses: Cow::Owned(instruction.accounts.iter().map(|meta| meta.pubkey).collect()),
    ///     #   }.serialize_for_tests().unwrap(),
    ///     #   owner: solana_address_lookup_table_program::ID,
    ///     #   executable: false,
    ///     #   rent_epoch: 1,
    ///     # });
    ///     let raw_account = client.get_account(&address_lookup_table_key)?;
    ///     let address_lookup_table = AddressLookupTable::deserialize(&raw_account.data)?;
    ///     let address_lookup_table_account = AddressLookupTableAccount {
    ///         key: address_lookup_table_key,
    ///         addresses: address_lookup_table.addresses.to_vec(),
    ///     };
    ///
    ///     let blockhash = client.get_latest_blockhash()?;
    ///     let tx = VersionedTransaction::try_new(
    ///         VersionedMessage::V0(v0::Message::try_compile(
    ///             &payer.pubkey(),
    ///             &[instruction],
    ///             &[address_lookup_table_account],
    ///             blockhash,
    ///         )?),
    ///         &[payer],
    ///     )?;
    ///
    ///     # assert!(tx.message.address_table_lookups().unwrap().len() > 0);
    ///     Ok(tx)
    /// }
    /// #
    /// # let client = RpcClient::new(String::new());
    /// # let payer = Keypair::new();
    /// # let address_lookup_table_key = Pubkey::new_unique();
    /// # let instruction = Instruction::new_with_bincode(Pubkey::new_unique(), &(), vec![
    /// #   AccountMeta::new(Pubkey::new_unique(), false),
    /// # ]);
    /// # create_tx_with_address_table_lookup(&client, instruction, address_lookup_table_key, &payer)?;
    /// # Ok::<(), anyhow::Error>(())
    /// ```
    pub fn try_compile(
        payer: &Pubkey,
        instructions: &[Instruction],
        address_lookup_table_accounts: &[AddressLookupTableAccount],
        recent_blockhash: Hash,
    ) -> Result<Self, CompileError> {
        let mut compiled_keys = CompiledKeys::compile(instructions, Some(*payer));

        let mut address_table_lookups = Vec::with_capacity(address_lookup_table_accounts.len());
        let mut loaded_addresses_list = Vec::with_capacity(address_lookup_table_accounts.len());
        for lookup_table_account in address_lookup_table_accounts {
            if let Some((lookup, loaded_addresses)) =
                compiled_keys.try_extract_table_lookup(lookup_table_account)?
            {
                address_table_lookups.push(lookup);
                loaded_addresses_list.push(loaded_addresses);
            }
        }

        let (header, static_keys) = compiled_keys.try_into_message_components()?;
        let dynamic_keys = loaded_addresses_list.into_iter().collect();
        let account_keys = AccountKeys::new(&static_keys, Some(&dynamic_keys));
        let instructions = account_keys.try_compile_instructions(instructions)?;

        Ok(Self {
            header,
            account_keys: static_keys,
            recent_blockhash,
            instructions,
            address_table_lookups,
        })
    }

    /// Serialize this message with a version #0 prefix using bincode encoding.
    pub fn serialize(&self) -> Vec<u8> {
        bincode::serialize(&(MESSAGE_VERSION_PREFIX, self)).unwrap()
    }

    /// Returns true if the account at the specified index is called as a program by an instruction
    pub fn is_key_called_as_program(&self, key_index: usize) -> bool {
        if let Ok(key_index) = u8::try_from(key_index) {
            self.instructions
                .iter()
                .any(|ix| ix.program_id_index == key_index)
        } else {
            false
        }
    }

    /// Returns true if the account at the specified index was requested to be
    /// writable.  This method should not be used directly.
    fn is_writable_index(&self, key_index: usize) -> bool {
        let header = &self.header;
        let num_account_keys = self.account_keys.len();
        let num_signed_accounts = usize::from(header.num_required_signatures);
        if key_index >= num_account_keys {
            let loaded_addresses_index = key_index.saturating_sub(num_account_keys);
            let num_writable_dynamic_addresses = self
                .address_table_lookups
                .iter()
                .map(|lookup| lookup.writable_indexes.len())
                .sum();
            loaded_addresses_index < num_writable_dynamic_addresses
        } else if key_index >= num_signed_accounts {
            let num_unsigned_accounts = num_account_keys.saturating_sub(num_signed_accounts);
            let num_writable_unsigned_accounts = num_unsigned_accounts
                .saturating_sub(usize::from(header.num_readonly_unsigned_accounts));
            let unsigned_account_index = key_index.saturating_sub(num_signed_accounts);
            unsigned_account_index < num_writable_unsigned_accounts
        } else {
            let num_writable_signed_accounts = num_signed_accounts
                .saturating_sub(usize::from(header.num_readonly_signed_accounts));
            key_index < num_writable_signed_accounts
        }
    }

    /// Returns true if any static account key is the bpf upgradeable loader
    fn is_upgradeable_loader_in_static_keys(&self) -> bool {
        self.account_keys
            .iter()
            .any(|&key| key == bpf_loader_upgradeable::id())
    }

    /// Returns true if the account at the specified index was requested as writable.
    /// Before loading addresses, we can't demote write locks for dynamically loaded
    /// addresses so this should not be used by the runtime.
    pub fn is_maybe_writable(&self, key_index: usize) -> bool {
        self.is_writable_index(key_index)
            && !{
                // demote reserved ids
                self.account_keys
                    .get(key_index)
                    .map(is_builtin_key_or_sysvar)
                    .unwrap_or_default()
            }
            && !{
                // demote program ids
                self.is_key_called_as_program(key_index)
                    && !self.is_upgradeable_loader_in_static_keys()
            }
    }
}

#[cfg(test)]
mod tests {
    use {
        super::*,
        crate::{instruction::AccountMeta, message::VersionedMessage},
    };

    #[test]
    fn test_sanitize() {
        assert!(Message {
            header: MessageHeader {
                num_required_signatures: 1,
                ..MessageHeader::default()
            },
            account_keys: vec![Pubkey::new_unique()],
            ..Message::default()
        }
        .sanitize(
            true, // require_static_program_ids
        )
        .is_ok());
    }

    #[test]
    fn test_sanitize_with_instruction() {
        assert!(Message {
            header: MessageHeader {
                num_required_signatures: 1,
                ..MessageHeader::default()
            },
            account_keys: vec![Pubkey::new_unique(), Pubkey::new_unique()],
            instructions: vec![CompiledInstruction {
                program_id_index: 1,
                accounts: vec![0],
                data: vec![]
            }],
            ..Message::default()
        }
        .sanitize(
            true, // require_static_program_ids
        )
        .is_ok());
    }

    #[test]
    fn test_sanitize_with_table_lookup() {
        assert!(Message {
            header: MessageHeader {
                num_required_signatures: 1,
                ..MessageHeader::default()
            },
            account_keys: vec![Pubkey::new_unique()],
            address_table_lookups: vec![MessageAddressTableLookup {
                account_key: Pubkey::new_unique(),
                writable_indexes: vec![1, 2, 3],
                readonly_indexes: vec![0],
            }],
            ..Message::default()
        }
        .sanitize(
            true, // require_static_program_ids
        )
        .is_ok());
    }

    #[test]
    fn test_sanitize_with_table_lookup_and_ix_with_dynamic_program_id() {
        let message = Message {
            header: MessageHeader {
                num_required_signatures: 1,
                ..MessageHeader::default()
            },
            account_keys: vec![Pubkey::new_unique()],
            address_table_lookups: vec![MessageAddressTableLookup {
                account_key: Pubkey::new_unique(),
                writable_indexes: vec![1, 2, 3],
                readonly_indexes: vec![0],
            }],
            instructions: vec![CompiledInstruction {
                program_id_index: 4,
                accounts: vec![0, 1, 2, 3],
                data: vec![],
            }],
            ..Message::default()
        };

        assert!(message.sanitize(
            false, // require_static_program_ids
        ).is_ok());

        assert!(message.sanitize(
            true, // require_static_program_ids
        ).is_err());
    }

    #[test]
    fn test_sanitize_with_table_lookup_and_ix_with_static_program_id() {
        assert!(Message {
            header: MessageHeader {
                num_required_signatures: 1,
                ..MessageHeader::default()
            },
            account_keys: vec![Pubkey::new_unique(), Pubkey::new_unique()],
            address_table_lookups: vec![MessageAddressTableLookup {
                account_key: Pubkey::new_unique(),
                writable_indexes: vec![1, 2, 3],
                readonly_indexes: vec![0],
            }],
            instructions: vec![CompiledInstruction {
                program_id_index: 1,
                accounts: vec![2, 3, 4, 5],
                data: vec![]
            }],
            ..Message::default()
        }
        .sanitize(
            true, // require_static_program_ids
        )
        .is_ok());
    }

    #[test]
    fn test_sanitize_without_signer() {
        assert!(Message {
            header: MessageHeader::default(),
            account_keys: vec![Pubkey::new_unique()],
            ..Message::default()
        }
        .sanitize(
            true, // require_static_program_ids
        )
        .is_err());
    }

    #[test]
    fn test_sanitize_without_writable_signer() {
        assert!(Message {
            header: MessageHeader {
                num_required_signatures: 1,
                num_readonly_signed_accounts: 1,
                ..MessageHeader::default()
            },
            account_keys: vec![Pubkey::new_unique()],
            ..Message::default()
        }
        .sanitize(
            true, // require_static_program_ids
        )
        .is_err());
    }

    #[test]
    fn test_sanitize_with_empty_table_lookup() {
        assert!(Message {
            header: MessageHeader {
                num_required_signatures: 1,
                ..MessageHeader::default()
            },
            account_keys: vec![Pubkey::new_unique()],
            address_table_lookups: vec![MessageAddressTableLookup {
                account_key: Pubkey::new_unique(),
                writable_indexes: vec![],
                readonly_indexes: vec![],
            }],
            ..Message::default()
        }
        .sanitize(
            true, // require_static_program_ids
        )
        .is_err());
    }

    #[test]
    fn test_sanitize_with_max_account_keys() {
        assert!(Message {
            header: MessageHeader {
                num_required_signatures: 1,
                ..MessageHeader::default()
            },
            account_keys: (0..=u8::MAX).map(|_| Pubkey::new_unique()).collect(),
            ..Message::default()
        }
        .sanitize(
            true, // require_static_program_ids
        )
        .is_ok());
    }

    #[test]
    fn test_sanitize_with_too_many_account_keys() {
        assert!(Message {
            header: MessageHeader {
                num_required_signatures: 1,
                ..MessageHeader::default()
            },
            account_keys: (0..=256).map(|_| Pubkey::new_unique()).collect(),
            ..Message::default()
        }
        .sanitize(
            true, // require_static_program_ids
        )
        .is_err());
    }

    #[test]
    fn test_sanitize_with_max_table_loaded_keys() {
        assert!(Message {
            header: MessageHeader {
                num_required_signatures: 1,
                ..MessageHeader::default()
            },
            account_keys: vec![Pubkey::new_unique()],
            address_table_lookups: vec![MessageAddressTableLookup {
                account_key: Pubkey::new_unique(),
                writable_indexes: (0..=254).step_by(2).collect(),
                readonly_indexes: (1..=254).step_by(2).collect(),
            }],
            ..Message::default()
        }
        .sanitize(
            true, // require_static_program_ids
        )
        .is_ok());
    }

    #[test]
    fn test_sanitize_with_too_many_table_loaded_keys() {
        assert!(Message {
            header: MessageHeader {
                num_required_signatures: 1,
                ..MessageHeader::default()
            },
            account_keys: vec![Pubkey::new_unique()],
            address_table_lookups: vec![MessageAddressTableLookup {
                account_key: Pubkey::new_unique(),
                writable_indexes: (0..=255).step_by(2).collect(),
                readonly_indexes: (1..=255).step_by(2).collect(),
            }],
            ..Message::default()
        }
        .sanitize(
            true, // require_static_program_ids
        )
        .is_err());
    }

    #[test]
    fn test_sanitize_with_invalid_ix_program_id() {
        let message = Message {
            header: MessageHeader {
                num_required_signatures: 1,
                ..MessageHeader::default()
            },
            account_keys: vec![Pubkey::new_unique()],
            address_table_lookups: vec![MessageAddressTableLookup {
                account_key: Pubkey::new_unique(),
                writable_indexes: vec![0],
                readonly_indexes: vec![],
            }],
            instructions: vec![CompiledInstruction {
                program_id_index: 2,
                accounts: vec![],
                data: vec![],
            }],
            ..Message::default()
        };

        assert!(message
            .sanitize(true /* require_static_program_ids */)
            .is_err());
        assert!(message
            .sanitize(false /* require_static_program_ids */)
            .is_err());
    }

    #[test]
    fn test_sanitize_with_invalid_ix_account() {
        assert!(Message {
            header: MessageHeader {
                num_required_signatures: 1,
                ..MessageHeader::default()
            },
            account_keys: vec![Pubkey::new_unique(), Pubkey::new_unique()],
            address_table_lookups: vec![MessageAddressTableLookup {
                account_key: Pubkey::new_unique(),
                writable_indexes: vec![],
                readonly_indexes: vec![0],
            }],
            instructions: vec![CompiledInstruction {
                program_id_index: 1,
                accounts: vec![3],
                data: vec![]
            }],
            ..Message::default()
        }
        .sanitize(
            true, // require_static_program_ids
        )
        .is_err());
    }

    #[test]
    fn test_serialize() {
        let message = Message::default();
        let versioned_msg = VersionedMessage::V0(message.clone());
        assert_eq!(message.serialize(), versioned_msg.serialize());
    }

    #[test]
    fn test_try_compile() {
        let mut keys = vec![];
        keys.resize_with(8, Pubkey::new_unique);

        let payer = keys[0];
        let program_id = keys[7];
        let instructions = vec![Instruction {
            program_id,
            accounts: vec![
                AccountMeta::new(keys[1], true),
                AccountMeta::new_readonly(keys[2], true),
                AccountMeta::new(keys[3], false),
                AccountMeta::new_readonly(keys[4], false),
                AccountMeta::new(keys[5], false),
                AccountMeta::new_readonly(keys[6], false),
            ],
            data: vec![],
        }];
        let address_lookup_table_accounts = vec![
            AddressLookupTableAccount {
                key: Pubkey::new_unique(),
                addresses: vec![keys[5], keys[6], program_id],
            },
            AddressLookupTableAccount {
                key: Pubkey::new_unique(),
                addresses: vec![],
            },
        ];

        let recent_blockhash = Hash::new_unique();
        assert_eq!(
            Message::try_compile(
                &payer,
                &instructions,
                &address_lookup_table_accounts,
                recent_blockhash
            ),
            Ok(Message {
                header: MessageHeader {
                    num_required_signatures: 3,
                    num_readonly_signed_accounts: 1,
                    num_readonly_unsigned_accounts: 1
                },
                recent_blockhash,
                account_keys: vec![keys[0], keys[1], keys[2], keys[3], keys[4]],
                instructions: vec![CompiledInstruction {
                    program_id_index: 7,
                    accounts: vec![1, 2, 3, 4, 5, 6],
                    data: vec![],
                },],
                address_table_lookups: vec![MessageAddressTableLookup {
                    account_key: address_lookup_table_accounts[0].key,
                    writable_indexes: vec![0],
                    readonly_indexes: vec![1, 2],
                }],
            })
        );
    }
}<|MERGE_RESOLUTION|>--- conflicted
+++ resolved
@@ -19,13 +19,8 @@
         MessageHeader, MESSAGE_VERSION_PREFIX,
     },
     pubkey::Pubkey,
-<<<<<<< HEAD
-    sanitize::{Sanitize, SanitizeError},
+    sanitize::SanitizeError,
     short_vec,
-=======
-    sanitize::SanitizeError,
-    short_vec, sysvar,
->>>>>>> c785f1ff
 };
 pub use loaded::*;
 
