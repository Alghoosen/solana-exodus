[package]
name = "solana-program"
version = "1.11.6"
description = "Solana Program"
authors = ["Solana Maintainers <maintainers@solana.foundation>"]
repository = "https://github.com/solana-labs/solana"
homepage = "https://solana.com/"
documentation = "https://docs.rs/solana-program"
readme = "README.md"
license = "Apache-2.0"
edition = "2021"

[dependencies]
bincode = "1.3.1"
blake3 = { version = "1.3.1", features = ["digest", "traits-preview"] }
borsh = "0.9.1"
borsh-derive = "0.9.1"
bs58 = "0.4.0"
bytemuck = { version = "1.8.0", features = ["derive"] }
bv = { version = "0.11.1", features = ["serde"] }
itertools =  "0.10.1"
lazy_static = "1.4.0"
log = "0.4.17"
memoffset = "0.6"
num-derive = "0.3"
num-traits = { version = "0.2", default-features = true, features = ["i128", "std"] }
rustversion = "1.0.7"
serde = { version = "1.0", features = ["derive"] }
serde_bytes = "0.11"
serde_derive = "1.0"
serde_json = "1.0"
sha2 = "0.10.0"
sha3 = "0.10.0"
<<<<<<< HEAD
keccak = "0.1.2"
solana-frozen-abi = { path = "../../frozen-abi", version = "=1.11.3" }
solana-frozen-abi-macro = { path = "../../frozen-abi/macro", version = "=1.11.3" }
solana-sdk-macro = { path = "../macro", version = "=1.11.3" }
=======
solana-frozen-abi = { path = "../../frozen-abi", version = "=1.11.6" }
solana-frozen-abi-macro = { path = "../../frozen-abi/macro", version = "=1.11.6" }
solana-sdk-macro = { path = "../macro", version = "=1.11.6" }
>>>>>>> 300666dc
thiserror = "1.0"

[target.'cfg(not(target_os = "solana"))'.dependencies]
bitflags = "1.3.1"
base64 = { version = "0.13", features = ["alloc", "std"] }
curve25519-dalek = { version = "3.2.1", features = ["serde"] }
itertools = "0.10.1"
libc = { version = "0.2.126", features = ["extra_traits"] }
libsecp256k1 = "0.6.0"
rand = "0.7"
rand_chacha = { version = "0.2.2", default-features = true, features = ["simd", "std"] }
tiny-bip39 = "0.8.2"
wasm-bindgen = "0.2"
zeroize = { version = "1.3", default-features = true, features = ["zeroize_derive"] }

[target.'cfg(not(target_os = "solana"))'.dev-dependencies]
solana-logger = { path = "../../logger", version = "=1.11.6" }

[target.'cfg(target_arch = "wasm32")'.dependencies]
console_error_panic_hook = "0.1.7"
console_log = "0.2.0"
js-sys = "0.3.55"
getrandom = { version = "0.2", features = ["js", "wasm-bindgen"] }

[target.'cfg(not(target_pointer_width = "64"))'.dependencies]
parking_lot = "0.12"

[dev-dependencies]
anyhow = "1.0.45"
assert_matches = "1.3.0"
bincode = "1.3.1"
borsh = "0.9.1"
borsh-derive = "0.9.1"
serde_json = "1.0.56"
static_assertions = "1.1.0"

[build-dependencies]
cc = { version = "1.0.67", features = ["jobserver", "parallel"] }
rustc_version = "0.4"

[package.metadata.docs.rs]
targets = ["x86_64-unknown-linux-gnu"]

[lib]
crate-type = ["cdylib", "rlib"]

[features]
default = []<|MERGE_RESOLUTION|>--- conflicted
+++ resolved
@@ -31,16 +31,10 @@
 serde_json = "1.0"
 sha2 = "0.10.0"
 sha3 = "0.10.0"
-<<<<<<< HEAD
 keccak = "0.1.2"
-solana-frozen-abi = { path = "../../frozen-abi", version = "=1.11.3" }
-solana-frozen-abi-macro = { path = "../../frozen-abi/macro", version = "=1.11.3" }
-solana-sdk-macro = { path = "../macro", version = "=1.11.3" }
-=======
 solana-frozen-abi = { path = "../../frozen-abi", version = "=1.11.6" }
 solana-frozen-abi-macro = { path = "../../frozen-abi/macro", version = "=1.11.6" }
 solana-sdk-macro = { path = "../macro", version = "=1.11.6" }
->>>>>>> 300666dc
 thiserror = "1.0"
 
 [target.'cfg(not(target_os = "solana"))'.dependencies]
