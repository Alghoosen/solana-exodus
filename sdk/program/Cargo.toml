--- conflicted
+++ resolved
@@ -1,10 +1,6 @@
 [package]
 name = "solana-program"
-<<<<<<< HEAD
-version = "1.10.16"
-=======
 version = "1.11.0"
->>>>>>> 3d01c5a8
 description = "Solana Program"
 authors = ["Solana Maintainers <maintainers@solana.foundation>"]
 repository = "https://github.com/solana-labs/solana"
@@ -34,15 +30,9 @@
 serde_derive = "1.0.103"
 sha2 = "0.10.0"
 sha3 = "0.10.0"
-<<<<<<< HEAD
-solana-frozen-abi = { path = "../../frozen-abi", version = "=1.10.16" }
-solana-frozen-abi-macro = { path = "../../frozen-abi/macro", version = "=1.10.16" }
-solana-sdk-macro = { path = "../macro", version = "=1.10.16" }
-=======
 solana-frozen-abi = { path = "../../frozen-abi", version = "=1.11.0" }
 solana-frozen-abi-macro = { path = "../../frozen-abi/macro", version = "=1.11.0" }
 solana-sdk-macro = { path = "../macro", version = "=1.11.0" }
->>>>>>> 3d01c5a8
 thiserror = "1.0"
 
 [target.'cfg(not(target_arch = "bpf"))'.dependencies]
@@ -55,11 +45,7 @@
 wasm-bindgen = "0.2"
 
 [target.'cfg(not(target_arch = "bpf"))'.dev-dependencies]
-<<<<<<< HEAD
-solana-logger = { path = "../../logger", version = "=1.10.16" }
-=======
 solana-logger = { path = "../../logger", version = "=1.11.0" }
->>>>>>> 3d01c5a8
 
 [target.'cfg(target_arch = "wasm32")'.dependencies]
 console_error_panic_hook = "0.1.7"
