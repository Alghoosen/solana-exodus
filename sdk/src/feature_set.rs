use lazy_static::lazy_static;
use solana_sdk::{
    clock::Slot,
    hash::{Hash, Hasher},
    pubkey::Pubkey,
};
use std::collections::{HashMap, HashSet};

pub mod instructions_sysvar_enabled {
    solana_sdk::declare_id!("EnvhHCLvg55P7PDtbvR1NwuTuAeodqpusV3MR5QEK8gs");
}

pub mod consistent_recent_blockhashes_sysvar {
    solana_sdk::declare_id!("3h1BQWPDS5veRsq6mDBWruEpgPxRJkfwGexg5iiQ9mYg");
}

pub mod deprecate_rewards_sysvar {
    solana_sdk::declare_id!("GaBtBJvmS4Arjj5W1NmFcyvPjsHN38UGYDq2MDwbs9Qu");
}

pub mod pico_inflation {
    solana_sdk::declare_id!("4RWNif6C2WCNiKVW7otP4G7dkmkHGyKQWRpuZ1pxKU5m");
}

pub mod full_inflation {
    pub mod devnet_and_testnet {
        solana_sdk::declare_id!("DT4n6ABDqs6w4bnfwrXT9rsprcPf6cdDga1egctaPkLC");
    }

    pub mod mainnet {
        pub mod certusone {
            pub mod vote {
                solana_sdk::declare_id!("BzBBveUDymEYoYzcMWNQCx3cd4jQs7puaVFHLtsbB6fm");
            }
            pub mod enable {
                solana_sdk::declare_id!("7XRJcS5Ud5vxGB54JbK9N2vBZVwnwdBNeJW1ibRgD9gx");
            }
        }
    }
}

pub mod spl_token_v2_multisig_fix {
    solana_sdk::declare_id!("E5JiFDQCwyC6QfT9REFyMpfK2mHcmv1GUDySU1Ue7TYv");
}

pub mod no_overflow_rent_distribution {
    solana_sdk::declare_id!("4kpdyrcj5jS47CZb2oJGfVxjYbsMm2Kx97gFyZrxxwXz");
}

pub mod stake_program_v2 {
    solana_sdk::declare_id!("Gvd9gGJZDHGMNf1b3jkxrfBQSR5etrfTQSBNKCvLSFJN");
}

pub mod rewrite_stake {
    solana_sdk::declare_id!("6ap2eGy7wx5JmsWUmQ5sHwEWrFSDUxSti2k5Hbfv5BZG");
}

pub mod filter_stake_delegation_accounts {
    solana_sdk::declare_id!("GE7fRxmW46K6EmCD9AMZSbnaJ2e3LfqCZzdHi9hmYAgi");
}

pub mod bpf_loader_upgradeable_program {
    solana_sdk::declare_id!("FbhK8HN9qvNHvJcoFVHAEUCNkagHvu7DTWzdnLuVQ5u4");
}

pub mod stake_program_v3 {
    solana_sdk::declare_id!("Ego6nTu7WsBcZBvVqJQKp6Yku2N3mrfG8oYCfaLZkAeK");
}

pub mod require_custodian_for_locked_stake_authorize {
    solana_sdk::declare_id!("D4jsDcXaqdW8tDAWn8H4R25Cdns2YwLneujSL1zvjW6R");
}

pub mod spl_token_v2_self_transfer_fix {
    solana_sdk::declare_id!("BL99GYhdjjcv6ys22C9wPgn2aTVERDbPHHo4NbS3hgp7");
}

pub mod warp_timestamp_again {
    solana_sdk::declare_id!("GvDsGDkH5gyzwpDhxNixx8vtx1kwYHH13RiNAPw27zXb");
}

pub mod check_init_vote_data {
    solana_sdk::declare_id!("3ccR6QpxGYsAbWyfevEtBNGfWV4xBffxRj2tD6A9i39F");
}

pub mod check_program_owner {
    solana_sdk::declare_id!("5XnbR5Es9YXEARRuP6mdvoxiW3hx5atNNeBmwVd8P3QD");
}

pub mod cpi_share_ro_and_exec_accounts {
    solana_sdk::declare_id!("6VgVBi3uRVqp56TtEwNou8idgdmhCD1aYqX8FaJ1fnJb");
}

pub mod skip_ro_deserialization {
    solana_sdk::declare_id!("6Sw5JV84f7QkDe8gvRxpcPWFnPpfpgEnNziiy8sELaCp");
}

pub mod require_stake_for_gossip {
    solana_sdk::declare_id!("6oNzd5Z3M2L1xo4Q5hoox7CR2DuW7m1ETLWH5jHJthwa");
}

pub mod cpi_data_cost {
    solana_sdk::declare_id!("Hrg5bXePPGiAVWZfDHbvjqytSeyBDPAGAQ7v6N5i4gCX");
}

pub mod upgradeable_close_instruction {
    solana_sdk::declare_id!("FsPaByos3gA9bUEhp3EimQpQPCoSvCEigHod496NmABQ");
}

pub mod sysvar_via_syscall {
    solana_sdk::declare_id!("7411E6gFQLDhQkdRjmpXwM1hzHMMoYQUjHicmvGPC1Nf");
}

pub mod check_duplicates_by_hash {
    solana_sdk::declare_id!("8ZqTSYHgzyaYCcXJPMViRy6afCFSgNvYooPDeVdyj5GC");
}

pub mod enforce_aligned_host_addrs {
    solana_sdk::declare_id!("6Qob9Z4RwGdf599FDVCqsjuKjR8ZFR3oVs2ByRLWBsua");
}
pub mod set_upgrade_authority_via_cpi_enabled {
    solana_sdk::declare_id!("GQdjCCptpGECG7QfE35hKTAopB1umGoSrdKfax2VmZWy");
}

pub mod update_data_on_realloc {
    solana_sdk::declare_id!("BkPcYCrwHXBoTsv9vMhiRF9gteZmDj3Uwisz9CDjoMKp");
}

pub mod keccak256_syscall_enabled {
    solana_sdk::declare_id!("7Ua8mFtahVfA3WCY9LoXDAJJdvJRJHckvSSr1dD8FTWc");
}

pub mod stake_program_v4 {
    solana_sdk::declare_id!("Dc7djyhP9aLfdq2zktpvskeAjpG56msCU1yexpxXiWZb");
}

pub mod system_transfer_zero_check {
    solana_sdk::declare_id!("BrTR9hzw4WBGFP65AJMbpAo64DcA3U6jdPSga9fMV5cS");
}

pub mod memory_ops_syscalls {
    solana_sdk::declare_id!("ENQi37wsVhTvFz2gUiZAAbqFEWGN2jwFsqdEDTE8A4MU");
}

pub mod dedupe_config_program_signers {
    solana_sdk::declare_id!("8kEuAshXLsgkUEdcFVLqrjCGGHVWFW99ZZpxvAzzMtBp");
}

pub mod vote_stake_checked_instructions {
    solana_sdk::declare_id!("BcWknVcgvonN8sL4HE4XFuEVgfcee5MwxWPAgP6ZV89X");
}

pub mod updated_verify_policy {
    solana_sdk::declare_id!("k15tVxtkgsmo7dy6iJ56N5hBCxuQAtqRgYwoTDuwbia");
}

pub mod libsecp256k1_0_5_upgrade_enabled {
    solana_sdk::declare_id!("DhsYfRjxfnh2g7HKJYSzT79r74Afa1wbHkAgHndrA1oy");
}

pub mod merge_nonce_error_into_system_error {
    solana_sdk::declare_id!("21AWDosvp3pBamFW91KB35pNoaoZVTM7ess8nr2nt53B");
}

pub mod spl_token_v2_set_authority_fix {
    solana_sdk::declare_id!("FToKNBYyiF4ky9s8WsmLBXHCht17Ek7RXaLZGHzzQhJ1");
}

pub mod demote_program_write_locks {
    solana_sdk::declare_id!("3E3jV7v9VcdJL8iYZUMax9DiDno8j7EWUVbhm9RtShj2");
}

pub mod stakes_remove_delegation_if_inactive {
    solana_sdk::declare_id!("HFpdDDNQjvcXnXKec697HDDsyk6tFoWS2o8fkxuhQZpL");
}

<<<<<<< HEAD
pub mod optimize_epoch_boundary_updates {
    solana_sdk::declare_id!("265hPS8k8xJ37ot82KEgjRunsUp5w4n4Q4VwwiN9i9ps");
=======
pub mod send_to_tpu_vote_port {
    solana_sdk::declare_id!("C5fh68nJ7uyKAuYZg2x9sEQ5YrVf3dkW6oojNBSc3Jvo");
>>>>>>> 44dbc51f
}

lazy_static! {
    /// Map of feature identifiers to user-visible description
    pub static ref FEATURE_NAMES: HashMap<Pubkey, &'static str> = [
        (instructions_sysvar_enabled::id(), "instructions sysvar"),
        (consistent_recent_blockhashes_sysvar::id(), "consistent recentblockhashes sysvar"),
        (deprecate_rewards_sysvar::id(), "deprecate unused rewards sysvar"),
        (pico_inflation::id(), "pico inflation"),
        (full_inflation::devnet_and_testnet::id(), "full inflation on devnet and testnet"),
        (spl_token_v2_multisig_fix::id(), "spl-token multisig fix"),
        (no_overflow_rent_distribution::id(), "no overflow rent distribution"),
        (stake_program_v2::id(), "solana_stake_program v2"),
        (rewrite_stake::id(), "rewrite stake"),
        (filter_stake_delegation_accounts::id(), "filter stake_delegation_accounts #14062"),
        (bpf_loader_upgradeable_program::id(), "upgradeable bpf loader"),
        (stake_program_v3::id(), "solana_stake_program v3"),
        (require_custodian_for_locked_stake_authorize::id(), "require custodian to authorize withdrawer change for locked stake"),
        (spl_token_v2_self_transfer_fix::id(), "spl-token self-transfer fix"),
        (full_inflation::mainnet::certusone::enable::id(), "full inflation enabled by Certus One"),
        (full_inflation::mainnet::certusone::vote::id(), "community vote allowing Certus One to enable full inflation"),
        (warp_timestamp_again::id(), "warp timestamp again, adjust bounding to 25% fast 80% slow #15204"),
        (check_init_vote_data::id(), "check initialized Vote data"),
        (check_program_owner::id(), "limit programs to operating on accounts owned by itself"),
        (require_stake_for_gossip::id(), "require stakes for propagating crds values through gossip #15561"),
        (cpi_data_cost::id(), "charge the compute budget for data passed via CPI"),
        (upgradeable_close_instruction::id(), "close upgradeable buffer accounts"),
        (sysvar_via_syscall::id(), "provide sysvars via syscalls"),
        (check_duplicates_by_hash::id(), "use transaction message hash for duplicate check"),
        (enforce_aligned_host_addrs::id(), "enforce aligned host addresses"),
        (update_data_on_realloc::id(), "Retain updated data values modified after realloc via CPI"),
        (set_upgrade_authority_via_cpi_enabled::id(), "set upgrade authority instruction via cpi calls for upgradable programs"),
        (keccak256_syscall_enabled::id(), "keccak256 syscall"),
        (stake_program_v4::id(), "solana_stake_program v4"),
        (system_transfer_zero_check::id(), "perform all checks for transfers of 0 lamports"),
        (memory_ops_syscalls::id(), "add syscalls for memory operations"),
        (dedupe_config_program_signers::id(), "dedupe config program signers"),
        (vote_stake_checked_instructions::id(), "vote/state program checked instructions #18345"),
        (updated_verify_policy::id(), "Update verify policy"),
        (libsecp256k1_0_5_upgrade_enabled::id(), "upgrade libsecp256k1 to v0.5.0"),
        (merge_nonce_error_into_system_error::id(), "merge NonceError into SystemError"),
        (spl_token_v2_set_authority_fix::id(), "spl-token set_authority fix"),
        (demote_program_write_locks::id(), "demote program write locks to readonly, except when upgradeable loader present #19593 #20263"),
        (stakes_remove_delegation_if_inactive::id(), "remove delegations from stakes cache when inactive"),
<<<<<<< HEAD
        (optimize_epoch_boundary_updates::id(), "Optimize epoch boundary updates"),
=======
        (send_to_tpu_vote_port::id(), "Send votes to the tpu vote port"),
>>>>>>> 44dbc51f
        /*************** ADD NEW FEATURES HERE ***************/
    ]
    .iter()
    .cloned()
    .collect();

    /// Unique identifier of the current software's feature set
    pub static ref ID: Hash = {
        let mut hasher = Hasher::default();
        let mut feature_ids = FEATURE_NAMES.keys().collect::<Vec<_>>();
        feature_ids.sort();
        for feature in feature_ids {
            hasher.hash(feature.as_ref());
        }
        hasher.result()
    };
}

#[derive(Clone, PartialEq, Eq, Hash)]
pub struct FullInflationFeaturePair {
    pub vote_id: Pubkey, // Feature that grants the candidate the ability to enable full inflation
    pub enable_id: Pubkey, // Feature to enable full inflation by the candidate
}

lazy_static! {
    /// Set of feature pairs that once enabled will trigger full inflation
    pub static ref FULL_INFLATION_FEATURE_PAIRS: HashSet<FullInflationFeaturePair> = [
        FullInflationFeaturePair {
            vote_id: full_inflation::mainnet::certusone::vote::id(),
            enable_id: full_inflation::mainnet::certusone::enable::id(),
        },
    ]
    .iter()
    .cloned()
    .collect();
}

/// `FeatureSet` holds the set of currently active/inactive runtime features
#[derive(AbiExample, Debug, Clone)]
pub struct FeatureSet {
    pub active: HashMap<Pubkey, Slot>,
    pub inactive: HashSet<Pubkey>,
}
impl Default for FeatureSet {
    fn default() -> Self {
        // All features disabled
        Self {
            active: HashMap::new(),
            inactive: FEATURE_NAMES.keys().cloned().collect(),
        }
    }
}
impl FeatureSet {
    pub fn is_active(&self, feature_id: &Pubkey) -> bool {
        self.active.contains_key(feature_id)
    }

    pub fn activated_slot(&self, feature_id: &Pubkey) -> Option<Slot> {
        self.active.get(feature_id).copied()
    }

    /// List of enabled features that trigger full inflation
    pub fn full_inflation_features_enabled(&self) -> HashSet<Pubkey> {
        let mut hash_set = FULL_INFLATION_FEATURE_PAIRS
            .iter()
            .filter_map(|pair| {
                if self.is_active(&pair.vote_id) && self.is_active(&pair.enable_id) {
                    Some(pair.enable_id)
                } else {
                    None
                }
            })
            .collect::<HashSet<_>>();

        if self.is_active(&full_inflation::devnet_and_testnet::id()) {
            hash_set.insert(full_inflation::devnet_and_testnet::id());
        }
        hash_set
    }

    /// All features enabled, useful for testing
    pub fn all_enabled() -> Self {
        Self {
            active: FEATURE_NAMES.keys().cloned().map(|key| (key, 0)).collect(),
            inactive: HashSet::new(),
        }
    }
}

#[cfg(test)]
mod test {
    use super::*;

    #[test]
    fn test_full_inflation_features_enabled_devnet_and_testnet() {
        let mut feature_set = FeatureSet::default();
        assert!(feature_set.full_inflation_features_enabled().is_empty());
        feature_set
            .active
            .insert(full_inflation::devnet_and_testnet::id(), 42);
        assert_eq!(
            feature_set.full_inflation_features_enabled(),
            [full_inflation::devnet_and_testnet::id()]
                .iter()
                .cloned()
                .collect()
        );
    }

    #[test]
    fn test_full_inflation_features_enabled() {
        // Normal sequence: vote_id then enable_id
        let mut feature_set = FeatureSet::default();
        assert!(feature_set.full_inflation_features_enabled().is_empty());
        feature_set
            .active
            .insert(full_inflation::mainnet::certusone::vote::id(), 42);
        assert!(feature_set.full_inflation_features_enabled().is_empty());
        feature_set
            .active
            .insert(full_inflation::mainnet::certusone::enable::id(), 42);
        assert_eq!(
            feature_set.full_inflation_features_enabled(),
            [full_inflation::mainnet::certusone::enable::id()]
                .iter()
                .cloned()
                .collect()
        );

        // Backwards sequence: enable_id and then vote_id
        let mut feature_set = FeatureSet::default();
        assert!(feature_set.full_inflation_features_enabled().is_empty());
        feature_set
            .active
            .insert(full_inflation::mainnet::certusone::enable::id(), 42);
        assert!(feature_set.full_inflation_features_enabled().is_empty());
        feature_set
            .active
            .insert(full_inflation::mainnet::certusone::vote::id(), 42);
        assert_eq!(
            feature_set.full_inflation_features_enabled(),
            [full_inflation::mainnet::certusone::enable::id()]
                .iter()
                .cloned()
                .collect()
        );
    }
}<|MERGE_RESOLUTION|>--- conflicted
+++ resolved
@@ -174,13 +174,12 @@
     solana_sdk::declare_id!("HFpdDDNQjvcXnXKec697HDDsyk6tFoWS2o8fkxuhQZpL");
 }
 
-<<<<<<< HEAD
+pub mod send_to_tpu_vote_port {
+    solana_sdk::declare_id!("C5fh68nJ7uyKAuYZg2x9sEQ5YrVf3dkW6oojNBSc3Jvo");
+}
+
 pub mod optimize_epoch_boundary_updates {
     solana_sdk::declare_id!("265hPS8k8xJ37ot82KEgjRunsUp5w4n4Q4VwwiN9i9ps");
-=======
-pub mod send_to_tpu_vote_port {
-    solana_sdk::declare_id!("C5fh68nJ7uyKAuYZg2x9sEQ5YrVf3dkW6oojNBSc3Jvo");
->>>>>>> 44dbc51f
 }
 
 lazy_static! {
@@ -225,11 +224,8 @@
         (spl_token_v2_set_authority_fix::id(), "spl-token set_authority fix"),
         (demote_program_write_locks::id(), "demote program write locks to readonly, except when upgradeable loader present #19593 #20263"),
         (stakes_remove_delegation_if_inactive::id(), "remove delegations from stakes cache when inactive"),
-<<<<<<< HEAD
+        (send_to_tpu_vote_port::id(), "Send votes to the tpu vote port"),
         (optimize_epoch_boundary_updates::id(), "Optimize epoch boundary updates"),
-=======
-        (send_to_tpu_vote_port::id(), "Send votes to the tpu vote port"),
->>>>>>> 44dbc51f
         /*************** ADD NEW FEATURES HERE ***************/
     ]
     .iter()
