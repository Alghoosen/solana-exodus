//! Collection of all runtime features.
//!
//! Steps to add a new feature are outlined below. Note that these steps only cover
//! the process of getting a feature into the core Solana code.
//! - For features that are unambiguously good (ie bug fixes), these steps are sufficient.
//! - For features that should go up for community vote (ie fee structure changes), more
//!   information on the additional steps to follow can be found at:
//!   <https://spl.solana.com/feature-proposal#feature-proposal-life-cycle>
//!
//! 1. Generate a new keypair with `solana-keygen new --outfile feature.json --no-passphrase`
//!    - Keypairs should be held by core contributors only. If you're a non-core contirbutor going
//!      through these steps, the PR process will facilitate a keypair holder being picked. That
//!      person will generate the keypair, provide pubkey for PR, and ultimately enable the feature.
//! 2. Add a public module for the feature, specifying keypair pubkey as the id with
//!    `solana_sdk::declare_id!()` within the module.
//!    Additionally, add an entry to `FEATURE_NAMES` map.
//! 3. Add desired logic to check for and switch on feature availability.
//!
//! For more information on how features are picked up, see comments for `Feature`.

use lazy_static::lazy_static;
use solana_sdk::{
    clock::Slot,
    hash::{Hash, Hasher},
    pubkey::Pubkey,
};
use std::collections::{HashMap, HashSet};

pub mod instructions_sysvar_enabled {
    solana_sdk::declare_id!("EnvhHCLvg55P7PDtbvR1NwuTuAeodqpusV3MR5QEK8gs");
}

pub mod deprecate_rewards_sysvar {
    solana_sdk::declare_id!("GaBtBJvmS4Arjj5W1NmFcyvPjsHN38UGYDq2MDwbs9Qu");
}

pub mod pico_inflation {
    solana_sdk::declare_id!("4RWNif6C2WCNiKVW7otP4G7dkmkHGyKQWRpuZ1pxKU5m");
}

pub mod full_inflation {
    pub mod devnet_and_testnet {
        solana_sdk::declare_id!("DT4n6ABDqs6w4bnfwrXT9rsprcPf6cdDga1egctaPkLC");
    }

    pub mod mainnet {
        pub mod certusone {
            pub mod vote {
                solana_sdk::declare_id!("BzBBveUDymEYoYzcMWNQCx3cd4jQs7puaVFHLtsbB6fm");
            }
            pub mod enable {
                solana_sdk::declare_id!("7XRJcS5Ud5vxGB54JbK9N2vBZVwnwdBNeJW1ibRgD9gx");
            }
        }
    }
}

pub mod spl_token_v2_multisig_fix {
    solana_sdk::declare_id!("E5JiFDQCwyC6QfT9REFyMpfK2mHcmv1GUDySU1Ue7TYv");
}

pub mod no_overflow_rent_distribution {
    solana_sdk::declare_id!("4kpdyrcj5jS47CZb2oJGfVxjYbsMm2Kx97gFyZrxxwXz");
}

pub mod stake_program_v2 {
    solana_sdk::declare_id!("Gvd9gGJZDHGMNf1b3jkxrfBQSR5etrfTQSBNKCvLSFJN");
}

pub mod rewrite_stake {
    solana_sdk::declare_id!("6ap2eGy7wx5JmsWUmQ5sHwEWrFSDUxSti2k5Hbfv5BZG");
}

pub mod filter_stake_delegation_accounts {
    solana_sdk::declare_id!("GE7fRxmW46K6EmCD9AMZSbnaJ2e3LfqCZzdHi9hmYAgi");
}

pub mod bpf_loader_upgradeable_program {
    solana_sdk::declare_id!("FbhK8HN9qvNHvJcoFVHAEUCNkagHvu7DTWzdnLuVQ5u4");
}

pub mod stake_program_v3 {
    solana_sdk::declare_id!("Ego6nTu7WsBcZBvVqJQKp6Yku2N3mrfG8oYCfaLZkAeK");
}

pub mod require_custodian_for_locked_stake_authorize {
    solana_sdk::declare_id!("D4jsDcXaqdW8tDAWn8H4R25Cdns2YwLneujSL1zvjW6R");
}

pub mod spl_token_v2_self_transfer_fix {
    solana_sdk::declare_id!("BL99GYhdjjcv6ys22C9wPgn2aTVERDbPHHo4NbS3hgp7");
}

pub mod warp_timestamp_again {
    solana_sdk::declare_id!("GvDsGDkH5gyzwpDhxNixx8vtx1kwYHH13RiNAPw27zXb");
}

pub mod check_init_vote_data {
    solana_sdk::declare_id!("3ccR6QpxGYsAbWyfevEtBNGfWV4xBffxRj2tD6A9i39F");
}

pub mod check_program_owner {
    solana_sdk::declare_id!("5XnbR5Es9YXEARRuP6mdvoxiW3hx5atNNeBmwVd8P3QD");
}

pub mod require_stake_for_gossip {
    solana_sdk::declare_id!("6oNzd5Z3M2L1xo4Q5hoox7CR2DuW7m1ETLWH5jHJthwa");
}

pub mod enforce_aligned_host_addrs {
    solana_sdk::declare_id!("6Qob9Z4RwGdf599FDVCqsjuKjR8ZFR3oVs2ByRLWBsua");
}

pub mod stake_program_v4 {
    solana_sdk::declare_id!("Dc7djyhP9aLfdq2zktpvskeAjpG56msCU1yexpxXiWZb");
}

pub mod memory_ops_syscalls {
    solana_sdk::declare_id!("ENQi37wsVhTvFz2gUiZAAbqFEWGN2jwFsqdEDTE8A4MU");
}

pub mod secp256k1_recover_syscall_enabled {
    solana_sdk::declare_id!("6RvdSWHh8oh72Dp7wMTS2DBkf3fRPtChfNrAo3cZZoXJ");
}

pub mod add_missing_program_error_mappings {
    solana_sdk::declare_id!("3QEUpjhgPEt92nz3Mqf6pABkHPGCQwSvKtyGMq4SuQyL");
}

pub mod system_transfer_zero_check {
    solana_sdk::declare_id!("BrTR9hzw4WBGFP65AJMbpAo64DcA3U6jdPSga9fMV5cS");
}

pub mod blake3_syscall_enabled {
    solana_sdk::declare_id!("HTW2pSyErTj4BV6KBM9NZ9VBUJVxt7sacNWcf76wtzb3");
}

pub mod dedupe_config_program_signers {
    solana_sdk::declare_id!("8kEuAshXLsgkUEdcFVLqrjCGGHVWFW99ZZpxvAzzMtBp");
}

pub mod deterministic_shred_seed_enabled {
    solana_sdk::declare_id!("FjSRMpFe7mofQ3WrEMT7Smjk2sME1XdAoRxcv55V6M44");
}

pub mod verify_tx_signatures_len {
    solana_sdk::declare_id!("EVW9B5xD9FFK7vw1SBARwMA4s5eRo5eKJdKpsBikzKBz");
}

pub mod vote_stake_checked_instructions {
    solana_sdk::declare_id!("BcWknVcgvonN8sL4HE4XFuEVgfcee5MwxWPAgP6ZV89X");
}

pub mod updated_verify_policy {
    solana_sdk::declare_id!("k15tVxtkgsmo7dy6iJ56N5hBCxuQAtqRgYwoTDuwbia");
}

pub mod neon_evm_compute_budget {
    solana_sdk::declare_id!("GLrVvDPkQi5PMYUrsYWT9doZhSHr1BVZXqj5DbFps3rS");
}

pub mod rent_for_sysvars {
    solana_sdk::declare_id!("BKCPBQQBZqggVnFso5nQ8rQ4RwwogYwjuUt9biBjxwNF");
}

pub mod libsecp256k1_0_5_upgrade_enabled {
    solana_sdk::declare_id!("DhsYfRjxfnh2g7HKJYSzT79r74Afa1wbHkAgHndrA1oy");
}

pub mod tx_wide_compute_cap {
    solana_sdk::declare_id!("5ekBxc8itEnPv4NzGJtr8BVVQLNMQuLMNQQj7pHoLNZ9");
}

pub mod spl_token_v2_set_authority_fix {
    solana_sdk::declare_id!("FToKNBYyiF4ky9s8WsmLBXHCht17Ek7RXaLZGHzzQhJ1");
}

<<<<<<< HEAD
pub mod stop_verify_mul64_imm_nonzero {
    solana_sdk::declare_id!("EHFwHg2vhwUb7ifm7BuY9RMbsyt1rS1rUii7yeDJtGnN");
=======
pub mod merge_nonce_error_into_system_error {
    solana_sdk::declare_id!("21AWDosvp3pBamFW91KB35pNoaoZVTM7ess8nr2nt53B");
}

pub mod disable_fees_sysvar {
    solana_sdk::declare_id!("JAN1trEUEtZjgXYzNBYHU9DYd7GnThhXfFP7SzPXkPsG");
>>>>>>> cde14615
}

lazy_static! {
    /// Map of feature identifiers to user-visible description
    pub static ref FEATURE_NAMES: HashMap<Pubkey, &'static str> = [
        (instructions_sysvar_enabled::id(), "instructions sysvar"),
        (deprecate_rewards_sysvar::id(), "deprecate unused rewards sysvar"),
        (pico_inflation::id(), "pico inflation"),
        (full_inflation::devnet_and_testnet::id(), "full inflation on devnet and testnet"),
        (spl_token_v2_multisig_fix::id(), "spl-token multisig fix"),
        (no_overflow_rent_distribution::id(), "no overflow rent distribution"),
        (stake_program_v2::id(), "solana_stake_program v2"),
        (rewrite_stake::id(), "rewrite stake"),
        (filter_stake_delegation_accounts::id(), "filter stake_delegation_accounts #14062"),
        (bpf_loader_upgradeable_program::id(), "upgradeable bpf loader"),
        (stake_program_v3::id(), "solana_stake_program v3"),
        (require_custodian_for_locked_stake_authorize::id(), "require custodian to authorize withdrawer change for locked stake"),
        (spl_token_v2_self_transfer_fix::id(), "spl-token self-transfer fix"),
        (full_inflation::mainnet::certusone::enable::id(), "full inflation enabled by Certus One"),
        (full_inflation::mainnet::certusone::vote::id(), "community vote allowing Certus One to enable full inflation"),
        (warp_timestamp_again::id(), "warp timestamp again, adjust bounding to 25% fast 80% slow #15204"),
        (check_init_vote_data::id(), "check initialized Vote data"),
        (check_program_owner::id(), "limit programs to operating on accounts owned by itself"),
        (require_stake_for_gossip::id(), "require stakes for propagating crds values through gossip #15561"),
        (enforce_aligned_host_addrs::id(), "enforce aligned host addresses"),
        (stake_program_v4::id(), "solana_stake_program v4"),
        (memory_ops_syscalls::id(), "add syscalls for memory operations"),
        (secp256k1_recover_syscall_enabled::id(), "secp256k1_recover syscall"),
        (add_missing_program_error_mappings::id(), "add missing program error mappings"),
        (system_transfer_zero_check::id(), "perform all checks for transfers of 0 lamports"),
        (blake3_syscall_enabled::id(), "blake3 syscall"),
        (dedupe_config_program_signers::id(), "dedupe config program signers"),
        (deterministic_shred_seed_enabled::id(), "deterministic shred seed"),
        (vote_stake_checked_instructions::id(), "vote/state program checked instructions #18345"),
        (updated_verify_policy::id(), "Update verify policy"),
        (neon_evm_compute_budget::id(), "bump neon_evm's compute budget"),
        (rent_for_sysvars::id(), "collect rent from accounts owned by sysvars"),
        (libsecp256k1_0_5_upgrade_enabled::id(), "upgrade libsecp256k1 to v0.5.0"),
        (tx_wide_compute_cap::id(), "Transaction wide compute cap"),
        (spl_token_v2_set_authority_fix::id(), "spl-token set_authority fix"),
<<<<<<< HEAD
        (stop_verify_mul64_imm_nonzero::id(), "Sets rbpf vm config verify_mul64_imm_nonzero to false"),
=======
        (merge_nonce_error_into_system_error::id(), "merge NonceError into SystemError"),
        (disable_fees_sysvar::id(), "disable fees sysvar"),
>>>>>>> cde14615
        /*************** ADD NEW FEATURES HERE ***************/
    ]
    .iter()
    .cloned()
    .collect();

    /// Unique identifier of the current software's feature set
    pub static ref ID: Hash = {
        let mut hasher = Hasher::default();
        let mut feature_ids = FEATURE_NAMES.keys().collect::<Vec<_>>();
        feature_ids.sort();
        for feature in feature_ids {
            hasher.hash(feature.as_ref());
        }
        hasher.result()
    };
}

#[derive(Clone, PartialEq, Eq, Hash)]
pub struct FullInflationFeaturePair {
    pub vote_id: Pubkey, // Feature that grants the candidate the ability to enable full inflation
    pub enable_id: Pubkey, // Feature to enable full inflation by the candidate
}

lazy_static! {
    /// Set of feature pairs that once enabled will trigger full inflation
    pub static ref FULL_INFLATION_FEATURE_PAIRS: HashSet<FullInflationFeaturePair> = [
        FullInflationFeaturePair {
            vote_id: full_inflation::mainnet::certusone::vote::id(),
            enable_id: full_inflation::mainnet::certusone::enable::id(),
        },
    ]
    .iter()
    .cloned()
    .collect();
}

/// `FeatureSet` holds the set of currently active/inactive runtime features
#[derive(AbiExample, Debug, Clone)]
pub struct FeatureSet {
    pub active: HashMap<Pubkey, Slot>,
    pub inactive: HashSet<Pubkey>,
}
impl Default for FeatureSet {
    fn default() -> Self {
        // All features disabled
        Self {
            active: HashMap::new(),
            inactive: FEATURE_NAMES.keys().cloned().collect(),
        }
    }
}
impl FeatureSet {
    pub fn is_active(&self, feature_id: &Pubkey) -> bool {
        self.active.contains_key(feature_id)
    }

    pub fn activated_slot(&self, feature_id: &Pubkey) -> Option<Slot> {
        self.active.get(feature_id).copied()
    }

    /// List of enabled features that trigger full inflation
    pub fn full_inflation_features_enabled(&self) -> HashSet<Pubkey> {
        let mut hash_set = FULL_INFLATION_FEATURE_PAIRS
            .iter()
            .filter_map(|pair| {
                if self.is_active(&pair.vote_id) && self.is_active(&pair.enable_id) {
                    Some(pair.enable_id)
                } else {
                    None
                }
            })
            .collect::<HashSet<_>>();

        if self.is_active(&full_inflation::devnet_and_testnet::id()) {
            hash_set.insert(full_inflation::devnet_and_testnet::id());
        }
        hash_set
    }

    /// All features enabled, useful for testing
    pub fn all_enabled() -> Self {
        Self {
            active: FEATURE_NAMES.keys().cloned().map(|key| (key, 0)).collect(),
            inactive: HashSet::new(),
        }
    }
}

#[cfg(test)]
mod test {
    use super::*;

    #[test]
    fn test_full_inflation_features_enabled_devnet_and_testnet() {
        let mut feature_set = FeatureSet::default();
        assert!(feature_set.full_inflation_features_enabled().is_empty());
        feature_set
            .active
            .insert(full_inflation::devnet_and_testnet::id(), 42);
        assert_eq!(
            feature_set.full_inflation_features_enabled(),
            [full_inflation::devnet_and_testnet::id()]
                .iter()
                .cloned()
                .collect()
        );
    }

    #[test]
    fn test_full_inflation_features_enabled() {
        // Normal sequence: vote_id then enable_id
        let mut feature_set = FeatureSet::default();
        assert!(feature_set.full_inflation_features_enabled().is_empty());
        feature_set
            .active
            .insert(full_inflation::mainnet::certusone::vote::id(), 42);
        assert!(feature_set.full_inflation_features_enabled().is_empty());
        feature_set
            .active
            .insert(full_inflation::mainnet::certusone::enable::id(), 42);
        assert_eq!(
            feature_set.full_inflation_features_enabled(),
            [full_inflation::mainnet::certusone::enable::id()]
                .iter()
                .cloned()
                .collect()
        );

        // Backwards sequence: enable_id and then vote_id
        let mut feature_set = FeatureSet::default();
        assert!(feature_set.full_inflation_features_enabled().is_empty());
        feature_set
            .active
            .insert(full_inflation::mainnet::certusone::enable::id(), 42);
        assert!(feature_set.full_inflation_features_enabled().is_empty());
        feature_set
            .active
            .insert(full_inflation::mainnet::certusone::vote::id(), 42);
        assert_eq!(
            feature_set.full_inflation_features_enabled(),
            [full_inflation::mainnet::certusone::enable::id()]
                .iter()
                .cloned()
                .collect()
        );
    }
}<|MERGE_RESOLUTION|>--- conflicted
+++ resolved
@@ -175,17 +175,16 @@
     solana_sdk::declare_id!("FToKNBYyiF4ky9s8WsmLBXHCht17Ek7RXaLZGHzzQhJ1");
 }
 
-<<<<<<< HEAD
 pub mod stop_verify_mul64_imm_nonzero {
     solana_sdk::declare_id!("EHFwHg2vhwUb7ifm7BuY9RMbsyt1rS1rUii7yeDJtGnN");
-=======
+}
+
 pub mod merge_nonce_error_into_system_error {
     solana_sdk::declare_id!("21AWDosvp3pBamFW91KB35pNoaoZVTM7ess8nr2nt53B");
 }
 
 pub mod disable_fees_sysvar {
     solana_sdk::declare_id!("JAN1trEUEtZjgXYzNBYHU9DYd7GnThhXfFP7SzPXkPsG");
->>>>>>> cde14615
 }
 
 lazy_static! {
@@ -226,12 +225,9 @@
         (libsecp256k1_0_5_upgrade_enabled::id(), "upgrade libsecp256k1 to v0.5.0"),
         (tx_wide_compute_cap::id(), "Transaction wide compute cap"),
         (spl_token_v2_set_authority_fix::id(), "spl-token set_authority fix"),
-<<<<<<< HEAD
         (stop_verify_mul64_imm_nonzero::id(), "Sets rbpf vm config verify_mul64_imm_nonzero to false"),
-=======
         (merge_nonce_error_into_system_error::id(), "merge NonceError into SystemError"),
         (disable_fees_sysvar::id(), "disable fees sysvar"),
->>>>>>> cde14615
         /*************** ADD NEW FEATURES HERE ***************/
     ]
     .iter()
