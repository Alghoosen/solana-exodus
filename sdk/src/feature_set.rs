--- conflicted
+++ resolved
@@ -335,8 +335,6 @@
     solana_sdk::declare_id!("GTUMCZ8LTNxVfxdrw7ZsDFTxXb7TutYkzJnFwinpE6dg");
 }
 
-<<<<<<< HEAD
-=======
 pub mod check_slice_translation_size {
     solana_sdk::declare_id!("GmC19j9qLn2RFk5NduX6QXaDhVpGncVVBzyM8e9WMz2F");
 }
@@ -357,13 +355,10 @@
     solana_sdk::declare_id!("3NKRSwpySNwD3TvP5pHnRmkAQRsdkXWRr1WaQh8p4PWX");
 }
 
->>>>>>> 3d01c5a8
 pub mod drop_redundant_turbine_path {
     solana_sdk::declare_id!("4Di3y24QFLt5QEUPZtbnjyfQKfm6ZMTfa6Dw1psfoMKU");
 }
 
-<<<<<<< HEAD
-=======
 pub mod executables_incur_cpi_data_cost {
     solana_sdk::declare_id!("7GUcYgq4tVtaqNCKT3dho9r4665Qp5TxCZ27Qgjx3829");
 }
@@ -376,7 +371,6 @@
     solana_sdk::declare_id!("28s7i3htzhahXQKqmS2ExzbEoUypg9krwvtK2M9UWXh9");
 }
 
->>>>>>> 3d01c5a8
 pub mod spl_token_v3_4_0 {
     solana_sdk::declare_id!("Ftok4njE8b7tDffYkC5bAbCaQv5sL6jispYrprzatUwN");
 }
@@ -397,16 +391,12 @@
     solana_sdk::declare_id!("8FdwgyHFEjhAdjWfV2vfqk7wA1g9X3fQpKH7SBpEv3kC");
 }
 
-<<<<<<< HEAD
-pub mod add_set_compute_unit_price_ix {
-=======
 pub mod stake_raise_minimum_delegation_to_1_sol {
     // This is a feature-proposal *feature id*.  The feature keypair address is `3YHAo6wWw5rDbQxb59BmJkQ3XwVhX3m8tdBVbtxnJmma`.
     solana_sdk::declare_id!("4xmyBuR2VCXzy9H6qYpH9ckfgnTuMDQFPFBfTs4eBCY1");
 }
 
 pub mod prioritization_fee_type_change {
->>>>>>> 3d01c5a8
     solana_sdk::declare_id!("98std1NSHqXi9WYvFShfVepRdCoq1qvsp8fsR2XZtG8g");
 }
 
@@ -487,9 +477,6 @@
         (check_physical_overlapping::id(), "check physical overlapping regions"),
         (limit_secp256k1_recovery_id::id(), "limit secp256k1 recovery id"),
         (disable_deprecated_loader::id(), "disable the deprecated BPF loader"),
-<<<<<<< HEAD
-        (drop_redundant_turbine_path::id(), "drop redundant turbine path"),
-=======
         (check_slice_translation_size::id(), "check size when translating slices"),
         (stake_split_uses_rent_sysvar::id(), "stake split instruction uses rent sysvar"),
         (add_get_minimum_delegation_instruction_to_stake_program::id(), "add GetMinimumDelegation instruction to stake program"),
@@ -499,18 +486,13 @@
         (executables_incur_cpi_data_cost::id(), "Executables incure CPI data costs"),
         (fix_recent_blockhashes::id(), "stop adding hashes for skipped slots to recent blockhashes"),
         (update_rewards_from_cached_accounts::id(), "update rewards from cached accounts"),
->>>>>>> 3d01c5a8
         (spl_token_v3_4_0::id(), "SPL Token Program version 3.4.0 release #24740"),
         (spl_associated_token_account_v1_1_0::id(), "SPL Associated Token Account Program version 1.1.0 release #24741"),
         (default_units_per_instruction::id(), "Default max tx-wide compute units calculated per instruction"),
         (stake_allow_zero_undelegated_amount::id(), "Allow zero-lamport undelegated amount for initialized stakes #24670"),
         (require_static_program_ids_in_transaction::id(), "require static program ids in versioned transactions"),
-<<<<<<< HEAD
-        (add_set_compute_unit_price_ix::id(), "add compute budget ix for setting a compute unit price"),
-=======
         (stake_raise_minimum_delegation_to_1_sol::id(), "Raise minimum stake delegation to 1.0 SOL #24357"),
         (prioritization_fee_type_change::id(), "Switch compute budget to prioritization fee"),
->>>>>>> 3d01c5a8
         /*************** ADD NEW FEATURES HERE ***************/
     ]
     .iter()
