#![allow(incomplete_features)]
#![cfg_attr(RUSTC_WITH_SPECIALIZATION, feature(specialization))]
#![cfg_attr(RUSTC_NEEDS_PROC_MACRO_HYGIENE, feature(proc_macro_hygiene))]

// Allows macro expansion of `use ::solana_sdk::*` to work within this crate
extern crate self as solana_sdk;

#[cfg(feature = "full")]
pub use signer::signers;
// These solana_program imports could be *-imported, but that causes a bunch of
// confusing duplication in the docs due to a rustdoc bug. #26211
#[cfg(not(target_os = "solana"))]
pub use solana_program::program_stubs;
pub use solana_program::{
<<<<<<< HEAD
    account_info, address_lookup_table_account, big_mod_exp, blake3, borsh, bpf_loader,
=======
    account_info, address_lookup_table_account, alt_bn128, blake3, borsh, bpf_loader,
>>>>>>> 731fe3e5
    bpf_loader_deprecated, bpf_loader_upgradeable, clock, config, custom_heap_default,
    custom_panic_default, debug_account_data, declare_deprecated_sysvar_id, declare_sysvar_id,
    decode_error, ed25519_program, epoch_schedule, fee_calculator, impl_sysvar_get, incinerator,
    instruction, keccak, lamports, loader_instruction, loader_upgradeable_instruction, message,
    msg, native_token, nonce, program, program_error, program_memory, program_option, program_pack,
    rent, sanitize, sdk_ids, secp256k1_program, secp256k1_recover, serialize_utils, short_vec,
    slot_hashes, slot_history, stake, stake_history, syscalls, system_instruction, system_program,
    sysvar, unchecked_div_by_const, vote, wasm_bindgen,
};

pub mod account;
pub mod account_utils;
pub mod builtins;
pub mod client;
pub mod commitment_config;
pub mod compute_budget;
pub mod derivation_path;
pub mod deserialize_utils;
pub mod ed25519_instruction;
pub mod entrypoint;
pub mod entrypoint_deprecated;
pub mod epoch_info;
pub mod example_mocks;
pub mod exit;
pub mod feature;
pub mod feature_set;
pub mod fee;
pub mod genesis_config;
pub mod hard_forks;
pub mod hash;
pub mod inflation;
pub mod log;
pub mod native_loader;
pub mod nonce_account;
pub mod offchain_message;
pub mod packet;
pub mod poh_config;
pub mod precompiles;
pub mod program_utils;
pub mod pubkey;
pub mod quic;
pub mod recent_blockhashes_account;
pub mod reward_type;
pub mod rpc_port;
pub mod secp256k1_instruction;
pub mod shred_version;
pub mod signature;
pub mod signer;
pub mod system_transaction;
pub mod timing;
pub mod transaction;
pub mod transaction_context;
pub mod transport;
pub mod wasm;

/// Same as `declare_id` except report that this id has been deprecated
pub use solana_sdk_macro::declare_deprecated_id;
/// Convenience macro to declare a static public key and functions to interact with it
///
/// Input: a single literal base58 string representation of a program's id
///
/// # Example
///
/// ```
/// # // wrapper is used so that the macro invocation occurs in the item position
/// # // rather than in the statement position which isn't allowed.
/// use std::str::FromStr;
/// use solana_sdk::{declare_id, pubkey::Pubkey};
///
/// # mod item_wrapper {
/// #   use solana_sdk::declare_id;
/// declare_id!("My11111111111111111111111111111111111111111");
/// # }
/// # use item_wrapper::id;
///
/// let my_id = Pubkey::from_str("My11111111111111111111111111111111111111111").unwrap();
/// assert_eq!(id(), my_id);
/// ```
pub use solana_sdk_macro::declare_id;
/// Convenience macro to define a static public key
///
/// Input: a single literal base58 string representation of a Pubkey
///
/// # Example
///
/// ```
/// use std::str::FromStr;
/// use solana_program::{pubkey, pubkey::Pubkey};
///
/// static ID: Pubkey = pubkey!("My11111111111111111111111111111111111111111");
///
/// let my_id = Pubkey::from_str("My11111111111111111111111111111111111111111").unwrap();
/// assert_eq!(ID, my_id);
/// ```
pub use solana_sdk_macro::pubkey;
pub use solana_sdk_macro::pubkeys;
#[rustversion::since(1.46.0)]
pub use solana_sdk_macro::respan;

// Unused `solana_sdk::program_stubs!()` macro retained for source backwards compatibility with older programs
#[macro_export]
#[deprecated(
    since = "1.4.3",
    note = "program_stubs macro is obsolete and can be safely removed"
)]
macro_rules! program_stubs {
    () => {};
}

/// Convenience macro for `AddAssign` with saturating arithmetic.
/// Replace by `std::num::Saturating` once stable
#[macro_export]
macro_rules! saturating_add_assign {
    ($i:expr, $v:expr) => {{
        $i = $i.saturating_add($v)
    }};
}

#[macro_use]
extern crate serde_derive;
pub extern crate bs58;
extern crate log as logger;

#[macro_use]
extern crate solana_frozen_abi_macro;

#[cfg(test)]
mod tests {
    #[test]
    fn test_saturating_add_assign() {
        let mut i = 0u64;
        let v = 1;
        saturating_add_assign!(i, v);
        assert_eq!(i, 1);

        i = u64::MAX;
        saturating_add_assign!(i, v);
        assert_eq!(i, u64::MAX);
    }
}<|MERGE_RESOLUTION|>--- conflicted
+++ resolved
@@ -12,11 +12,7 @@
 #[cfg(not(target_os = "solana"))]
 pub use solana_program::program_stubs;
 pub use solana_program::{
-<<<<<<< HEAD
-    account_info, address_lookup_table_account, big_mod_exp, blake3, borsh, bpf_loader,
-=======
-    account_info, address_lookup_table_account, alt_bn128, blake3, borsh, bpf_loader,
->>>>>>> 731fe3e5
+    account_info, address_lookup_table_account, alt_bn128, big_mod_exp, blake3, borsh, bpf_loader,
     bpf_loader_deprecated, bpf_loader_upgradeable, clock, config, custom_heap_default,
     custom_panic_default, debug_account_data, declare_deprecated_sysvar_id, declare_sysvar_id,
     decode_error, ed25519_program, epoch_schedule, fee_calculator, impl_sysvar_get, incinerator,
