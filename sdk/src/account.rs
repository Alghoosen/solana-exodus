use {
    crate::{
        clock::{Epoch, INITIAL_RENT_EPOCH},
        lamports::LamportsError,
        pubkey::Pubkey,
    },
    serde::ser::{Serialize, Serializer},
    solana_program::{account_info::AccountInfo, debug_account_data::*, sysvar::Sysvar},
    std::{
        cell::{Ref, RefCell},
        fmt,
        rc::Rc,
        sync::Arc,
    },
};

/// An Account with data that is stored on chain
#[repr(C)]
#[frozen_abi(digest = "HawRVHh7t4d3H3bitWHFt25WhhoDmbJMCfWdESQQoYEy")]
#[derive(Deserialize, PartialEq, Eq, Clone, Default, AbiExample)]
#[serde(rename_all = "camelCase")]
pub struct Account {
    /// lamports in the account
    pub lamports: u64,
    /// data held in this account
    #[serde(with = "serde_bytes")]
    pub data: Vec<u8>,
    /// the program that owns this account. If executable, the program that loads this account.
    pub owner: Pubkey,
    /// this account's data contains a loaded program (and is now read-only)
    pub executable: bool,
    /// the epoch at which this account will next owe rent
    pub rent_epoch: Epoch,
}

// mod because we need 'Account' below to have the name 'Account' to match expected serialization
mod account_serialize {
    use {
        crate::{account::ReadableAccount, clock::Epoch, pubkey::Pubkey},
        serde::{ser::Serializer, Serialize},
    };
    #[repr(C)]
    #[frozen_abi(digest = "HawRVHh7t4d3H3bitWHFt25WhhoDmbJMCfWdESQQoYEy")]
    #[derive(Serialize, AbiExample)]
    #[serde(rename_all = "camelCase")]
    struct Account<'a> {
        lamports: u64,
        #[serde(with = "serde_bytes")]
        // a ref so we don't have to make a copy just to serialize this
        data: &'a [u8],
        // can't be &pubkey because abi example doesn't support it
        owner: Pubkey,
        executable: bool,
        rent_epoch: Epoch,
    }

    /// allows us to implement serialize on AccountSharedData that is equivalent to Account::serialize without making a copy of the Vec<u8>
    pub fn serialize_account<S>(
        account: &(impl ReadableAccount + Serialize),
        serializer: S,
    ) -> Result<S::Ok, S::Error>
    where
        S: Serializer,
    {
        let temp = Account {
            lamports: account.lamports(),
<<<<<<< HEAD
            data: account.data(),
=======
            // note this is a ref, which is the whole point of 'account_serialize'
            data,
>>>>>>> 664deb21
            owner: *account.owner(),
            executable: account.executable(),
            rent_epoch: account.rent_epoch(),
        };
        temp.serialize(serializer)
    }
}

impl Serialize for Account {
    fn serialize<S>(&self, serializer: S) -> Result<S::Ok, S::Error>
    where
        S: Serializer,
    {
        crate::account::account_serialize::serialize_account(self, serializer)
    }
}

impl Serialize for AccountSharedData {
    fn serialize<S>(&self, serializer: S) -> Result<S::Ok, S::Error>
    where
        S: Serializer,
    {
        crate::account::account_serialize::serialize_account(self, serializer)
    }
}

/// An Account with data that is stored on chain
/// This will be the in-memory representation of the 'Account' struct data.
/// The existing 'Account' structure cannot easily change due to downstream projects.
#[derive(PartialEq, Eq, Clone, Default, AbiExample)]
pub struct AccountSharedData {
    /// lamports in the account
    lamports: u64,
    /// data held in this account
    data: Arc<Vec<u8>>,
    /// the program that owns this account. If executable, the program that loads this account.
    owner: Pubkey,
    /// this account's data contains a loaded program (and is now read-only)
    executable: bool,
    /// the epoch at which this account will next owe rent
    rent_epoch: Epoch,
}

/// Compares two ReadableAccounts
///
/// Returns true if accounts are essentially equivalent as in all fields are equivalent.
pub fn accounts_equal<T: ReadableAccount, U: ReadableAccount>(me: &T, other: &U) -> bool {
    me.lamports() == other.lamports()
        && me.data() == other.data()
        && me.owner() == other.owner()
        && me.executable() == other.executable()
        && me.rent_epoch() == other.rent_epoch()
}

impl From<AccountSharedData> for Account {
    fn from(mut other: AccountSharedData) -> Self {
        let account_data = Arc::make_mut(&mut other.data);
        Self {
            lamports: other.lamports,
            data: std::mem::take(account_data),
            owner: other.owner,
            executable: other.executable,
            rent_epoch: other.rent_epoch,
        }
    }
}

impl From<Account> for AccountSharedData {
    fn from(other: Account) -> Self {
        Self {
            lamports: other.lamports,
            data: Arc::new(other.data),
            owner: other.owner,
            executable: other.executable,
            rent_epoch: other.rent_epoch,
        }
    }
}

pub trait WritableAccount: ReadableAccount {
    fn set_lamports(&mut self, lamports: u64);
    fn checked_add_lamports(&mut self, lamports: u64) -> Result<(), LamportsError> {
        self.set_lamports(
            self.lamports()
                .checked_add(lamports)
                .ok_or(LamportsError::ArithmeticOverflow)?,
        );
        Ok(())
    }
    fn checked_sub_lamports(&mut self, lamports: u64) -> Result<(), LamportsError> {
        self.set_lamports(
            self.lamports()
                .checked_sub(lamports)
                .ok_or(LamportsError::ArithmeticUnderflow)?,
        );
        Ok(())
    }
    fn saturating_add_lamports(&mut self, lamports: u64) {
        self.set_lamports(self.lamports().saturating_add(lamports))
    }
    fn saturating_sub_lamports(&mut self, lamports: u64) {
        self.set_lamports(self.lamports().saturating_sub(lamports))
    }
    fn data_mut(&mut self) -> &mut Vec<u8>;
    fn data_as_mut_slice(&mut self) -> &mut [u8];
    fn set_owner(&mut self, owner: Pubkey);
    fn copy_into_owner_from_slice(&mut self, source: &[u8]);
    fn set_executable(&mut self, executable: bool);
    fn set_rent_epoch(&mut self, epoch: Epoch);
    fn create(
        lamports: u64,
        data: Vec<u8>,
        owner: Pubkey,
        executable: bool,
        rent_epoch: Epoch,
    ) -> Self;
}

pub trait ReadableAccount: Sized {
    fn lamports(&self) -> u64;
    fn data(&self) -> &[u8];
    fn owner(&self) -> &Pubkey;
    fn executable(&self) -> bool;
    fn rent_epoch(&self) -> Epoch;
    fn to_account_shared_data(&self) -> AccountSharedData {
        AccountSharedData::create(
            self.lamports(),
            self.data().to_vec(),
            *self.owner(),
            self.executable(),
            self.rent_epoch(),
        )
    }
}

impl ReadableAccount for Account {
    fn lamports(&self) -> u64 {
        self.lamports
    }
    fn data(&self) -> &[u8] {
        &self.data
    }
    fn owner(&self) -> &Pubkey {
        &self.owner
    }
    fn executable(&self) -> bool {
        self.executable
    }
    fn rent_epoch(&self) -> Epoch {
        self.rent_epoch
    }
}

impl WritableAccount for Account {
    fn set_lamports(&mut self, lamports: u64) {
        self.lamports = lamports;
    }
    fn data_mut(&mut self) -> &mut Vec<u8> {
        &mut self.data
    }
    fn data_as_mut_slice(&mut self) -> &mut [u8] {
        &mut self.data
    }
    fn set_owner(&mut self, owner: Pubkey) {
        self.owner = owner;
    }
    fn copy_into_owner_from_slice(&mut self, source: &[u8]) {
        self.owner.as_mut().copy_from_slice(source);
    }
    fn set_executable(&mut self, executable: bool) {
        self.executable = executable;
    }
    fn set_rent_epoch(&mut self, epoch: Epoch) {
        self.rent_epoch = epoch;
    }
    fn create(
        lamports: u64,
        data: Vec<u8>,
        owner: Pubkey,
        executable: bool,
        rent_epoch: Epoch,
    ) -> Self {
        Account {
            lamports,
            data,
            owner,
            executable,
            rent_epoch,
        }
    }
}

impl WritableAccount for AccountSharedData {
    fn set_lamports(&mut self, lamports: u64) {
        self.lamports = lamports;
    }
    fn data_mut(&mut self) -> &mut Vec<u8> {
        Arc::make_mut(&mut self.data)
    }
    fn data_as_mut_slice(&mut self) -> &mut [u8] {
        &mut self.data_mut()[..]
    }
    fn set_owner(&mut self, owner: Pubkey) {
        self.owner = owner;
    }
    fn copy_into_owner_from_slice(&mut self, source: &[u8]) {
        self.owner.as_mut().copy_from_slice(source);
    }
    fn set_executable(&mut self, executable: bool) {
        self.executable = executable;
    }
    fn set_rent_epoch(&mut self, epoch: Epoch) {
        self.rent_epoch = epoch;
    }
    fn create(
        lamports: u64,
        data: Vec<u8>,
        owner: Pubkey,
        executable: bool,
        rent_epoch: Epoch,
    ) -> Self {
        AccountSharedData {
            lamports,
            data: Arc::new(data),
            owner,
            executable,
            rent_epoch,
        }
    }
}

impl ReadableAccount for AccountSharedData {
    fn lamports(&self) -> u64 {
        self.lamports
    }
    fn data(&self) -> &[u8] {
        &self.data
    }
    fn owner(&self) -> &Pubkey {
        &self.owner
    }
    fn executable(&self) -> bool {
        self.executable
    }
    fn rent_epoch(&self) -> Epoch {
        self.rent_epoch
    }
    fn to_account_shared_data(&self) -> AccountSharedData {
        // avoid data copy here
        self.clone()
    }
}

impl ReadableAccount for Ref<'_, AccountSharedData> {
    fn lamports(&self) -> u64 {
        self.lamports
    }
    fn data(&self) -> &[u8] {
        &self.data
    }
    fn owner(&self) -> &Pubkey {
        &self.owner
    }
    fn executable(&self) -> bool {
        self.executable
    }
    fn rent_epoch(&self) -> Epoch {
        self.rent_epoch
    }
    fn to_account_shared_data(&self) -> AccountSharedData {
        AccountSharedData {
            lamports: self.lamports(),
            // avoid data copy here
            data: Arc::clone(&self.data),
            owner: *self.owner(),
            executable: self.executable(),
            rent_epoch: self.rent_epoch(),
        }
    }
}

impl ReadableAccount for Ref<'_, Account> {
    fn lamports(&self) -> u64 {
        self.lamports
    }
    fn data(&self) -> &[u8] {
        &self.data
    }
    fn owner(&self) -> &Pubkey {
        &self.owner
    }
    fn executable(&self) -> bool {
        self.executable
    }
    fn rent_epoch(&self) -> Epoch {
        self.rent_epoch
    }
}

fn debug_fmt<T: ReadableAccount>(item: &T, f: &mut fmt::Formatter<'_>) -> fmt::Result {
    let mut f = f.debug_struct("Account");

    f.field("lamports", &item.lamports())
        .field("data.len", &item.data().len())
        .field("owner", &item.owner())
        .field("executable", &item.executable())
        .field("rent_epoch", &item.rent_epoch());
    debug_account_data(item.data(), &mut f);

    f.finish()
}

impl fmt::Debug for Account {
    fn fmt(&self, f: &mut fmt::Formatter<'_>) -> fmt::Result {
        debug_fmt(self, f)
    }
}

impl fmt::Debug for AccountSharedData {
    fn fmt(&self, f: &mut fmt::Formatter<'_>) -> fmt::Result {
        debug_fmt(self, f)
    }
}

fn shared_new<T: WritableAccount>(lamports: u64, space: usize, owner: &Pubkey) -> T {
    T::create(
        lamports,
        vec![0u8; space],
        *owner,
        bool::default(),
        Epoch::default(),
    )
}

fn shared_new_rent_epoch<T: WritableAccount>(
    lamports: u64,
    space: usize,
    owner: &Pubkey,
    rent_epoch: Epoch,
) -> T {
    T::create(
        lamports,
        vec![0u8; space],
        *owner,
        bool::default(),
        rent_epoch,
    )
}

fn shared_new_ref<T: WritableAccount>(
    lamports: u64,
    space: usize,
    owner: &Pubkey,
) -> Rc<RefCell<T>> {
    Rc::new(RefCell::new(shared_new::<T>(lamports, space, owner)))
}

fn shared_new_data<T: serde::Serialize, U: WritableAccount>(
    lamports: u64,
    state: &T,
    owner: &Pubkey,
) -> Result<U, bincode::Error> {
    let data = bincode::serialize(state)?;
    Ok(U::create(
        lamports,
        data,
        *owner,
        bool::default(),
        Epoch::default(),
    ))
}
fn shared_new_ref_data<T: serde::Serialize, U: WritableAccount>(
    lamports: u64,
    state: &T,
    owner: &Pubkey,
) -> Result<RefCell<U>, bincode::Error> {
    Ok(RefCell::new(shared_new_data::<T, U>(
        lamports, state, owner,
    )?))
}

fn shared_new_data_with_space<T: serde::Serialize, U: WritableAccount>(
    lamports: u64,
    state: &T,
    space: usize,
    owner: &Pubkey,
) -> Result<U, bincode::Error> {
    let mut account = shared_new::<U>(lamports, space, owner);

    shared_serialize_data(&mut account, state)?;

    Ok(account)
}
fn shared_new_ref_data_with_space<T: serde::Serialize, U: WritableAccount>(
    lamports: u64,
    state: &T,
    space: usize,
    owner: &Pubkey,
) -> Result<RefCell<U>, bincode::Error> {
    Ok(RefCell::new(shared_new_data_with_space::<T, U>(
        lamports, state, space, owner,
    )?))
}

fn shared_deserialize_data<T: serde::de::DeserializeOwned, U: ReadableAccount>(
    account: &U,
) -> Result<T, bincode::Error> {
    bincode::deserialize(account.data())
}

fn shared_serialize_data<T: serde::Serialize, U: WritableAccount>(
    account: &mut U,
    state: &T,
) -> Result<(), bincode::Error> {
    if bincode::serialized_size(state)? > account.data().len() as u64 {
        return Err(Box::new(bincode::ErrorKind::SizeLimit));
    }
    bincode::serialize_into(&mut account.data_as_mut_slice(), state)
}

impl Account {
    pub fn new(lamports: u64, space: usize, owner: &Pubkey) -> Self {
        shared_new(lamports, space, owner)
    }
    pub fn new_ref(lamports: u64, space: usize, owner: &Pubkey) -> Rc<RefCell<Self>> {
        shared_new_ref(lamports, space, owner)
    }
    pub fn new_data<T: serde::Serialize>(
        lamports: u64,
        state: &T,
        owner: &Pubkey,
    ) -> Result<Self, bincode::Error> {
        shared_new_data(lamports, state, owner)
    }
    pub fn new_ref_data<T: serde::Serialize>(
        lamports: u64,
        state: &T,
        owner: &Pubkey,
    ) -> Result<RefCell<Self>, bincode::Error> {
        shared_new_ref_data(lamports, state, owner)
    }
    pub fn new_data_with_space<T: serde::Serialize>(
        lamports: u64,
        state: &T,
        space: usize,
        owner: &Pubkey,
    ) -> Result<Self, bincode::Error> {
        shared_new_data_with_space(lamports, state, space, owner)
    }
    pub fn new_ref_data_with_space<T: serde::Serialize>(
        lamports: u64,
        state: &T,
        space: usize,
        owner: &Pubkey,
    ) -> Result<RefCell<Self>, bincode::Error> {
        shared_new_ref_data_with_space(lamports, state, space, owner)
    }
    pub fn new_rent_epoch(lamports: u64, space: usize, owner: &Pubkey, rent_epoch: Epoch) -> Self {
        shared_new_rent_epoch(lamports, space, owner, rent_epoch)
    }
    pub fn deserialize_data<T: serde::de::DeserializeOwned>(&self) -> Result<T, bincode::Error> {
        shared_deserialize_data(self)
    }
    pub fn serialize_data<T: serde::Serialize>(&mut self, state: &T) -> Result<(), bincode::Error> {
        shared_serialize_data(self, state)
    }
}

impl AccountSharedData {
    pub fn set_data_from_slice(&mut self, data: &[u8]) {
        let len = self.data.len();
        let len_different = len != data.len();
        let different = len_different || data != &self.data[..];
        if different {
            self.data = Arc::new(data.to_vec());
        }
    }
    pub fn set_data(&mut self, data: Vec<u8>) {
        self.data = Arc::new(data);
    }
    pub fn new(lamports: u64, space: usize, owner: &Pubkey) -> Self {
        shared_new(lamports, space, owner)
    }
    pub fn new_ref(lamports: u64, space: usize, owner: &Pubkey) -> Rc<RefCell<Self>> {
        shared_new_ref(lamports, space, owner)
    }
    pub fn new_data<T: serde::Serialize>(
        lamports: u64,
        state: &T,
        owner: &Pubkey,
    ) -> Result<Self, bincode::Error> {
        shared_new_data(lamports, state, owner)
    }
    pub fn new_ref_data<T: serde::Serialize>(
        lamports: u64,
        state: &T,
        owner: &Pubkey,
    ) -> Result<RefCell<Self>, bincode::Error> {
        shared_new_ref_data(lamports, state, owner)
    }
    pub fn new_data_with_space<T: serde::Serialize>(
        lamports: u64,
        state: &T,
        space: usize,
        owner: &Pubkey,
    ) -> Result<Self, bincode::Error> {
        shared_new_data_with_space(lamports, state, space, owner)
    }
    pub fn new_ref_data_with_space<T: serde::Serialize>(
        lamports: u64,
        state: &T,
        space: usize,
        owner: &Pubkey,
    ) -> Result<RefCell<Self>, bincode::Error> {
        shared_new_ref_data_with_space(lamports, state, space, owner)
    }
    pub fn new_rent_epoch(lamports: u64, space: usize, owner: &Pubkey, rent_epoch: Epoch) -> Self {
        shared_new_rent_epoch(lamports, space, owner, rent_epoch)
    }
    pub fn deserialize_data<T: serde::de::DeserializeOwned>(&self) -> Result<T, bincode::Error> {
        shared_deserialize_data(self)
    }
    pub fn serialize_data<T: serde::Serialize>(&mut self, state: &T) -> Result<(), bincode::Error> {
        shared_serialize_data(self, state)
    }
}

pub type InheritableAccountFields = (u64, Epoch);
pub const DUMMY_INHERITABLE_ACCOUNT_FIELDS: InheritableAccountFields = (1, INITIAL_RENT_EPOCH);

/// Create an `Account` from a `Sysvar`.
#[deprecated(
    since = "1.5.17",
    note = "Please use `create_account_for_test` instead"
)]
pub fn create_account<S: Sysvar>(sysvar: &S, lamports: u64) -> Account {
    create_account_with_fields(sysvar, (lamports, INITIAL_RENT_EPOCH))
}

pub fn create_account_with_fields<S: Sysvar>(
    sysvar: &S,
    (lamports, rent_epoch): InheritableAccountFields,
) -> Account {
    let data_len = S::size_of().max(bincode::serialized_size(sysvar).unwrap() as usize);
    let mut account = Account::new(lamports, data_len, &solana_program::sysvar::id());
    to_account::<S, Account>(sysvar, &mut account).unwrap();
    account.rent_epoch = rent_epoch;
    account
}

pub fn create_account_for_test<S: Sysvar>(sysvar: &S) -> Account {
    create_account_with_fields(sysvar, DUMMY_INHERITABLE_ACCOUNT_FIELDS)
}

/// Create an `Account` from a `Sysvar`.
#[deprecated(
    since = "1.5.17",
    note = "Please use `create_account_shared_data_for_test` instead"
)]
pub fn create_account_shared_data<S: Sysvar>(sysvar: &S, lamports: u64) -> AccountSharedData {
    AccountSharedData::from(create_account_with_fields(
        sysvar,
        (lamports, INITIAL_RENT_EPOCH),
    ))
}

pub fn create_account_shared_data_with_fields<S: Sysvar>(
    sysvar: &S,
    fields: InheritableAccountFields,
) -> AccountSharedData {
    AccountSharedData::from(create_account_with_fields(sysvar, fields))
}

pub fn create_account_shared_data_for_test<S: Sysvar>(sysvar: &S) -> AccountSharedData {
    AccountSharedData::from(create_account_with_fields(
        sysvar,
        DUMMY_INHERITABLE_ACCOUNT_FIELDS,
    ))
}

/// Create a `Sysvar` from an `Account`'s data.
pub fn from_account<S: Sysvar, T: ReadableAccount>(account: &T) -> Option<S> {
    bincode::deserialize(account.data()).ok()
}

/// Serialize a `Sysvar` into an `Account`'s data.
pub fn to_account<S: Sysvar, T: WritableAccount>(sysvar: &S, account: &mut T) -> Option<()> {
    bincode::serialize_into(account.data_as_mut_slice(), sysvar).ok()
}

/// Return the information required to construct an `AccountInfo`.  Used by the
/// `AccountInfo` conversion implementations.
impl solana_program::account_info::Account for Account {
    fn get(&mut self) -> (&mut u64, &mut [u8], &Pubkey, bool, Epoch) {
        (
            &mut self.lamports,
            &mut self.data,
            &self.owner,
            self.executable,
            self.rent_epoch,
        )
    }
}

/// Create `AccountInfo`s
pub fn create_is_signer_account_infos<'a>(
    accounts: &'a mut [(&'a Pubkey, bool, &'a mut Account)],
) -> Vec<AccountInfo<'a>> {
    accounts
        .iter_mut()
        .map(|(key, is_signer, account)| {
            AccountInfo::new(
                key,
                *is_signer,
                false,
                &mut account.lamports,
                &mut account.data,
                &account.owner,
                account.executable,
                account.rent_epoch,
            )
        })
        .collect()
}

#[cfg(test)]
pub mod tests {
    use super::*;

    fn make_two_accounts(key: &Pubkey) -> (Account, AccountSharedData) {
        let mut account1 = Account::new(1, 2, key);
        account1.executable = true;
        account1.rent_epoch = 4;
        let mut account2 = AccountSharedData::new(1, 2, key);
        account2.executable = true;
        account2.rent_epoch = 4;
        assert!(accounts_equal(&account1, &account2));
        (account1, account2)
    }

    #[test]
    fn test_account_data_copy_as_slice() {
        let key = Pubkey::new_unique();
        let key2 = Pubkey::new_unique();
        let (mut account1, mut account2) = make_two_accounts(&key);
        account1.copy_into_owner_from_slice(key2.as_ref());
        account2.copy_into_owner_from_slice(key2.as_ref());
        assert!(accounts_equal(&account1, &account2));
        assert_eq!(account1.owner(), &key2);
    }

    #[test]
    fn test_account_set_data_from_slice() {
        let key = Pubkey::new_unique();
        let (_, mut account) = make_two_accounts(&key);
        assert_eq!(account.data(), &vec![0, 0]);
        account.set_data_from_slice(&[1, 2]);
        assert_eq!(account.data(), &vec![1, 2]);
        account.set_data_from_slice(&[1, 2, 3]);
        assert_eq!(account.data(), &vec![1, 2, 3]);
        account.set_data_from_slice(&[4, 5, 6]);
        assert_eq!(account.data(), &vec![4, 5, 6]);
        account.set_data_from_slice(&[4, 5, 6, 0]);
        assert_eq!(account.data(), &vec![4, 5, 6, 0]);
        account.set_data_from_slice(&[]);
        assert_eq!(account.data().len(), 0);
        account.set_data_from_slice(&[44]);
        assert_eq!(account.data(), &vec![44]);
        account.set_data_from_slice(&[44]);
        assert_eq!(account.data(), &vec![44]);
    }

    #[test]
    fn test_account_data_set_data() {
        let key = Pubkey::new_unique();
        let (_, mut account) = make_two_accounts(&key);
        assert_eq!(account.data(), &vec![0, 0]);
        account.set_data(vec![1, 2]);
        assert_eq!(account.data(), &vec![1, 2]);
        account.set_data(vec![]);
        assert_eq!(account.data().len(), 0);
    }

    #[test]
    #[should_panic(
        expected = "called `Result::unwrap()` on an `Err` value: Io(Kind(UnexpectedEof))"
    )]
    fn test_account_deserialize() {
        let key = Pubkey::new_unique();
        let (account1, _account2) = make_two_accounts(&key);
        account1.deserialize_data::<String>().unwrap();
    }

    #[test]
    #[should_panic(expected = "called `Result::unwrap()` on an `Err` value: SizeLimit")]
    fn test_account_serialize() {
        let key = Pubkey::new_unique();
        let (mut account1, _account2) = make_two_accounts(&key);
        account1.serialize_data(&"hello world").unwrap();
    }

    #[test]
    #[should_panic(
        expected = "called `Result::unwrap()` on an `Err` value: Io(Kind(UnexpectedEof))"
    )]
    fn test_account_shared_data_deserialize() {
        let key = Pubkey::new_unique();
        let (_account1, account2) = make_two_accounts(&key);
        account2.deserialize_data::<String>().unwrap();
    }

    #[test]
    #[should_panic(expected = "called `Result::unwrap()` on an `Err` value: SizeLimit")]
    fn test_account_shared_data_serialize() {
        let key = Pubkey::new_unique();
        let (_account1, mut account2) = make_two_accounts(&key);
        account2.serialize_data(&"hello world").unwrap();
    }

    #[test]
    fn test_to_account_shared_data() {
        let key = Pubkey::new_unique();
        let (account1, account2) = make_two_accounts(&key);
        assert!(accounts_equal(&account1, &account2));
        let account3 = account1.to_account_shared_data();
        let account4 = account2.to_account_shared_data();
        assert!(accounts_equal(&account1, &account3));
        assert!(accounts_equal(&account1, &account4));
    }

    #[test]
    fn test_account_shared_data() {
        let key = Pubkey::new_unique();
        let (account1, account2) = make_two_accounts(&key);
        assert!(accounts_equal(&account1, &account2));
        let account = account1;
        assert_eq!(account.lamports, 1);
        assert_eq!(account.lamports(), 1);
        assert_eq!(account.data.len(), 2);
        assert_eq!(account.data().len(), 2);
        assert_eq!(account.owner, key);
        assert_eq!(account.owner(), &key);
        assert!(account.executable);
        assert!(account.executable());
        assert_eq!(account.rent_epoch, 4);
        assert_eq!(account.rent_epoch(), 4);
        let account = account2;
        assert_eq!(account.lamports, 1);
        assert_eq!(account.lamports(), 1);
        assert_eq!(account.data.len(), 2);
        assert_eq!(account.data().len(), 2);
        assert_eq!(account.owner, key);
        assert_eq!(account.owner(), &key);
        assert!(account.executable);
        assert!(account.executable());
        assert_eq!(account.rent_epoch, 4);
        assert_eq!(account.rent_epoch(), 4);
    }

    // test clone and from for both types against expected
    fn test_equal(
        should_be_equal: bool,
        account1: &Account,
        account2: &AccountSharedData,
        account_expected: &Account,
    ) {
        assert_eq!(should_be_equal, accounts_equal(account1, account2));
        if should_be_equal {
            assert!(accounts_equal(account_expected, account2));
        }
        assert_eq!(
            accounts_equal(account_expected, account1),
            accounts_equal(account_expected, &account1.clone())
        );
        assert_eq!(
            accounts_equal(account_expected, account2),
            accounts_equal(account_expected, &account2.clone())
        );
        assert_eq!(
            accounts_equal(account_expected, account1),
            accounts_equal(account_expected, &AccountSharedData::from(account1.clone()))
        );
        assert_eq!(
            accounts_equal(account_expected, account2),
            accounts_equal(account_expected, &Account::from(account2.clone()))
        );
    }

    #[test]
    fn test_account_add_sub_lamports() {
        let key = Pubkey::new_unique();
        let (mut account1, mut account2) = make_two_accounts(&key);
        assert!(accounts_equal(&account1, &account2));
        account1.checked_add_lamports(1).unwrap();
        account2.checked_add_lamports(1).unwrap();
        assert!(accounts_equal(&account1, &account2));
        assert_eq!(account1.lamports(), 2);
        account1.checked_sub_lamports(2).unwrap();
        account2.checked_sub_lamports(2).unwrap();
        assert!(accounts_equal(&account1, &account2));
        assert_eq!(account1.lamports(), 0);
    }

    #[test]
    #[should_panic(expected = "Overflow")]
    fn test_account_checked_add_lamports_overflow() {
        let key = Pubkey::new_unique();
        let (mut account1, _account2) = make_two_accounts(&key);
        account1.checked_add_lamports(u64::MAX).unwrap();
    }

    #[test]
    #[should_panic(expected = "Underflow")]
    fn test_account_checked_sub_lamports_underflow() {
        let key = Pubkey::new_unique();
        let (mut account1, _account2) = make_two_accounts(&key);
        account1.checked_sub_lamports(u64::MAX).unwrap();
    }

    #[test]
    #[should_panic(expected = "Overflow")]
    fn test_account_checked_add_lamports_overflow2() {
        let key = Pubkey::new_unique();
        let (_account1, mut account2) = make_two_accounts(&key);
        account2.checked_add_lamports(u64::MAX).unwrap();
    }

    #[test]
    #[should_panic(expected = "Underflow")]
    fn test_account_checked_sub_lamports_underflow2() {
        let key = Pubkey::new_unique();
        let (_account1, mut account2) = make_two_accounts(&key);
        account2.checked_sub_lamports(u64::MAX).unwrap();
    }

    #[test]
    fn test_account_saturating_add_lamports() {
        let key = Pubkey::new_unique();
        let (mut account, _) = make_two_accounts(&key);

        let remaining = 22;
        account.set_lamports(u64::MAX - remaining);
        account.saturating_add_lamports(remaining * 2);
        assert_eq!(account.lamports(), u64::MAX);
    }

    #[test]
    fn test_account_saturating_sub_lamports() {
        let key = Pubkey::new_unique();
        let (mut account, _) = make_two_accounts(&key);

        let remaining = 33;
        account.set_lamports(remaining);
        account.saturating_sub_lamports(remaining * 2);
        assert_eq!(account.lamports(), 0);
    }

    #[test]
    #[allow(clippy::redundant_clone)]
    fn test_account_shared_data_all_fields() {
        let key = Pubkey::new_unique();
        let key2 = Pubkey::new_unique();
        let key3 = Pubkey::new_unique();
        let (mut account1, mut account2) = make_two_accounts(&key);
        assert!(accounts_equal(&account1, &account2));

        let mut account_expected = account1.clone();
        assert!(accounts_equal(&account1, &account_expected));
        assert!(accounts_equal(&account1, &account2.clone())); // test the clone here

        for field_index in 0..5 {
            for pass in 0..4 {
                if field_index == 0 {
                    if pass == 0 {
                        account1.checked_add_lamports(1).unwrap();
                    } else if pass == 1 {
                        account_expected.checked_add_lamports(1).unwrap();
                        account2.set_lamports(account2.lamports + 1);
                    } else if pass == 2 {
                        account1.set_lamports(account1.lamports + 1);
                    } else if pass == 3 {
                        account_expected.checked_add_lamports(1).unwrap();
                        account2.checked_add_lamports(1).unwrap();
                    }
                } else if field_index == 1 {
                    if pass == 0 {
                        account1.data[0] += 1;
                    } else if pass == 1 {
                        account_expected.data[0] += 1;
                        account2.data_as_mut_slice()[0] = account2.data[0] + 1;
                    } else if pass == 2 {
                        account1.data_as_mut_slice()[0] = account1.data[0] + 1;
                    } else if pass == 3 {
                        account_expected.data[0] += 1;
                        account2.data_as_mut_slice()[0] += 1;
                    }
                } else if field_index == 2 {
                    if pass == 0 {
                        account1.owner = key2;
                    } else if pass == 1 {
                        account_expected.owner = key2;
                        account2.set_owner(key2);
                    } else if pass == 2 {
                        account1.set_owner(key3);
                    } else if pass == 3 {
                        account_expected.owner = key3;
                        account2.owner = key3;
                    }
                } else if field_index == 3 {
                    if pass == 0 {
                        account1.executable = !account1.executable;
                    } else if pass == 1 {
                        account_expected.executable = !account_expected.executable;
                        account2.set_executable(!account2.executable);
                    } else if pass == 2 {
                        account1.set_executable(!account1.executable);
                    } else if pass == 3 {
                        account_expected.executable = !account_expected.executable;
                        account2.executable = !account2.executable;
                    }
                } else if field_index == 4 {
                    if pass == 0 {
                        account1.rent_epoch += 1;
                    } else if pass == 1 {
                        account_expected.rent_epoch += 1;
                        account2.set_rent_epoch(account2.rent_epoch + 1);
                    } else if pass == 2 {
                        account1.set_rent_epoch(account1.rent_epoch + 1);
                    } else if pass == 3 {
                        account_expected.rent_epoch += 1;
                        account2.rent_epoch += 1;
                    }
                }

                let should_be_equal = pass == 1 || pass == 3;
                test_equal(should_be_equal, &account1, &account2, &account_expected);

                // test new_ref
                if should_be_equal {
                    assert!(accounts_equal(
                        &Account::new_ref(
                            account_expected.lamports(),
                            account_expected.data().len(),
                            account_expected.owner()
                        )
                        .borrow(),
                        &AccountSharedData::new_ref(
                            account_expected.lamports(),
                            account_expected.data().len(),
                            account_expected.owner()
                        )
                        .borrow()
                    ));

                    {
                        // test new_data
                        let account1_with_data = Account::new_data(
                            account_expected.lamports(),
                            &account_expected.data()[0],
                            account_expected.owner(),
                        )
                        .unwrap();
                        let account2_with_data = AccountSharedData::new_data(
                            account_expected.lamports(),
                            &account_expected.data()[0],
                            account_expected.owner(),
                        )
                        .unwrap();

                        assert!(accounts_equal(&account1_with_data, &account2_with_data));
                        assert_eq!(
                            account1_with_data.deserialize_data::<u8>().unwrap(),
                            account2_with_data.deserialize_data::<u8>().unwrap()
                        );
                    }

                    // test new_data_with_space
                    assert!(accounts_equal(
                        &Account::new_data_with_space(
                            account_expected.lamports(),
                            &account_expected.data()[0],
                            1,
                            account_expected.owner()
                        )
                        .unwrap(),
                        &AccountSharedData::new_data_with_space(
                            account_expected.lamports(),
                            &account_expected.data()[0],
                            1,
                            account_expected.owner()
                        )
                        .unwrap()
                    ));

                    // test new_ref_data
                    assert!(accounts_equal(
                        &Account::new_ref_data(
                            account_expected.lamports(),
                            &account_expected.data()[0],
                            account_expected.owner()
                        )
                        .unwrap()
                        .borrow(),
                        &AccountSharedData::new_ref_data(
                            account_expected.lamports(),
                            &account_expected.data()[0],
                            account_expected.owner()
                        )
                        .unwrap()
                        .borrow()
                    ));

                    //new_ref_data_with_space
                    assert!(accounts_equal(
                        &Account::new_ref_data_with_space(
                            account_expected.lamports(),
                            &account_expected.data()[0],
                            1,
                            account_expected.owner()
                        )
                        .unwrap()
                        .borrow(),
                        &AccountSharedData::new_ref_data_with_space(
                            account_expected.lamports(),
                            &account_expected.data()[0],
                            1,
                            account_expected.owner()
                        )
                        .unwrap()
                        .borrow()
                    ));
                }
            }
        }
    }
}<|MERGE_RESOLUTION|>--- conflicted
+++ resolved
@@ -64,12 +64,7 @@
     {
         let temp = Account {
             lamports: account.lamports(),
-<<<<<<< HEAD
             data: account.data(),
-=======
-            // note this is a ref, which is the whole point of 'account_serialize'
-            data,
->>>>>>> 664deb21
             owner: *account.owner(),
             executable: account.executable(),
             rent_epoch: account.rent_epoch(),
