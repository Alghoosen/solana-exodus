//! Data shared between program runtime and built-in programs as well as SBF programs
#![deny(clippy::indexing_slicing)]

#[cfg(target_os = "solana")]
use crate::instruction::AccountPropertyUpdate;
#[cfg(not(target_os = "solana"))]
use crate::{
    account::WritableAccount,
    rent::Rent,
    system_instruction::{
        MAX_PERMITTED_ACCOUNTS_DATA_ALLOCATIONS_PER_TRANSACTION, MAX_PERMITTED_DATA_LENGTH,
    },
};
use {
    crate::{
        account::{AccountSharedData, ReadableAccount},
        instruction::InstructionError,
        pubkey::Pubkey,
    },
    std::{
        cell::{RefCell, RefMut},
        collections::HashSet,
        pin::Pin,
    },
};

/// For addressing (nested) properties of the TransactionContext
#[repr(u16)]
pub enum TransactionContextAttribute {
    /// TransactionContext -> &[u8]
    ReturnData,
    /// TransactionContext -> u128
    AccountsResizeDelta,
    /// TransactionContext -> u16
    TransactionAccountCount,
    /// TransactionContext -> &[TransactionAccount] -> Pubkey
    TransactionAccountKey,
    /// TransactionContext -> &[TransactionAccount] -> Pubkey
    TransactionAccountOwner,
    /// TransactionContext -> &[TransactionAccount] -> u64
    TransactionAccountLamports,
    /// TransactionContext -> &[TransactionAccount] -> &[u8]
    TransactionAccountData,
    /// TransactionContext -> &[TransactionAccount] -> bool
    TransactionAccountIsExecutable,
    /// TransactionContext -> &[TransactionAccount] -> u64
    TransactionAccountRentEpoch,
    /// TransactionContext -> &[TransactionAccount] -> bool
    TransactionAccountTouchedFlag,
    /// TransactionContext -> u8
    InstructionStackHeight,
    /// TransactionContext -> u8
    InstructionStackCapacity,
    /// TransactionContext -> &[u8]
    InstructionStackEntry,
    /// TransactionContext -> u16
    InstructionTraceLength,
    /// TransactionContext -> u16
    InstructionTraceCapacity,
    /// TransactionContext -> &[InstructionContext] -> u8
    InstructionTraceNestingLevel,
    /// TransactionContext -> &[InstructionContext] -> u128
    InstructionTraceLamportSum,
    /// TransactionContext -> &[InstructionContext] -> &[u8]
    InstructionTraceInstructionData,
    /// TransactionContext -> &[InstructionContext] -> &[u16]
    InstructionTraceProgramAccount,
    /// TransactionContext -> &[InstructionContext] -> &[InstructionAccount] -> u16
    InstructionAccountIndexInTransaction,
    /// TransactionContext -> &[InstructionContext] -> &[InstructionAccount] -> u16
    InstructionAccountIndexInCaller,
    /// TransactionContext -> &[InstructionContext] -> &[InstructionAccount] -> u16
    InstructionAccountIndexInCallee,
    /// TransactionContext -> &[InstructionContext] -> &[InstructionAccount] -> bool
    InstructionAccountIsSigner,
    /// TransactionContext -> &[InstructionContext] -> &[InstructionAccount] -> bool
    InstructionAccountIsWritable,
}

/// Index of an account inside of the TransactionContext or an InstructionContext.
pub type IndexOfAccount = u16;

/// Contains account meta data which varies between instruction.
///
/// It also contains indices to other structures for faster lookup.
#[derive(Clone, Debug, Eq, PartialEq)]
pub struct InstructionAccount {
    /// Points to the account and its key in the `TransactionContext`
    pub index_in_transaction: IndexOfAccount,
    /// Points to the first occurrence in the parent `InstructionContext`
    ///
    /// This excludes the program accounts.
    pub index_in_caller: IndexOfAccount,
    /// Points to the first occurrence in the current `InstructionContext`
    ///
    /// This excludes the program accounts.
    pub index_in_callee: IndexOfAccount,
    /// Is this account supposed to sign
    pub is_signer: bool,
    /// Is this account allowed to become writable
    pub is_writable: bool,
}

/// An account key and the matching account
pub type TransactionAccount = (Pubkey, AccountSharedData);

/// Loaded transaction shared between runtime and programs.
///
/// This context is valid for the entire duration of a transaction being processed.
#[derive(Debug, Clone, PartialEq)]
pub struct TransactionContext {
    account_keys: Pin<Box<[Pubkey]>>,
    accounts: Pin<Box<[RefCell<AccountSharedData>]>>,
    #[cfg(not(target_os = "solana"))]
    account_touched_flags: RefCell<Pin<Box<[bool]>>>,
    instruction_context_capacity: usize,
    instruction_stack: Vec<usize>,
    instruction_trace: Vec<InstructionContext>,
    return_data: TransactionReturnData,
    accounts_resize_delta: RefCell<i64>,
    #[cfg(not(target_os = "solana"))]
    rent: Option<Rent>,
    #[cfg(not(target_os = "solana"))]
    is_cap_accounts_data_allocations_per_transaction_enabled: bool,
}

impl TransactionContext {
    /// Constructs a new TransactionContext
    #[cfg(not(target_os = "solana"))]
    pub fn new(
        transaction_accounts: Vec<TransactionAccount>,
        rent: Option<Rent>,
        instruction_context_capacity: usize,
        _number_of_instructions_at_transaction_level: usize,
    ) -> Self {
        let (account_keys, accounts): (Vec<Pubkey>, Vec<RefCell<AccountSharedData>>) =
            transaction_accounts
                .into_iter()
                .map(|(key, account)| (key, RefCell::new(account)))
                .unzip();
        let account_touched_flags = vec![false; accounts.len()];
        Self {
            account_keys: Pin::new(account_keys.into_boxed_slice()),
            accounts: Pin::new(accounts.into_boxed_slice()),
            account_touched_flags: RefCell::new(Pin::new(account_touched_flags.into_boxed_slice())),
            instruction_context_capacity,
            instruction_stack: Vec::with_capacity(instruction_context_capacity),
            instruction_trace: vec![InstructionContext::default()],
            return_data: TransactionReturnData::default(),
            accounts_resize_delta: RefCell::new(0),
            rent,
            is_cap_accounts_data_allocations_per_transaction_enabled: false,
        }
    }

    /// Used in mock_process_instruction
    #[cfg(not(target_os = "solana"))]
    pub fn deconstruct_without_keys(self) -> Result<Vec<AccountSharedData>, InstructionError> {
        if !self.instruction_stack.is_empty() {
            return Err(InstructionError::CallDepth);
        }
        Ok(Vec::from(Pin::into_inner(self.accounts))
            .into_iter()
            .map(|account| account.into_inner())
            .collect())
    }

    /// Returns true if `enable_early_verification_of_account_modifications` is active
    #[cfg(not(target_os = "solana"))]
    pub fn is_early_verification_of_account_modifications_enabled(&self) -> bool {
        self.rent.is_some()
    }

    /// Returns the total number of accounts loaded in this Transaction
    pub fn get_number_of_accounts(&self) -> IndexOfAccount {
        self.accounts.len() as IndexOfAccount
    }

    /// Searches for an account by its key
    pub fn get_key_of_account_at_index(
        &self,
        index_in_transaction: IndexOfAccount,
    ) -> Result<&Pubkey, InstructionError> {
        self.account_keys
            .get(index_in_transaction as usize)
            .ok_or(InstructionError::NotEnoughAccountKeys)
    }

    /// Searches for an account by its key
    #[cfg(not(target_os = "solana"))]
    pub fn get_account_at_index(
        &self,
        index_in_transaction: IndexOfAccount,
    ) -> Result<&RefCell<AccountSharedData>, InstructionError> {
        self.accounts
            .get(index_in_transaction as usize)
            .ok_or(InstructionError::NotEnoughAccountKeys)
    }

    /// Searches for an account by its key
    pub fn find_index_of_account(&self, pubkey: &Pubkey) -> Option<IndexOfAccount> {
        self.account_keys
            .iter()
            .position(|key| key == pubkey)
            .map(|index| index as IndexOfAccount)
    }

    /// Searches for a program account by its key
    pub fn find_index_of_program_account(&self, pubkey: &Pubkey) -> Option<IndexOfAccount> {
        self.account_keys
            .iter()
            .rposition(|key| key == pubkey)
            .map(|index| index as IndexOfAccount)
    }

    /// Returns the instruction trace length.
    ///
    /// Not counting the last empty InstructionContext which is always pre-reserved for the next instruction.
    /// See also `get_next_instruction_context()`.
    pub fn get_instruction_trace_length(&self) -> usize {
        self.instruction_trace.len().saturating_sub(1)
    }

    /// Gets an InstructionContext by its index in the trace
    pub fn get_instruction_context_at_index_in_trace(
        &self,
        index_in_trace: usize,
    ) -> Result<&InstructionContext, InstructionError> {
        self.instruction_trace
            .get(index_in_trace)
            .ok_or(InstructionError::CallDepth)
    }

    /// Gets an InstructionContext by its nesting level in the stack
    pub fn get_instruction_context_at_nesting_level(
        &self,
        nesting_level: usize,
    ) -> Result<&InstructionContext, InstructionError> {
        let index_in_trace = *self
            .instruction_stack
            .get(nesting_level)
            .ok_or(InstructionError::CallDepth)?;
        let instruction_context = self.get_instruction_context_at_index_in_trace(index_in_trace)?;
        debug_assert_eq!(instruction_context.nesting_level, nesting_level);
        Ok(instruction_context)
    }

    /// Gets the max height of the InstructionContext stack
    pub fn get_instruction_context_capacity(&self) -> usize {
        self.instruction_context_capacity
    }

    /// Gets instruction stack height, top-level instructions are height
    /// `solana_sdk::instruction::TRANSACTION_LEVEL_STACK_HEIGHT`
    pub fn get_instruction_context_stack_height(&self) -> usize {
        self.instruction_stack.len()
    }

    /// Returns the current InstructionContext
    pub fn get_current_instruction_context(&self) -> Result<&InstructionContext, InstructionError> {
        let level = self
            .get_instruction_context_stack_height()
            .checked_sub(1)
            .ok_or(InstructionError::CallDepth)?;
        self.get_instruction_context_at_nesting_level(level)
    }

    /// Returns the InstructionContext to configure for the next invocation.
    ///
    /// The last InstructionContext is always empty and pre-reserved for the next instruction.
    pub fn get_next_instruction_context(
        &mut self,
    ) -> Result<&mut InstructionContext, InstructionError> {
        self.instruction_trace
            .last_mut()
            .ok_or(InstructionError::CallDepth)
    }

    /// Pushes the next InstructionContext
    #[cfg(not(target_os = "solana"))]
    pub fn push(&mut self) -> Result<(), InstructionError> {
        let nesting_level = self.get_instruction_context_stack_height();
        let caller_instruction_context = self
            .instruction_trace
            .last()
            .ok_or(InstructionError::CallDepth)?;
        let callee_instruction_accounts_lamport_sum =
            self.instruction_accounts_lamport_sum(caller_instruction_context)?;
        if !self.instruction_stack.is_empty()
            && self.is_early_verification_of_account_modifications_enabled()
        {
            let caller_instruction_context = self.get_current_instruction_context()?;
            let original_caller_instruction_accounts_lamport_sum =
                caller_instruction_context.instruction_accounts_lamport_sum;
            let current_caller_instruction_accounts_lamport_sum =
                self.instruction_accounts_lamport_sum(caller_instruction_context)?;
            if original_caller_instruction_accounts_lamport_sum
                != current_caller_instruction_accounts_lamport_sum
            {
                return Err(InstructionError::UnbalancedInstruction);
            }
        }
        {
            let mut instruction_context = self.get_next_instruction_context()?;
            instruction_context.nesting_level = nesting_level;
            instruction_context.instruction_accounts_lamport_sum =
                callee_instruction_accounts_lamport_sum;
        }
        let index_in_trace = self.get_instruction_trace_length();
        self.instruction_trace.push(InstructionContext::default());
        if nesting_level >= self.instruction_context_capacity {
            return Err(InstructionError::CallDepth);
        }
        self.instruction_stack.push(index_in_trace);
        Ok(())
    }

    /// Pops the current InstructionContext
    #[cfg(not(target_os = "solana"))]
    pub fn pop(&mut self) -> Result<(), InstructionError> {
        if self.instruction_stack.is_empty() {
            return Err(InstructionError::CallDepth);
        }
        // Verify (before we pop) that the total sum of all lamports in this instruction did not change
        let detected_an_unbalanced_instruction =
            if self.is_early_verification_of_account_modifications_enabled() {
                self.get_current_instruction_context()
                    .and_then(|instruction_context| {
                        // Verify all executable accounts have no outstanding refs
                        for account_index in instruction_context.program_accounts.iter() {
                            self.get_account_at_index(*account_index)?
                                .try_borrow_mut()
                                .map_err(|_| InstructionError::AccountBorrowOutstanding)?;
                        }
                        self.instruction_accounts_lamport_sum(instruction_context)
                            .map(|instruction_accounts_lamport_sum| {
                                instruction_context.instruction_accounts_lamport_sum
                                    != instruction_accounts_lamport_sum
                            })
                    })
            } else {
                Ok(false)
            };
        // Always pop, even if we `detected_an_unbalanced_instruction`
        self.instruction_stack.pop();
        if detected_an_unbalanced_instruction? {
            Err(InstructionError::UnbalancedInstruction)
        } else {
            Ok(())
        }
    }

    /// Gets the return data of the current InstructionContext or any above
    pub fn get_return_data(&self) -> (&Pubkey, &[u8]) {
        (&self.return_data.program_id, &self.return_data.data)
    }

    /// Set the return data of the current InstructionContext
    pub fn set_return_data(
        &mut self,
        program_id: Pubkey,
        data: Vec<u8>,
    ) -> Result<(), InstructionError> {
        self.return_data = TransactionReturnData { program_id, data };
        Ok(())
    }

    /// Calculates the sum of all lamports within an instruction
    #[cfg(not(target_os = "solana"))]
    fn instruction_accounts_lamport_sum(
        &self,
        instruction_context: &InstructionContext,
    ) -> Result<u128, InstructionError> {
        if !self.is_early_verification_of_account_modifications_enabled() {
            return Ok(0);
        }
        let mut instruction_accounts_lamport_sum: u128 = 0;
        for instruction_account_index in 0..instruction_context.get_number_of_instruction_accounts()
        {
            if instruction_context
                .is_instruction_account_duplicate(instruction_account_index)?
                .is_some()
            {
                continue; // Skip duplicate account
            }
            let index_in_transaction = instruction_context
                .get_index_of_instruction_account_in_transaction(instruction_account_index)?;
            instruction_accounts_lamport_sum = (self
                .get_account_at_index(index_in_transaction)?
                .try_borrow()
                .map_err(|_| InstructionError::AccountBorrowOutstanding)?
                .lamports() as u128)
                .checked_add(instruction_accounts_lamport_sum)
                .ok_or(InstructionError::ArithmeticOverflow)?;
        }
        Ok(instruction_accounts_lamport_sum)
    }

    /// Returns the accounts resize delta
    pub fn accounts_resize_delta(&self) -> Result<i64, InstructionError> {
        self.accounts_resize_delta
            .try_borrow()
            .map_err(|_| InstructionError::GenericError)
            .map(|value_ref| *value_ref)
    }

    /// Enables enforcing a maximum accounts data allocation size per transaction
    #[cfg(not(target_os = "solana"))]
    pub fn enable_cap_accounts_data_allocations_per_transaction(&mut self) {
        self.is_cap_accounts_data_allocations_per_transaction_enabled = true;
    }
}

/// Return data at the end of a transaction
#[derive(Clone, Debug, Default, Deserialize, PartialEq, Eq, Serialize)]
pub struct TransactionReturnData {
    pub program_id: Pubkey,
    pub data: Vec<u8>,
}

/// Loaded instruction shared between runtime and programs.
///
/// This context is valid for the entire duration of a (possibly cross program) instruction being processed.
<<<<<<< HEAD
#[derive(Debug, Clone, Eq, PartialEq)]
=======
#[derive(Debug, Clone, Default)]
>>>>>>> 0bfc1883
pub struct InstructionContext {
    nesting_level: usize,
    instruction_accounts_lamport_sum: u128,
    program_accounts: Vec<IndexOfAccount>,
    instruction_accounts: Vec<InstructionAccount>,
    instruction_data: Vec<u8>,
}

impl InstructionContext {
    /// Used together with TransactionContext::get_next_instruction_context()
    #[cfg(not(target_os = "solana"))]
    pub fn configure(
        &mut self,
        program_accounts: &[IndexOfAccount],
        instruction_accounts: &[InstructionAccount],
        instruction_data: &[u8],
    ) {
        self.program_accounts = program_accounts.to_vec();
        self.instruction_accounts = instruction_accounts.to_vec();
        self.instruction_data = instruction_data.to_vec();
    }

    /// How many Instructions were on the stack after this one was pushed
    ///
    /// That is the number of nested parent Instructions plus one (itself).
    pub fn get_stack_height(&self) -> usize {
        self.nesting_level.saturating_add(1)
    }

    /// Returns the sum of lamports of the instruction accounts in this Instruction
    pub fn get_instruction_accounts_lamport_sum(&self) -> u128 {
        self.instruction_accounts_lamport_sum
    }

    /// Number of program accounts
    pub fn get_number_of_program_accounts(&self) -> IndexOfAccount {
        self.program_accounts.len() as IndexOfAccount
    }

    /// Number of accounts in this Instruction (without program accounts)
    pub fn get_number_of_instruction_accounts(&self) -> IndexOfAccount {
        self.instruction_accounts.len() as IndexOfAccount
    }

    /// Assert that enough account were supplied to this Instruction
    pub fn check_number_of_instruction_accounts(
        &self,
        expected_at_least: IndexOfAccount,
    ) -> Result<(), InstructionError> {
        if self.get_number_of_instruction_accounts() < expected_at_least {
            Err(InstructionError::NotEnoughAccountKeys)
        } else {
            Ok(())
        }
    }

    /// Data parameter for the programs `process_instruction` handler
    pub fn get_instruction_data(&self) -> &[u8] {
        &self.instruction_data
    }

    /// Searches for a program account by its key
    pub fn find_index_of_program_account(
        &self,
        transaction_context: &TransactionContext,
        pubkey: &Pubkey,
    ) -> Option<IndexOfAccount> {
        self.program_accounts
            .iter()
            .position(|index_in_transaction| {
                transaction_context
                    .account_keys
                    .get(*index_in_transaction as usize)
                    == Some(pubkey)
            })
            .map(|index| index as IndexOfAccount)
    }

    /// Searches for an instruction account by its key
    pub fn find_index_of_instruction_account(
        &self,
        transaction_context: &TransactionContext,
        pubkey: &Pubkey,
    ) -> Option<IndexOfAccount> {
        self.instruction_accounts
            .iter()
            .position(|instruction_account| {
                transaction_context
                    .account_keys
                    .get(instruction_account.index_in_transaction as usize)
                    == Some(pubkey)
            })
            .map(|index| index as IndexOfAccount)
    }

    /// Translates the given instruction wide program_account_index into a transaction wide index
    pub fn get_index_of_program_account_in_transaction(
        &self,
        program_account_index: IndexOfAccount,
    ) -> Result<IndexOfAccount, InstructionError> {
        Ok(*self
            .program_accounts
            .get(program_account_index as usize)
            .ok_or(InstructionError::NotEnoughAccountKeys)?)
    }

    /// Translates the given instruction wide instruction_account_index into a transaction wide index
    pub fn get_index_of_instruction_account_in_transaction(
        &self,
        instruction_account_index: IndexOfAccount,
    ) -> Result<IndexOfAccount, InstructionError> {
        Ok(self
            .instruction_accounts
            .get(instruction_account_index as usize)
            .ok_or(InstructionError::NotEnoughAccountKeys)?
            .index_in_transaction as IndexOfAccount)
    }

    /// Returns `Some(instruction_account_index)` if this is a duplicate
    /// and `None` if it is the first account with this key
    pub fn is_instruction_account_duplicate(
        &self,
        instruction_account_index: IndexOfAccount,
    ) -> Result<Option<IndexOfAccount>, InstructionError> {
        let index_in_callee = self
            .instruction_accounts
            .get(instruction_account_index as usize)
            .ok_or(InstructionError::NotEnoughAccountKeys)?
            .index_in_callee;
        Ok(if index_in_callee == instruction_account_index {
            None
        } else {
            Some(index_in_callee)
        })
    }

    /// Gets the key of the last program account of this Instruction
    pub fn get_last_program_key<'a, 'b: 'a>(
        &'a self,
        transaction_context: &'b TransactionContext,
    ) -> Result<&'b Pubkey, InstructionError> {
        self.get_index_of_program_account_in_transaction(
            self.get_number_of_program_accounts().saturating_sub(1),
        )
        .and_then(|index_in_transaction| {
            transaction_context.get_key_of_account_at_index(index_in_transaction)
        })
    }

    fn try_borrow_account<'a, 'b: 'a>(
        &'a self,
        transaction_context: &'b TransactionContext,
        index_in_transaction: IndexOfAccount,
        index_in_instruction: IndexOfAccount,
    ) -> Result<BorrowedAccount<'a>, InstructionError> {
        let account = transaction_context
            .accounts
            .get(index_in_transaction as usize)
            .ok_or(InstructionError::MissingAccount)?
            .try_borrow_mut()
            .map_err(|_| InstructionError::AccountBorrowFailed)?;
        Ok(BorrowedAccount {
            transaction_context,
            instruction_context: self,
            index_in_transaction,
            index_in_instruction,
            account,
        })
    }

    /// Gets the last program account of this Instruction
    pub fn try_borrow_last_program_account<'a, 'b: 'a>(
        &'a self,
        transaction_context: &'b TransactionContext,
    ) -> Result<BorrowedAccount<'a>, InstructionError> {
        let result = self.try_borrow_program_account(
            transaction_context,
            self.get_number_of_program_accounts().saturating_sub(1),
        );
        debug_assert!(result.is_ok());
        result
    }

    /// Tries to borrow a program account from this Instruction
    pub fn try_borrow_program_account<'a, 'b: 'a>(
        &'a self,
        transaction_context: &'b TransactionContext,
        program_account_index: IndexOfAccount,
    ) -> Result<BorrowedAccount<'a>, InstructionError> {
        let index_in_transaction =
            self.get_index_of_program_account_in_transaction(program_account_index)?;
        self.try_borrow_account(
            transaction_context,
            index_in_transaction,
            program_account_index,
        )
    }

    /// Gets an instruction account of this Instruction
    pub fn try_borrow_instruction_account<'a, 'b: 'a>(
        &'a self,
        transaction_context: &'b TransactionContext,
        instruction_account_index: IndexOfAccount,
    ) -> Result<BorrowedAccount<'a>, InstructionError> {
        let index_in_transaction =
            self.get_index_of_instruction_account_in_transaction(instruction_account_index)?;
        self.try_borrow_account(
            transaction_context,
            index_in_transaction,
            self.get_number_of_program_accounts()
                .saturating_add(instruction_account_index),
        )
    }

    /// Returns whether an instruction account is a signer
    pub fn is_instruction_account_signer(
        &self,
        instruction_account_index: IndexOfAccount,
    ) -> Result<bool, InstructionError> {
        Ok(self
            .instruction_accounts
            .get(instruction_account_index as usize)
            .ok_or(InstructionError::MissingAccount)?
            .is_signer)
    }

    /// Returns whether an instruction account is writable
    pub fn is_instruction_account_writable(
        &self,
        instruction_account_index: IndexOfAccount,
    ) -> Result<bool, InstructionError> {
        Ok(self
            .instruction_accounts
            .get(instruction_account_index as usize)
            .ok_or(InstructionError::MissingAccount)?
            .is_writable)
    }

    /// Calculates the set of all keys of signer instruction accounts in this Instruction
    pub fn get_signers(
        &self,
        transaction_context: &TransactionContext,
    ) -> Result<HashSet<Pubkey>, InstructionError> {
        let mut result = HashSet::new();
        for instruction_account in self.instruction_accounts.iter() {
            if instruction_account.is_signer {
                result.insert(
                    *transaction_context
                        .get_key_of_account_at_index(instruction_account.index_in_transaction)?,
                );
            }
        }
        Ok(result)
    }
}

/// Shared account borrowed from the TransactionContext and an InstructionContext.
#[derive(Debug)]
pub struct BorrowedAccount<'a> {
    transaction_context: &'a TransactionContext,
    instruction_context: &'a InstructionContext,
    index_in_transaction: IndexOfAccount,
    index_in_instruction: IndexOfAccount,
    account: RefMut<'a, AccountSharedData>,
}

impl<'a> BorrowedAccount<'a> {
    /// Returns the index of this account (transaction wide)
    pub fn get_index_in_transaction(&self) -> IndexOfAccount {
        self.index_in_transaction
    }

    /// Returns the public key of this account (transaction wide)
    pub fn get_key(&self) -> &Pubkey {
        self.transaction_context
            .get_key_of_account_at_index(self.index_in_transaction)
            .unwrap()
    }

    /// Returns the owner of this account (transaction wide)
    pub fn get_owner(&self) -> &Pubkey {
        self.account.owner()
    }

    /// Assignes the owner of this account (transaction wide)
    #[cfg(not(target_os = "solana"))]
    pub fn set_owner(&mut self, pubkey: &[u8]) -> Result<(), InstructionError> {
        if self
            .transaction_context
            .is_early_verification_of_account_modifications_enabled()
        {
            // Only the owner can assign a new owner
            if !self.is_owned_by_current_program() {
                return Err(InstructionError::ModifiedProgramId);
            }
            // and only if the account is writable
            if !self.is_writable() {
                return Err(InstructionError::ModifiedProgramId);
            }
            // and only if the account is not executable
            if self.is_executable() {
                return Err(InstructionError::ModifiedProgramId);
            }
            // and only if the data is zero-initialized or empty
            if !is_zeroed(self.get_data()) {
                return Err(InstructionError::ModifiedProgramId);
            }
            // don't touch the account if the owner does not change
            if self.get_owner().to_bytes() == pubkey {
                return Ok(());
            }
            self.touch()?;
        }
        self.account.copy_into_owner_from_slice(pubkey);
        Ok(())
    }

    #[cfg(target_os = "solana")]
    pub fn set_owner<'b>(&mut self, pubkey: &'b [u8]) -> AccountPropertyUpdate<'b> {
        AccountPropertyUpdate {
            instruction_account_index: self.index_in_instruction as u16,
            attribute: TransactionContextAttribute::TransactionAccountOwner as u16,
            value: pubkey.as_ptr() as u64,
            _marker: std::marker::PhantomData::default(),
        }
    }

    /// Returns the number of lamports of this account (transaction wide)
    pub fn get_lamports(&self) -> u64 {
        self.account.lamports()
    }

    /// Overwrites the number of lamports of this account (transaction wide)
    #[cfg(not(target_os = "solana"))]
    pub fn set_lamports(&mut self, lamports: u64) -> Result<(), InstructionError> {
        if self
            .transaction_context
            .is_early_verification_of_account_modifications_enabled()
        {
            // An account not owned by the program cannot have its balance decrease
            if !self.is_owned_by_current_program() && lamports < self.get_lamports() {
                return Err(InstructionError::ExternalAccountLamportSpend);
            }
            // The balance of read-only may not change
            if !self.is_writable() {
                return Err(InstructionError::ReadonlyLamportChange);
            }
            // The balance of executable accounts may not change
            if self.is_executable() {
                return Err(InstructionError::ExecutableLamportChange);
            }
            // don't touch the account if the lamports do not change
            if self.get_lamports() == lamports {
                return Ok(());
            }
            self.touch()?;
        }
        self.account.set_lamports(lamports);
        Ok(())
    }

    #[cfg(target_os = "solana")]
    pub fn set_lamports(&mut self, lamports: u64) -> AccountPropertyUpdate<'static> {
        AccountPropertyUpdate {
            instruction_account_index: self.index_in_instruction as u16,
            attribute: TransactionContextAttribute::TransactionAccountLamports as u16,
            value: lamports,
            _marker: std::marker::PhantomData::default(),
        }
    }

    /// Adds lamports to this account (transaction wide)
    #[cfg(not(target_os = "solana"))]
    pub fn checked_add_lamports(&mut self, lamports: u64) -> Result<(), InstructionError> {
        self.set_lamports(
            self.get_lamports()
                .checked_add(lamports)
                .ok_or(InstructionError::ArithmeticOverflow)?,
        )
    }

    /// Subtracts lamports from this account (transaction wide)
    #[cfg(not(target_os = "solana"))]
    pub fn checked_sub_lamports(&mut self, lamports: u64) -> Result<(), InstructionError> {
        self.set_lamports(
            self.get_lamports()
                .checked_sub(lamports)
                .ok_or(InstructionError::ArithmeticOverflow)?,
        )
    }

    /// Returns a read-only slice of the account data (transaction wide)
    pub fn get_data(&self) -> &[u8] {
        self.account.data()
    }

    /// Returns a writable slice of the account data (transaction wide)
    #[cfg(not(target_os = "solana"))]
    pub fn get_data_mut(&mut self) -> Result<&mut [u8], InstructionError> {
        self.can_data_be_changed()?;
        self.touch()?;
        Ok(self.account.data_as_mut_slice())
    }

    /// Overwrites the account data and size (transaction wide)
    #[cfg(not(target_os = "solana"))]
    pub fn set_data(&mut self, data: &[u8]) -> Result<(), InstructionError> {
        self.can_data_be_resized(data.len())?;
        self.can_data_be_changed()?;
        self.touch()?;
        if data.len() == self.account.data().len() {
            self.account.data_as_mut_slice().copy_from_slice(data);
        } else {
            let mut accounts_resize_delta = self
                .transaction_context
                .accounts_resize_delta
                .try_borrow_mut()
                .map_err(|_| InstructionError::GenericError)?;
            *accounts_resize_delta = accounts_resize_delta
                .saturating_add((data.len() as i64).saturating_sub(self.get_data().len() as i64));
            self.account.set_data_from_slice(data);
        }
        Ok(())
    }

    /// Resizes the account data (transaction wide)
    ///
    /// Fills it with zeros at the end if is extended or truncates at the end otherwise.
    #[cfg(not(target_os = "solana"))]
    pub fn set_data_length(&mut self, new_length: usize) -> Result<(), InstructionError> {
        self.can_data_be_resized(new_length)?;
        self.can_data_be_changed()?;
        // don't touch the account if the length does not change
        if self.get_data().len() == new_length {
            return Ok(());
        }
        self.touch()?;
        let mut accounts_resize_delta = self
            .transaction_context
            .accounts_resize_delta
            .try_borrow_mut()
            .map_err(|_| InstructionError::GenericError)?;
        *accounts_resize_delta = accounts_resize_delta
            .saturating_add((new_length as i64).saturating_sub(self.get_data().len() as i64));
        self.account.data_mut().resize(new_length, 0);
        Ok(())
    }

    #[cfg(target_os = "solana")]
    pub fn set_data_length(&mut self, new_length: usize) -> AccountPropertyUpdate<'static> {
        AccountPropertyUpdate {
            instruction_account_index: self.index_in_instruction as u16,
            attribute: TransactionContextAttribute::TransactionAccountData as u16,
            value: new_length as u64,
            _marker: std::marker::PhantomData::default(),
        }
    }

    /// Deserializes the account data into a state
    #[cfg(not(target_os = "solana"))]
    pub fn get_state<T: serde::de::DeserializeOwned>(&self) -> Result<T, InstructionError> {
        self.account
            .deserialize_data()
            .map_err(|_| InstructionError::InvalidAccountData)
    }

    /// Serializes a state into the account data
    #[cfg(not(target_os = "solana"))]
    pub fn set_state<T: serde::Serialize>(&mut self, state: &T) -> Result<(), InstructionError> {
        let data = self.get_data_mut()?;
        let serialized_size =
            bincode::serialized_size(state).map_err(|_| InstructionError::GenericError)?;
        if serialized_size > data.len() as u64 {
            return Err(InstructionError::AccountDataTooSmall);
        }
        bincode::serialize_into(&mut *data, state).map_err(|_| InstructionError::GenericError)?;
        Ok(())
    }

    /// Returns whether this account is executable (transaction wide)
    pub fn is_executable(&self) -> bool {
        self.account.executable()
    }

    /// Configures whether this account is executable (transaction wide)
    #[cfg(not(target_os = "solana"))]
    pub fn set_executable(&mut self, is_executable: bool) -> Result<(), InstructionError> {
        if let Some(rent) = self.transaction_context.rent {
            // To become executable an account must be rent exempt
            if !rent.is_exempt(self.get_lamports(), self.get_data().len()) {
                return Err(InstructionError::ExecutableAccountNotRentExempt);
            }
            // Only the owner can set the executable flag
            if !self.is_owned_by_current_program() {
                return Err(InstructionError::ExecutableModified);
            }
            // and only if the account is writable
            if !self.is_writable() {
                return Err(InstructionError::ExecutableModified);
            }
            // one can not clear the executable flag
            if self.is_executable() && !is_executable {
                return Err(InstructionError::ExecutableModified);
            }
            // don't touch the account if the executable flag does not change
            if self.is_executable() == is_executable {
                return Ok(());
            }
            self.touch()?;
        }
        self.account.set_executable(is_executable);
        Ok(())
    }

    #[cfg(target_os = "solana")]
    pub fn set_executable(&mut self, is_executable: bool) -> AccountPropertyUpdate<'static> {
        AccountPropertyUpdate {
            instruction_account_index: self.index_in_instruction as u16,
            attribute: TransactionContextAttribute::TransactionAccountIsExecutable as u16,
            value: is_executable as u64,
            _marker: std::marker::PhantomData::default(),
        }
    }

    /// Returns the rent epoch of this account (transaction wide)
    #[cfg(not(target_os = "solana"))]
    pub fn get_rent_epoch(&self) -> u64 {
        self.account.rent_epoch()
    }

    /// Returns whether this account is a signer (instruction wide)
    pub fn is_signer(&self) -> bool {
        if self.index_in_instruction < self.instruction_context.get_number_of_program_accounts() {
            return false;
        }
        self.instruction_context
            .is_instruction_account_signer(
                self.index_in_instruction
                    .saturating_sub(self.instruction_context.get_number_of_program_accounts()),
            )
            .unwrap_or_default()
    }

    /// Returns whether this account is writable (instruction wide)
    pub fn is_writable(&self) -> bool {
        if self.index_in_instruction < self.instruction_context.get_number_of_program_accounts() {
            return false;
        }
        self.instruction_context
            .is_instruction_account_writable(
                self.index_in_instruction
                    .saturating_sub(self.instruction_context.get_number_of_program_accounts()),
            )
            .unwrap_or_default()
    }

    /// Returns true if the owner of this account is the current `InstructionContext`s last program (instruction wide)
    pub fn is_owned_by_current_program(&self) -> bool {
        self.instruction_context
            .get_last_program_key(self.transaction_context)
            .map(|key| key == self.get_owner())
            .unwrap_or_default()
    }

    /// Returns an error if the account data can not be mutated by the current program
    #[cfg(not(target_os = "solana"))]
    pub fn can_data_be_changed(&self) -> Result<(), InstructionError> {
        if !self
            .transaction_context
            .is_early_verification_of_account_modifications_enabled()
        {
            return Ok(());
        }
        // Only non-executable accounts data can be changed
        if self.is_executable() {
            return Err(InstructionError::ExecutableDataModified);
        }
        // and only if the account is writable
        if !self.is_writable() {
            return Err(InstructionError::ReadonlyDataModified);
        }
        // and only if we are the owner
        if !self.is_owned_by_current_program() {
            return Err(InstructionError::ExternalAccountDataModified);
        }
        Ok(())
    }

    /// Returns an error if the account data can not be resized to the given length
    #[cfg(not(target_os = "solana"))]
    pub fn can_data_be_resized(&self, new_length: usize) -> Result<(), InstructionError> {
        if !self
            .transaction_context
            .is_early_verification_of_account_modifications_enabled()
        {
            return Ok(());
        }
        let old_length = self.get_data().len();
        // Only the owner can change the length of the data
        if new_length != old_length && !self.is_owned_by_current_program() {
            return Err(InstructionError::AccountDataSizeChanged);
        }
        // The new length can not exceed the maximum permitted length
        if new_length > MAX_PERMITTED_DATA_LENGTH as usize {
            return Err(InstructionError::InvalidRealloc);
        }
        if self
            .transaction_context
            .is_cap_accounts_data_allocations_per_transaction_enabled
        {
            // The resize can not exceed the per-transaction maximum
            let length_delta = (new_length as i64).saturating_sub(old_length as i64);
            if self
                .transaction_context
                .accounts_resize_delta()?
                .saturating_add(length_delta)
                > MAX_PERMITTED_ACCOUNTS_DATA_ALLOCATIONS_PER_TRANSACTION
            {
                return Err(InstructionError::MaxAccountsDataAllocationsExceeded);
            }
        }
        Ok(())
    }

    #[cfg(not(target_os = "solana"))]
    fn touch(&self) -> Result<(), InstructionError> {
        if self
            .transaction_context
            .is_early_verification_of_account_modifications_enabled()
        {
            *self
                .transaction_context
                .account_touched_flags
                .try_borrow_mut()
                .map_err(|_| InstructionError::GenericError)?
                .get_mut(self.index_in_transaction as usize)
                .ok_or(InstructionError::NotEnoughAccountKeys)? = true;
        }
        Ok(())
    }
}

/// Everything that needs to be recorded from a TransactionContext after execution
#[cfg(not(target_os = "solana"))]
pub struct ExecutionRecord {
    pub accounts: Vec<TransactionAccount>,
    pub return_data: TransactionReturnData,
    pub touched_account_count: u64,
    pub accounts_resize_delta: i64,
}

/// Used by the bank in the runtime to write back the processed accounts and recorded instructions
#[cfg(not(target_os = "solana"))]
impl From<TransactionContext> for ExecutionRecord {
    fn from(context: TransactionContext) -> Self {
        let account_touched_flags = context
            .account_touched_flags
            .try_borrow()
            .expect("borrowing transaction_context.account_touched_flags failed");
        let touched_account_count = account_touched_flags
            .iter()
            .fold(0u64, |accumulator, was_touched| {
                accumulator.saturating_add(*was_touched as u64)
            });
        Self {
            accounts: Vec::from(Pin::into_inner(context.account_keys))
                .into_iter()
                .zip(
                    Vec::from(Pin::into_inner(context.accounts))
                        .into_iter()
                        .map(|account| account.into_inner()),
                )
                .collect(),
            return_data: context.return_data,
            touched_account_count,
            accounts_resize_delta: RefCell::into_inner(context.accounts_resize_delta),
        }
    }
}

#[cfg(not(target_os = "solana"))]
fn is_zeroed(buf: &[u8]) -> bool {
    const ZEROS_LEN: usize = 1024;
    const ZEROS: [u8; ZEROS_LEN] = [0; ZEROS_LEN];
    let mut chunks = buf.chunks_exact(ZEROS_LEN);

    #[allow(clippy::indexing_slicing)]
    {
        chunks.all(|chunk| chunk == &ZEROS[..])
            && chunks.remainder() == &ZEROS[..chunks.remainder().len()]
    }
}<|MERGE_RESOLUTION|>--- conflicted
+++ resolved
@@ -421,11 +421,7 @@
 /// Loaded instruction shared between runtime and programs.
 ///
 /// This context is valid for the entire duration of a (possibly cross program) instruction being processed.
-<<<<<<< HEAD
-#[derive(Debug, Clone, Eq, PartialEq)]
-=======
-#[derive(Debug, Clone, Default)]
->>>>>>> 0bfc1883
+#[derive(Debug, Clone, Default, Eq, PartialEq)]
 pub struct InstructionContext {
     nesting_level: usize,
     instruction_accounts_lamport_sum: u128,
