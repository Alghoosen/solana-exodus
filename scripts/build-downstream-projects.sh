--- conflicted
+++ resolved
@@ -38,11 +38,7 @@
 
 spl() {
   (
-<<<<<<< HEAD
-  # Mind the order!
-=======
     # Mind the order!
->>>>>>> 3d01c5a8
     PROGRAMS=(
       token/program
       token/program-2022
