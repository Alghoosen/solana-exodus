# source this file

update_solana_dependencies() {
  declare project_root="$1"
  declare solana_ver="$2"
  declare tomls=()
  while IFS='' read -r line; do tomls+=("$line"); done < <(find "$project_root" -name Cargo.toml)

  sed -i -e "s#\(solana-program = \"\)[^\"]*\(\"\)#\1=$solana_ver\2#g" "${tomls[@]}" || return $?
  sed -i -e "s#\(solana-program-test = \"\)[^\"]*\(\"\)#\1=$solana_ver\2#g" "${tomls[@]}" || return $?
  sed -i -e "s#\(solana-sdk = \"\).*\(\"\)#\1=$solana_ver\2#g" "${tomls[@]}" || return $?
  sed -i -e "s#\(solana-sdk = { version = \"\)[^\"]*\(\"\)#\1=$solana_ver\2#g" "${tomls[@]}" || return $?
  sed -i -e "s#\(solana-client = \"\)[^\"]*\(\"\)#\1=$solana_ver\2#g" "${tomls[@]}" || return $?
  sed -i -e "s#\(solana-client = { version = \"\)[^\"]*\(\"\)#\1=$solana_ver\2#g" "${tomls[@]}" || return $?
  sed -i -e "s#\(solana-clap-utils = \"\)[^\"]*\(\"\)#\1=$solana_ver\2#g" "${tomls[@]}" || return $?
  sed -i -e "s#\(solana-clap-utils = { version = \"\)[^\"]*\(\"\)#\1=$solana_ver\2#g" "${tomls[@]}" || return $?
  sed -i -e "s#\(solana-account-decoder = \"\)[^\"]*\(\"\)#\1=$solana_ver\2#g" "${tomls[@]}" || return $?
  sed -i -e "s#\(solana-account-decoder = { version = \"\)[^\"]*\(\"\)#\1=$solana_ver\2#g" "${tomls[@]}" || return $?
  sed -i -e "s#\(solana-faucet = \"\)[^\"]*\(\"\)#\1=$solana_ver\2#g" "${tomls[@]}" || return $?
  sed -i -e "s#\(solana-faucet = { version = \"\)[^\"]*\(\"\)#\1=$solana_ver\2#g" "${tomls[@]}" || return $?
<<<<<<< HEAD
=======
  sed -i -e "s#\(solana-zk-token-sdk = \"\)[^\"]*\(\"\)#\1=$solana_ver\2#g" "${tomls[@]}" || return $?
  sed -i -e "s#\(solana-zk-token-sdk = { version = \"\)[^\"]*\(\"\)#\1=$solana_ver\2#g" "${tomls[@]}" || return $?
>>>>>>> 3d01c5a8
}

patch_crates_io_solana() {
  declare Cargo_toml="$1"
  declare solana_dir="$2"
  cat >> "$Cargo_toml" <<EOF
[patch.crates-io]
solana-account-decoder = { path = "$solana_dir/account-decoder" }
solana-clap-utils = { path = "$solana_dir/clap-utils" }
solana-client = { path = "$solana_dir/client" }
solana-program = { path = "$solana_dir/sdk/program" }
solana-program-test = { path = "$solana_dir/program-test" }
solana-sdk = { path = "$solana_dir/sdk" }
solana-faucet = { path = "$solana_dir/faucet" }
<<<<<<< HEAD
=======
solana-zk-token-sdk = { path = "$solana_dir/zk-token-sdk" }
>>>>>>> 3d01c5a8
EOF
}<|MERGE_RESOLUTION|>--- conflicted
+++ resolved
@@ -18,11 +18,8 @@
   sed -i -e "s#\(solana-account-decoder = { version = \"\)[^\"]*\(\"\)#\1=$solana_ver\2#g" "${tomls[@]}" || return $?
   sed -i -e "s#\(solana-faucet = \"\)[^\"]*\(\"\)#\1=$solana_ver\2#g" "${tomls[@]}" || return $?
   sed -i -e "s#\(solana-faucet = { version = \"\)[^\"]*\(\"\)#\1=$solana_ver\2#g" "${tomls[@]}" || return $?
-<<<<<<< HEAD
-=======
   sed -i -e "s#\(solana-zk-token-sdk = \"\)[^\"]*\(\"\)#\1=$solana_ver\2#g" "${tomls[@]}" || return $?
   sed -i -e "s#\(solana-zk-token-sdk = { version = \"\)[^\"]*\(\"\)#\1=$solana_ver\2#g" "${tomls[@]}" || return $?
->>>>>>> 3d01c5a8
 }
 
 patch_crates_io_solana() {
@@ -37,9 +34,6 @@
 solana-program-test = { path = "$solana_dir/program-test" }
 solana-sdk = { path = "$solana_dir/sdk" }
 solana-faucet = { path = "$solana_dir/faucet" }
-<<<<<<< HEAD
-=======
 solana-zk-token-sdk = { path = "$solana_dir/zk-token-sdk" }
->>>>>>> 3d01c5a8
 EOF
 }