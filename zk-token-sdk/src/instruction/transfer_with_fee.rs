use {
    crate::zk_token_elgamal::pod,
    bytemuck::{Pod, Zeroable},
};
#[cfg(not(target_arch = "bpf"))]
use {
    crate::{
        encryption::{
            elgamal::{
                DecryptHandle, ElGamalCiphertext, ElGamalKeypair, ElGamalPubkey, ElGamalSecretKey,
            },
            pedersen::{Pedersen, PedersenCommitment, PedersenOpening},
        },
        errors::ProofError,
        instruction::{
            combine_lo_hi_ciphertexts, combine_lo_hi_commitments, combine_lo_hi_openings,
            split_u64, transfer::TransferAmountEncryption, Role, Verifiable,
        },
        range_proof::RangeProof,
        sigma_proofs::{
            equality_proof::CtxtCommEqualityProof,
            fee_proof::FeeSigmaProof,
            validity_proof::{AggregatedValidityProof, ValidityProof},
        },
        transcript::TranscriptProtocol,
    },
    arrayref::{array_ref, array_refs},
    curve25519_dalek::scalar::Scalar,
    merlin::Transcript,
    std::convert::TryInto,
    subtle::{ConditionallySelectable, ConstantTimeGreater},
};

#[cfg(not(target_arch = "bpf"))]
const MAX_FEE_BASIS_POINTS: u64 = 10_000;
#[cfg(not(target_arch = "bpf"))]
const ONE_IN_BASIS_POINTS: u128 = MAX_FEE_BASIS_POINTS as u128;

#[cfg(not(target_arch = "bpf"))]
const TRANSFER_SOURCE_AMOUNT_BITS: usize = 64;
#[cfg(not(target_arch = "bpf"))]
const TRANSFER_AMOUNT_LO_BITS: usize = 16;
#[cfg(not(target_arch = "bpf"))]
const TRANSFER_AMOUNT_LO_NEGATED_BITS: usize = 16;
#[cfg(not(target_arch = "bpf"))]
const TRANSFER_AMOUNT_HI_BITS: usize = 32;
#[cfg(not(target_arch = "bpf"))]
const TRANSFER_DELTA_BITS: usize = 64;

#[cfg(not(target_arch = "bpf"))]
lazy_static::lazy_static! {
    pub static ref COMMITMENT_MAX: PedersenCommitment = Pedersen::encode((1_u64 <<
                                                                         TRANSFER_AMOUNT_LO_NEGATED_BITS) - 1);
    pub static ref COMMITMENT_MAX_FEE_BASIS_POINTS: PedersenCommitment = Pedersen::encode(MAX_FEE_BASIS_POINTS);
}

// #[derive(Clone, Copy, Pod, Zeroable)]
#[derive(Clone, Copy, Pod, Zeroable)]
#[repr(C)]
pub struct TransferWithFeeData {
    /// Group encryption of the low 32 bites of the transfer amount
    pub ciphertext_lo: pod::TransferAmountEncryption,

    /// Group encryption of the high 32 bits of the transfer amount
    pub ciphertext_hi: pod::TransferAmountEncryption,

    /// The public encryption keys associated with the transfer: source, dest, and auditor
    pub transfer_with_fee_pubkeys: pod::TransferWithFeePubkeys,

    /// The final spendable ciphertext after the transfer,
    pub new_source_ciphertext: pod::ElGamalCiphertext,

    // transfer fee encryption
    pub fee_ciphertext: pod::FeeEncryption,

    // fee parameters
    pub fee_parameters: pod::FeeParameters,

    // transfer fee proof
    pub proof: TransferWithFeeProof,
}

#[cfg(not(target_arch = "bpf"))]
impl TransferWithFeeData {
    pub fn new(
        transfer_amount: u64,
        (spendable_balance, old_source_ciphertext): (u64, &ElGamalCiphertext),
        source_keypair: &ElGamalKeypair,
        (destination_pubkey, auditor_pubkey): (&ElGamalPubkey, &ElGamalPubkey),
        fee_parameters: FeeParameters,
        withdraw_withheld_authority_pubkey: &ElGamalPubkey,
    ) -> Result<Self, ProofError> {
        // split and encrypt transfer amount
        let (amount_lo, amount_hi) = split_u64(
            transfer_amount,
            TRANSFER_AMOUNT_LO_BITS,
            TRANSFER_AMOUNT_HI_BITS,
        )?;

        let (ciphertext_lo, opening_lo) = TransferAmountEncryption::new(
            amount_lo,
            &source_keypair.public,
            destination_pubkey,
            auditor_pubkey,
        );
        let (ciphertext_hi, opening_hi) = TransferAmountEncryption::new(
            amount_hi,
            &source_keypair.public,
            destination_pubkey,
            auditor_pubkey,
        );

        // subtract transfer amount from the spendable ciphertext
        let new_spendable_balance = spendable_balance
            .checked_sub(transfer_amount)
            .ok_or(ProofError::Generation)?;

        let transfer_amount_lo_source = ElGamalCiphertext {
            commitment: ciphertext_lo.commitment,
            handle: ciphertext_lo.source_handle,
        };

        let transfer_amount_hi_source = ElGamalCiphertext {
            commitment: ciphertext_hi.commitment,
            handle: ciphertext_hi.source_handle,
        };

        let new_source_ciphertext = old_source_ciphertext
            - combine_lo_hi_ciphertexts(
                &transfer_amount_lo_source,
                &transfer_amount_hi_source,
                TRANSFER_AMOUNT_LO_BITS,
            );

        // calculate and encrypt fee
        let (fee_amount, delta_fee) =
            calculate_fee(transfer_amount, fee_parameters.fee_rate_basis_points)
                .ok_or(ProofError::Generation)?;

        let below_max = u64::ct_gt(&fee_parameters.maximum_fee, &fee_amount);
        let fee_to_encrypt =
            u64::conditional_select(&fee_parameters.maximum_fee, &fee_amount, below_max);

        let (fee_ciphertext, opening_fee) = FeeEncryption::new(
            fee_to_encrypt,
            destination_pubkey,
            withdraw_withheld_authority_pubkey,
        );

        // generate transcript and append all public inputs
        let pod_transfer_with_fee_pubkeys = pod::TransferWithFeePubkeys {
            source_pubkey: source_keypair.public.into(),
            destination_pubkey: (*destination_pubkey).into(),
            auditor_pubkey: (*auditor_pubkey).into(),
            withdraw_withheld_authority_pubkey: (*withdraw_withheld_authority_pubkey).into(),
        };
        let pod_ciphertext_lo: pod::TransferAmountEncryption = ciphertext_lo.to_pod();
        let pod_ciphertext_hi: pod::TransferAmountEncryption = ciphertext_hi.to_pod();
        let pod_new_source_ciphertext: pod::ElGamalCiphertext = new_source_ciphertext.into();
        let pod_fee_ciphertext: pod::FeeEncryption = fee_ciphertext.to_pod();

        let mut transcript = TransferWithFeeProof::transcript_new(
            &pod_transfer_with_fee_pubkeys,
            &pod_ciphertext_lo,
            &pod_ciphertext_hi,
            &pod_new_source_ciphertext,
            &pod_fee_ciphertext,
        );

        let proof = TransferWithFeeProof::new(
            (amount_lo, &ciphertext_lo, &opening_lo),
            (amount_hi, &ciphertext_hi, &opening_hi),
            source_keypair,
            (destination_pubkey, auditor_pubkey),
            (new_spendable_balance, &new_source_ciphertext),
            (fee_to_encrypt, &fee_ciphertext, &opening_fee),
            delta_fee,
            withdraw_withheld_authority_pubkey,
            fee_parameters,
            &mut transcript,
        );

        Ok(Self {
            ciphertext_lo: pod_ciphertext_lo,
            ciphertext_hi: pod_ciphertext_hi,
            transfer_with_fee_pubkeys: pod_transfer_with_fee_pubkeys,
            new_source_ciphertext: pod_new_source_ciphertext,
            fee_ciphertext: pod_fee_ciphertext,
            fee_parameters: fee_parameters.into(),
            proof,
        })
    }

    /// Extracts the lo ciphertexts associated with a transfer-with-fee data
    fn ciphertext_lo(&self, role: Role) -> Result<ElGamalCiphertext, ProofError> {
        let ciphertext_lo: TransferAmountEncryption = self.ciphertext_lo.try_into()?;

        let handle_lo = match role {
            Role::Source => ciphertext_lo.source_handle,
            Role::Dest => ciphertext_lo.destination_handle,
            Role::Auditor => ciphertext_lo.auditor_handle,
        };

        Ok(ElGamalCiphertext {
            commitment: ciphertext_lo.commitment,
            handle: handle_lo,
        })
    }

    /// Extracts the lo ciphertexts associated with a transfer-with-fee data
    fn ciphertext_hi(&self, role: Role) -> Result<ElGamalCiphertext, ProofError> {
        let ciphertext_hi: TransferAmountEncryption = self.ciphertext_hi.try_into()?;

        let handle_hi = match role {
            Role::Source => ciphertext_hi.source_handle,
            Role::Dest => ciphertext_hi.destination_handle,
            Role::Auditor => ciphertext_hi.auditor_handle,
        };

        Ok(ElGamalCiphertext {
            commitment: ciphertext_hi.commitment,
            handle: handle_hi,
        })
    }

    /// Decrypts transfer amount from transfer-with-fee data
    pub fn decrypt_amount(&self, role: Role, sk: &ElGamalSecretKey) -> Result<u64, ProofError> {
        let ciphertext_lo = self.ciphertext_lo(role)?;
        let ciphertext_hi = self.ciphertext_hi(role)?;

        let amount_lo = ciphertext_lo.decrypt_u32(sk);
        let amount_hi = ciphertext_hi.decrypt_u32(sk);

        if let (Some(amount_lo), Some(amount_hi)) = (amount_lo, amount_hi) {
            let two_power = 1 << TRANSFER_AMOUNT_LO_BITS;
            Ok(amount_lo + two_power * amount_hi)
        } else {
            Err(ProofError::Verification)
        }
    }
}

#[cfg(not(target_arch = "bpf"))]
impl Verifiable for TransferWithFeeData {
    fn verify(&self) -> Result<(), ProofError> {
        let mut transcript = TransferWithFeeProof::transcript_new(
            &self.transfer_with_fee_pubkeys,
            &self.ciphertext_lo,
            &self.ciphertext_hi,
            &self.new_source_ciphertext,
            &self.fee_ciphertext,
        );

        let ciphertext_lo = self.ciphertext_lo.try_into()?;
        let ciphertext_hi = self.ciphertext_hi.try_into()?;
        let pubkeys_transfer_with_fee = self.transfer_with_fee_pubkeys.try_into()?;
        let new_source_ciphertext = self.new_source_ciphertext.try_into()?;

        let fee_ciphertext = self.fee_ciphertext.try_into()?;
        let fee_parameters = self.fee_parameters.into();

        self.proof.verify(
            &ciphertext_lo,
            &ciphertext_hi,
            &pubkeys_transfer_with_fee,
            &new_source_ciphertext,
            &fee_ciphertext,
            fee_parameters,
            &mut transcript,
        )
    }
}

// #[derive(Clone, Copy, Pod, Zeroable)]
#[repr(C)]
#[derive(Clone, Copy, Pod, Zeroable)]
pub struct TransferWithFeeProof {
    pub new_source_commitment: pod::PedersenCommitment,
    pub claimed_commitment: pod::PedersenCommitment,
    pub equality_proof: pod::CtxtCommEqualityProof,
    pub ciphertext_amount_validity_proof: pod::AggregatedValidityProof,
    pub fee_sigma_proof: pod::FeeSigmaProof,
    pub fee_ciphertext_validity_proof: pod::ValidityProof,
    pub range_proof: pod::RangeProof256,
}

#[allow(non_snake_case)]
#[cfg(not(target_arch = "bpf"))]
impl TransferWithFeeProof {
    fn transcript_new(
        transfer_with_fee_pubkeys: &pod::TransferWithFeePubkeys,
        ciphertext_lo: &pod::TransferAmountEncryption,
        ciphertext_hi: &pod::TransferAmountEncryption,
        new_source_ciphertext: &pod::ElGamalCiphertext,
        fee_ciphertext: &pod::FeeEncryption,
    ) -> Transcript {
        let mut transcript = Transcript::new(b"FeeProof");

        transcript.append_pubkey(b"pubkey-source", &transfer_with_fee_pubkeys.source_pubkey);
        transcript.append_pubkey(
            b"pubkey-dest",
            &transfer_with_fee_pubkeys.destination_pubkey,
        );
        transcript.append_pubkey(b"pubkey-auditor", &transfer_with_fee_pubkeys.auditor_pubkey);
        transcript.append_pubkey(
            b"withdraw_withheld_authority_pubkey",
            &transfer_with_fee_pubkeys.withdraw_withheld_authority_pubkey,
        );

        transcript.append_commitment(b"comm-lo-amount", &ciphertext_lo.commitment);
        transcript.append_handle(b"handle-lo-source", &ciphertext_lo.source_handle);
        transcript.append_handle(b"handle-lo-dest", &ciphertext_lo.destination_handle);
        transcript.append_handle(b"handle-lo-auditor", &ciphertext_lo.auditor_handle);

        transcript.append_commitment(b"comm-hi-amount", &ciphertext_hi.commitment);
        transcript.append_handle(b"handle-hi-source", &ciphertext_hi.source_handle);
        transcript.append_handle(b"handle-hi-dest", &ciphertext_hi.destination_handle);
        transcript.append_handle(b"handle-hi-auditor", &ciphertext_hi.auditor_handle);

        transcript.append_ciphertext(b"ctxt-new-source", new_source_ciphertext);

        transcript.append_commitment(b"comm-fee", &fee_ciphertext.commitment);
        transcript.append_handle(b"fee-dest-handle", &fee_ciphertext.destination_handle);
        transcript.append_handle(
            b"handle-fee-auditor",
            &fee_ciphertext.withdraw_withheld_authority_handle,
        );

        transcript
    }

    #[allow(clippy::too_many_arguments)]
    #[allow(clippy::many_single_char_names)]
    pub fn new(
        transfer_amount_lo_data: (u64, &TransferAmountEncryption, &PedersenOpening),
        transfer_amount_hi_data: (u64, &TransferAmountEncryption, &PedersenOpening),
        source_keypair: &ElGamalKeypair,
        (destination_pubkey, auditor_pubkey): (&ElGamalPubkey, &ElGamalPubkey),
        (source_new_balance, new_source_ciphertext): (u64, &ElGamalCiphertext),

        (fee_amount, fee_ciphertext, opening_fee): (u64, &FeeEncryption, &PedersenOpening),
        delta_fee: u64,
        withdraw_withheld_authority_pubkey: &ElGamalPubkey,
        fee_parameters: FeeParameters,
        transcript: &mut Transcript,
    ) -> Self {
        let (transfer_amount_lo, ciphertext_lo, opening_lo) = transfer_amount_lo_data;
        let (transfer_amount_hi, ciphertext_hi, opening_hi) = transfer_amount_hi_data;

        // generate a Pedersen commitment for the remaining balance in source
        let (new_source_commitment, opening_source) = Pedersen::new(source_new_balance);
        let (claimed_commitment, opening_claimed) = Pedersen::new(delta_fee);

        let pod_new_source_commitment: pod::PedersenCommitment = new_source_commitment.into();
        let pod_claimed_commitment: pod::PedersenCommitment = claimed_commitment.into();

        transcript.append_commitment(b"commitment-new-source", &pod_new_source_commitment);
        transcript.append_commitment(b"commitment-claimed", &pod_claimed_commitment);

        // generate equality_proof
        let equality_proof = CtxtCommEqualityProof::new(
            source_keypair,
            new_source_ciphertext,
            source_new_balance,
            &opening_source,
            transcript,
        );

        // generate ciphertext validity proof
        let ciphertext_amount_validity_proof = AggregatedValidityProof::new(
            (destination_pubkey, auditor_pubkey),
            (transfer_amount_lo, transfer_amount_hi),
            (opening_lo, opening_hi),
            transcript,
        );

        let (delta_commitment, opening_delta) = compute_delta_commitment_and_opening(
            (&ciphertext_lo.commitment, opening_lo),
            (&ciphertext_hi.commitment, opening_hi),
            (&fee_ciphertext.commitment, opening_fee),
            fee_parameters.fee_rate_basis_points,
        );

        let fee_sigma_proof = FeeSigmaProof::new(
            (fee_amount, &fee_ciphertext.commitment, opening_fee),
            (delta_fee, &delta_commitment, &opening_delta),
            (&claimed_commitment, &opening_claimed),
            fee_parameters.maximum_fee,
            transcript,
        );

        let fee_ciphertext_validity_proof = ValidityProof::new(
            (destination_pubkey, withdraw_withheld_authority_pubkey),
            fee_amount,
            opening_fee,
            transcript,
        );

        // generate the range proof
        let opening_claimed_negated = &PedersenOpening::default() - &opening_claimed;
        let range_proof = if TRANSFER_AMOUNT_LO_BITS == 32 {
            RangeProof::new(
                vec![
                    source_new_balance,
                    transfer_amount_lo as u64,
                    transfer_amount_hi as u64,
                    delta_fee,
                    MAX_FEE_BASIS_POINTS - delta_fee,
                ],
                vec![
                    TRANSFER_SOURCE_AMOUNT_BITS,
                    TRANSFER_AMOUNT_LO_BITS,
                    TRANSFER_AMOUNT_HI_BITS,
                    TRANSFER_DELTA_BITS,
                    TRANSFER_DELTA_BITS,
                ],
                vec![
                    &opening_source,
                    opening_lo,
                    opening_hi,
                    &opening_claimed,
                    &opening_claimed_negated,
                ],
                transcript,
            )
        } else {
            let transfer_amount_lo_negated =
                ((1 << TRANSFER_AMOUNT_LO_NEGATED_BITS) - 1) - transfer_amount_lo as u64;
            let opening_lo_negated = &PedersenOpening::default() - opening_lo;

            RangeProof::new(
                vec![
                    source_new_balance,
                    transfer_amount_lo as u64,
                    transfer_amount_lo_negated,
                    transfer_amount_hi as u64,
                    delta_fee,
                    MAX_FEE_BASIS_POINTS - delta_fee,
                ],
                vec![
                    TRANSFER_SOURCE_AMOUNT_BITS,
                    TRANSFER_AMOUNT_LO_BITS,
                    TRANSFER_AMOUNT_LO_NEGATED_BITS,
                    TRANSFER_AMOUNT_HI_BITS,
                    TRANSFER_DELTA_BITS,
                    TRANSFER_DELTA_BITS,
                ],
                vec![
                    &opening_source,
                    opening_lo,
                    &opening_lo_negated,
                    opening_hi,
                    &opening_claimed,
                    &opening_claimed_negated,
                ],
                transcript,
            )
        };

        Self {
            new_source_commitment: pod_new_source_commitment,
            claimed_commitment: pod_claimed_commitment,
            equality_proof: equality_proof.into(),
            ciphertext_amount_validity_proof: ciphertext_amount_validity_proof.into(),
            fee_sigma_proof: fee_sigma_proof.into(),
            fee_ciphertext_validity_proof: fee_ciphertext_validity_proof.into(),
            range_proof: range_proof.try_into().expect("range proof: length error"),
        }
    }

    pub fn verify(
        &self,
        ciphertext_lo: &TransferAmountEncryption,
        ciphertext_hi: &TransferAmountEncryption,
        transfer_with_fee_pubkeys: &TransferWithFeePubkeys,
        new_spendable_ciphertext: &ElGamalCiphertext,

        fee_ciphertext: &FeeEncryption,
        fee_parameters: FeeParameters,
        transcript: &mut Transcript,
    ) -> Result<(), ProofError> {
        transcript.append_commitment(b"commitment-new-source", &self.new_source_commitment);
        transcript.append_commitment(b"commitment-claimed", &self.claimed_commitment);

        let new_source_commitment: PedersenCommitment = self.new_source_commitment.try_into()?;
        let claimed_commitment: PedersenCommitment = self.claimed_commitment.try_into()?;

        let equality_proof: CtxtCommEqualityProof = self.equality_proof.try_into()?;
        let ciphertext_amount_validity_proof: AggregatedValidityProof =
            self.ciphertext_amount_validity_proof.try_into()?;
        let fee_sigma_proof: FeeSigmaProof = self.fee_sigma_proof.try_into()?;
        let fee_ciphertext_validity_proof: ValidityProof =
            self.fee_ciphertext_validity_proof.try_into()?;
        let range_proof: RangeProof = self.range_proof.try_into()?;

        // verify equality proof
        equality_proof.verify(
            &transfer_with_fee_pubkeys.source_pubkey,
            new_spendable_ciphertext,
            &new_source_commitment,
            transcript,
        )?;

        // verify that the transfer amount is encrypted correctly
        ciphertext_amount_validity_proof.verify(
            (
                &transfer_with_fee_pubkeys.destination_pubkey,
                &transfer_with_fee_pubkeys.auditor_pubkey,
            ),
            (&ciphertext_lo.commitment, &ciphertext_hi.commitment),
            (
                &ciphertext_lo.destination_handle,
                &ciphertext_hi.destination_handle,
            ),
            (&ciphertext_lo.auditor_handle, &ciphertext_hi.auditor_handle),
            transcript,
        )?;

        // verify fee sigma proof
        let delta_commitment = compute_delta_commitment(
            &ciphertext_lo.commitment,
            &ciphertext_hi.commitment,
            &fee_ciphertext.commitment,
            fee_parameters.fee_rate_basis_points,
        );

        fee_sigma_proof.verify(
            &fee_ciphertext.commitment,
            &delta_commitment,
            &claimed_commitment,
            fee_parameters.maximum_fee,
            transcript,
        )?;

        fee_ciphertext_validity_proof.verify(
            &fee_ciphertext.commitment,
            (
                &transfer_with_fee_pubkeys.destination_pubkey,
                &transfer_with_fee_pubkeys.withdraw_withheld_authority_pubkey,
            ),
            (
                &fee_ciphertext.destination_handle,
                &fee_ciphertext.withdraw_withheld_authority_handle,
            ),
            transcript,
        )?;

        // verify range proof
        let new_source_commitment = self.new_source_commitment.try_into()?;
        let claimed_commitment_negated = &(*COMMITMENT_MAX_FEE_BASIS_POINTS) - &claimed_commitment;

        if TRANSFER_AMOUNT_LO_BITS == 32 {
            range_proof.verify(
                vec![
                    &new_source_commitment,
                    &ciphertext_lo.commitment,
                    &ciphertext_hi.commitment,
                    &claimed_commitment,
                    &claimed_commitment_negated,
                ],
                vec![64, 32, 32, 64, 64],
                transcript,
            )?;
        } else {
            let commitment_lo_negated = &(*COMMITMENT_MAX) - &ciphertext_lo.commitment;

            range_proof.verify(
                vec![
                    &new_source_commitment,
                    &ciphertext_lo.commitment,
                    &commitment_lo_negated,
                    &ciphertext_hi.commitment,
                    &claimed_commitment,
                    &claimed_commitment_negated,
                ],
                vec![64, 16, 16, 32, 64, 64],
                transcript,
            )?;
        }

        Ok(())
    }
}

/// The ElGamal public keys needed for a transfer with fee
#[derive(Clone)]
#[repr(C)]
#[cfg(not(target_arch = "bpf"))]
pub struct TransferWithFeePubkeys {
    pub source_pubkey: ElGamalPubkey,
    pub destination_pubkey: ElGamalPubkey,
    pub auditor_pubkey: ElGamalPubkey,
    pub withdraw_withheld_authority_pubkey: ElGamalPubkey,
}

#[cfg(not(target_arch = "bpf"))]
impl TransferWithFeePubkeys {
    pub fn to_bytes(&self) -> [u8; 128] {
        let mut bytes = [0u8; 128];
        bytes[..32].copy_from_slice(&self.source_pubkey.to_bytes());
        bytes[32..64].copy_from_slice(&self.destination_pubkey.to_bytes());
        bytes[64..96].copy_from_slice(&self.auditor_pubkey.to_bytes());
        bytes[96..128].copy_from_slice(&self.withdraw_withheld_authority_pubkey.to_bytes());
        bytes
    }

    pub fn from_bytes(bytes: &[u8]) -> Result<Self, ProofError> {
        let bytes = array_ref![bytes, 0, 128];
        let (source_pubkey, destination_pubkey, auditor_pubkey, withdraw_withheld_authority_pubkey) =
            array_refs![bytes, 32, 32, 32, 32];

        let source_pubkey =
            ElGamalPubkey::from_bytes(source_pubkey).ok_or(ProofError::Verification)?;
        let destination_pubkey =
            ElGamalPubkey::from_bytes(destination_pubkey).ok_or(ProofError::Verification)?;
        let auditor_pubkey =
            ElGamalPubkey::from_bytes(auditor_pubkey).ok_or(ProofError::Verification)?;
        let withdraw_withheld_authority_pubkey =
            ElGamalPubkey::from_bytes(withdraw_withheld_authority_pubkey)
                .ok_or(ProofError::Verification)?;

        Ok(Self {
            source_pubkey,
            destination_pubkey,
            auditor_pubkey,
            withdraw_withheld_authority_pubkey,
        })
    }
}

#[derive(Clone)]
#[repr(C)]
#[cfg(not(target_arch = "bpf"))]
pub struct FeeEncryption {
    pub commitment: PedersenCommitment,
    pub destination_handle: DecryptHandle,
    pub withdraw_withheld_authority_handle: DecryptHandle,
}

#[cfg(not(target_arch = "bpf"))]
impl FeeEncryption {
    pub fn new(
        amount: u64,
        destination_pubkey: &ElGamalPubkey,
        withdraw_withheld_authority_pubkey: &ElGamalPubkey,
    ) -> (Self, PedersenOpening) {
        let (commitment, opening) = Pedersen::new(amount);
        let fee_encryption = Self {
            commitment,
            destination_handle: destination_pubkey.decrypt_handle(&opening),
            withdraw_withheld_authority_handle: withdraw_withheld_authority_pubkey
                .decrypt_handle(&opening),
        };

        (fee_encryption, opening)
    }

    pub fn to_pod(&self) -> pod::FeeEncryption {
        pod::FeeEncryption {
            commitment: self.commitment.into(),
            destination_handle: self.destination_handle.into(),
            withdraw_withheld_authority_handle: self.withdraw_withheld_authority_handle.into(),
        }
    }
}

#[derive(Clone, Copy)]
#[repr(C)]
pub struct FeeParameters {
    /// Fee rate expressed as basis points of the transfer amount, i.e. increments of 0.01%
    pub fee_rate_basis_points: u16,
    /// Maximum fee assessed on transfers, expressed as an amount of tokens
    pub maximum_fee: u64,
}

#[cfg(not(target_arch = "bpf"))]
impl FeeParameters {
    pub fn to_bytes(&self) -> [u8; 10] {
        let mut bytes = [0u8; 10];
        bytes[..2].copy_from_slice(&self.fee_rate_basis_points.to_le_bytes());
        bytes[2..10].copy_from_slice(&self.maximum_fee.to_le_bytes());

        bytes
    }

    pub fn from_bytes(bytes: &[u8]) -> Self {
        let bytes = array_ref![bytes, 0, 10];
        let (fee_rate_basis_points, maximum_fee) = array_refs![bytes, 2, 8];

        Self {
            fee_rate_basis_points: u16::from_le_bytes(*fee_rate_basis_points),
            maximum_fee: u64::from_le_bytes(*maximum_fee),
        }
    }
}

#[cfg(not(target_arch = "bpf"))]
fn calculate_fee(transfer_amount: u64, fee_rate_basis_points: u16) -> Option<(u64, u64)> {
    let numerator = (transfer_amount as u128).checked_mul(fee_rate_basis_points as u128)?;
    let mut fee = numerator.checked_div(ONE_IN_BASIS_POINTS)?;
    let mut delta_fee = 0_u128;

    let remainder = numerator.checked_rem(ONE_IN_BASIS_POINTS)?;
    if remainder > 0 {
        fee = fee.checked_add(1)?;

        let scaled_fee = fee.checked_mul(ONE_IN_BASIS_POINTS)?;
        delta_fee = scaled_fee.checked_sub(numerator)?;
    }

    let fee = u64::try_from(fee).ok()?;
    Some((fee as u64, delta_fee as u64))
}

#[cfg(not(target_arch = "bpf"))]
fn compute_delta_commitment_and_opening(
    (commitment_lo, opening_lo): (&PedersenCommitment, &PedersenOpening),
    (commitment_hi, opening_hi): (&PedersenCommitment, &PedersenOpening),
    (fee_commitment, opening_fee): (&PedersenCommitment, &PedersenOpening),
    fee_rate_basis_points: u16,
) -> (PedersenCommitment, PedersenOpening) {
    let fee_rate_scalar = Scalar::from(fee_rate_basis_points);

    let delta_commitment = fee_commitment * Scalar::from(MAX_FEE_BASIS_POINTS)
        - &(&combine_lo_hi_commitments(commitment_lo, commitment_hi, TRANSFER_AMOUNT_LO_BITS)
            * &fee_rate_scalar);

    let opening_delta = opening_fee * Scalar::from(MAX_FEE_BASIS_POINTS)
        - &(&combine_lo_hi_openings(opening_lo, opening_hi, TRANSFER_AMOUNT_LO_BITS)
            * &fee_rate_scalar);

    (delta_commitment, opening_delta)
}

#[cfg(not(target_arch = "bpf"))]
fn compute_delta_commitment(
    commitment_lo: &PedersenCommitment,
    commitment_hi: &PedersenCommitment,
    fee_commitment: &PedersenCommitment,
    fee_rate_basis_points: u16,
) -> PedersenCommitment {
    let fee_rate_scalar = Scalar::from(fee_rate_basis_points);

    fee_commitment * Scalar::from(MAX_FEE_BASIS_POINTS)
        - &(&combine_lo_hi_commitments(commitment_lo, commitment_hi, TRANSFER_AMOUNT_LO_BITS)
            * &fee_rate_scalar)
}

#[cfg(test)]
mod test {
    use super::*;

    #[test]
    fn test_fee_correctness() {
        let source_keypair = ElGamalKeypair::new_rand();
        let destination_pubkey = ElGamalKeypair::new_rand().public;
        let auditor_pubkey = ElGamalKeypair::new_rand().public;
        let withdraw_withheld_authority_pubkey = ElGamalKeypair::new_rand().public;

        // Case 1: transfer 0 amount
        let spendable_balance: u64 = 120;
        let spendable_ciphertext = source_keypair.public.encrypt(spendable_balance);

        let transfer_amount: u64 = 0;

        let fee_parameters = FeeParameters {
            fee_rate_basis_points: 400,
            maximum_fee: 3,
        };

        let fee_data = TransferWithFeeData::new(
            transfer_amount,
            (spendable_balance, &spendable_ciphertext),
            &source_keypair,
            (&destination_pubkey, &auditor_pubkey),
            fee_parameters,
            &withdraw_withheld_authority_pubkey,
        )
        .unwrap();

        assert!(fee_data.verify().is_ok());

        // Case 2: transfer max amount
        let spendable_balance: u64 = u64::max_value();
        let spendable_ciphertext = source_keypair.public.encrypt(spendable_balance);

        let transfer_amount: u64 =
            (1u64 << (TRANSFER_AMOUNT_LO_BITS + TRANSFER_AMOUNT_HI_BITS)) - 1;

        let fee_parameters = FeeParameters {
            fee_rate_basis_points: 400,
            maximum_fee: 3,
        };

        let fee_data = TransferWithFeeData::new(
            transfer_amount,
            (spendable_balance, &spendable_ciphertext),
            &source_keypair,
            (&destination_pubkey, &auditor_pubkey),
            fee_parameters,
            &withdraw_withheld_authority_pubkey,
        )
        .unwrap();

        assert!(fee_data.verify().is_ok());

        // Case 3: general success case
        let spendable_balance: u64 = 120;
        let spendable_ciphertext = source_keypair.public.encrypt(spendable_balance);

        let transfer_amount: u64 = 100;

        let fee_parameters = FeeParameters {
            fee_rate_basis_points: 400,
            maximum_fee: 3,
        };

        let fee_data = TransferWithFeeData::new(
            transfer_amount,
            (spendable_balance, &spendable_ciphertext),
            &source_keypair,
            (&destination_pubkey, &auditor_pubkey),
            fee_parameters,
            &withdraw_withheld_authority_pubkey,
        )
        .unwrap();

        assert!(fee_data.verify().is_ok());

        // Case 4: transfer amount too big
        let spendable_balance: u64 = u64::max_value();
        let spendable_ciphertext = source_keypair.public.encrypt(spendable_balance);

        let transfer_amount: u64 = 1u64 << (TRANSFER_AMOUNT_LO_BITS + TRANSFER_AMOUNT_HI_BITS);

        let fee_parameters = FeeParameters {
            fee_rate_basis_points: 400,
            maximum_fee: 3,
        };

        let fee_data = TransferWithFeeData::new(
            transfer_amount,
            (spendable_balance, &spendable_ciphertext),
            &source_keypair,
            (&destination_pubkey, &auditor_pubkey),
            fee_parameters,
            &withdraw_withheld_authority_pubkey,
        );

        assert!(fee_data.is_err());
<<<<<<< HEAD
=======

        // Case 5: invalid destination, auditor, or withdraw authority pubkeys
        let spendable_balance: u64 = 120;
        let spendable_ciphertext = source_keypair.public.encrypt(spendable_balance);

        let transfer_amount: u64 = 0;

        let fee_parameters = FeeParameters {
            fee_rate_basis_points: 400,
            maximum_fee: 3,
        };

        // destination pubkey invalid
        let destination_pubkey: ElGamalPubkey = pod::ElGamalPubkey::zeroed().try_into().unwrap();
        let auditor_pubkey = ElGamalKeypair::new_rand().public;
        let withdraw_withheld_authority_pubkey = ElGamalKeypair::new_rand().public;

        let fee_data = TransferWithFeeData::new(
            transfer_amount,
            (spendable_balance, &spendable_ciphertext),
            &source_keypair,
            (&destination_pubkey, &auditor_pubkey),
            fee_parameters,
            &withdraw_withheld_authority_pubkey,
        )
        .unwrap();

        assert!(fee_data.verify().is_err());

        // auditor pubkey invalid
        let destination_pubkey: ElGamalPubkey = ElGamalKeypair::new_rand().public;
        let auditor_pubkey = pod::ElGamalPubkey::zeroed().try_into().unwrap();
        let withdraw_withheld_authority_pubkey = ElGamalKeypair::new_rand().public;

        let fee_data = TransferWithFeeData::new(
            transfer_amount,
            (spendable_balance, &spendable_ciphertext),
            &source_keypair,
            (&destination_pubkey, &auditor_pubkey),
            fee_parameters,
            &withdraw_withheld_authority_pubkey,
        )
        .unwrap();

        assert!(fee_data.verify().is_err());

        // withdraw authority invalid
        let destination_pubkey: ElGamalPubkey = ElGamalKeypair::new_rand().public;
        let auditor_pubkey = ElGamalKeypair::new_rand().public;
        let withdraw_withheld_authority_pubkey = pod::ElGamalPubkey::zeroed().try_into().unwrap();

        let fee_data = TransferWithFeeData::new(
            transfer_amount,
            (spendable_balance, &spendable_ciphertext),
            &source_keypair,
            (&destination_pubkey, &auditor_pubkey),
            fee_parameters,
            &withdraw_withheld_authority_pubkey,
        )
        .unwrap();

        assert!(fee_data.verify().is_err());
>>>>>>> 3d01c5a8
    }
}<|MERGE_RESOLUTION|>--- conflicted
+++ resolved
@@ -848,8 +848,6 @@
         );
 
         assert!(fee_data.is_err());
-<<<<<<< HEAD
-=======
 
         // Case 5: invalid destination, auditor, or withdraw authority pubkeys
         let spendable_balance: u64 = 120;
@@ -912,6 +910,5 @@
         .unwrap();
 
         assert!(fee_data.verify().is_err());
->>>>>>> 3d01c5a8
     }
 }