[package]
authors = ["Solana Maintainers <maintainers@solana.foundation>"]
edition = "2021"
name = "solana-accounts-cluster-bench"
version = "1.12.0"
repository = "https://github.com/solana-labs/solana"
license = "Apache-2.0"
homepage = "https://solana.com/"
publish = false

[dependencies]
clap = "2.33.1"
log = "0.4.17"
rand = "0.7.0"
rayon = "1.5.3"
<<<<<<< HEAD
solana-account-decoder = { path = "../account-decoder", version = "=1.12.0" }
solana-clap-utils = { path = "../clap-utils", version = "=1.12.0" }
solana-client = { path = "../client", version = "=1.12.0" }
solana-faucet = { path = "../faucet", version = "=1.12.0" }
solana-gossip = { path = "../gossip", version = "=1.12.0" }
solana-logger = { path = "../logger", version = "=1.12.0" }
solana-measure = { path = "../measure", version = "=1.12.0" }
solana-net-utils = { path = "../net-utils", version = "=1.12.0" }
solana-runtime = { path = "../runtime", version = "=1.12.0" }
solana-sdk = { path = "../sdk", version = "=1.12.0" }
solana-streamer = { path = "../streamer", version = "=1.12.0" }
solana-transaction-status = { path = "../transaction-status", version = "=1.12.0" }
solana-version = { path = "../version", version = "=1.12.0" }
spl-token = { version = "=3.3.1", features = ["no-entrypoint"] }
=======
solana-account-decoder = { path = "../account-decoder", version = "=1.11.6" }
solana-clap-utils = { path = "../clap-utils", version = "=1.11.6" }
solana-client = { path = "../client", version = "=1.11.6" }
solana-faucet = { path = "../faucet", version = "=1.11.6" }
solana-gossip = { path = "../gossip", version = "=1.11.6" }
solana-logger = { path = "../logger", version = "=1.11.6" }
solana-measure = { path = "../measure", version = "=1.11.6" }
solana-net-utils = { path = "../net-utils", version = "=1.11.6" }
solana-runtime = { path = "../runtime", version = "=1.11.6" }
solana-sdk = { path = "../sdk", version = "=1.11.6" }
solana-streamer = { path = "../streamer", version = "=1.11.6" }
solana-transaction-status = { path = "../transaction-status", version = "=1.11.6" }
solana-version = { path = "../version", version = "=1.11.6" }
spl-token = { version = "=3.5.0", features = ["no-entrypoint"] }
>>>>>>> 4e43aa6c

[dev-dependencies]
solana-core = { path = "../core", version = "=1.12.0" }
solana-local-cluster = { path = "../local-cluster", version = "=1.12.0" }
solana-test-validator = { path = "../test-validator", version = "=1.12.0" }

[package.metadata.docs.rs]
targets = ["x86_64-unknown-linux-gnu"]<|MERGE_RESOLUTION|>--- conflicted
+++ resolved
@@ -13,7 +13,6 @@
 log = "0.4.17"
 rand = "0.7.0"
 rayon = "1.5.3"
-<<<<<<< HEAD
 solana-account-decoder = { path = "../account-decoder", version = "=1.12.0" }
 solana-clap-utils = { path = "../clap-utils", version = "=1.12.0" }
 solana-client = { path = "../client", version = "=1.12.0" }
@@ -27,23 +26,7 @@
 solana-streamer = { path = "../streamer", version = "=1.12.0" }
 solana-transaction-status = { path = "../transaction-status", version = "=1.12.0" }
 solana-version = { path = "../version", version = "=1.12.0" }
-spl-token = { version = "=3.3.1", features = ["no-entrypoint"] }
-=======
-solana-account-decoder = { path = "../account-decoder", version = "=1.11.6" }
-solana-clap-utils = { path = "../clap-utils", version = "=1.11.6" }
-solana-client = { path = "../client", version = "=1.11.6" }
-solana-faucet = { path = "../faucet", version = "=1.11.6" }
-solana-gossip = { path = "../gossip", version = "=1.11.6" }
-solana-logger = { path = "../logger", version = "=1.11.6" }
-solana-measure = { path = "../measure", version = "=1.11.6" }
-solana-net-utils = { path = "../net-utils", version = "=1.11.6" }
-solana-runtime = { path = "../runtime", version = "=1.11.6" }
-solana-sdk = { path = "../sdk", version = "=1.11.6" }
-solana-streamer = { path = "../streamer", version = "=1.11.6" }
-solana-transaction-status = { path = "../transaction-status", version = "=1.11.6" }
-solana-version = { path = "../version", version = "=1.11.6" }
 spl-token = { version = "=3.5.0", features = ["no-entrypoint"] }
->>>>>>> 4e43aa6c
 
 [dev-dependencies]
 solana-core = { path = "../core", version = "=1.12.0" }
