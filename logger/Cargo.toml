--- conflicted
+++ resolved
@@ -1,10 +1,6 @@
 [package]
 name = "solana-logger"
-<<<<<<< HEAD
-version = "1.10.16"
-=======
 version = "1.11.0"
->>>>>>> 3d01c5a8
 description = "Solana Logger"
 authors = ["Solana Maintainers <maintainers@solana.foundation>"]
 repository = "https://github.com/solana-labs/solana"
