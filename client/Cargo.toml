[package]
name = "solana-client"
<<<<<<< HEAD
version = "1.10.16"
=======
version = "1.11.0"
>>>>>>> 3d01c5a8
description = "Solana Client"
authors = ["Solana Maintainers <maintainers@solana.foundation>"]
repository = "https://github.com/solana-labs/solana"
homepage = "https://solana.com/"
documentation = "https://docs.rs/solana-client"
license = "Apache-2.0"
edition = "2021"

[dependencies]
async-mutex = "1.4.0"
async-trait = "0.1.53"
base64 = "0.13.0"
bincode = "1.3.3"
bs58 = "0.4.0"
bytes = "1.1.0"
clap = "2.33.0"
crossbeam-channel = "0.5"
futures = "0.3"
futures-util = "0.3.21"
indexmap = "1.8.1"
indicatif = "0.16.2"
itertools = "0.10.2"
jsonrpc-core = "18.0.0"
lazy_static = "1.4.0"
<<<<<<< HEAD
log = "0.4.14"
lru = "0.7.5"
quinn = "0.8.0"
quinn-proto = "0.8.0"
=======
log = "0.4.17"
lru = "0.7.5"
quinn = "0.8.2"
quinn-proto = "0.8.2"
>>>>>>> 3d01c5a8
rand = "0.7.0"
rand_chacha = "0.2.2"
rayon = "1.5.2"
reqwest = { version = "0.11.10", default-features = false, features = ["blocking", "rustls-tls", "json"] }
rustls = { version = "0.20.2", features = ["dangerous_configuration"] }
semver = "1.0.9"
serde = "1.0.137"
serde_derive = "1.0.103"
<<<<<<< HEAD
serde_json = "1.0.79"
solana-account-decoder = { path = "../account-decoder", version = "=1.10.16" }
solana-clap-utils = { path = "../clap-utils", version = "=1.10.16" }
solana-faucet = { path = "../faucet", version = "=1.10.16" }
solana-measure = { path = "../measure", version = "=1.10.16" }
solana-metrics = { path = "../metrics", version = "=1.10.16" }
solana-net-utils = { path = "../net-utils", version = "=1.10.16" }
solana-sdk = { path = "../sdk", version = "=1.10.16" }
solana-streamer = { path = "../streamer", version = "=1.10.16" }
solana-transaction-status = { path = "../transaction-status", version = "=1.10.16" }
solana-version = { path = "../version", version = "=1.10.16" }
solana-vote-program = { path = "../programs/vote", version = "=1.10.16" }
=======
serde_json = "1.0.81"
solana-account-decoder = { path = "../account-decoder", version = "=1.11.0" }
solana-clap-utils = { path = "../clap-utils", version = "=1.11.0" }
solana-faucet = { path = "../faucet", version = "=1.11.0" }
solana-measure = { path = "../measure", version = "=1.11.0" }
solana-metrics = { path = "../metrics", version = "=1.11.0" }
solana-net-utils = { path = "../net-utils", version = "=1.11.0" }
solana-sdk = { path = "../sdk", version = "=1.11.0" }
solana-streamer = { path = "../streamer", version = "=1.11.0" }
solana-transaction-status = { path = "../transaction-status", version = "=1.11.0" }
solana-version = { path = "../version", version = "=1.11.0" }
solana-vote-program = { path = "../programs/vote", version = "=1.11.0" }
spl-token-2022 = { version = "=0.3.0", features = ["no-entrypoint"] }
>>>>>>> 3d01c5a8
thiserror = "1.0"
tokio = { version = "~1.14.1", features = ["full"] }
tokio-stream = "0.1.8"
tokio-tungstenite = { version = "0.17.1", features = ["rustls-tls-webpki-roots"] }
tungstenite = { version = "0.17.2", features = ["rustls-tls-webpki-roots"] }
url = "2.2.2"

[dev-dependencies]
anyhow = "1.0.57"
assert_matches = "1.5.0"
jsonrpc-http-server = "18.0.0"
<<<<<<< HEAD
solana-logger = { path = "../logger", version = "=1.10.16" }
=======
solana-logger = { path = "../logger", version = "=1.11.0" }
>>>>>>> 3d01c5a8

[package.metadata.docs.rs]
targets = ["x86_64-unknown-linux-gnu"]<|MERGE_RESOLUTION|>--- conflicted
+++ resolved
@@ -1,10 +1,6 @@
 [package]
 name = "solana-client"
-<<<<<<< HEAD
-version = "1.10.16"
-=======
 version = "1.11.0"
->>>>>>> 3d01c5a8
 description = "Solana Client"
 authors = ["Solana Maintainers <maintainers@solana.foundation>"]
 repository = "https://github.com/solana-labs/solana"
@@ -29,17 +25,10 @@
 itertools = "0.10.2"
 jsonrpc-core = "18.0.0"
 lazy_static = "1.4.0"
-<<<<<<< HEAD
-log = "0.4.14"
-lru = "0.7.5"
-quinn = "0.8.0"
-quinn-proto = "0.8.0"
-=======
 log = "0.4.17"
 lru = "0.7.5"
 quinn = "0.8.2"
 quinn-proto = "0.8.2"
->>>>>>> 3d01c5a8
 rand = "0.7.0"
 rand_chacha = "0.2.2"
 rayon = "1.5.2"
@@ -48,20 +37,6 @@
 semver = "1.0.9"
 serde = "1.0.137"
 serde_derive = "1.0.103"
-<<<<<<< HEAD
-serde_json = "1.0.79"
-solana-account-decoder = { path = "../account-decoder", version = "=1.10.16" }
-solana-clap-utils = { path = "../clap-utils", version = "=1.10.16" }
-solana-faucet = { path = "../faucet", version = "=1.10.16" }
-solana-measure = { path = "../measure", version = "=1.10.16" }
-solana-metrics = { path = "../metrics", version = "=1.10.16" }
-solana-net-utils = { path = "../net-utils", version = "=1.10.16" }
-solana-sdk = { path = "../sdk", version = "=1.10.16" }
-solana-streamer = { path = "../streamer", version = "=1.10.16" }
-solana-transaction-status = { path = "../transaction-status", version = "=1.10.16" }
-solana-version = { path = "../version", version = "=1.10.16" }
-solana-vote-program = { path = "../programs/vote", version = "=1.10.16" }
-=======
 serde_json = "1.0.81"
 solana-account-decoder = { path = "../account-decoder", version = "=1.11.0" }
 solana-clap-utils = { path = "../clap-utils", version = "=1.11.0" }
@@ -75,7 +50,6 @@
 solana-version = { path = "../version", version = "=1.11.0" }
 solana-vote-program = { path = "../programs/vote", version = "=1.11.0" }
 spl-token-2022 = { version = "=0.3.0", features = ["no-entrypoint"] }
->>>>>>> 3d01c5a8
 thiserror = "1.0"
 tokio = { version = "~1.14.1", features = ["full"] }
 tokio-stream = "0.1.8"
@@ -87,11 +61,7 @@
 anyhow = "1.0.57"
 assert_matches = "1.5.0"
 jsonrpc-http-server = "18.0.0"
-<<<<<<< HEAD
-solana-logger = { path = "../logger", version = "=1.10.16" }
-=======
 solana-logger = { path = "../logger", version = "=1.11.0" }
->>>>>>> 3d01c5a8
 
 [package.metadata.docs.rs]
 targets = ["x86_64-unknown-linux-gnu"]